#include "agora.hpp"

<<<<<<< HEAD
void ReadFromFileUl(const std::string& filename, Table<uint8_t>& data,
                    int num_bytes_per_ue, Config const* const cfg) {
  int data_symbol_num_perframe = cfg->Frame().NumULSyms();
  size_t ue_num = cfg->UeNum();
  FILE* fp = std::fopen(filename.c_str(), "rb");
  if (fp == nullptr) {
    std::printf("open file failed: %s\n", filename.c_str());
    std::cerr << "Error: " << strerror(errno) << std::endl;
  } else {
    std::printf("opening file %s\n", filename.c_str());
  }
  const unsigned read_size = (num_bytes_per_ue * ue_num);
  for (int i = 0; i < data_symbol_num_perframe; i++) {
    size_t num_bytes = std::fread(data[i], sizeof(uint8_t), read_size, fp);
    if (read_size != num_bytes) {
      std::printf(
          "read file failed: %s, symbol %d, expect: %d, actual: %zu "
          "bytes\n",
          filename.c_str(), i, read_size, num_bytes);
      std::cerr << "Error: " << strerror(errno) << std::endl;
=======
void read_from_file_ul(std::string filename, Table<uint8_t>& data,
    int num_bytes_per_ue, Config* cfg)
{
    int data_symbol_num_perframe = cfg->ul_data_symbol_num_perframe;
    size_t UE_NUM = cfg->UE_NUM;
    FILE* fp = fopen(filename.c_str(), "rb");
    if (fp == NULL) {
        std::printf("open file failed: %s\n", filename.c_str());
        std::cerr << "Error: " << strerror(errno) << std::endl;
    } else {
        std::printf("opening file %s\n", filename.c_str());
    }
    int expect_num_bytes = num_bytes_per_ue * UE_NUM;
    // std::printf("read data of %d byptes\n", expect_num_bytes);
    for (int i = 0; i < data_symbol_num_perframe; i++) {
        int num_bytes = fread(data[i], sizeof(uint8_t), expect_num_bytes, fp);
        // if (i == 0) {
        // std::printf("i: %d\n", i);
        // for (int j = 0; j < num_bytes; j++) {
        //     std::printf("%u ", data[i][j]);
        // }
        // std::printf("\n");
        // }
        if (expect_num_bytes != num_bytes) {
            std::printf(
                "read file failed: %s, symbol %d, expect: %d, actual: %d "
                "bytes\n",
                filename.c_str(), i, expect_num_bytes, num_bytes);
            std::cerr << "Error: " << strerror(errno) << std::endl;
        }
>>>>>>> 16e8ab12
    }
  }
}

void ReadFromFileDl(const std::string& filename, Table<short>& data,
                    int ofdm_size, Config const* const cfg) {
  int data_symbol_num_perframe = cfg->Frame().NumDLSyms();
  size_t bs_ant_num = cfg->BsAntNum();
  FILE* fp = std::fopen(filename.c_str(), "rb");
  if (fp == nullptr) {
    std::printf("open file failed: %s\n", filename.c_str());
    std::cerr << "Error: " << strerror(errno) << std::endl;
  } else {
    std::printf("opening file %s\n", filename.c_str());
  }
  const auto read_size = static_cast<unsigned>(ofdm_size * 2u);
  for (size_t i = 0; i < (data_symbol_num_perframe * bs_ant_num); i++) {
    size_t num_bytes = std::fread(data[i], sizeof(short), read_size, fp);
    if (read_size != num_bytes) {
      std::printf("read file failed: %s\n", filename.c_str());
      std::cerr << "Error: " << strerror(errno) << std::endl;
    }
  }
}

<<<<<<< HEAD
void CheckCorrectnessUl(Config const* const cfg) {
  int ue_num = cfg->UeNum();
  int num_uplink_syms = cfg->Frame().NumULSyms();
  int ofdm_data_num = cfg->OfdmDataNum();
  int ul_pilot_syms = cfg->Frame().ClientUlPilotSymbols();

  std::string cur_directory = TOSTRING(PROJECT_DIRECTORY);
  std::string raw_data_filename = cur_directory + "/data/LDPC_orig_data_" +
                                  std::to_string(cfg->OfdmCaNum()) + "_ant" +
                                  std::to_string(cfg->UeNum()) + ".bin";
  std::string output_data_filename = cur_directory + "/data/decode_data.bin";

  Table<uint8_t> raw_data;
  Table<uint8_t> output_data;
  raw_data.Calloc(num_uplink_syms, (ofdm_data_num * ue_num),
                  Agora_memory::Alignment_t::k64Align);
  output_data.Calloc(num_uplink_syms, (ofdm_data_num * ue_num),
                     Agora_memory::Alignment_t::k64Align);

  int num_bytes_per_ue = (cfg->LdpcConfig().NumCbLen() + 7) >>
                         3 * cfg->LdpcConfig().NumBlocksInSymbol();
  ReadFromFileUl(raw_data_filename, raw_data, num_bytes_per_ue, cfg);
  ReadFromFileUl(output_data_filename, output_data, num_bytes_per_ue, cfg);

  std::printf(
      "check_correctness_ul: ue %d, ul syms %d, ofdm %d, ul pilots %d, bytes "
      "per UE %d.\n",
      ue_num, num_uplink_syms, ofdm_data_num, ul_pilot_syms, num_bytes_per_ue);

  int error_cnt = 0;
  int total_count = 0;
  for (int i = 0; i < num_uplink_syms; i++) {
    if (i >= ul_pilot_syms) {
      for (int ue = 0; ue < ue_num; ue++) {
        for (int j = 0; j < num_bytes_per_ue; j++) {
          total_count++;
          int offset_in_raw = num_bytes_per_ue * ue + j;
          int offset_in_output = num_bytes_per_ue * ue + j;
          if (raw_data[i][offset_in_raw] != output_data[i][offset_in_output]) {
            error_cnt++;
            // std::printf("(%d, %d, %u, %u)\n", i, j,
            //     raw_data[i][offset_in_raw],
            //     output_data[i][offset_in_output]);
          }
=======
void check_correctness_ul(Config* cfg)
{
    int UE_NUM = cfg->UE_NUM;
    int data_symbol_num_perframe = cfg->ul_data_symbol_num_perframe;
    int OFDM_DATA_NUM = cfg->OFDM_DATA_NUM;
    int UL_PILOT_SYMS = cfg->UL_PILOT_SYMS;

    std::string cur_directory = TOSTRING(PROJECT_DIRECTORY);
    std::string raw_data_filename = cur_directory + "/data/LDPC_orig_ul_data_"
        + std::to_string(cfg->OFDM_CA_NUM) + "_ant"
        + std::to_string(cfg->UE_NUM) + ".bin";
    std::string output_data_filename = cur_directory + "/data/decode_data.bin";

    Table<uint8_t> raw_data;
    Table<uint8_t> output_data;
    raw_data.calloc(data_symbol_num_perframe, OFDM_DATA_NUM * UE_NUM,
        Agora_memory::Alignment_t::k64Align);
    output_data.calloc(data_symbol_num_perframe, OFDM_DATA_NUM * UE_NUM,
        Agora_memory::Alignment_t::k64Align);

    int num_bytes_per_ue
        = (cfg->LDPC_config.cbLen + 7) >> 3 * cfg->LDPC_config.nblocksInSymbol;
    read_from_file_ul(raw_data_filename, raw_data, num_bytes_per_ue, cfg);
    read_from_file_ul(output_data_filename, output_data, num_bytes_per_ue, cfg);

    int error_cnt = 0;
    int total_count = 0;
    for (int i = 0; i < data_symbol_num_perframe; i++) {
        if (i < UL_PILOT_SYMS)
            continue;
        for (int ue = 0; ue < UE_NUM; ue++) {
            for (int j = 0; j < num_bytes_per_ue; j++) {
                total_count++;
                int offset_in_raw = num_bytes_per_ue * ue + j;
                int offset_in_output = num_bytes_per_ue * ue + j;
                if (raw_data[i][offset_in_raw]
                    != output_data[i][offset_in_output]) {
                    error_cnt++;
                    // std::printf("(%d, %d, %u, %u)\n", i, j,
                    //     raw_data[i][offset_in_raw],
                    //     output_data[i][offset_in_output]);
                }
            }
>>>>>>> 16e8ab12
        }
      }  //  for (int ue = 0; ue < ue_num; ue++) {
    }    // if (i >= ul_pilot_syms) {
  }      // for (int i = 0; i < num_uplink_syms; i++) {
  std::printf("======================\n");
  std::printf("Uplink test: \n\n");
  if (error_cnt == 0) {
    std::printf("Passed uplink test!\n");
  } else {
    std::printf("Failed uplink test! Error rate: %d/%d\n", error_cnt,
                total_count);
  }
  std::printf("======================\n\n");
  raw_data.Free();
  output_data.Free();
}

<<<<<<< HEAD
void CheckCorrectnessDl(Config const* const cfg) {
  int bs_ant_num = cfg->BsAntNum();
  int num_data_syms = cfg->Frame().NumDLSyms();
  int ofdm_ca_num = cfg->OfdmCaNum();
  int samps_per_symbol = cfg->SampsPerSymbol();

  std::string cur_directory = TOSTRING(PROJECT_DIRECTORY);
  std::string raw_data_filename = cur_directory + "/data/LDPC_dl_tx_data_" +
                                  std::to_string(ofdm_ca_num) + "_ant" +
                                  std::to_string(bs_ant_num) + ".bin";
  std::string tx_data_filename = cur_directory + "/data/tx_data.bin";
  Table<short> raw_data;
  Table<short> tx_data;
  raw_data.Calloc(num_data_syms * bs_ant_num, samps_per_symbol * 2,
                  Agora_memory::Alignment_t::k64Align);
  tx_data.Calloc(num_data_syms * bs_ant_num, samps_per_symbol * 2,
                 Agora_memory::Alignment_t::k64Align);

  ReadFromFileDl(raw_data_filename, raw_data, samps_per_symbol, cfg);
  ReadFromFileDl(tx_data_filename, tx_data, samps_per_symbol, cfg);
  std::printf(
      "check_correctness_dl: bs ant %d, dl syms %d, ofdm %d, samps per %d. \n",
      bs_ant_num, num_data_syms, ofdm_ca_num, samps_per_symbol);

  int error_cnt = 0;
  int total_count = 0;
  float sum_diff = 0;
  for (int i = 0; i < num_data_syms; i++) {
    for (int ant = 0; ant < bs_ant_num; ant++) {
      // std::printf("symbol %d, antenna %d\n", i, ant);
      sum_diff = 0;
      total_count++;
      for (int sc = 0; sc < (samps_per_symbol * 2); sc++) {
        int offset = (bs_ant_num * i) + ant;
        float diff =
            fabs((raw_data[offset][sc] - tx_data[offset][sc]) / 32768.0);
        sum_diff += diff;
        // if (i == 0)
        // std::printf("symbol %d ant %d sc %d, (%d, %d) diff: %.3f\n", i, ant,
        //     sc / 2, raw_data[offset][sc], tx_data[offset][sc], diff);
      }
      float avg_diff = sum_diff / samps_per_symbol;
      std::printf("symbol %d, ant %d, mean per-sample diff %.3f\n", i, ant,
                  avg_diff);
      if (avg_diff > 0.03) {
        error_cnt++;
      }
=======
void check_correctness_dl(Config* cfg)
{
    int BS_ANT_NUM = cfg->BS_ANT_NUM;
    int data_symbol_num_perframe = cfg->dl_data_symbol_num_perframe;
    int OFDM_CA_NUM = cfg->OFDM_CA_NUM;
    int sampsPerSymbol = cfg->sampsPerSymbol;

    std::string cur_directory = TOSTRING(PROJECT_DIRECTORY);
    std::string raw_data_filename = cur_directory + "/data/LDPC_dl_tx_data_"
        + std::to_string(OFDM_CA_NUM) + "_ant" + std::to_string(BS_ANT_NUM)
        + ".bin";
    std::string tx_data_filename = cur_directory + "/data/tx_data.bin";
    Table<short> raw_data;
    Table<short> tx_data;
    raw_data.calloc(data_symbol_num_perframe * BS_ANT_NUM, sampsPerSymbol * 2,
        Agora_memory::Alignment_t::k64Align);
    tx_data.calloc(data_symbol_num_perframe * BS_ANT_NUM, sampsPerSymbol * 2,
        Agora_memory::Alignment_t::k64Align);

    read_from_file_dl(raw_data_filename, raw_data, sampsPerSymbol, cfg);
    read_from_file_dl(tx_data_filename, tx_data, sampsPerSymbol, cfg);

    int error_cnt = 0;
    int total_count = 0;
    float sum_diff = 0;
    for (int i = 0; i < data_symbol_num_perframe; i++) {
        for (int ant = 0; ant < BS_ANT_NUM; ant++) {
            // std::printf("symbol %d, antenna %d\n", i, ant);
            sum_diff = 0;
            total_count++;
            for (int sc = 0; sc < sampsPerSymbol * 2; sc++) {
                int offset = BS_ANT_NUM * i + ant;
                float diff = fabs(
                    (raw_data[offset][sc] - tx_data[offset][sc]) / 32768.0);
                sum_diff += diff;
                // if (i == 0)
                // std::printf("symbol %d ant %d sc %d, (%d, %d) diff: %.3f\n", i, ant,
                //     sc / 2, raw_data[offset][sc], tx_data[offset][sc], diff);
            }
            float avg_diff = sum_diff / sampsPerSymbol;
            std::printf("symbol %d, ant %d, mean per-sample diff %.3f\n", i,
                ant, avg_diff);
            if (avg_diff > 0.03)
                error_cnt++;
        }
>>>>>>> 16e8ab12
    }
  }
  std::printf("======================\n");
  std::printf("Downlink test: \n\n");
  if (error_cnt == 0) {
    std::printf("Passed downlink test!\n");
  } else {
    std::printf("Failed downlink test! Error rate: %d/%d\n", error_cnt,
                total_count);
  }
  std::printf("======================\n\n");
  raw_data.Free();
  tx_data.Free();
}

void CheckCorrectness(Config const* const cfg) {
  CheckCorrectnessUl(cfg);
  CheckCorrectnessDl(cfg);
}

int main(int argc, char* argv[]) {
  std::string cur_directory = TOSTRING(PROJECT_DIRECTORY);
  std::string conf_file =
      cur_directory + "/data/tddconfig-correctness-test-ul.json";
  if (argc == 2) {
    conf_file = std::string(argv[1]);
  }

  std::unique_ptr<Config> cfg(new Config(conf_file.c_str()));
  cfg->GenData();

  int ret;
  try {
    SignalHandler signal_handler;
    signal_handler.SetupSignalHandlers();
    std::unique_ptr<Agora> agora_cli(new Agora(cfg.get()));
    agora_cli->flags_.enable_save_decode_data_to_file_ = true;
    agora_cli->flags_.enable_save_tx_data_to_file_ = true;
    agora_cli->Start();

    std::printf("Start correctness check\n");

    if ((cfg->Frame().NumDLSyms() > 0) && (cfg->Frame().NumULSyms() > 0)) {
      CheckCorrectness(cfg.get());
    } else if (cfg->Frame().NumDLSyms() > 0) {
      CheckCorrectnessDl(cfg.get());
    } else if (cfg->Frame().NumULSyms() > 0) {
      CheckCorrectnessUl(cfg.get());
    } else {
      // Should never happen
      assert(false);
    }

    ret = EXIT_SUCCESS;
  } catch (SignalException& e) {
    std::cerr << "SignalException: " << e.what() << std::endl;
    ret = EXIT_FAILURE;
  }
  return ret;
}<|MERGE_RESOLUTION|>--- conflicted
+++ resolved
@@ -1,6 +1,5 @@
 #include "agora.hpp"
 
-<<<<<<< HEAD
 void ReadFromFileUl(const std::string& filename, Table<uint8_t>& data,
                     int num_bytes_per_ue, Config const* const cfg) {
   int data_symbol_num_perframe = cfg->Frame().NumULSyms();
@@ -21,38 +20,6 @@
           "bytes\n",
           filename.c_str(), i, read_size, num_bytes);
       std::cerr << "Error: " << strerror(errno) << std::endl;
-=======
-void read_from_file_ul(std::string filename, Table<uint8_t>& data,
-    int num_bytes_per_ue, Config* cfg)
-{
-    int data_symbol_num_perframe = cfg->ul_data_symbol_num_perframe;
-    size_t UE_NUM = cfg->UE_NUM;
-    FILE* fp = fopen(filename.c_str(), "rb");
-    if (fp == NULL) {
-        std::printf("open file failed: %s\n", filename.c_str());
-        std::cerr << "Error: " << strerror(errno) << std::endl;
-    } else {
-        std::printf("opening file %s\n", filename.c_str());
-    }
-    int expect_num_bytes = num_bytes_per_ue * UE_NUM;
-    // std::printf("read data of %d byptes\n", expect_num_bytes);
-    for (int i = 0; i < data_symbol_num_perframe; i++) {
-        int num_bytes = fread(data[i], sizeof(uint8_t), expect_num_bytes, fp);
-        // if (i == 0) {
-        // std::printf("i: %d\n", i);
-        // for (int j = 0; j < num_bytes; j++) {
-        //     std::printf("%u ", data[i][j]);
-        // }
-        // std::printf("\n");
-        // }
-        if (expect_num_bytes != num_bytes) {
-            std::printf(
-                "read file failed: %s, symbol %d, expect: %d, actual: %d "
-                "bytes\n",
-                filename.c_str(), i, expect_num_bytes, num_bytes);
-            std::cerr << "Error: " << strerror(errno) << std::endl;
-        }
->>>>>>> 16e8ab12
     }
   }
 }
@@ -78,7 +45,6 @@
   }
 }
 
-<<<<<<< HEAD
 void CheckCorrectnessUl(Config const* const cfg) {
   int ue_num = cfg->UeNum();
   int num_uplink_syms = cfg->Frame().NumULSyms();
@@ -86,7 +52,7 @@
   int ul_pilot_syms = cfg->Frame().ClientUlPilotSymbols();
 
   std::string cur_directory = TOSTRING(PROJECT_DIRECTORY);
-  std::string raw_data_filename = cur_directory + "/data/LDPC_orig_data_" +
+  std::string raw_data_filename = cur_directory + "/data/LDPC_orig_ul_data_" +
                                   std::to_string(cfg->OfdmCaNum()) + "_ant" +
                                   std::to_string(cfg->UeNum()) + ".bin";
   std::string output_data_filename = cur_directory + "/data/decode_data.bin";
@@ -123,51 +89,6 @@
             //     raw_data[i][offset_in_raw],
             //     output_data[i][offset_in_output]);
           }
-=======
-void check_correctness_ul(Config* cfg)
-{
-    int UE_NUM = cfg->UE_NUM;
-    int data_symbol_num_perframe = cfg->ul_data_symbol_num_perframe;
-    int OFDM_DATA_NUM = cfg->OFDM_DATA_NUM;
-    int UL_PILOT_SYMS = cfg->UL_PILOT_SYMS;
-
-    std::string cur_directory = TOSTRING(PROJECT_DIRECTORY);
-    std::string raw_data_filename = cur_directory + "/data/LDPC_orig_ul_data_"
-        + std::to_string(cfg->OFDM_CA_NUM) + "_ant"
-        + std::to_string(cfg->UE_NUM) + ".bin";
-    std::string output_data_filename = cur_directory + "/data/decode_data.bin";
-
-    Table<uint8_t> raw_data;
-    Table<uint8_t> output_data;
-    raw_data.calloc(data_symbol_num_perframe, OFDM_DATA_NUM * UE_NUM,
-        Agora_memory::Alignment_t::k64Align);
-    output_data.calloc(data_symbol_num_perframe, OFDM_DATA_NUM * UE_NUM,
-        Agora_memory::Alignment_t::k64Align);
-
-    int num_bytes_per_ue
-        = (cfg->LDPC_config.cbLen + 7) >> 3 * cfg->LDPC_config.nblocksInSymbol;
-    read_from_file_ul(raw_data_filename, raw_data, num_bytes_per_ue, cfg);
-    read_from_file_ul(output_data_filename, output_data, num_bytes_per_ue, cfg);
-
-    int error_cnt = 0;
-    int total_count = 0;
-    for (int i = 0; i < data_symbol_num_perframe; i++) {
-        if (i < UL_PILOT_SYMS)
-            continue;
-        for (int ue = 0; ue < UE_NUM; ue++) {
-            for (int j = 0; j < num_bytes_per_ue; j++) {
-                total_count++;
-                int offset_in_raw = num_bytes_per_ue * ue + j;
-                int offset_in_output = num_bytes_per_ue * ue + j;
-                if (raw_data[i][offset_in_raw]
-                    != output_data[i][offset_in_output]) {
-                    error_cnt++;
-                    // std::printf("(%d, %d, %u, %u)\n", i, j,
-                    //     raw_data[i][offset_in_raw],
-                    //     output_data[i][offset_in_output]);
-                }
-            }
->>>>>>> 16e8ab12
         }
       }  //  for (int ue = 0; ue < ue_num; ue++) {
     }    // if (i >= ul_pilot_syms) {
@@ -185,7 +106,6 @@
   output_data.Free();
 }
 
-<<<<<<< HEAD
 void CheckCorrectnessDl(Config const* const cfg) {
   int bs_ant_num = cfg->BsAntNum();
   int num_data_syms = cfg->Frame().NumDLSyms();
@@ -233,53 +153,6 @@
       if (avg_diff > 0.03) {
         error_cnt++;
       }
-=======
-void check_correctness_dl(Config* cfg)
-{
-    int BS_ANT_NUM = cfg->BS_ANT_NUM;
-    int data_symbol_num_perframe = cfg->dl_data_symbol_num_perframe;
-    int OFDM_CA_NUM = cfg->OFDM_CA_NUM;
-    int sampsPerSymbol = cfg->sampsPerSymbol;
-
-    std::string cur_directory = TOSTRING(PROJECT_DIRECTORY);
-    std::string raw_data_filename = cur_directory + "/data/LDPC_dl_tx_data_"
-        + std::to_string(OFDM_CA_NUM) + "_ant" + std::to_string(BS_ANT_NUM)
-        + ".bin";
-    std::string tx_data_filename = cur_directory + "/data/tx_data.bin";
-    Table<short> raw_data;
-    Table<short> tx_data;
-    raw_data.calloc(data_symbol_num_perframe * BS_ANT_NUM, sampsPerSymbol * 2,
-        Agora_memory::Alignment_t::k64Align);
-    tx_data.calloc(data_symbol_num_perframe * BS_ANT_NUM, sampsPerSymbol * 2,
-        Agora_memory::Alignment_t::k64Align);
-
-    read_from_file_dl(raw_data_filename, raw_data, sampsPerSymbol, cfg);
-    read_from_file_dl(tx_data_filename, tx_data, sampsPerSymbol, cfg);
-
-    int error_cnt = 0;
-    int total_count = 0;
-    float sum_diff = 0;
-    for (int i = 0; i < data_symbol_num_perframe; i++) {
-        for (int ant = 0; ant < BS_ANT_NUM; ant++) {
-            // std::printf("symbol %d, antenna %d\n", i, ant);
-            sum_diff = 0;
-            total_count++;
-            for (int sc = 0; sc < sampsPerSymbol * 2; sc++) {
-                int offset = BS_ANT_NUM * i + ant;
-                float diff = fabs(
-                    (raw_data[offset][sc] - tx_data[offset][sc]) / 32768.0);
-                sum_diff += diff;
-                // if (i == 0)
-                // std::printf("symbol %d ant %d sc %d, (%d, %d) diff: %.3f\n", i, ant,
-                //     sc / 2, raw_data[offset][sc], tx_data[offset][sc], diff);
-            }
-            float avg_diff = sum_diff / sampsPerSymbol;
-            std::printf("symbol %d, ant %d, mean per-sample diff %.3f\n", i,
-                ant, avg_diff);
-            if (avg_diff > 0.03)
-                error_cnt++;
-        }
->>>>>>> 16e8ab12
     }
   }
   std::printf("======================\n");

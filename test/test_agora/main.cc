--- conflicted
+++ resolved
@@ -42,21 +42,10 @@
 }
 
 static void ReadFromFileUl(const std::string& filename, Table<uint8_t>& data,
-<<<<<<< HEAD
-                           int num_bytes, Config const* const cfg) {
-  if (kCbSfScheduling == false) {
-    ReadFromFile(filename, data, cfg->Frame().NumULSyms(),
-                 (num_bytes * cfg->UeAntNum()), sizeof(uint8_t));
-  } else {
-    ReadFromFile(filename, data, cfg->UeAntNum(),
-                 num_bytes * cfg->NumCbPerSlot(Direction::kUplink), sizeof(uint8_t));
-  }
-=======
                            int ue_num, int num_bytes_per_ue,
                            Config const* const cfg) {
   ReadFromFile(filename, data, cfg->Frame().NumULSyms(),
                (num_bytes_per_ue * ue_num), sizeof(uint8_t));
->>>>>>> 5c374d1b
 }
 
 static void ReadFromFileDl(const std::string& filename, Table<short>& data,
@@ -79,114 +68,43 @@
 
   Table<uint8_t> raw_data;
   Table<uint8_t> output_data;
-<<<<<<< HEAD
-=======
   raw_data.Calloc(num_uplink_syms, (ofdm_data_num * ue_num),
                   Agora_memory::Alignment_t::kAlign64);
-  output_data.Calloc(num_uplink_syms, (ofdm_data_num * spatial_streams_num),
+  output_data.Calloc(num_uplink_syms, (ofdm_data_num * ue_num),
                      Agora_memory::Alignment_t::kAlign64);
->>>>>>> 5c374d1b
-
-  unsigned int error_cnt = 0;
-  unsigned int total_count = 0;
-
-if (kCbSfScheduling == false) {
-    raw_data.Calloc(num_uplink_syms, (ofdm_data_num * ue_num),
-                    Agora_memory::Alignment_t::kAlign64);
-    output_data.Calloc(num_uplink_syms, (ofdm_data_num * ue_num),
-                       Agora_memory::Alignment_t::kAlign64);
 
     int num_bytes_per_ue =
       (cfg->LdpcConfig(Direction::kUplink).NumCbLen() + 7) >>
       3 * cfg->LdpcConfig(Direction::kUplink).NumBlocksInSymbol();
-<<<<<<< HEAD
-
-    ReadFromFileUl(raw_data_filename, raw_data, num_bytes_per_ue, cfg);
-    ReadFromFileUl(kDecodedFilename, output_data, num_bytes_per_ue, cfg);
-
-    std::printf(
-        "check_correctness_ul: ue %d, ul syms %d, ofdm %d, ul pilots %d, bytes "
-        "per UE %d.\n",
-        ue_num, num_uplink_syms, ofdm_data_num, ul_pilot_syms, num_bytes_per_ue);
-
-    for (int i = 0; i < num_uplink_syms; i++) {
-      if (i >= ul_pilot_syms) {
-        for (int ue = 0; ue < ue_num; ue++) {
-          for (int j = 0; j < num_bytes_per_ue; j++) {
-            total_count++;
-            int offset_in_raw = num_bytes_per_ue * ue + j;
-            int offset_in_output = num_bytes_per_ue * ue + j;
-            if (raw_data[i][offset_in_raw] != output_data[i][offset_in_output]) {
-              error_cnt++;
-              if (kDebugPrintUlCorr) {
-                std::printf("(%d, %d, %u, %u)\n", i, j,
-                            raw_data[i][offset_in_raw],
-                            output_data[i][offset_in_output]);
-              }
-            }
-          }
-        }  //  for (int ue = 0; ue < ue_num; ue++)
-      }    // if (i >= ul_pilot_syms)
-    }      // for (int i = 0; i < num_uplink_syms; i++)
-  } else {
-    int ul_num_cb_per_slot = cfg->NumCbPerSlot(Direction::kUplink);
-    int num_bytes_per_cb = (cfg->LdpcConfig(Direction::kUplink).NumCbLen() + 7) >> 3;
-
-    raw_data.Calloc(ue_num, (num_bytes_per_cb * ul_num_cb_per_slot),
-                    Agora_memory::Alignment_t::kAlign64);
-    output_data.Calloc(ue_num, (num_bytes_per_cb * ul_num_cb_per_slot),
-                       Agora_memory::Alignment_t::kAlign64);
-
-    ReadFromFileUl(raw_data_filename, raw_data, num_bytes_per_cb, cfg);
-    ReadFromFileUl(kDecodedFilename, output_data, num_bytes_per_cb, cfg);
-
-    std::printf(
-        "check_correctness_ul: ue %d, ul cb %d, bytes "
-        "per UE %d.\n",
-        ue_num, ul_num_cb_per_slot, num_bytes_per_cb);
-
-    for (int ue = 0; ue < 1; ue++) {
-      for (int cb = 0; cb < ul_num_cb_per_slot; cb++) {
-        for (int j = 0; j < num_bytes_per_cb; j++) {
-=======
-  ReadFromFileUl(raw_data_filename, raw_data, ue_num, num_bytes_per_ue, cfg);
-  ReadFromFileUl(kDecodedFilename, output_data, spatial_streams_num,
-                 num_bytes_per_ue, cfg);
+  ReadFromFileUl(raw_data_filename, raw_data, num_bytes_per_ue, cfg);
+  ReadFromFileUl(kDecodedFilename, output_data, num_bytes_per_ue, cfg);
+
   std::printf(
-      "check_correctness_ul: bs ant %d, ues %d, spatial streams (last frame) "
-      "%d, "
-      "ul syms %d, ofdm %d, ul pilots %d, bytes per UE %d.\n",
-      bs_ant_num, ue_num, spatial_streams_num, num_uplink_syms, ofdm_data_num,
-      ul_pilot_syms, num_bytes_per_ue);
+      "check_correctness_ul: ue %d, ul syms %d, ofdm %d, ul pilots %d, bytes "
+      "per UE %d.\n",
+      ue_num, num_uplink_syms, ofdm_data_num, ul_pilot_syms, num_bytes_per_ue);
 
   unsigned int error_cnt = 0;
   unsigned int total_count = 0;
   for (int i = 0; i < num_uplink_syms; i++) {
     if (i >= ul_pilot_syms) {
-      for (int ue = 0; ue < spatial_streams_num; ue++) {
+      for (int ue = 0; ue < ue_num; ue++) {
         for (int j = 0; j < num_bytes_per_ue; j++) {
->>>>>>> 5c374d1b
           total_count++;
-          int offset_in_raw = num_bytes_per_cb * cb + j;
-          int offset_in_output = num_bytes_per_cb * cb + j;
-          if (raw_data[ue][offset_in_raw] != output_data[ue][offset_in_output]) {
+          int offset_in_raw = num_bytes_per_ue * ue + j;
+          int offset_in_output = num_bytes_per_ue * ue + j;
+          if (raw_data[i][offset_in_raw] != output_data[i][offset_in_output]) {
             error_cnt++;
             if (kDebugPrintUlCorr) {
-<<<<<<< HEAD
-              std::printf("(%d, %d, %d, %u, %u)\n", ue, cb, j,
-                          raw_data[ue][offset_in_raw],
-                          output_data[ue][offset_in_output]);
-=======
-              std::printf("(%d, %d, %d, %u, %u)\n", i, ue, j,
+              std::printf("(%d, %d, %u, %u)\n", i, j,
                           raw_data[i][offset_in_raw],
                           output_data[i][offset_in_output]);
->>>>>>> 5c374d1b
             }
           }
-        }  // for (int j = 0; j < num_bytes_per_cb; j++)
-      }    // for (int cb = 0; cb < ul_num_cb_per_slot; cb++)
-    }      // for (int ue = 0; ue < ue_num; ue++)
-  }
+        }
+      }  //  for (int ue = 0; ue < ue_num; ue++)
+    }    // if (i >= ul_pilot_syms)
+  }      // for (int i = 0; i < num_uplink_syms; i++)
 
   raw_data.Free();
   output_data.Free();

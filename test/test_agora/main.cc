--- conflicted
+++ resolved
@@ -62,13 +62,8 @@
   int ul_pilot_syms = cfg->Frame().ClientUlPilotSymbols();
 
   const std::string raw_data_filename =
-<<<<<<< HEAD
-      kUlCheckFilePrefix + std::to_string(cfg->OfdmCaNum()) + "_ue" +
-      std::to_string(cfg->UeAntNum()) + ".bin";
-=======
       kUlCheckFilePrefix + std::to_string(cfg->OfdmCaNum()) + "_ueant" +
       std::to_string(spatial_streams_num) + ".bin";
->>>>>>> 54b10cc0
 
   Table<uint8_t> raw_data;
   Table<uint8_t> output_data;
@@ -83,7 +78,8 @@
   ReadFromFileUl(raw_data_filename, raw_data, num_bytes_per_ue, cfg);
   ReadFromFileUl(kDecodedFilename, output_data, num_bytes_per_ue, cfg);
   std::printf(
-      "check_correctness_ul: bs ant %d, ues %d, spatial streams (last frame) %d, "
+      "check_correctness_ul: bs ant %d, ues %d, spatial streams (last frame) "
+      "%d, "
       "ul syms %d, ofdm %d, ul pilots %d, bytes per UE %d.\n",
       bs_ant_num, ue_num, spatial_streams_num, num_uplink_syms, ofdm_data_num,
       ul_pilot_syms, num_bytes_per_ue);
@@ -124,7 +120,7 @@
   const size_t ofdm_ca_num = cfg->OfdmCaNum();
   const size_t samps_per_symbol = cfg->SampsPerSymbol();
 
-	std::string raw_data_filename = kDlCheckFilePrefix +
+  std::string raw_data_filename = kDlCheckFilePrefix +
                                   std::to_string(ofdm_ca_num) + "_bsant" +
                                   std::to_string(bs_ant_num) + "_ueant" +
                                   std::to_string(spatial_streams_num) + ".bin";
@@ -139,9 +135,11 @@
   ReadFromFileDl(raw_data_filename, raw_data, samps_per_symbol, cfg);
   ReadFromFileDl(kTxFilename, tx_data, samps_per_symbol, cfg);
   std::printf(
-      "check_correctness_dl: bs ant %zu, ues %zu, spatial streams (last frame) %zu, "
+      "check_correctness_dl: bs ant %zu, ues %zu, spatial streams (last frame) "
+      "%zu, "
       " dl syms %zu, ofdm %zu, samps per symb %zu. \n",
-      bs_ant_num, ue_num, spatial_streams_num, num_data_syms, ofdm_ca_num, samps_per_symbol);
+      bs_ant_num, ue_num, spatial_streams_num, num_data_syms, ofdm_ca_num,
+      samps_per_symbol);
 
   unsigned int error_cnt = 0;
   float sum_diff = 0;

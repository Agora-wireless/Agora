/**
 * @file test_ldpc_baseband.cpp
 * @brief Test LDPC performance in baseband procesing when different levels of 
 * Gaussian noise is added to CSI
 */

#include "comms-lib.h"
#include "config.hpp"
#include "data_generator.h"
#include "gettime.h"
#include "memory_manage.h"
#include "modulation.hpp"
#include "phy_ldpc_decoder_5gnr.h"
#include "utils_ldpc.hpp"
#include <armadillo>
#include <bitset>
#include <chrono>
#include <fstream>
#include <gflags/gflags.h>
#include <immintrin.h>
#include <iostream>
#include <random>

static constexpr bool kVerbose = false;
static constexpr bool kPrintUplinkInformationBytes = false;
static constexpr float noise_levels[15]
    = { 1.7783, 1.3335, 1.0000, 0.7499, 0.5623, 0.4217, 0.3162, 0.2371, 0.1778,
          0.1334, 0.1000, 0.0750, 0.0562, 0.0422, 0.0316 };
static constexpr float snr_levels[15]
    = { -5, -2.5, 0, 2.5, 5, 7.5, 10, 12.5, 15, 17.5, 20, 22.5, 25, 27.5, 30 };
DEFINE_string(profile, "random",
    "The profile of the input user bytes (e.g., 'random', '123')");
DEFINE_string(conf_file,
    TOSTRING(PROJECT_DIRECTORY) "/data/tddconfig-sim-ul.json",
    "Agora config filename");

int main(int argc, char* argv[])
{
    unsigned seed = std::chrono::system_clock::now().time_since_epoch().count();
    std::default_random_engine generator(seed);
    std::normal_distribution<double> distribution(0.0, 1.0);

    const std::string cur_directory = TOSTRING(PROJECT_DIRECTORY);
    gflags::ParseCommandLineFlags(&argc, &argv, true);
    std::unique_ptr<Config> cfg ( new Config(FLAGS_conf_file.c_str()) );

    const DataGenerator::Profile profile = FLAGS_profile == "123"
        ? DataGenerator::Profile::k123
        : DataGenerator::Profile::kRandom;
    DataGenerator data_generator(cfg.get(), 0 /* RNG seed */, profile);

    std::printf("DataGenerator: Config file: %s, data profile = %s\n",
        FLAGS_conf_file.c_str(),
        profile == DataGenerator::Profile::k123 ? "123" : "random");

    std::printf("DataGenerator: Using %s-orthogonal pilots\n",
        cfg->freq_orthogonal_pilot() ? "frequency" : "time");

    std::printf("DataGenerator: Generating encoded and modulated data\n");
    srand(time(nullptr));

    // Step 1: Generate the information buffers and LDPC-encoded buffers for
    // uplink
    size_t num_symbols_per_cb = 1;
    size_t bits_per_symbol = cfg->ofdm_data_num() * cfg->mod_order_bits();
    if (cfg->ldpc_config().num_cb_codew_len() > bits_per_symbol)
        num_symbols_per_cb = (cfg->ldpc_config().num_cb_codew_len() + bits_per_symbol - 1)
            / bits_per_symbol;
    size_t num_cbs_per_ue = cfg->frame().NumDataSyms() / num_symbols_per_cb;
    std::printf("Number of symbols per block: %zu, blocks per frame: %zu\n",
        num_symbols_per_cb, num_cbs_per_ue);

    const size_t num_codeblocks = num_cbs_per_ue * cfg->ue_ant_num();
    std::printf("Total number of blocks: %zu\n", num_codeblocks);
    for (size_t noise_id = 0; noise_id < 15; noise_id++) {

        std::vector<std::vector<int8_t>> information(num_codeblocks);
        std::vector<std::vector<int8_t>> encoded_codewords(num_codeblocks);
        for (size_t i = 0; i < num_codeblocks; i++) {
<<<<<<< HEAD
            data_generator.gen_codeblock_ul(information[i],
                encoded_codewords[i], i % cfg->ue_num() /* UE ID */);
=======
            data_generator.gen_codeblock(information[i],
                encoded_codewords[i], i % cfg->UE_NUM /* UE ID */);
>>>>>>> b1322b26
        }

        // Save uplink information bytes to file
        const size_t input_bytes_per_cb = bits_to_bytes(
            ldpc_num_input_bits(cfg->ldpc_config().base_graph(), cfg->ldpc_config().expansion_factor()));
        if (kPrintUplinkInformationBytes) {
            std::printf("Uplink information bytes\n");
            for (size_t n = 0; n < num_codeblocks; n++) {
                std::printf("Symbol %zu, UE %zu\n", n / cfg->ue_ant_num(),
                    n % cfg->ue_ant_num());
                for (size_t i = 0; i < input_bytes_per_cb; i++) {
                    std::printf("%u ", (uint8_t)information[n][i]);
                }
                std::printf("\n");
            }
        }

        // Modulate the encoded codewords
        std::vector<std::vector<complex_float>> modulated_codewords(
            cfg->ue_ant_num() * cfg->frame().NumDataSyms());
        size_t num_used_symbol = num_cbs_per_ue * num_symbols_per_cb;
        size_t num_unused_symbol
            = cfg->frame().NumDataSyms() - num_used_symbol;
        for (size_t ue_id = 0; ue_id < cfg->ue_ant_num(); ue_id++) {
            for (size_t i = 0; i < num_cbs_per_ue; i++) {
                size_t remaining_bits = cfg->ldpc_config().num_cb_codew_len();
                size_t offset = 0;
                for (size_t j = 0; j < num_symbols_per_cb; j++) {

                    size_t num_bits = ((j + 1) < num_symbols_per_cb)
                        ? bits_per_symbol
                        : remaining_bits;
                    modulated_codewords[ue_id * cfg->frame().NumDataSyms()
                        + i * num_symbols_per_cb + j]
                        = data_generator.get_modulation(
                            &encoded_codewords[ue_id * num_cbs_per_ue + i]
                                              [offset],
                            num_bits);
                    remaining_bits -= bits_per_symbol;
                    offset += bits_to_bytes(bits_per_symbol);
                }
            }
            for (size_t i = 0; i < num_unused_symbol; i++) {
                modulated_codewords[ue_id * cfg->frame().NumDataSyms()
                    + num_used_symbol + i]
                    .resize(cfg->ofdm_data_num());
            }
        }

        // Place modulated uplink data codewords into central IFFT bins
        std::vector<std::vector<complex_float>> pre_ifft_data_syms(
            cfg->ue_ant_num() * cfg->frame().NumDataSyms());
        for (size_t i = 0; i < pre_ifft_data_syms.size(); i++) {
            pre_ifft_data_syms[i]
                = data_generator.bin_for_ifft(modulated_codewords[i]);
        }

        std::vector<complex_float> pilot_td
            = data_generator.get_common_pilot_time_domain();

        // Put pilot and data symbols together
        Table<complex_float> tx_data_all_symbols;
        tx_data_all_symbols.calloc(
            cfg->frame().NumTotalSyms(), cfg->ue_ant_num() * cfg->ofdm_ca_num(), Agora_memory::Alignment_t::k64Align);

        if (cfg->freq_orthogonal_pilot() == true) {
            for (size_t i = 0; i < cfg->ue_ant_num(); i++) {
                std::vector<complex_float> pilots_t_ue(
                    cfg->ofdm_ca_num()); // Zeroed
                for (size_t j = cfg->ofdm_data_start();
                     j < cfg->ofdm_data_start() + cfg->ofdm_data_num();
                     j += cfg->ue_ant_num()) {
                    pilots_t_ue[i + j] = pilot_td[i + j];
                }
                // Load pilot to the second symbol
                // The first symbol is reserved for beacon
                std::memcpy(tx_data_all_symbols[cfg->frame().NumBeaconSyms()]
                        + i * cfg->ofdm_ca_num(),
                    &pilots_t_ue[0], cfg->ofdm_ca_num() * sizeof(complex_float));
            }
        } else {
            for (size_t i = 0; i < cfg->ue_ant_num(); i++)
                std::memcpy(tx_data_all_symbols[i + cfg->frame().NumBeaconSyms()]
                        + i * cfg->ofdm_ca_num(),
                    &pilot_td[0], cfg->ofdm_ca_num() * sizeof(complex_float));
        }

        size_t data_sym_start
            = cfg->frame().NumPilotSyms() + cfg->frame().NumBeaconSyms();
        for (size_t i = data_sym_start; i < cfg->frame().NumTotalSyms(); i++) {
            const size_t data_sym_id = (i - data_sym_start);
            for (size_t j = 0; j < cfg->ue_ant_num(); j++) {
                std::memcpy(tx_data_all_symbols[i] + j * cfg->ofdm_ca_num(),
                    &pre_ifft_data_syms[j * cfg->frame().NumDataSyms()
                        + data_sym_id][0],
                    cfg->ofdm_ca_num() * sizeof(complex_float));
            }
        }

        // Generate CSI matrix without noise
        Table<complex_float> csi_matrices_no_noise;
        csi_matrices_no_noise.calloc(
            cfg->ofdm_ca_num(), cfg->ue_ant_num() * cfg->bs_ant_num(), Agora_memory::Alignment_t::k32Align);
        for (size_t i = 0; i < cfg->ue_ant_num() * cfg->bs_ant_num(); i++) {
            complex_float csi = { static_cast<float>(distribution(generator)),
                static_cast<float>(distribution(generator)) };
            for (size_t j = 0; j < cfg->ofdm_ca_num(); j++) {
                csi_matrices_no_noise[j][i].re = csi.re;
                csi_matrices_no_noise[j][i].im = csi.im;
            }
        }

        // Generate CSI matrix with noise for pilot symbols
        Table<complex_float> csi_matrices_pilot;
        csi_matrices_pilot.calloc(
            cfg->ofdm_ca_num(), cfg->ue_ant_num() * cfg->bs_ant_num(), Agora_memory::Alignment_t::k32Align);
        for (size_t i = 0; i < cfg->ue_ant_num() * cfg->bs_ant_num(); i++) {
            for (size_t j = 0; j < cfg->ofdm_ca_num(); j++) {
                complex_float noise
                    = { static_cast<float>(distribution(generator))
                              * noise_levels[noise_id],
                          static_cast<float>(distribution(generator))
                              * noise_levels[noise_id] };
                csi_matrices_pilot[j][i].re
                    = csi_matrices_no_noise[j][i].re + noise.re;
                csi_matrices_pilot[j][i].im
                    = csi_matrices_no_noise[j][i].im + noise.im;
            }
        }

        // Generate CSI matrix with noise for data symbols
        Table<complex_float> csi_matrices_data;
        csi_matrices_data.calloc(
            cfg->ofdm_ca_num(), cfg->ue_ant_num() * cfg->bs_ant_num(), Agora_memory::Alignment_t::k32Align);
        for (size_t i = 0; i < cfg->ue_ant_num() * cfg->bs_ant_num(); i++) {
            for (size_t j = 0; j < cfg->ofdm_ca_num(); j++) {
                complex_float noise
                    = { static_cast<float>(distribution(generator))
                              * noise_levels[noise_id],
                          static_cast<float>(distribution(generator))
                              * noise_levels[noise_id] };
                csi_matrices_data[j][i].re
                    = csi_matrices_no_noise[j][i].re + noise.re;
                csi_matrices_data[j][i].im
                    = csi_matrices_no_noise[j][i].im + noise.im;
            }
        }

        // Generate RX data received by base station after going through channels
        Table<complex_float> rx_data_all_symbols;
        rx_data_all_symbols.calloc(
            cfg->frame().NumTotalSyms(), cfg->ofdm_ca_num() * cfg->bs_ant_num(), Agora_memory::Alignment_t::k64Align);
        for (size_t i = 0; i < cfg->frame().NumTotalSyms(); i++) {
            arma::cx_fmat mat_input_data(
                reinterpret_cast<arma::cx_float*>(tx_data_all_symbols[i]),
                cfg->ofdm_ca_num(), cfg->ue_ant_num(), false);
            arma::cx_fmat mat_output(
                reinterpret_cast<arma::cx_float*>(rx_data_all_symbols[i]),
                cfg->ofdm_ca_num(), cfg->bs_ant_num(), false);

            for (size_t j = 0; j < cfg->ofdm_ca_num(); j++) {
                arma::cx_fmat mat_csi(
                    reinterpret_cast<arma::cx_float*>(csi_matrices_data[j]),
                    cfg->bs_ant_num(), cfg->ue_ant_num());
                mat_output.row(j) = mat_input_data.row(j) * mat_csi.st();
            }
        }

        // Compute precoder
        Table<complex_float> precoder;
        precoder.calloc(
            cfg->ofdm_ca_num(), cfg->ue_ant_num() * cfg->bs_ant_num(), Agora_memory::Alignment_t::k32Align);
        for (size_t i = 0; i < cfg->ofdm_ca_num(); i++) {
            arma::cx_fmat mat_input(
                reinterpret_cast<arma::cx_float*>(csi_matrices_pilot[i]),
                cfg->bs_ant_num(), cfg->ue_ant_num(), false);
            arma::cx_fmat mat_output(
                reinterpret_cast<arma::cx_float*>(precoder[i]), cfg->ue_ant_num(),
                cfg->bs_ant_num(), false);
            pinv(mat_output, mat_input, 1e-2, "dc");
        }

        Table<complex_float> equalized_data_all_symbols;
        equalized_data_all_symbols.calloc(
            cfg->frame().NumTotalSyms(), cfg->ofdm_data_num() * cfg->ue_ant_num(), Agora_memory::Alignment_t::k64Align);
        Table<int8_t> demod_data_all_symbols;
        demod_data_all_symbols.calloc(cfg->ue_ant_num(),
            cfg->ofdm_data_num() * cfg->frame().NumDataSyms() * 8, Agora_memory::Alignment_t::k64Align);
        for (size_t i = data_sym_start; i < cfg->frame().NumTotalSyms(); i++) {
            arma::cx_fmat mat_rx_data(
                reinterpret_cast<arma::cx_float*>(rx_data_all_symbols[i]),
                cfg->ofdm_ca_num(), cfg->bs_ant_num(), false);
            arma::cx_fmat mat_equalized_data(
                reinterpret_cast<arma::cx_float*>(
                    equalized_data_all_symbols[i - data_sym_start]),
                cfg->ofdm_data_num(), cfg->ue_ant_num(), false);
            for (size_t j = 0; j < cfg->ofdm_data_num(); j++) {
                arma::cx_fmat mat_precoder(
                    reinterpret_cast<arma::cx_float*>(
                        precoder[cfg->freq_orthogonal_pilot()
                                ? (j % cfg->ue_ant_num())
                                : j]),
                    cfg->ue_ant_num(), cfg->bs_ant_num(), false);
                mat_equalized_data.row(j) = (mat_precoder
                    * mat_rx_data.row(j + cfg->ofdm_data_start()).st())
                                                .st();
            }

            mat_equalized_data = mat_equalized_data.st();

            for (size_t j = 0; j < cfg->ue_ant_num(); j++) {
                size_t cb_id = (i - data_sym_start) / num_symbols_per_cb;
                size_t symbol_id_in_cb
                    = (i - data_sym_start) % num_symbols_per_cb;
                auto* demod_ptr = demod_data_all_symbols[j]
                    + (cb_id * num_symbols_per_cb * 8
                          + symbol_id_in_cb * cfg->mod_order_bits())
                        * cfg->ofdm_data_num();
                auto* equal_T_ptr
                    = (float*)(equalized_data_all_symbols[i - data_sym_start]
                        + j * cfg->ofdm_data_num());
                switch (cfg->mod_order_bits()) {
                case (4):
                    demod_16qam_soft_avx2(
                        equal_T_ptr, demod_ptr, cfg->ofdm_data_num());
                    break;
                case (6):
                    demod_64qam_soft_avx2(
                        equal_T_ptr, demod_ptr, cfg->ofdm_data_num());
                    break;
                default:
                    std::printf(
                        "Demodulation: modulation type %s not supported!\n",
                        cfg->modulation().c_str());
                }
            }
        }

        const LDPCconfig& ldpc_config = cfg->ldpc_config();

        struct bblib_ldpc_decoder_5gnr_request ldpc_decoder_5gnr_request {
        };
        struct bblib_ldpc_decoder_5gnr_response ldpc_decoder_5gnr_response {
        };

        // Decoder setup
        ldpc_decoder_5gnr_request.numChannelLlrs = ldpc_config.num_cb_codew_len();
        ldpc_decoder_5gnr_request.numFillerBits = 0;
        ldpc_decoder_5gnr_request.maxIterations = ldpc_config.max_decoder_iter();
        ldpc_decoder_5gnr_request.enableEarlyTermination
            = ldpc_config.early_termination();
        ldpc_decoder_5gnr_request.Zc = ldpc_config.expansion_factor();
        ldpc_decoder_5gnr_request.baseGraph = ldpc_config.base_graph();
        ldpc_decoder_5gnr_request.nRows = ldpc_config.num_rows();
        ldpc_decoder_5gnr_response.numMsgBits = ldpc_config.num_cb_len();
        auto* resp_var_nodes
            = static_cast<int16_t*>(Agora_memory::padded_aligned_alloc(Agora_memory::Alignment_t::k64Align, 1024 * 1024 * sizeof(int16_t)));
        ldpc_decoder_5gnr_response.varNodes = resp_var_nodes;

        Table<uint8_t> decoded_codewords;
        decoded_codewords.calloc(num_codeblocks, cfg->ofdm_data_num(), Agora_memory::Alignment_t::k64Align);
        double freq_ghz = measure_rdtsc_freq();
        size_t start_tsc = worker_rdtsc();
        for (size_t i = 0; i < cfg->ue_ant_num(); i++) {
            for (size_t j = 0; j < num_cbs_per_ue; j++) {
                ldpc_decoder_5gnr_request.varNodes = demod_data_all_symbols[i]
                    + j * cfg->ofdm_data_num() * 8 * num_symbols_per_cb;
                ldpc_decoder_5gnr_response.compactedMessageBytes
                    = decoded_codewords[i * num_cbs_per_ue + j];
                bblib_ldpc_decoder_5gnr(
                    &ldpc_decoder_5gnr_request, &ldpc_decoder_5gnr_response);
            }
        }
        size_t duration = worker_rdtsc() - start_tsc;
        std::printf("Decoding of %zu blocks takes %.2f us per block\n",
            num_codeblocks, cycles_to_us(duration, freq_ghz) / num_codeblocks);

        // Correctness check
        size_t error_num = 0;
        size_t total = num_codeblocks * ldpc_config.num_cb_len();
        size_t block_error_num = 0;

        for (size_t i = 0; i < num_codeblocks; i++) {
            size_t error_in_block = 0;
            for (size_t j = 0; j < ldpc_config.num_cb_len() / 8; j++) {
                uint8_t input = (uint8_t)information[i][j];
                uint8_t output = decoded_codewords[i][j];
                if (input != output) {
                    for (size_t i = 0; i < 8; i++) {
                        uint8_t mask = 1 << i;
                        if ((input & mask) != (output & mask)) {
                            error_num++;
                            error_in_block++;
                        }
                    }
                    // std::printf("block %zu j: %zu: (%u, %u)\n", i, j,
                    //     (uint8_t)information[i][j], decoded_codewords[i][j]);
                }
            }
            if (error_in_block > 0) {
                block_error_num++;
                // std::printf("errors in block %zu: %zu\n", i, error_in_block);
            }
        }

        std::printf(
            "Noise: %.3f, snr: %.1f dB, error rate: %zu/%zu = %.6f, block "
            "error: "
            "%zu/%zu = %.6f\n",
            noise_levels[noise_id], snr_levels[noise_id], error_num, total,
            1.f * error_num / total, block_error_num, num_codeblocks,
            1.f * block_error_num / num_codeblocks);

        std::free( resp_var_nodes );
        demod_data_all_symbols.free();
        equalized_data_all_symbols.free();
        precoder.free();
        tx_data_all_symbols.free();
        rx_data_all_symbols.free();
        csi_matrices_no_noise.free();
        csi_matrices_pilot.free();
        csi_matrices_data.free();
        decoded_codewords.free();
    }
    return 0;
}<|MERGE_RESOLUTION|>--- conflicted
+++ resolved
@@ -77,13 +77,8 @@
         std::vector<std::vector<int8_t>> information(num_codeblocks);
         std::vector<std::vector<int8_t>> encoded_codewords(num_codeblocks);
         for (size_t i = 0; i < num_codeblocks; i++) {
-<<<<<<< HEAD
-            data_generator.gen_codeblock_ul(information[i],
+            data_generator.gen_codeblock(information.at(i),
                 encoded_codewords[i], i % cfg->ue_num() /* UE ID */);
-=======
-            data_generator.gen_codeblock(information[i],
-                encoded_codewords[i], i % cfg->UE_NUM /* UE ID */);
->>>>>>> b1322b26
         }
 
         // Save uplink information bytes to file

#!/bin/bash
#
# Usage:
#  * This script must be run from Agora's top-level directory.
#  * If a number is passed to the script, it is used as Pass/Fail threshold.
#  * Otherwise, the default 0.005 shall be used as Pass/Fail threshold.
###############################################################################

# Check that all required executables are present
exe_list="build/user build/data_generator build/chsim build/agora data/bs-sim.json"
for exe in ${exe_list}; do
  if [ ! -f ${exe} ]; then
      echo "${exe} not found. Exiting."
      exit
  fi
done


# Setup the config with the number of frames to test
cp data/bs-sim.json data/bs-sim-tmp.json
cp data/ue-sim.json data/ue-sim-tmp.json
sed -i '2i\ \ "frames_to_test": 1000,' data/bs-sim-tmp.json
sed -i '2i\ \ "frames_to_test": 1000,' data/ue-sim-tmp.json

echo "==========================================="
echo "Generating data for emulated RRU end-to-end test with channel simulator ......"
echo -e "===========================================\n"
./build/data_generator --conf_file data/bs-sim-tmp.json

echo "==========================================="
echo "Running emulated RRU end-to-end test with channel simulator ......"
echo -e "===========================================\n"
<<<<<<< HEAD
echo "Emulated RRU Test" > test_output.txt
./build/user data/ue-sim-tmp.json >> test_output.txt &
sleep 1; ./build/chsim --bs_threads 1 --ue_threads 1 --worker_threads 2 --core_offset 24 --bs_conf_file data/bs-sim-tmp.json --ue_conf_file data/ue-sim-tmp.json > tmp.txt &
sleep 1; ./build/agora data/bs-sim-tmp.json >> test_output.txt

sleep 10;
=======
echo "Emulated RRU Test" > test_user_output.txt
echo "Emulated RRU Test" > test_agora_output.txt
echo "Emulated RRU Test" > test_chsim_output.txt
./build/user data/ue-sim-tmp.json >> test_user_output.txt &
sleep 1; ./build/chsim --bs_threads 1 --ue_threads 1 --worker_threads 2 --core_offset 24 --bs_conf_file data/bs-sim-tmp.json --ue_conf_file data/ue-sim-tmp.json >> test_chsim_output.txt &
sleep 1; ./build/agora data/bs-sim-tmp.json >> test_agora_output.txt

sleep 5;
>>>>>>> c073b412

# Agora and User is terminated automatically. Manually terminate chsim
rm data/bs-sim-tmp.json
rm data/ue-sim-tmp.json
<<<<<<< HEAD
pkill chsim
sleep 1
=======

pkill -INT chsim
pkill -INT user
pkill -INT agora

sleep 1
grep ".*bit errors (BER).*" test_user_output.txt > test_output.txt
grep ".*bit errors (BER).*" test_agora_output.txt >> test_output.txt
>>>>>>> c073b412
grep ".*bit errors (BER).*" test_output.txt
echo "=================================================="


# Decide Pass/Fail
let ue_res_count=$(grep -c "(BER)" test_output.txt)/2
ant_string=$(grep " UE antennas," test_user_output.txt)
read num1 num2 num_bs_ants num_ues num5 <<<${ant_string//[^0-9]/ }

if [ "$ue_res_count" != "$num_ues" ]; then
  echo "Failed the end-to-end test with channel simulator due to invalid number of records!"
  echo "=================================================="
  rm test_agora_output.txt
  rm test_user_output.txt
  rm test_output.txt
  rm test_chsim_output.txt
  exit
fi

THRESH=$1
if [ "$THRESH" == "" ]; then
  THRESH=0.005
fi
echo "BER test threshold is ${THRESH}"
while read -r line ; do
  ue_BER=$(printf %.15f $(echo $line | awk -F '[()]' '{FOO=$4; print $4}'))
  if [ "`echo "${ue_BER} > ${THRESH}" | bc`" -eq 1 ]; then
    echo "UE BER " ${ue_BER} "exceeds threshold"
    echo "Failed the end-to-end test with channel simulator!"
    echo "=================================================="
    rm test_agora_output.txt
    rm test_user_output.txt
    rm test_output.txt
    rm test_chsim_output.txt
    exit
  fi
done < <(grep ".*bit errors (BER)." test_output.txt)

echo "Passed the end-to-end test with channel simulator!"
echo "=================================================="
<<<<<<< HEAD
rm test_output.txt
=======
rm test_agora_output.txt
rm test_user_output.txt
rm test_output.txt
rm test_chsim_output.txt
>>>>>>> c073b412
exit<|MERGE_RESOLUTION|>--- conflicted
+++ resolved
@@ -30,14 +30,6 @@
 echo "==========================================="
 echo "Running emulated RRU end-to-end test with channel simulator ......"
 echo -e "===========================================\n"
-<<<<<<< HEAD
-echo "Emulated RRU Test" > test_output.txt
-./build/user data/ue-sim-tmp.json >> test_output.txt &
-sleep 1; ./build/chsim --bs_threads 1 --ue_threads 1 --worker_threads 2 --core_offset 24 --bs_conf_file data/bs-sim-tmp.json --ue_conf_file data/ue-sim-tmp.json > tmp.txt &
-sleep 1; ./build/agora data/bs-sim-tmp.json >> test_output.txt
-
-sleep 10;
-=======
 echo "Emulated RRU Test" > test_user_output.txt
 echo "Emulated RRU Test" > test_agora_output.txt
 echo "Emulated RRU Test" > test_chsim_output.txt
@@ -46,15 +38,10 @@
 sleep 1; ./build/agora data/bs-sim-tmp.json >> test_agora_output.txt
 
 sleep 5;
->>>>>>> c073b412
 
 # Agora and User is terminated automatically. Manually terminate chsim
 rm data/bs-sim-tmp.json
 rm data/ue-sim-tmp.json
-<<<<<<< HEAD
-pkill chsim
-sleep 1
-=======
 
 pkill -INT chsim
 pkill -INT user
@@ -63,7 +50,6 @@
 sleep 1
 grep ".*bit errors (BER).*" test_user_output.txt > test_output.txt
 grep ".*bit errors (BER).*" test_agora_output.txt >> test_output.txt
->>>>>>> c073b412
 grep ".*bit errors (BER).*" test_output.txt
 echo "=================================================="
 
@@ -104,12 +90,8 @@
 
 echo "Passed the end-to-end test with channel simulator!"
 echo "=================================================="
-<<<<<<< HEAD
-rm test_output.txt
-=======
 rm test_agora_output.txt
 rm test_user_output.txt
 rm test_output.txt
 rm test_chsim_output.txt
->>>>>>> c073b412
 exit
use tokio::net::UdpSocket;
use tokio::time::{delay_for, Duration};
use async_trait::async_trait;
use std::io;
use std::cmp::Ordering;

extern crate rand;
use rand::Rng;

// Define a trait for the environment
#[async_trait]
trait AgoraEnv {
    fn new() -> Self;
<<<<<<< HEAD
    fn set_initial_values(&mut self, num_max_cores: u16, num_min_cores: u16, num_users: u16, num_latency_levels: u16, num_actions: u16, max_latency_limit: f32, ma_window_size: u16, outlier_percentage: u16, rewards: Vec<i16>, state: u64, done: bool);
=======
    fn set_initial_values(&mut self, num_max_cores: u16, num_min_cores: u16, num_users: u16, num_latency_levels: u16, num_actions: u16, max_latency_limit: f32, ma_window_size: u16, rewards: Vec<i16>, state: u64, done: bool);
>>>>>>> d8b7a611
    fn reset(&mut self) -> u64;
    fn set(&mut self, state: u64);
    fn compute_state(&mut self, curr_cores: u16, curr_users: u16, curr_latency: u16) -> u64;
    fn get_num_states(&mut self) -> u64;
    fn get_num_actions(&mut self) -> u16;
    fn agora_to_rl_index_mapping(&mut self, index_param: u16) -> u16;
    fn rl_to_agora_index_mapping(&mut self, index_param: u16) -> u16;
    fn compute_absolute_latency(&mut self, curr_cores: u16, curr_users: u16) -> f32;
    fn compute_curr_latency_reward_done_real(&mut self, absolute_latency: f32) -> (u16, i16, bool);
    fn compute_curr_latency_reward_done_emulated(&mut self, absolute_latency: f32) -> (u16, i16, bool);
    fn moving_average(&mut self, curr_cores: u16,) -> f32;
    async fn step_real(&mut self, socket: &mut UdpSocket, action: u16) -> io::Result<(u64, i16, bool)>;
    fn step_emulated(&mut self, action: u16) -> (u64, i16, bool);
    async fn print_state(&mut self, state: u64, delay: u64);
}

// Implement the trait for Agora environment
struct MyAgoraEnv {
    num_max_cores: u16,
    num_min_cores: u16,
    num_users: u16,
    num_latency_levels: u16,
    num_states: u64,
    num_actions: u16,
    max_latency_limit: f32,
    rewards: Vec<i16>,
    ma_active_window_sizes: Vec<u16>,
    ma_window_size: u16,
    ma_window: Vec<Vec<f32>>,
<<<<<<< HEAD
    outlier_percentage: u16,
=======
>>>>>>> d8b7a611
    state: u64,
    done: bool,
}

#[async_trait]
impl AgoraEnv for MyAgoraEnv {
    fn new() -> Self {
        // Initialize the environment with custom values
        MyAgoraEnv {
            num_max_cores: 10,
            num_min_cores: 1,
            num_users: 16,
            num_latency_levels: 10 + 1,
            num_states: 10 * 16 * (10 + 1),
            num_actions: 3,
            max_latency_limit: 1.0,
            rewards: vec![-12, -10, -8, -6, -4, -2, -1, 20, -12, -16, -20],
            ma_active_window_sizes: vec![0; 25],
            ma_window_size: 10,
            ma_window: vec![vec![0.0; 10]; 25],
<<<<<<< HEAD
            outlier_percentage: 10,
=======
>>>>>>> d8b7a611
            state: 0,
            done: false }
    }

<<<<<<< HEAD
    fn set_initial_values(&mut self, num_max_cores: u16, num_min_cores: u16, num_users: u16, num_latency_levels: u16, num_actions: u16, max_latency_limit: f32, ma_window_size: u16, outlier_percentage: u16, rewards: Vec<i16>, state: u64, done: bool) {
=======
    fn set_initial_values(&mut self, num_max_cores: u16, num_min_cores: u16, num_users: u16, num_latency_levels: u16, num_actions: u16, max_latency_limit: f32, ma_window_size: u16, rewards: Vec<i16>, state: u64, done: bool) {
>>>>>>> d8b7a611
        // Set initial values
        self.num_max_cores = num_max_cores;
        self.num_min_cores = num_min_cores;
        self.num_users = num_users;
        self.num_latency_levels = num_latency_levels;
        self.num_states = num_max_cores as u64 * num_users as u64 * num_latency_levels as u64;
        self.num_actions = num_actions;
        self.max_latency_limit = max_latency_limit;
        self.ma_active_window_sizes = vec![0; num_max_cores as usize];
        self.ma_window_size = ma_window_size;
        self.ma_window = vec![vec![0.0; ma_window_size as usize]; num_max_cores as usize];
<<<<<<< HEAD
        self.outlier_percentage = outlier_percentage;
=======
>>>>>>> d8b7a611
        self.rewards = rewards;
        self.state = state;
        self.done = done;
    }

    fn reset(&mut self) -> u64 {
        // Reset the state with a random value within the range of num_states
        let mut rng = rand::thread_rng();
        self.state = rng.gen_range(0..self.num_states);

        self.state
    }

    fn set(&mut self, state: u64) {
        self.state = state;
    }

    fn compute_state(&mut self, curr_cores: u16, curr_users: u16, curr_latency: u16) -> u64 {
        let curr_state = (curr_cores as u64 + curr_users as u64 * self.num_max_cores as u64 + curr_latency as u64 * self.num_max_cores as u64 * self.num_users as u64) % self.num_states;

        curr_state
    }

    fn get_num_states(&mut self) -> u64 {

        self.num_states
    }

    fn get_num_actions(&mut self) -> u16 {

        self.num_actions
    }

    fn agora_to_rl_index_mapping(&mut self, index_param: u16) -> u16 {

        index_param - 1
    }

    fn rl_to_agora_index_mapping(&mut self, index_param: u16) -> u16 {

        index_param + 1
    }

    fn compute_absolute_latency(&mut self, curr_cores: u16, curr_users: u16) -> f32 {
        let min_latency = 0.05 * self.max_latency_limit;
        let per_user_latency = 0.1 * self.max_latency_limit;
        let absolute_latency = (min_latency + (curr_users + 1) as f32 * per_user_latency) / (curr_cores + 1) as f32; // Using actual number of users and cores

        absolute_latency
    }

    fn compute_curr_latency_reward_done_real(&mut self, absolute_latency: f32) -> (u16, i16, bool) {
        let next_latency;
        let reward;
        let mut done = false;
        if 0.0 * self.max_latency_limit <= absolute_latency && absolute_latency < 0.1 * self.max_latency_limit {
            next_latency = 0;
            reward = self.rewards[0];
        } else if 0.1 * self.max_latency_limit <= absolute_latency && absolute_latency < 0.2 * self.max_latency_limit {
            next_latency = 1;
            reward = self.rewards[1];
        } else if 0.2 * self.max_latency_limit <= absolute_latency && absolute_latency < 0.3 * self.max_latency_limit {
            next_latency = 2;
            reward = self.rewards[2];
        } else if 0.3 * self.max_latency_limit <= absolute_latency && absolute_latency < 0.4 * self.max_latency_limit {
            next_latency = 3;
            reward = self.rewards[3];
        } else if 0.4 * self.max_latency_limit <= absolute_latency && absolute_latency < 0.5 * self.max_latency_limit {
            next_latency = 4;
            reward = self.rewards[4];
        } else if 0.5 * self.max_latency_limit <= absolute_latency && absolute_latency < 0.6 * self.max_latency_limit {
            next_latency = 5;
            reward = self.rewards[5];
        } else if 0.6 * self.max_latency_limit <= absolute_latency && absolute_latency < 0.7 * self.max_latency_limit {
            next_latency = 6;
            reward = self.rewards[6];
        } else if 0.7 * self.max_latency_limit <= absolute_latency && absolute_latency < 0.8 * self.max_latency_limit {
            next_latency = 7;
            reward = self.rewards[7];
            done = true;
        } else if 0.8 * self.max_latency_limit <= absolute_latency && absolute_latency < 0.9 * self.max_latency_limit {
            next_latency = 8;
            reward = self.rewards[8];
        } else if 0.9 * self.max_latency_limit <= absolute_latency && absolute_latency < 1.0 * self.max_latency_limit {
            next_latency = 9;
            reward = self.rewards[9];
        } else {
            next_latency = 10;
            reward = self.rewards[10];
        }

        (next_latency, reward, done)
    }

    fn compute_curr_latency_reward_done_emulated(&mut self, absolute_latency: f32) -> (u16, i16, bool) {
        let next_latency;
        let reward;
        let mut done = false;
        if 0.0 * self.max_latency_limit <= absolute_latency && absolute_latency < 0.1 * self.max_latency_limit {
            next_latency = 0;
            reward = self.rewards[0];
        } else if 0.1 * self.max_latency_limit <= absolute_latency && absolute_latency < 0.2 * self.max_latency_limit {
            next_latency = 1;
            reward = self.rewards[1];
        } else if 0.2 * self.max_latency_limit <= absolute_latency && absolute_latency < 0.3 * self.max_latency_limit {
            next_latency = 2;
            reward = self.rewards[2];
        } else if 0.3 * self.max_latency_limit <= absolute_latency && absolute_latency < 0.4 * self.max_latency_limit {
            next_latency = 3;
            reward = self.rewards[3];
        } else if 0.4 * self.max_latency_limit <= absolute_latency && absolute_latency < 0.5 * self.max_latency_limit {
            next_latency = 4;
            reward = self.rewards[4];
        } else if 0.5 * self.max_latency_limit <= absolute_latency && absolute_latency < 0.6 * self.max_latency_limit {
            next_latency = 5;
            reward = self.rewards[5];
        } else if 0.6 * self.max_latency_limit <= absolute_latency && absolute_latency < 0.7 * self.max_latency_limit {
            next_latency = 6;
            reward = self.rewards[6];
        } else if 0.7 * self.max_latency_limit <= absolute_latency && absolute_latency < 0.8 * self.max_latency_limit {
            next_latency = 7;
            reward = self.rewards[7];
            done = true;
        } else if 0.8 * self.max_latency_limit <= absolute_latency && absolute_latency < 0.9 * self.max_latency_limit {
            next_latency = 8;
            reward = self.rewards[8];
        } else if 0.9 * self.max_latency_limit <= absolute_latency && absolute_latency < 1.0 * self.max_latency_limit {
            next_latency = 9;
            reward = self.rewards[9];
        } else {
            next_latency = 10;
            reward = self.rewards[10];
        }

        (next_latency, reward, done)
    }

    fn moving_average(&mut self, curr_cores: u16) -> f32 {
<<<<<<< HEAD
        // let curr_cores_mapped = MyAgoraEnv::rl_to_agora_index_mapping(self, curr_cores);
        // let ma_window_row_elements = &self.ma_window[curr_cores as usize];
        // println!("agora cores {}, ma active window size {}, ma window size {}\n", curr_cores_mapped, self.ma_active_window_sizes[curr_cores as usize], self.ma_window_size);
        // println!("ma window {:?}\n", ma_window_row_elements);
=======
        let curr_cores_mapped = MyAgoraEnv::rl_to_agora_index_mapping(self, curr_cores);
        let ma_window_row_elements = &self.ma_window[curr_cores as usize];
        println!("ma_active_window_size for {} cores is {}, ma_window_size {}\n", curr_cores_mapped, self.ma_active_window_sizes[curr_cores as usize], self.ma_window_size);
        println!("ma_window for {} cores is {:?}\n", curr_cores_mapped, ma_window_row_elements);
>>>>>>> d8b7a611
        let mut average_value = 0.0;
        for count in (self.ma_window_size - self.ma_active_window_sizes[curr_cores as usize])..= (self.ma_window_size - 1) {
            average_value = average_value + self.ma_window[curr_cores as usize][count as usize];
        }
        average_value = average_value/self.ma_active_window_sizes[curr_cores as usize] as f32;

        average_value
    }

    async fn step_real(&mut self, socket: &mut UdpSocket, action: u16) -> io::Result<(u64, i16, bool)> {
        // Take a step in the environment based on the given action
        let curr_cores = (self.state % self.num_max_cores as u64) as u16;
        let curr_users = ((self.state / self.num_max_cores as u64) % self.num_users as u64) as u16;
        let next_cores;

        let curr_cores_mapped = curr_cores + 1;
        if action == 1 { // Add One Core
            if curr_cores_mapped < self.num_max_cores {
                next_cores = (curr_cores + 1) % self.num_max_cores;
                send_cores_control_message(socket, 1, 0, curr_cores_mapped as u8).await?;
            } else {
                println!("Maximum cores limit reached...");
                next_cores = curr_cores;
            }
        } else if action == 2 { // Remove One Core
            if curr_cores_mapped <= self.num_min_cores {
                println!("Minimum cores limit reached...");
                next_cores = curr_cores;
            } else {
                next_cores = (curr_cores - 1) % self.num_max_cores;
                send_cores_control_message(socket, 0, 1, curr_cores_mapped as u8).await?;
            }
        } else {
            // No Change (curr_cores remain as it is)
            next_cores = curr_cores;
        }

        // delay_for(Duration::from_millis(PERIODICITY)).await;
        let mut retrieved_msg = retrieve_agora_traffic(socket).await?;
        let mut absolute_latency = retrieved_msg[0];
        let mut agora_cores = retrieved_msg[1];
        let mut frame_id = retrieved_msg[2];
        println!("Agora status: absolute latency - {}, current cores - {}, frame id - {}\n", absolute_latency, agora_cores, frame_id);    
        let mut is_valid_latency = false;
        while is_valid_latency == false {
            if absolute_latency <= 2 * self.max_latency_limit as u64 {
                is_valid_latency = true;
            } else {
                println!("Out of bound latency, requesting Agora again...\n");
                // delay_for(Duration::from_millis(PERIODICITY)).await;
                retrieved_msg = retrieve_agora_traffic(socket).await?;
                absolute_latency = retrieved_msg[0];
                agora_cores = retrieved_msg[1];
                frame_id = retrieved_msg[2];
                println!("Agora status: absolute latency - {}, current cores - {}, frame id - {}\n", absolute_latency, agora_cores, frame_id);            
            }
<<<<<<< HEAD
        }

        // Outlier is ignored for moving average filtering
        let agora_cores_unmapped = MyAgoraEnv::agora_to_rl_index_mapping(self, agora_cores as u16);
        let ma_absolute_latency;
        if self.ma_active_window_sizes[agora_cores_unmapped as usize] < self.ma_window_size {
            let ma_window_row_elements = &self.ma_window[agora_cores_unmapped as usize];
            println!("agora cores {}, ma active window size {}, ma window size {}\n", agora_cores, self.ma_active_window_sizes[agora_cores_unmapped as usize], self.ma_window_size);
            println!("ma window (before update) {:?}\n", ma_window_row_elements);

            for count in (self.ma_window_size - self.ma_active_window_sizes[agora_cores_unmapped as usize])..= (self.ma_window_size  - 1) {
                // println!("agora cores {}, ma active window size {}, count {}\n", agora_cores, self.ma_active_window_sizes[agora_cores_unmapped as usize], count);
                self.ma_window[agora_cores_unmapped as usize][count as usize - 1] = self.ma_window[agora_cores_unmapped as usize][count as usize];
            }
            self.ma_window[agora_cores_unmapped as usize][self.ma_window_size as usize - 1] = absolute_latency as f32;
            self.ma_active_window_sizes[agora_cores_unmapped as usize] = self.ma_active_window_sizes[agora_cores_unmapped as usize] + 1;

            let ma_window_row_elements = &self.ma_window[agora_cores_unmapped as usize];
            println!("agora cores {}, ma active window size {}, ma window size {}\n", agora_cores, self.ma_active_window_sizes[agora_cores_unmapped as usize], self.ma_window_size);
            println!("ma window (after update) {:?}\n", ma_window_row_elements);

            ma_absolute_latency = MyAgoraEnv::moving_average(self, agora_cores_unmapped as u16);
            println!("agora cores {}, ma active window size {}, ma absolute latency {}\n", agora_cores, self.ma_active_window_sizes[agora_cores_unmapped as usize], ma_absolute_latency);
        } else {
            let ma_absolute_latency_before_update = MyAgoraEnv::moving_average(self, agora_cores_unmapped as u16);
            let outlier_lower_limit = ((100.0 - self.outlier_percentage as f32)/100.0) * ma_absolute_latency_before_update;
            let outlier_higher_limit = ((100.0 + self.outlier_percentage as f32)/100.0) * ma_absolute_latency_before_update;
            println!("agora cores {}, ma active window size {}, ma absolute latency before update {}, outlier percentage {}, outlier lower limit {}, outlier higher limit {}, absolute latency {}\n",
                agora_cores, self.ma_active_window_sizes[agora_cores_unmapped as usize], ma_absolute_latency_before_update, self.outlier_percentage, outlier_lower_limit, outlier_higher_limit, absolute_latency);
            if absolute_latency as f32 >= outlier_lower_limit as f32 && absolute_latency as f32 <= outlier_higher_limit as f32 {
                let ma_window_row_elements = &self.ma_window[agora_cores_unmapped as usize];
                println!("agora cores {}, ma active window size {}, ma window size {}\n", agora_cores, self.ma_active_window_sizes[agora_cores_unmapped as usize], self.ma_window_size);
                println!("ma window (before update) {:?}\n", ma_window_row_elements);
    
                for count in 1..= (self.ma_window_size - 1) {
                    self.ma_window[agora_cores_unmapped as usize][count as usize - 1] = self.ma_window[agora_cores_unmapped as usize][count as usize];
                }
                self.ma_window[agora_cores_unmapped as usize][self.ma_window_size as usize - 1] = absolute_latency as f32;
                if self.ma_active_window_sizes[agora_cores_unmapped as usize] < self.ma_window_size {
                    self.ma_active_window_sizes[agora_cores_unmapped as usize] = self.ma_active_window_sizes[agora_cores_unmapped as usize] + 1;
                }

                let ma_window_row_elements = &self.ma_window[agora_cores_unmapped as usize];
                println!("agora cores {}, ma active window size {}, ma window size {}\n", agora_cores, self.ma_active_window_sizes[agora_cores_unmapped as usize], self.ma_window_size);
                println!("ma window (after update) {:?}\n", ma_window_row_elements);
        
                ma_absolute_latency = MyAgoraEnv::moving_average(self, agora_cores_unmapped as u16);
                println!("absolute_latency {} is not an outlier and taken in; ma absolute latency {}\n", absolute_latency, ma_absolute_latency);
            } else {
                ma_absolute_latency = ma_absolute_latency_before_update;
                println!("absolute latency {} is an outlier and ignored; ma absolute latency {}\n", absolute_latency, ma_absolute_latency);
            }
        }

        let curr_latency_reward_done_real = MyAgoraEnv::compute_curr_latency_reward_done_real(self, ma_absolute_latency as f32);
=======
        }

        let agora_cores_unmapped = MyAgoraEnv::agora_to_rl_index_mapping(self, agora_cores as u16);
        for count in 1..= (self.ma_window_size - 1) {
            self.ma_window[agora_cores_unmapped as usize][count as usize - 1] = self.ma_window[agora_cores_unmapped as usize][count as usize];
        }
        self.ma_window[agora_cores_unmapped as usize][self.ma_window_size as usize - 1] = absolute_latency as f32;
        if self.ma_active_window_sizes[agora_cores_unmapped as usize] < self.ma_window_size {
            self.ma_active_window_sizes[agora_cores_unmapped as usize] = self.ma_active_window_sizes[agora_cores_unmapped as usize] + 1;
        }
        let ma_absolute_latency = MyAgoraEnv::moving_average(self, agora_cores_unmapped as u16);
        println!("ma_absolute_latency - {}\n", ma_absolute_latency);

        let curr_latency_reward_done_real = MyAgoraEnv::compute_curr_latency_reward_done_real(self, absolute_latency as f32);
>>>>>>> d8b7a611
        let curr_latency = curr_latency_reward_done_real.0;
        let reward = curr_latency_reward_done_real.1;
        let done = curr_latency_reward_done_real.2;
        let next_state = MyAgoraEnv::compute_state(self, next_cores, curr_users, curr_latency);

        // println!("curr_cores: {}", curr_cores);
        // println!("next_cores: {}", next_cores);
        // println!("curr_users: {}", curr_users);
        // println!("absolute_latency: {}", absolute_latency);
        // println!("curr_latency: {}", curr_latency);
        // println!("reward: {}", reward);
        // println!("done: {}", done);
        // println!("next_state: {}", next_state);

        // Return the next state, reward and done flag
        Ok((next_state, reward, done))
    }

    fn step_emulated(&mut self, action: u16) -> (u64, i16, bool) {
        // Take a step in the environment based on the given action
        let curr_cores = (self.state % self.num_max_cores as u64) as u16;
        let curr_users = ((self.state / self.num_max_cores as u64) % self.num_users as u64) as u16;
        let next_cores;

        if action == 1 { // Add One Core
            if (curr_cores + 1) % self.num_max_cores != 0 {
                next_cores = (curr_cores + 1) % self.num_max_cores;
            } else {
                // print("Maximum cores limit reached...")
                next_cores = curr_cores;
            }
        } else if action == 2 { // Remove One Core
            if (curr_cores % self.num_max_cores) == 0 {
                // print("Minimum cores limit reached...")
                next_cores = curr_cores;
            } else {
                next_cores = (curr_cores - 1) % self.num_max_cores;
            }
        } else {
            // No Change (curr_cores remain as it is)
            next_cores = curr_cores;
        }

        let absolute_latency = MyAgoraEnv::compute_absolute_latency(self, next_cores, curr_users);
        let curr_latency_reward_done = MyAgoraEnv::compute_curr_latency_reward_done_emulated(self, absolute_latency);
        let curr_latency = curr_latency_reward_done.0;
        let reward = curr_latency_reward_done.1;
        let done = curr_latency_reward_done.2;
        let next_state = MyAgoraEnv::compute_state(self, next_cores, curr_users, curr_latency);

        // println!("curr_cores: {}", curr_cores);
        // println!("next_cores: {}", next_cores);
        // println!("curr_users: {}", curr_users);
        // println!("absolute_latency: {}", absolute_latency);
        // println!("curr_latency: {}", curr_latency);
        // println!("reward: {}", reward);
        // println!("done: {}", done);
        // println!("next_state: {}", next_state);

        // Return the next state, reward and done flag
        (next_state, reward, done)
    }

    async fn print_state(&mut self, state: u64, delay: u64) {
        let curr_cores = state % self.num_max_cores as u64;
        let curr_users = (state / self.num_max_cores as u64) % self.num_users as u64;
        let curr_latency = (state / (self.num_max_cores as u64 * self.num_users as u64)) % self.num_latency_levels as u64;
        println!("\nState {} is decoded as: ", state);
        println!("curr_cores: {}", curr_cores);
        println!("curr_users: {}", curr_users);
        println!("curr_latency: {}", curr_latency);
        println!("delay: {}", delay);
        // delay_for(Duration::from_millis(delay)).await;
    }
}

fn argmax_row<T: PartialOrd + Copy>(matrix: &[Vec<T>], row_index: usize) -> usize {
    matrix[row_index].iter()
        .enumerate()
        .max_by(|(_, a), (_, b)| a.partial_cmp(b).unwrap_or(Ordering::Equal))
        .map(|(index, _)| index)
        .unwrap_or_default()
}

// Communication parameters
static TX_ADDR: &str = "127.0.0.1:4000";
static RX_ADDR: &str = "127.0.0.1:3000";

// Resource parameters
static CORES_STEP: u8 = 1;

static RP_MODE: u8 = 2;
static UDP_WAIT_TIME: u64 = 100;
static PERIODICITY: u64 = 500; // sends request every PERIODICITY ms
static LATENCY_UPPER_TH: u64 = 1000; // 1 ms is the maximum latency limit per frame for Agora
static LATENCY_LOWER_TH: u64 = 750; // 0.75 ms is the minimum latency limit per frame for Agora

#[tokio::main]
async fn main() -> io::Result<()> {
    let mut socket = create_udp_socket(RX_ADDR).await?;
    let mut one_time_cores_update = true;
    delay_for(Duration::from_secs(1)).await; // wait for 5s to start
    let retrieved_msg = retrieve_agora_cores(&mut socket).await?;
    let cores_for_rest = retrieved_msg[0]; // retrieved_msg[0] has the cores allocated for rest of the processing in Agora
    let max_cores_for_workers = retrieved_msg[1] - retrieved_msg[0]; // retrieved_msg[1] has the max cores available for workers
    let min_cores_for_workers = retrieved_msg[2];  // retrieved_msg[2] has the min cores available for workers
    println!("Agora cores details: cores for rest - {}, max cores for workers - {}, min core(s) for workers - {}\n", cores_for_rest, max_cores_for_workers, min_cores_for_workers);
    loop {
        if RP_MODE == 0 {  // Retrieve Agora status periodically
            delay_for(Duration::from_millis(PERIODICITY)).await;
            let retrieved_msg = retrieve_agora_traffic(&mut socket).await?;
            println!("Agora status: absolute latency - {}, current cores - {}, frame id - {}\n", retrieved_msg[0], retrieved_msg[1], retrieved_msg[2]);
        } else if RP_MODE == 1 { // Update cores dynamically
            delay_for(Duration::from_secs(1)).await; // sends request every 5s
            let retrieved_msg = retrieve_agora_traffic(&mut socket).await?; // TODO: implement timeout!
            println!("Agora status: absolute latency - {}, current cores - {}, frame id - {}\n", retrieved_msg[0], retrieved_msg[1], retrieved_msg[2]);
            if one_time_cores_update == true {
                if retrieved_msg[0] >= LATENCY_UPPER_TH {
                    let mut add_cores = CORES_STEP;
                    if retrieved_msg[1] as u8 + add_cores > max_cores_for_workers as u8 {
                        add_cores = max_cores_for_workers as u8 - retrieved_msg[1] as u8;
                    }
                    if add_cores > 0 {
                        println!("Too much load in Agora: add {:?} cores\n", add_cores);
                        send_cores_control_message(&mut socket, add_cores, 0, retrieved_msg[1] as u8).await?;
                    }
                    if add_cores <= 0 {
                        println!("Reached maximum cores limit of {:?}\n", max_cores_for_workers);
                    }
                } else if retrieved_msg[0] < LATENCY_LOWER_TH {
                    let mut remove_cores = CORES_STEP;
                    if retrieved_msg[1] as u8 - remove_cores < min_cores_for_workers as u8 {
                        remove_cores = retrieved_msg[1] as u8 - min_cores_for_workers as u8;
                    }
                    if remove_cores > 0 {
                        println!("Too relaxed load in Agora: remove {:?} cores\n", remove_cores);
                        send_cores_control_message(&mut socket, 0, remove_cores, retrieved_msg[1] as u8).await?;
                    }
                    if remove_cores <= 0 {
                        println!("Reached minimum cores limit of {:?}\n", min_cores_for_workers);
                    }
                } else {
                }
                one_time_cores_update = !one_time_cores_update;
            }
        } else if RP_MODE == 2 { // RL based Resource Provisioning
            let is_real_agora = true;
            let num_max_cores;
            let num_min_cores;
            let num_users;
            let num_latency_levels;
            let num_actions;
            let max_latency_limit;
            let ma_window_size = 10;
<<<<<<< HEAD
            let outlier_percentage = 10;
            let rewards;
            if is_real_agora == true {
                num_max_cores = 18;
                num_min_cores = 4;
=======
            let rewards;
            if is_real_agora == true {
                num_max_cores = max_cores_for_workers as u16;
                num_min_cores = 8;
>>>>>>> d8b7a611
                num_users = 8;
                num_latency_levels = 10 + 1; // + 1 --> To account for max_latency_limit and beyond latency values
                num_actions = 3;
                max_latency_limit = 1000.0;
                rewards = vec![-12, -10, -8, -6, -4, -2, -1, 20, -12, -16, -20];
            } else {
                num_max_cores = 10;
                num_min_cores = 1;
                num_users = 16;
                num_latency_levels = 10 + 1; // + 1 --> To account for max_latency_limit and beyond latency values
                num_actions = 3;
                max_latency_limit = 0.001;
                rewards = vec![-12, -10, -8, -6, -4, -2, -1, 20, -12, -16, -20];
            }
        
            // Q-learning parameters
            let alpha = 0.1;  // learning rate
            let gamma = 0.9;  // discount factor
            // let epsilon = 0.1;  // exploration-exploitation trade-off
        
            let num_episodes = 10;
            let terminate_count = 100; // Epochs count to terminate learning when not converging
            let consecutive_epochs = 10; // Number of consecutive epochs with same state and reward to treat the learning converged. Applicable when the target reward is the least negative.

            // Create an instance of the agora environment using the 'new' function
            let mut agora_env = MyAgoraEnv::new();
<<<<<<< HEAD
            agora_env.set_initial_values(num_max_cores, num_min_cores, num_users, num_latency_levels, num_actions, max_latency_limit, ma_window_size as u16, outlier_percentage, rewards, 0, false); // Set initial state to 2 and done to false
=======
            agora_env.set_initial_values(num_max_cores, num_min_cores, num_users, num_latency_levels, num_actions, max_latency_limit, ma_window_size as u16, rewards, 0, false); // Set initial state to 2 and done to false
>>>>>>> d8b7a611
        
            let num_states = agora_env.get_num_states();
            // println!("num_states {:?}\n", num_states);
            let mut q_table: Vec<Vec<f32>> = vec![vec![0.0; num_actions as usize]; num_states as usize];
            // println!("{:?}", q_table);

            if one_time_cores_update == true {
                // Training
<<<<<<< HEAD
                println!("Training started - Running for {} Episodes...", num_episodes);
=======
                println!("Training started - Running for {} Epidoes...", num_episodes);
>>>>>>> d8b7a611
                for episode in 0..= (num_episodes - 1) {
                    println!("Episode: {:?}\n", episode);
                    // Reset the state with a random value
                    let mut state;
                    // let mut state = agora_env.reset();
                    // state = 269;
                    let mut rng = rand::thread_rng();
                    let reset_cores = rng.gen_range((num_min_cores as u16 - 1)..(num_max_cores as u16 - 1));
                    let reset_users = 7;
                    let mut epochs = 0;
                    let mut previous_reward = 0;
                    let mut target_reward_count = 1;
                    let mut next_state;
                    let mut reward = -20;
                    let mut action;
                    let mut done = false;
    
                    println!("Re-initializing cores in Agora as per reset state - START\n");
                    // delay_for(Duration::from_millis(UDP_WAIT_TIME)).await;
                    let mut retrieved_msg = retrieve_agora_traffic(&mut socket).await?;
                    println!("Agora status: absolute latency - {}, current cores - {}, frame id - {}\n", retrieved_msg[0], retrieved_msg[1], retrieved_msg[2]);
                    let agora_start_cores = retrieved_msg[1];

<<<<<<< HEAD
                    let reset_cores_mapped = agora_env.rl_to_agora_index_mapping(reset_cores);
                    println!("Agora to be reset with {} cores...\n", reset_cores_mapped);
=======
                    let reset_cores_mapped = rl_to_agora_index_mapping(reset_cores);
                    println!("Agora to be reset with {} cores\n", reset_cores_mapped);
>>>>>>> d8b7a611
                    let mut curr_cores;
                    if reset_cores_mapped as u8 > agora_start_cores as u8 {
                        let mut add_cores = CORES_STEP;
                        curr_cores = agora_start_cores as u8;
                        for _step_cores in (0..(reset_cores_mapped as u8 - agora_start_cores as u8)).step_by(CORES_STEP as usize) {
                            if curr_cores as u8 + add_cores > max_cores_for_workers as u8 {
                                add_cores = max_cores_for_workers as u8 - curr_cores as u8;
                            }
                            if add_cores > 0 {
                                println!("Start cores in Agora {:?}; Re-initializing cores in Agora to {:?}; Target reset cores in Agora {:?}\n", agora_start_cores, curr_cores as u8 + add_cores, reset_cores_mapped);
                                send_cores_control_message(&mut socket, add_cores, 0, curr_cores as u8).await?;
                                retrieved_msg = retrieve_agora_traffic(&mut socket).await?;
                                println!("Agora status: absolute latency - {}, current cores - {}, frame id - {}\n", retrieved_msg[0], retrieved_msg[1], retrieved_msg[2]);
                            }
                            if add_cores <= 0 {
                                println!("Reached maximum cores limit of {:?}\n", max_cores_for_workers);
                            }
                            curr_cores = curr_cores as u8 + add_cores;
                        }
                    } else {
                        let mut remove_cores = CORES_STEP;
                        curr_cores = agora_start_cores as u8;
                        for _step_cores in (0..(agora_start_cores as u8 - reset_cores_mapped as u8)).step_by(CORES_STEP as usize) {
                            if curr_cores as u8 - remove_cores < min_cores_for_workers as u8 {
                                remove_cores = curr_cores as u8 - min_cores_for_workers as u8;
                            }
                            if remove_cores > 0 {
                                println!("Start cores in Agora {:?}; Re-initializing cores in Agora to {:?}; Target cores in Agora {:?}\n", agora_start_cores, curr_cores as u8 - remove_cores, reset_cores_mapped);
                                send_cores_control_message(&mut socket, 0, remove_cores, curr_cores as u8).await?;
                                retrieved_msg = retrieve_agora_traffic(&mut socket).await?;
                                println!("Agora status: absolute latency - {}, current cores - {}, frame id - {}\n", retrieved_msg[0], retrieved_msg[1], retrieved_msg[2]);
                            }
                            if remove_cores <= 0 {
                                println!("Reached maximum cores limit of {:?}\n", min_cores_for_workers);
                            }
                            curr_cores = curr_cores as u8 - remove_cores;
                        }
                    }
                    println!("Re-initializing cores in Agora as per reset state - END\n");

                    // delay_for(Duration::from_millis(PERIODICITY)).await;
                    let retrieved_msg = retrieve_agora_traffic(&mut socket).await?;
                    let reset_absolute_latency = retrieved_msg[0];
                    let reset_cores = retrieved_msg[1];
                    let curr_latency_reward_done_real = agora_env.compute_curr_latency_reward_done_real(reset_absolute_latency as f32);
                    let reset_latency = curr_latency_reward_done_real.0;
                    println!("Agora status: reset absolute latency - {}, reset cores - {}, frame id - {}\n",
                        reset_absolute_latency, reset_cores, retrieved_msg[2]);
                    let reset_cores_unmapped = reset_cores - 1;
                    state = agora_env.compute_state(reset_cores_unmapped as u16, reset_users as u16, reset_latency as u16);
            
                    while done == false {
                        println!("Episode {:?}, Epoch {:?}\n", episode, epochs);
                        agora_env.set(state);
                        // agora_env.print_state(state, UDP_WAIT_TIME).await;
    
                        if 0 != 0 {
                            action = 0;
                        } else {
                            // println!("elements of state: {}", state);
                            // for &row_element in &q_table[state as usize] {
                            //     println!("{}", row_element);
                            // }                    
                            action = argmax_row(&q_table, state as usize);
                            println!("action for state {}: {}", state, action);
                        }

                        if is_real_agora == true {
                            (next_state, reward, done) = agora_env.step_real(&mut socket, action as u16).await?;
                            println!("step_output: next_state {}, reward {}, done {}\n", next_state, reward, done);
                        } else {
                            let step_output = agora_env.step_emulated(action as u16);
                            next_state = step_output.0;
                            reward = step_output.1;
                            done = step_output.2;
                            // println!("step_output: next_state {}, reward {}, done {}\n", next_state, reward, done);
                        }

                        // Check consecutive epochs, rewards and statea condition to exit learning
                        if reward == previous_reward && state == next_state {
                            target_reward_count += 1;
                            if target_reward_count == consecutive_epochs {
                                done = true;
                                println!("previous_reward: {}", previous_reward);
                                println!("reward: {}", reward);
                                println!("state: {}", state);
                                println!("next_state: {}", next_state);
                                println!("target_reward_count: {}", target_reward_count);
                            }
                        } else {
                            target_reward_count = 1;
                        }
    
                        // Q-value update using the Q-learning update rule
                        let old_value = q_table[state as usize][action];
                        let next_max = q_table[next_state as usize].iter().cloned().fold(f32::NEG_INFINITY, f32::max);
                        let new_value = old_value + alpha * (reward as f32 + gamma * next_max - old_value);
                        q_table[state as usize][action] = new_value;
                        // println!("elements of state: {}", state);
                        // for &row_element in &q_table[state as usize] {
                        //     println!("{}", row_element);
                        // }
    
                        // Update state
                        state = next_state;

                        // Update reward
                        previous_reward = reward;
    
                        // Count epochs
                        epochs += 1;

                        if epochs == terminate_count {
                            println!("Terminating training for Episode {} based on terminal count of {} Epochs ...\n", episode, terminate_count);
                            done = true;
                        }
                    }
                    println!("episode {:?} state {:?} reward {:?} epochs {:?}\n", episode, state, reward, epochs);
                    // agora_env.print_state(next_state, UDP_WAIT_TIME).await;
                }
                println!("Training completed ...");

                // Testing
                println!("Testing started ...");
                let mut state = agora_env.reset();
                // agora_env.print_state(state, UDP_WAIT_TIME).await;
                let mut epochs = 0;
                let mut previous_reward = 0;
                let mut target_reward_count = 1;
                let mut next_state;
                let mut reward = -20;
                let mut action;
                let mut done = false;

                while done == true {
                    agora_env.set(state);

                    if 0 != 0 {
                        action = 0;
                    } else {
                        // println!("elements of state: {}", state);
                        // for &row_element in &q_table[state as usize] {
                        //     println!("{}", row_element);
                        // }                    
                        action = argmax_row(&q_table, state as usize);
                        println!("action for state {}: {}", state, action);
                    }

                    if is_real_agora == true {
                        (next_state, reward, done) = agora_env.step_real(&mut socket, action as u16).await?;
                        println!("step_output: next_state {}, reward {}, done {}\n", next_state, reward, done);    
                    } else {
                        let step_output = agora_env.step_emulated(action as u16);

                        next_state = step_output.0;
                        reward = step_output.1;
                        done = step_output.2;
                        // println!("step_output: next_state {}, reward {}, done {}\n", next_state, reward, done);    
                    }

                    // Check consecutive epochs, rewards and statea condition to exit learning
                    if reward == previous_reward && state == next_state {
                        target_reward_count += 1;
                        if target_reward_count == consecutive_epochs {
                            done = true;
                            // println!("previous_reward: {}", previous_reward);
                            // println!("reward: {}", reward);
                            // println!("state: {}", state);
                            // println!("next_state: {}", next_state);
                            // println!("target_reward_count: {}", target_reward_count);
                        }
                    } else {
                        target_reward_count = 1;
                    }

                    // Update state
                    state = next_state;

                    // Update reward
                    previous_reward = reward;
    
                    // Count epochs
                    epochs += 1;

                    if epochs == terminate_count {
                        done = true;
                    }
                }
                println!("state {:?} reward {:?} epochs {:?}\n", state, reward, epochs);
                // agora_env.print_state(state, UDP_WAIT_TIME).await;
                one_time_cores_update = !one_time_cores_update;
            }
        } else if RP_MODE == 3 { // Update cores - legacy implementation
            delay_for(Duration::from_secs(5)).await; // sends request every 5s
            let retrieved_msg = retrieve_agora_traffic(&mut socket).await?; // TODO: implement timeout!
            println!("Agora status: absolute latency - {}, current cores - {}, frame id - {}\n", retrieved_msg[0], retrieved_msg[1], retrieved_msg[2]);
            if retrieved_msg[0] > 100000 {
                let mut add_cores = CORES_STEP;
                if retrieved_msg[1] as u8 + add_cores > max_cores_for_workers as u8 {
                    add_cores = max_cores_for_workers as u8 - retrieved_msg[1] as u8;
                }
                if add_cores > 0 {
                    println!("Too much load in Agora: add {:?} cores\n", add_cores);
                    send_cores_control_message(&mut socket, add_cores, 0, retrieved_msg[1] as u8).await?;
                }
                if add_cores <= 0 {
                    println!("Reached maximum cores limit of {:?}\n", max_cores_for_workers);
                }
            } else if retrieved_msg[0] < 50000 {
                let mut remove_cores = CORES_STEP;
                if retrieved_msg[1] as u8 - remove_cores < min_cores_for_workers as u8 {
                    remove_cores = retrieved_msg[1] as u8 - min_cores_for_workers as u8;
                }
                if remove_cores > 0 {
                    println!("Too relaxed load in Agora: remove {:?} cores\n", remove_cores);
                    send_cores_control_message(&mut socket, 0, remove_cores, retrieved_msg[1] as u8).await?;
                }
                if remove_cores <= 0 {
                    println!("Reached minimum cores limit of {:?}\n", min_cores_for_workers);
                }
            } else {
            }
        }
    }
}

async fn create_udp_socket(host: &str) -> io::Result<UdpSocket> {
    println!("Creating socket on {} (RX_ADDR)", host);
    let socket = UdpSocket::bind(&host).await?;

    return Ok(socket);
}

/* UDP Functions */

// Send message through UDP socket
async fn send_message(socket: &mut UdpSocket, message: &[u8; 24]) -> io::Result<()> {
    let len = socket.send_to(message, TX_ADDR).await?;
    let message_temp = [message[0], message[8], message[16]];
    if message[0] == 0 {
        println!("{:?} bytes sent to {:?} (TX_ADDR) requesting Agora cores details", len, TX_ADDR);
    } else if message[0] == 1 {
        if message[8] == 0 && message[16] == 0 {
            println!("{:?} bytes sent to {:?} (TX_ADDR) requesting Agora cores and latency details", len, TX_ADDR);
        } else {
            println!("{:?} bytes sent to {:?} (TX_ADDR) to update cores - content [msg type, add core, remove core]: {:?}", len, TX_ADDR, &message_temp);
        }
    } else if message[0] == 2 {
        if message[8] == 0 && message[16] == 0 {
            println!("{:?} bytes sent to {:?} (TX_ADDR) requesting Agora users details", len, TX_ADDR);
        } else {
            println!("{:?} bytes sent to {:?} (TX_ADDR) to update users - content [msg type, add user, remove user]: {:?}", len, TX_ADDR, &message_temp);
        }
    }

    return Ok(());
}

// Listen message on UDP socket
async fn listen_message(socket: &mut UdpSocket) -> io::Result<[u64; 3]> {
    let mut buf = [0u8; 24];
    let (len, addr) = socket.recv_from(&mut buf).await?;
    if len != 24 {
        // Handle invalid message length
        return Err(io::Error::new(io::ErrorKind::InvalidData, "Invalid message length"));
    }
    let a: u64 = u64::from_ne_bytes(buf[..8].try_into().unwrap());
    let b: u64 = u64::from_ne_bytes(buf[8..16].try_into().unwrap());
    let c: u64 = u64::from_ne_bytes(buf[16..].try_into().unwrap());
    let message = [a, b, c];
    println!("{:?} bytes received from {:?} (RX_ADDR) - content [msg_0, msg_1, msg_2]: {:?}", len, addr, &message);

    return Ok(message);
}

/* Resource Provisioner Functions */

// Retrieve Agora status
async fn retrieve_agora_cores(socket: &mut UdpSocket) -> io::Result<[u64; 3]> {
    let message = [0; 24]; // message type - retrieve Agora core details
    send_message(socket, &message).await?;
    return listen_message(socket).await;
}

// Retrieve Agora status
async fn retrieve_agora_traffic(socket: &mut UdpSocket) -> io::Result<[u64; 3]> {
    let mut message = [0; 24];
    message[0] = 1; // message type - retrieve Agora core and latency details
    send_message(socket, &message).await?;
    return listen_message(socket).await;
}

// Send cores update to Agora
async fn send_cores_control_message(socket: &mut UdpSocket, add_cores: u8, remove_cores: u8, _curr_cores: u8) -> io::Result<()> {
    let mut message = [0; 24];
    message[0] = 1; // message type - update cores
    message[8] = add_cores;
    message[16] = remove_cores;

    if add_cores > remove_cores {
        // ask agora to add cores
        send_message(socket, &message).await?;
        println!("{:?} core(s) added in Agora", add_cores);
    } else {
        // ask agora to remove cores
        send_message(socket, &message).await?;
        println!("{:?} core(s) removed in Agora", remove_cores);
        // loop { // wait until worker has been removed
        //     let retrieved_msg = retrieve_agora_traffic(socket).await?;
        //     if retrieved_msg[1] <= (curr_cores + add_cores - remove_cores) as u64 {
        //         println!("{:?} core(s) removed in Agora", remove_cores);
        //         break;
        //     }
        // }
    }
    delay_for(Duration::from_millis(UDP_WAIT_TIME)).await; // give time for Agora to process request TODO: more intelligent way?
    return Ok(());
}

/* Reinforcement Learning Functions */

// Agora Init<|MERGE_RESOLUTION|>--- conflicted
+++ resolved
@@ -11,11 +11,7 @@
 #[async_trait]
 trait AgoraEnv {
     fn new() -> Self;
-<<<<<<< HEAD
     fn set_initial_values(&mut self, num_max_cores: u16, num_min_cores: u16, num_users: u16, num_latency_levels: u16, num_actions: u16, max_latency_limit: f32, ma_window_size: u16, outlier_percentage: u16, rewards: Vec<i16>, state: u64, done: bool);
-=======
-    fn set_initial_values(&mut self, num_max_cores: u16, num_min_cores: u16, num_users: u16, num_latency_levels: u16, num_actions: u16, max_latency_limit: f32, ma_window_size: u16, rewards: Vec<i16>, state: u64, done: bool);
->>>>>>> d8b7a611
     fn reset(&mut self) -> u64;
     fn set(&mut self, state: u64);
     fn compute_state(&mut self, curr_cores: u16, curr_users: u16, curr_latency: u16) -> u64;
@@ -45,10 +41,7 @@
     ma_active_window_sizes: Vec<u16>,
     ma_window_size: u16,
     ma_window: Vec<Vec<f32>>,
-<<<<<<< HEAD
     outlier_percentage: u16,
-=======
->>>>>>> d8b7a611
     state: u64,
     done: bool,
 }
@@ -69,19 +62,12 @@
             ma_active_window_sizes: vec![0; 25],
             ma_window_size: 10,
             ma_window: vec![vec![0.0; 10]; 25],
-<<<<<<< HEAD
             outlier_percentage: 10,
-=======
->>>>>>> d8b7a611
             state: 0,
             done: false }
     }
 
-<<<<<<< HEAD
     fn set_initial_values(&mut self, num_max_cores: u16, num_min_cores: u16, num_users: u16, num_latency_levels: u16, num_actions: u16, max_latency_limit: f32, ma_window_size: u16, outlier_percentage: u16, rewards: Vec<i16>, state: u64, done: bool) {
-=======
-    fn set_initial_values(&mut self, num_max_cores: u16, num_min_cores: u16, num_users: u16, num_latency_levels: u16, num_actions: u16, max_latency_limit: f32, ma_window_size: u16, rewards: Vec<i16>, state: u64, done: bool) {
->>>>>>> d8b7a611
         // Set initial values
         self.num_max_cores = num_max_cores;
         self.num_min_cores = num_min_cores;
@@ -93,10 +79,7 @@
         self.ma_active_window_sizes = vec![0; num_max_cores as usize];
         self.ma_window_size = ma_window_size;
         self.ma_window = vec![vec![0.0; ma_window_size as usize]; num_max_cores as usize];
-<<<<<<< HEAD
         self.outlier_percentage = outlier_percentage;
-=======
->>>>>>> d8b7a611
         self.rewards = rewards;
         self.state = state;
         self.done = done;
@@ -234,18 +217,10 @@
         (next_latency, reward, done)
     }
 
-    fn moving_average(&mut self, curr_cores: u16) -> f32 {
-<<<<<<< HEAD
-        // let curr_cores_mapped = MyAgoraEnv::rl_to_agora_index_mapping(self, curr_cores);
-        // let ma_window_row_elements = &self.ma_window[curr_cores as usize];
-        // println!("agora cores {}, ma active window size {}, ma window size {}\n", curr_cores_mapped, self.ma_active_window_sizes[curr_cores as usize], self.ma_window_size);
-        // println!("ma window {:?}\n", ma_window_row_elements);
-=======
-        let curr_cores_mapped = MyAgoraEnv::rl_to_agora_index_mapping(self, curr_cores);
-        let ma_window_row_elements = &self.ma_window[curr_cores as usize];
-        println!("ma_active_window_size for {} cores is {}, ma_window_size {}\n", curr_cores_mapped, self.ma_active_window_sizes[curr_cores as usize], self.ma_window_size);
-        println!("ma_window for {} cores is {:?}\n", curr_cores_mapped, ma_window_row_elements);
->>>>>>> d8b7a611
+    fn moving_average(&mut self) -> f32 {
+        let moving_window_elements = &self.moving_window;
+        println!("running_window_size {}, window_size {}\n", self.running_window_size, self.window_size);
+        println!("moving_window_elements {:?}\n", moving_window_elements);
         let mut average_value = 0.0;
         for count in (self.ma_window_size - self.ma_active_window_sizes[curr_cores as usize])..= (self.ma_window_size - 1) {
             average_value = average_value + self.ma_window[curr_cores as usize][count as usize];
@@ -302,78 +277,19 @@
                 frame_id = retrieved_msg[2];
                 println!("Agora status: absolute latency - {}, current cores - {}, frame id - {}\n", absolute_latency, agora_cores, frame_id);            
             }
-<<<<<<< HEAD
-        }
-
-        // Outlier is ignored for moving average filtering
-        let agora_cores_unmapped = MyAgoraEnv::agora_to_rl_index_mapping(self, agora_cores as u16);
-        let ma_absolute_latency;
-        if self.ma_active_window_sizes[agora_cores_unmapped as usize] < self.ma_window_size {
-            let ma_window_row_elements = &self.ma_window[agora_cores_unmapped as usize];
-            println!("agora cores {}, ma active window size {}, ma window size {}\n", agora_cores, self.ma_active_window_sizes[agora_cores_unmapped as usize], self.ma_window_size);
-            println!("ma window (before update) {:?}\n", ma_window_row_elements);
-
-            for count in (self.ma_window_size - self.ma_active_window_sizes[agora_cores_unmapped as usize])..= (self.ma_window_size  - 1) {
-                // println!("agora cores {}, ma active window size {}, count {}\n", agora_cores, self.ma_active_window_sizes[agora_cores_unmapped as usize], count);
-                self.ma_window[agora_cores_unmapped as usize][count as usize - 1] = self.ma_window[agora_cores_unmapped as usize][count as usize];
-            }
-            self.ma_window[agora_cores_unmapped as usize][self.ma_window_size as usize - 1] = absolute_latency as f32;
-            self.ma_active_window_sizes[agora_cores_unmapped as usize] = self.ma_active_window_sizes[agora_cores_unmapped as usize] + 1;
-
-            let ma_window_row_elements = &self.ma_window[agora_cores_unmapped as usize];
-            println!("agora cores {}, ma active window size {}, ma window size {}\n", agora_cores, self.ma_active_window_sizes[agora_cores_unmapped as usize], self.ma_window_size);
-            println!("ma window (after update) {:?}\n", ma_window_row_elements);
-
-            ma_absolute_latency = MyAgoraEnv::moving_average(self, agora_cores_unmapped as u16);
-            println!("agora cores {}, ma active window size {}, ma absolute latency {}\n", agora_cores, self.ma_active_window_sizes[agora_cores_unmapped as usize], ma_absolute_latency);
-        } else {
-            let ma_absolute_latency_before_update = MyAgoraEnv::moving_average(self, agora_cores_unmapped as u16);
-            let outlier_lower_limit = ((100.0 - self.outlier_percentage as f32)/100.0) * ma_absolute_latency_before_update;
-            let outlier_higher_limit = ((100.0 + self.outlier_percentage as f32)/100.0) * ma_absolute_latency_before_update;
-            println!("agora cores {}, ma active window size {}, ma absolute latency before update {}, outlier percentage {}, outlier lower limit {}, outlier higher limit {}, absolute latency {}\n",
-                agora_cores, self.ma_active_window_sizes[agora_cores_unmapped as usize], ma_absolute_latency_before_update, self.outlier_percentage, outlier_lower_limit, outlier_higher_limit, absolute_latency);
-            if absolute_latency as f32 >= outlier_lower_limit as f32 && absolute_latency as f32 <= outlier_higher_limit as f32 {
-                let ma_window_row_elements = &self.ma_window[agora_cores_unmapped as usize];
-                println!("agora cores {}, ma active window size {}, ma window size {}\n", agora_cores, self.ma_active_window_sizes[agora_cores_unmapped as usize], self.ma_window_size);
-                println!("ma window (before update) {:?}\n", ma_window_row_elements);
-    
-                for count in 1..= (self.ma_window_size - 1) {
-                    self.ma_window[agora_cores_unmapped as usize][count as usize - 1] = self.ma_window[agora_cores_unmapped as usize][count as usize];
-                }
-                self.ma_window[agora_cores_unmapped as usize][self.ma_window_size as usize - 1] = absolute_latency as f32;
-                if self.ma_active_window_sizes[agora_cores_unmapped as usize] < self.ma_window_size {
-                    self.ma_active_window_sizes[agora_cores_unmapped as usize] = self.ma_active_window_sizes[agora_cores_unmapped as usize] + 1;
-                }
-
-                let ma_window_row_elements = &self.ma_window[agora_cores_unmapped as usize];
-                println!("agora cores {}, ma active window size {}, ma window size {}\n", agora_cores, self.ma_active_window_sizes[agora_cores_unmapped as usize], self.ma_window_size);
-                println!("ma window (after update) {:?}\n", ma_window_row_elements);
-        
-                ma_absolute_latency = MyAgoraEnv::moving_average(self, agora_cores_unmapped as u16);
-                println!("absolute_latency {} is not an outlier and taken in; ma absolute latency {}\n", absolute_latency, ma_absolute_latency);
-            } else {
-                ma_absolute_latency = ma_absolute_latency_before_update;
-                println!("absolute latency {} is an outlier and ignored; ma absolute latency {}\n", absolute_latency, ma_absolute_latency);
-            }
-        }
-
-        let curr_latency_reward_done_real = MyAgoraEnv::compute_curr_latency_reward_done_real(self, ma_absolute_latency as f32);
-=======
-        }
-
-        let agora_cores_unmapped = MyAgoraEnv::agora_to_rl_index_mapping(self, agora_cores as u16);
-        for count in 1..= (self.ma_window_size - 1) {
-            self.ma_window[agora_cores_unmapped as usize][count as usize - 1] = self.ma_window[agora_cores_unmapped as usize][count as usize];
-        }
-        self.ma_window[agora_cores_unmapped as usize][self.ma_window_size as usize - 1] = absolute_latency as f32;
-        if self.ma_active_window_sizes[agora_cores_unmapped as usize] < self.ma_window_size {
-            self.ma_active_window_sizes[agora_cores_unmapped as usize] = self.ma_active_window_sizes[agora_cores_unmapped as usize] + 1;
-        }
-        let ma_absolute_latency = MyAgoraEnv::moving_average(self, agora_cores_unmapped as u16);
-        println!("ma_absolute_latency - {}\n", ma_absolute_latency);
-
-        let curr_latency_reward_done_real = MyAgoraEnv::compute_curr_latency_reward_done_real(self, absolute_latency as f32);
->>>>>>> d8b7a611
+        }
+
+        for count in 1..= (self.window_size - 1) {
+            self.moving_window[count as usize - 1] = self.moving_window[count as usize];
+        }
+        self.moving_window[self.window_size as usize - 1] = absolute_latency as f32;
+        if self.running_window_size < self.window_size {
+            self.running_window_size = self.running_window_size + 1;
+        }
+        let mv_absolute_latency = MyAgoraEnv::moving_average(self);
+        println!("mv_absolute_latency - {}\n", mv_absolute_latency);
+
+        let curr_latency_reward_done_real = MyAgoraEnv::compute_curr_latency_reward_done_real(self, mv_absolute_latency as f32);
         let curr_latency = curr_latency_reward_done_real.0;
         let reward = curr_latency_reward_done_real.1;
         let done = curr_latency_reward_done_real.2;
@@ -527,19 +443,13 @@
             let num_latency_levels;
             let num_actions;
             let max_latency_limit;
-            let ma_window_size = 10;
-<<<<<<< HEAD
-            let outlier_percentage = 10;
+            let running_window_size = 0;
+            let window_size = 10;
+            let moving_window = vec![0.0; window_size];
             let rewards;
             if is_real_agora == true {
-                num_max_cores = 18;
-                num_min_cores = 4;
-=======
-            let rewards;
-            if is_real_agora == true {
-                num_max_cores = max_cores_for_workers as u16;
+                num_max_cores = 20;
                 num_min_cores = 8;
->>>>>>> d8b7a611
                 num_users = 8;
                 num_latency_levels = 10 + 1; // + 1 --> To account for max_latency_limit and beyond latency values
                 num_actions = 3;
@@ -566,11 +476,7 @@
 
             // Create an instance of the agora environment using the 'new' function
             let mut agora_env = MyAgoraEnv::new();
-<<<<<<< HEAD
-            agora_env.set_initial_values(num_max_cores, num_min_cores, num_users, num_latency_levels, num_actions, max_latency_limit, ma_window_size as u16, outlier_percentage, rewards, 0, false); // Set initial state to 2 and done to false
-=======
-            agora_env.set_initial_values(num_max_cores, num_min_cores, num_users, num_latency_levels, num_actions, max_latency_limit, ma_window_size as u16, rewards, 0, false); // Set initial state to 2 and done to false
->>>>>>> d8b7a611
+            agora_env.set_initial_values(num_max_cores, num_min_cores, num_users, num_latency_levels, num_actions, max_latency_limit, running_window_size as u16, window_size as u16, moving_window, rewards, 0, false); // Set initial state to 2 and done to false
         
             let num_states = agora_env.get_num_states();
             // println!("num_states {:?}\n", num_states);
@@ -579,11 +485,7 @@
 
             if one_time_cores_update == true {
                 // Training
-<<<<<<< HEAD
-                println!("Training started - Running for {} Episodes...", num_episodes);
-=======
-                println!("Training started - Running for {} Epidoes...", num_episodes);
->>>>>>> d8b7a611
+                println!("Training started ...");
                 for episode in 0..= (num_episodes - 1) {
                     println!("Episode: {:?}\n", episode);
                     // Reset the state with a random value
@@ -607,13 +509,7 @@
                     println!("Agora status: absolute latency - {}, current cores - {}, frame id - {}\n", retrieved_msg[0], retrieved_msg[1], retrieved_msg[2]);
                     let agora_start_cores = retrieved_msg[1];
 
-<<<<<<< HEAD
-                    let reset_cores_mapped = agora_env.rl_to_agora_index_mapping(reset_cores);
-                    println!("Agora to be reset with {} cores...\n", reset_cores_mapped);
-=======
-                    let reset_cores_mapped = rl_to_agora_index_mapping(reset_cores);
-                    println!("Agora to be reset with {} cores\n", reset_cores_mapped);
->>>>>>> d8b7a611
+                    let reset_cores_mapped = reset_cores as u8 + 1;
                     let mut curr_cores;
                     if reset_cores_mapped as u8 > agora_start_cores as u8 {
                         let mut add_cores = CORES_STEP;

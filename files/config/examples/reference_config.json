{
  /* Instance a BS or UE */
  "UE": false,
  /* Experiment setup (topology), either enter section 1a or 1b */
  /* 1a */
  "cells": 1,
  "antenna_num": 8,
  "ue_num": 8,
  /*1b */
  "hubs": "",
  "irises": "",
  /* 1c */
  "ref_ant": 0,
  "external_ref_node": false,
  "channel": "A",
  "radio_num": 8,
  "sample_rate": 5e6,
  "demul_block_size": 48,
  "cp_size": 0,
  "fft_size": 2048,
  "ofdm_data_num": 1200,
  "ofdm_pilot_spacing": 16,
  /*  (fft_size - ofdm_data_num_) / 2 */
  "ofdm_data_start": 424,
  "ofdm_tx_zero_prefix": 0,
  "ofdm_tx_zero_postfix": 0,
  "ofdm_rx_zero_prefix_bs": 0,
  "ofdm_rx_zero_prefix_client": 0,
  "ofdm_rx_zero_prefix_cal_ul": 0,
  "ofdm_rx_zero_prefix_cal_dl": 0,
  /* Modulation and Coding settings */
  "ul_mcs" : {
    "mcs_index": 10
  },
  "dl_mcs" : {
    "mcs_index": 10
  },
  /* General settings */
  "beamforming": "ZF",
  "beamsweep": false,
  "beacon_antenna": 0,
  "calibrate_digital": false,
  "calibrate_analog": false,
  "init_calib_repeat": 1,
<<<<<<< HEAD
=======
  "correct_phase_shift": false,
  "freq_domain_channel": false,
>>>>>>> 00d0c668
  /* Hardware specific information */
  "frequency": 3.6e9,
  /* 0.75*rate */
  "nco_frequency": 3.75e6,
  "single_gain": true,
  "rx_gain_a": 20,
  "tx_gain_a": 20,
  "rx_gain_b": 20,
  "tx_gain_b": 20,
  "tx_advance": [
    0
  ],
  "corr_scale": [
    1
  ],
  "calib_tx_gain_a": 20,
  "calib_tx_gain_b": 20,
  "client_gain_adjust_a": [
    20
  ],
  "client_gain_adjust_b": [
    20
  ],
  "hw_framer": true,
  /* Frame definition */
  /* 2a explicit frame construction */
  "frame_schedule": [
    "BPGUUUUG"
  ],
  /* 2b wordy frame construction */
  "symbol_num_perframe": 70,
  "pilot_num": 1,
  "beacon_position": 65535,
  "ul_data_symbol_start": 30,
  "ul_symbol_num_perframe": 9,
  "dl_data_symbol_start": 30,
  "dl_symbol_num_perframe": 40,
  /* For all frame constructions */
  "client_ul_pilot_syms": 0,
  "client_dl_pilot_syms": 0,
  "freq_orthogonal_pilot": false,
  /* Ue instance */
  "ue_ant_offset": 0,
  "ue_ant_total": 8,
  /* Big station mode */
  "bigstation_mode": false,
  "fft_thread_num": 5,
  "demul_thread_num": 5,
  "decode_thread_num": 10,
  /* */
  "noise_level": 0.03,
  "wlan_scrambler": true,
  "zf_batch_size": 1,
  "zf_block_size": 1,
  "fft_block_size": 1,
  "encode_block_size": 1,
  /* compute configuration */
  "bs_server_addr": "127.0.0.1",
  "bs_rru_addr": "127.0.0.1",
  "ue_server_addr": "127.0.0.1",
  "mac_remote_addr": "127.0.0.1",
  "bs_server_port": 8000,
  "bs_rru_port": 9000,
  "ue_rru_port": 7000,
  "ue_server_port": 6000,
  "dpdk_num_ports": 1,
  "dpdk_port_offset": 0,
  "bs_mac_rx_port": 9070,
  "bs_mac_tx_port": 9170,
  "ue_mac_rx_port": 8080,
  "ue_mac_tx_port": 8180,
  "core_offset": 0,
  "worker_thread_num": 25,
  "socket_thread_num": 4,
  "max_frame": 9600
}<|MERGE_RESOLUTION|>--- conflicted
+++ resolved
@@ -42,11 +42,8 @@
   "calibrate_digital": false,
   "calibrate_analog": false,
   "init_calib_repeat": 1,
-<<<<<<< HEAD
-=======
   "correct_phase_shift": false,
   "freq_domain_channel": false,
->>>>>>> 00d0c668
   /* Hardware specific information */
   "frequency": 3.6e9,
   /* 0.75*rate */

--- conflicted
+++ resolved
@@ -1,24 +1,4 @@
 {
-<<<<<<< HEAD
-  "ue_num": 1,
-  "antenna_num": 8,
-  "ofdm_ca_num": 2048,
-  "ofdm_data_num": 1200,
-  "demul_block_size": 48,
-  /* Frame construction */
-  "symbol_num_perframe": 70,
-  "client_ul_pilot_syms": 0,
-  "ul_data_symbol_start": 0,
-  "ul_symbol_num_perframe": 0,
-  "client_dl_pilot_syms": 2,
-  "dl_data_symbol_start": 8,
-  "dl_symbol_num_perframe": 3,
-  "beacon_position": 0,
-  /* Compute configuration */
-  "mac_rx_port": 8070,
-  "mac_tx_port": 8080,
-  "core_offset": 16,
-=======
   /* General Settings */
   "UE": false,
   "cells": 1,
@@ -39,7 +19,7 @@
   "ofdm_tx_zero_postfix": 160,
   "ofdm_rx_zero_prefix_bs": 160,
   "ofdm_rx_zero_prefix_client": 160,
-  /* Frame definition */
+  /* Frame construction */
   "frames": [
     "BPGDDDDG"
   ],
@@ -48,7 +28,6 @@
   "bs_mac_rx_port": 8070,
   "bs_mac_tx_port": 8080,
   "core_offset": 0,
->>>>>>> 8ee1661e
   "worker_thread_num": 8,
   "socket_thread_num": 1,
   "frames_to_test": 1

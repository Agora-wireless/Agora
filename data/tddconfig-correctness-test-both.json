{
  "fft_size": 2048,
  "ofdm_data_num": 1200,
  "demul_block_size": 40,
  "bs_radio_num": 8,
  "ue_radio_num": 8,
  "modulation": "64QAM",
  "Zc": 104,
  "client_ul_pilot_syms": 0,
  "client_dl_pilot_syms": 0,
  "beacon_position": 0,
  "core_offset": 1,
  "worker_thread_num": 1,
  "socket_thread_num": 1,
<<<<<<< HEAD
  "frames_to_test": 1,
  "channel_snr": 40,
  "channel_type": "RAYLEIGH"
=======
  "max_frame": 1,
  "noise_level": 0.01
>>>>>>> a85e8e1a
}<|MERGE_RESOLUTION|>--- conflicted
+++ resolved
@@ -12,12 +12,7 @@
   "core_offset": 1,
   "worker_thread_num": 1,
   "socket_thread_num": 1,
-<<<<<<< HEAD
-  "frames_to_test": 1,
+  "max_frame": 1,
   "channel_snr": 40,
   "channel_type": "RAYLEIGH"
-=======
-  "max_frame": 1,
-  "noise_level": 0.01
->>>>>>> a85e8e1a
 }
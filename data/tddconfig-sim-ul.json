{
<<<<<<< HEAD
    "symbol_size": 1,
    "prefix": 0,
    "postfix": 0,
    "ofdm_ca_num": 2048,
    "ofdm_data_num": 1200,
    "cp_len": 0,
    "tx_prefix_len": 0,
    "ofdm_prefix_len": 0,
    "socket_thread_num": 1,
    "worker_thread_num": 1,
    "demul_block_size": 48,
    "antenna_num": 16,
    "ue_num": 4,
    "server_addr": "192.168.21.183",
    "sender_addr": "192.168.21.183",
    "core_offset": 2,
    "fft_in_rru": true,
    "disable_master": false
}
=======
 "symbol_size" : 1,
 "ofdm_ca_num" : 2048,
 "ofdm_data_num" : 1200,
 "worker_thread_num" : 25,
 "demul_block_size" : 48,
 "antenna_num": 8
}
>>>>>>> 02f65843
<|MERGE_RESOLUTION|>--- conflicted
+++ resolved
@@ -1,30 +1,8 @@
 {
-<<<<<<< HEAD
-    "symbol_size": 1,
-    "prefix": 0,
-    "postfix": 0,
-    "ofdm_ca_num": 2048,
-    "ofdm_data_num": 1200,
-    "cp_len": 0,
-    "tx_prefix_len": 0,
-    "ofdm_prefix_len": 0,
-    "socket_thread_num": 1,
-    "worker_thread_num": 1,
-    "demul_block_size": 48,
-    "antenna_num": 16,
-    "ue_num": 4,
-    "server_addr": "192.168.21.183",
-    "sender_addr": "192.168.21.183",
-    "core_offset": 2,
-    "fft_in_rru": true,
-    "disable_master": false
-}
-=======
  "symbol_size" : 1,
  "ofdm_ca_num" : 2048,
  "ofdm_data_num" : 1200,
  "worker_thread_num" : 25,
  "demul_block_size" : 48,
  "antenna_num": 8
-}
->>>>>>> 02f65843
+}
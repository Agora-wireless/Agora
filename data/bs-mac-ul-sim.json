--- conflicted
+++ resolved
@@ -1,30 +1,10 @@
 {
-<<<<<<< HEAD
-  "ue_num": 1,
-  "antenna_num": 8,
-  "ofdm_ca_num": 2048,
-  "ofdm_data_num": 1200,
-  "demul_block_size": 48,
-  /* Frame construction */
-  "symbol_num_perframe": 70,
-  "client_ul_pilot_syms": 2,
-  "ul_data_symbol_start": 3,
-  "ul_symbol_num_perframe": 3,
-  "client_dl_pilot_syms": 0,
-  "dl_data_symbol_start": 0,
-  "dl_symbol_num_perframe": 0,
-  "beacon_position": 0,
-  /* Compute configuration */
-  "mac_rx_port": 8070,
-  "mac_tx_port": 8080,
-  "core_offset": 16,
-=======
   /* General Settings */
   "UE": false,
   "cells": 1,
   "antenna_num": 8,
   "ue_num": 1,
-  "beamsweep": true,
+  "beamsweep": false,
   "beacon_antenna": 0,
   /* Waveform Parameters */
   "ofdm_ca_num": 512,
@@ -38,7 +18,7 @@
   "ofdm_rx_zero_prefix_bs": 160,
   "frequency": 3.6e9,
   "rate": 7.68e6,
-  /* Frame definition */
+  /* Frame construction */
   "frames": [
     "BPGUUUUG"
   ],
@@ -47,7 +27,6 @@
   "bs_mac_rx_port": 8070,
   "bs_mac_tx_port": 8080,
   "core_offset": 0,
->>>>>>> 8ee1661e
   "worker_thread_num": 8,
   "socket_thread_num": 1,
   "frames_to_test": 9600

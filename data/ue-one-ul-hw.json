--- conflicted
+++ resolved
@@ -1,38 +1,7 @@
 {
-<<<<<<< HEAD
     "UE": true,
     "ue_serials_file": "data/ue_topology.json",
     "cells": 1,
-    "channel": "A",
-    "frequency": 3.56e9,
-    "rx_gain_a": 61,
-    "tx_gain_a": 81,
-    "rx_gain_b": 61,
-    "tx_gain_b": 81,
-    "rate": 5e6,
-    "ofdm_ca_num": 512,
-    "ofdm_data_num": 304,
-    "ofdm_tx_zero_prefix": 160,
-    "ofdm_tx_zero_postfix": 160,
-    "ofdm_rx_zero_prefix_client": 240,
-    "cp_len": 32,
-    "demul_block_size": 48,
-    "modulation": "16QAM",
-    "Zc": 18,
-    /* Frame construction */
-    "frames": [
-        "GGDDGGPGGUUUUG"
-    ],
-    "client_ul_pilot_syms": 2,
-    "client_dl_pilot_syms": 2,
-    "hw_framer": false,
-    "tx_advance": [
-        78
-    ],
-    /* Compute configuration */
-    "worker_thread_num": 1
-=======
-    "irises": "data/user-iris-serials-ul-falcon.txt",
     "channel": "A",
     "frequency": 3.6e9,
     "rx_gain_a": 65,
@@ -40,27 +9,29 @@
     "rx_gain_b": 65,
     "tx_gain_b": 75,
     "rate": 7.68e6,
-    "cp_len": 32,
     "ofdm_ca_num": 512,
     "ofdm_data_num": 400,
+    "ofdm_tx_zero_prefix": 160,
+    "ofdm_tx_zero_postfix": 160,
+    "ofdm_rx_zero_prefix_client": 240,
+    "cp_len": 32,
+    "demul_block_size": 48,
     "modulation": "16QAM",
     "Zc": 24,
-    "ofdm_tx_zero_prefix": 160,
-    "ofdm_tx_zero_postfix": 160,
+    /* Frame construction */
     "frames": [
         "BPGUUUUG"
     ],
+    "client_ul_pilot_syms": 2,
+    "client_dl_pilot_syms": 2,
     "hw_framer": false,
-    "frames_to_test": 100000,
     "tx_advance": [
         140
     ],
-    "UE": true,
-    "client_ul_pilot_syms": 2,
+    /* Compute configuration */
+    "core_offset": 26,
     "worker_thread_num": 4,
-    "demul_block_size": 48,
-    "core_offset": 26,
     "ue_mac_rx_port": 9070,
-    "ue_mac_tx_port": 9080
->>>>>>> 8ee1661e
+    "ue_mac_tx_port": 9080,
+    "frames_to_test": 10000,
 }
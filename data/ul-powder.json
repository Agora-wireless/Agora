{
  /* Tested with 22 bs radios and 2 ue radios */
  "serial_file": "data/anechoic_conf/topology-powder-ul.json",
  "cells": 1,
  "channel": "AB",
  "frequency": 3.56e9,
  "single_gain": true,
  "rx_gain_a": 60,
  "tx_gain_a": 75,
  "rx_gain_b": 60,
  "tx_gain_b": 75,
  "sample_rate": 5e6,
  "cp_size": 32,
  "fft_size": 2048,
  "ofdm_data_num": 1200,
  "ul_mcs" : {
    "modulation": "16QAM",
    "Zc": 72
  },
  "ofdm_tx_zero_prefix": 160,
  "ofdm_tx_zero_postfix": 160,
  "ofdm_rx_zero_prefix_bs": 160,
  "frame_schedule": [
    "BGGGGGPPPPGGGUUUGGG"
  ],
  "client_ul_pilot_syms": 2,
  "beamsweep": false,
  "beacon_antenna": 0,
  /* UE configuration */
  "ue_channel": "AB",
  "ue_rx_gain_a": [
    65,
    65
  ],
  "ue_tx_gain_a": [
    75,
    75
  ],
  "ue_rx_gain_b": [
    65,
    65
  ],
  "ue_tx_gain_b": [
    75,
    75
  ],
  "tx_advance": [
    140,
    140
  ],
  "ue_hw_framer": false,
  "hw_framer": true,
  /* Compute configuration */
  "exclude_cores": [],
  "ue_core_offset": 12,
  "ue_worker_thread_num": 4,
  "core_offset": 16,
  "worker_thread_num": 8,
<<<<<<< HEAD
  /* 22 bs radios */
=======
  "demul_block_size": 48,
  "ue_demul_block_size": 48,
  /* 21 bs radios */
>>>>>>> f215384d
  "socket_thread_num": 4,
  "max_frame": 10000
}<|MERGE_RESOLUTION|>--- conflicted
+++ resolved
@@ -1,5 +1,5 @@
 {
-  /* Tested with 22 bs radios and 2 ue radios */
+  /* Tested with 21 bs radios and 2 ue radios */
   "serial_file": "data/anechoic_conf/topology-powder-ul.json",
   "cells": 1,
   "channel": "AB",
@@ -56,13 +56,9 @@
   "ue_worker_thread_num": 4,
   "core_offset": 16,
   "worker_thread_num": 8,
-<<<<<<< HEAD
-  /* 22 bs radios */
-=======
   "demul_block_size": 48,
   "ue_demul_block_size": 48,
   /* 21 bs radios */
->>>>>>> f215384d
   "socket_thread_num": 4,
   "max_frame": 10000
 }
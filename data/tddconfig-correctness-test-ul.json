--- conflicted
+++ resolved
@@ -1,32 +1,4 @@
 {
-<<<<<<< HEAD
-    "symbol_size": 1,
-    "ofdm_ca_num": 2048,
-    "ofdm_data_num": 1200,
-    "cp_len": 0,
-    "tx_prefix_len": 0,
-    "ofdm_prefix_len": 0,
-    "worker_thread_num": 1,
-    "demul_block_size": 40,
-    "antenna_num": 8,
-    "modulation": "16QAM",
-    "client_ul_pilot_syms": 0,
-    "frames_to_test": 1,
-    "sender_addr": "192.168.21.183",
-    "core_offset": 2,
-    "fft_in_rru": true,
-    "disable_master": true,
-    "server_addr_list": [
-        "192.168.21.183"
-    ],
-    "server_addr_idx": 0,
-    "bs_port": 11000,
-    "ue_rx_port": 10000,
-    "ue_tx_port": 9000,
-    "demod_tx_port": 8100,
-    "demod_rx_port": 8600,
-    "subcarrier_block_size": 200
-=======
  "symbol_size" : 1,
  "ofdm_ca_num" : 2048,
  "ofdm_data_num" : 1200,
@@ -36,5 +8,4 @@
  "modulation": "16QAM",
  "client_ul_pilot_syms" : 0,
  "frames_to_test":1
->>>>>>> 02f65843
 }
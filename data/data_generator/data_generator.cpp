--- conflicted
+++ resolved
@@ -41,7 +41,6 @@
   return rand_val;
 }
 
-<<<<<<< HEAD
 int main(int argc, char* argv[]) {
   const std::string cur_directory = TOSTRING(PROJECT_DIRECTORY);
   gflags::ParseCommandLineFlags(&argc, &argv, true);
@@ -64,14 +63,14 @@
 
   // Step 1: Generate the information buffers and LDPC-encoded buffers for
   // uplink
-  const size_t ul_codeblocks = cfg->Frame().NumULSyms() *
-                               cfg->LdpcConfig().NumBlocksInSymbol() *
-                               cfg->UeAntNum();
-  std::printf("Total number of ul blocks: %zu\n", ul_codeblocks);
-
-  std::vector<std::vector<int8_t>> ul_information(ul_codeblocks);
-  std::vector<std::vector<int8_t>> ul_encoded_codewords(ul_codeblocks);
-  for (size_t i = 0; i < ul_codeblocks; i++) {
+  const size_t num_ul_codeblocks = cfg->Frame().NumULSyms() *
+                                   cfg->LdpcConfig().NumBlocksInSymbol() *
+                                   cfg->UeAntNum();
+  std::printf("Total number of ul blocks: %zu\n", num_ul_codeblocks);
+
+  std::vector<std::vector<int8_t>> ul_information(num_ul_codeblocks);
+  std::vector<std::vector<int8_t>> ul_encoded_codewords(num_ul_codeblocks);
+  for (size_t i = 0; i < num_ul_codeblocks; i++) {
     data_generator.GenCodeblock(ul_information.at(i),
                                 ul_encoded_codewords.at(i),
                                 (i % cfg->UeNum()) /* UE ID */);
@@ -99,84 +98,20 @@
 
     if (kPrintUplinkInformationBytes) {
       std::printf("Uplink information bytes\n");
-      for (size_t n = 0; n < ul_codeblocks; n++) {
+      for (size_t n = 0; n < num_ul_codeblocks; n++) {
         std::printf("Symbol %zu, UE %zu\n", n / cfg->UeAntNum(),
                     n % cfg->UeAntNum());
         for (size_t i = 0; i < input_bytes_per_cb; i++) {
           std::printf("%u ", static_cast<uint8_t>(ul_information.at(n).at(i)));
-=======
-int main(int argc, char* argv[])
-{
-    const std::string cur_directory = TOSTRING(PROJECT_DIRECTORY);
-    gflags::ParseCommandLineFlags(&argc, &argv, true);
-    auto* cfg = new Config(FLAGS_conf_file.c_str());
-
-    const DataGenerator::Profile profile = FLAGS_profile == "123"
-        ? DataGenerator::Profile::k123
-        : DataGenerator::Profile::kRandom;
-    DataGenerator data_generator(cfg, 0 /* RNG seed */, profile);
-
-    std::printf("DataGenerator: Config file: %s, data profile = %s\n",
-        FLAGS_conf_file.c_str(),
-        profile == DataGenerator::Profile::k123 ? "123" : "random");
-
-    std::printf("DataGenerator: Using %s-orthogonal pilots\n",
-        cfg->freq_orthogonal_pilot ? "frequency" : "time");
-
-    std::printf("DataGenerator: Generating encoded and modulated data\n");
-    srand(time(nullptr));
-
-    // Step 1: Generate the information buffers and LDPC-encoded buffers for
-    // uplink
-    const size_t num_ul_codeblocks = cfg->ul_data_symbol_num_perframe
-        * (cfg->LDPC_config.nblocksInSymbol * cfg->UE_ANT_NUM);
-    std::printf("Total number of ul blocks: %zu\n", num_ul_codeblocks);
-
-    std::vector<std::vector<int8_t>> ul_information(num_ul_codeblocks);
-    std::vector<std::vector<int8_t>> ul_encoded_codewords(num_ul_codeblocks);
-    for (size_t i = 0; i < num_ul_codeblocks; i++) {
-        data_generator.gen_codeblock(ul_information.at(i),
-            ul_encoded_codewords.at(i), (i % cfg->UE_NUM) /* UE ID */);
-    }
-
-    {
-        // Save uplink information bytes to file
-        const size_t input_bytes_per_cb = bits_to_bytes(
-            ldpc_num_input_bits(cfg->LDPC_config.Bg, cfg->LDPC_config.Zc));
-
-        const std::string filename_input = cur_directory
-            + "/data/LDPC_orig_data_" + std::to_string(cfg->OFDM_CA_NUM)
-            + "_ant" + std::to_string(cfg->UE_ANT_NUM) + ".bin";
-        std::printf("Saving raw uplink data (using LDPC) to %s\n",
-            filename_input.c_str());
-        FILE* fp_input = std::fopen(filename_input.c_str(), "wb");
-        for (size_t i = 0; i < num_ul_codeblocks; i++) {
-            std::fwrite(reinterpret_cast<uint8_t*>(&ul_information.at(i).at(0)),
-                input_bytes_per_cb, sizeof(uint8_t), fp_input);
-        }
-        std::fclose(fp_input);
-
-        if (kPrintUplinkInformationBytes) {
-            std::printf("Uplink information bytes\n");
-            for (size_t n = 0; n < num_ul_codeblocks; n++) {
-                std::printf("Symbol %zu, UE %zu\n", n / cfg->UE_ANT_NUM,
-                    n % cfg->UE_ANT_NUM);
-                for (size_t i = 0; i < input_bytes_per_cb; i++) {
-                    std::printf("%u ", (uint8_t)ul_information.at(n).at(i));
-                }
-                std::printf("\n");
-            }
->>>>>>> bc1bc0c1
         }
         std::printf("\n");
       }
     }
-<<<<<<< HEAD
   }
 
   // Modulate the encoded codewords
   std::vector<std::vector<complex_float>> ul_modulated_codewords(ul_codeblocks);
-  for (size_t i = 0; i < ul_codeblocks; i++) {
+  for (size_t i = 0; i < num_ul_codeblocks; i++) {
     ul_modulated_codewords.at(i) =
         data_generator.GetModulation(ul_encoded_codewords.at(i));
   }
@@ -207,44 +142,6 @@
     for (size_t j = 0; j < cfg->OfdmDataNum(); j++) {
       ue_specific_pilot[i][j] = {zc_ue_pilot_i[j].real(),
                                  zc_ue_pilot_i[j].imag()};
-=======
-
-    // Modulate the encoded codewords
-    std::vector<std::vector<complex_float>> ul_modulated_codewords(
-        num_ul_codeblocks);
-    for (size_t i = 0; i < num_ul_codeblocks; i++) {
-        ul_modulated_codewords.at(i)
-            = data_generator.get_modulation(ul_encoded_codewords[i]);
-    }
-
-    // Place modulated uplink data codewords into central IFFT bins
-    rt_assert(cfg->LDPC_config.nblocksInSymbol == 1); // TODO: Assumption
-    std::vector<std::vector<complex_float>> pre_ifft_data_syms(
-        cfg->UE_ANT_NUM * cfg->ul_data_symbol_num_perframe);
-    for (size_t i = 0; i < pre_ifft_data_syms.size(); i++) {
-        pre_ifft_data_syms.at(i)
-            = data_generator.bin_for_ifft(ul_modulated_codewords.at(i));
-    }
-
-    std::vector<complex_float> pilot_td
-        = data_generator.get_common_pilot_time_domain();
-
-    // Generate UE-specific pilots
-    Table<complex_float> ue_specific_pilot;
-    const std::vector<std::complex<float>> zc_seq = Utils::double_to_cfloat(
-        CommsLib::getSequence(cfg->OFDM_DATA_NUM, CommsLib::LTE_ZADOFF_CHU));
-    const std::vector<std::complex<float>> zc_common_pilot
-        = CommsLib::seqCyclicShift(zc_seq, M_PI / 4.0); // Used in LTE SRS
-    ue_specific_pilot.malloc(cfg->UE_ANT_NUM, cfg->OFDM_DATA_NUM,
-        Agora_memory::Alignment_t::k64Align);
-    for (size_t i = 0; i < cfg->UE_ANT_NUM; i++) {
-        auto zc_ue_pilot_i
-            = CommsLib::seqCyclicShift(zc_seq, i * M_PI / 6.0); // LTE DMRS
-        for (size_t j = 0; j < cfg->OFDM_DATA_NUM; j++) {
-            ue_specific_pilot[i][j]
-                = { zc_ue_pilot_i[j].real(), zc_ue_pilot_i[j].imag() };
-        }
->>>>>>> bc1bc0c1
     }
   }
 
@@ -269,7 +166,6 @@
                   &pilots_t_ue.at(0),
                   (cfg->OfdmCaNum() * sizeof(complex_float)));
     }
-<<<<<<< HEAD
   } else {
     for (size_t i = 0; i < cfg->UeAntNum(); i++)
       std::memcpy(tx_data_all_symbols[i + cfg->Frame().NumBeaconSyms()] +
@@ -291,25 +187,6 @@
                     &pre_ifft_data_syms.at(i * cfg->UeAntNum() + j).at(0),
                     cfg->OfdmCaNum() * sizeof(complex_float));
       }
-=======
-
-    // Populate the UL symbols
-    for (size_t i = 0; i < cfg->ul_data_symbol_num_perframe; i++) {
-        const size_t data_sym_id = cfg->ULSymbols.at(0).at(i);
-        for (size_t j = 0; j < cfg->UE_ANT_NUM; j++) {
-            if (i < cfg->UL_PILOT_SYMS) {
-                std::memcpy(tx_data_all_symbols[data_sym_id]
-                        + (j * cfg->OFDM_CA_NUM) + cfg->OFDM_DATA_START,
-                    ue_specific_pilot[j],
-                    cfg->OFDM_DATA_NUM * sizeof(complex_float));
-            } else {
-                std::memcpy(
-                    tx_data_all_symbols[data_sym_id] + (j * cfg->OFDM_CA_NUM),
-                    &pre_ifft_data_syms.at(i * cfg->UE_ANT_NUM + j).at(0),
-                    cfg->OFDM_CA_NUM * sizeof(complex_float));
-            }
-        }
->>>>>>> bc1bc0c1
     }
   }
 
@@ -353,7 +230,6 @@
       CommsLib::IFFT(rx_data_all_symbols[i] + j * cfg->OfdmCaNum(),
                      cfg->OfdmCaNum(), false);
     }
-<<<<<<< HEAD
   }
 
   std::string filename_rx = cur_directory + "/data/LDPC_rx_data_" +
@@ -383,14 +259,14 @@
   /* ------------------------------------------------
    * Generate data for downlink test
    * ------------------------------------------------ */
-  const size_t dl_codeblocks = cfg->Frame().NumDLSyms() *
-                               cfg->LdpcConfig().NumBlocksInSymbol() *
-                               cfg->UeAntNum();
-  std::printf("Total number of dl blocks: %zu\n", dl_codeblocks);
-
-  std::vector<std::vector<int8_t>> dl_information(dl_codeblocks);
-  std::vector<std::vector<int8_t>> dl_encoded_codewords(dl_codeblocks);
-  for (size_t i = 0; i < dl_codeblocks; i++) {
+  const size_t num_dl_codeblocks = cfg->Frame().NumDLSyms() *
+                                   cfg->LdpcConfig().NumBlocksInSymbol() *
+                                   cfg->UeAntNum();
+  std::printf("Total number of dl blocks: %zu\n", num_dl_codeblocks);
+
+  std::vector<std::vector<int8_t>> dl_information(num_dl_codeblocks);
+  std::vector<std::vector<int8_t>> dl_encoded_codewords(num_dl_codeblocks);
+  for (size_t i = 0; i < num_dl_codeblocks; i++) {
     data_generator.GenCodeblock(dl_information.at(i),
                                 dl_encoded_codewords.at(i),
                                 (i % cfg->UeNum()) /* UE ID */);
@@ -398,9 +274,9 @@
 
   // Modulate the encoded codewords
   std::vector<std::vector<complex_float>> dl_modulated_codewords(dl_codeblocks);
-  for (size_t i = 0; i < dl_codeblocks; i++) {
+  for (size_t i = 0; i < num_dl_codeblocks; i++) {
     dl_modulated_codewords.at(i) =
-        data_generator.GetModulation(dl_encoded_codewords[i]);
+        data_generator.GetModulation(dl_encoded_codewords.at(i));
   }
 
   {
@@ -415,7 +291,7 @@
     std::printf("Saving raw dl data (using LDPC) to %s\n",
                 filename_input.c_str());
     FILE* fp_input = std::fopen(filename_input.c_str(), "ab");
-    for (size_t i = 0; i < dl_codeblocks; i++) {
+    for (size_t i = 0; i < num_dl_codeblocks; i++) {
       std::fwrite(reinterpret_cast<uint8_t*>(&dl_information.at(i).at(0)),
                   input_bytes_per_cb, sizeof(uint8_t), fp_input);
     }
@@ -428,71 +304,6 @@
                     n % cfg->UeAntNum());
         for (size_t i = 0; i < input_bytes_per_cb; i++) {
           std::printf("%u ", static_cast<unsigned>(dl_information.at(n).at(i)));
-=======
-    std::fclose(fp_rx);
-
-    // std::printf("rx data\n");
-    // for (int i = 0; i < 10; i++) {
-    //     for (int j = 0; j < cfg->OFDM_CA_NUM * cfg->BS_ANT_NUM; j++) {
-    //         if (j % cfg->OFDM_CA_NUM == 0) {
-    //             std::printf("\nsymbol %d ant %d\n", i, j / cfg->OFDM_CA_NUM);
-    //         }
-    //         std::printf("%.4f+%.4fi ", rx_data_all_symbols[i][j].re,
-    //             rx_data_all_symbols[i][j].im);
-    //     }
-    //     std::printf("\n");
-    // }
-
-    /* ------------------------------------------------
-     * Generate data for downlink test
-     * ------------------------------------------------ */
-    const size_t num_dl_codeblocks = cfg->dl_data_symbol_num_perframe
-        * cfg->LDPC_config.nblocksInSymbol * cfg->UE_ANT_NUM;
-    std::printf("Total number of dl blocks: %zu\n", num_dl_codeblocks);
-
-    std::vector<std::vector<int8_t>> dl_information(num_dl_codeblocks);
-    std::vector<std::vector<int8_t>> dl_encoded_codewords(num_dl_codeblocks);
-    for (size_t i = 0; i < num_dl_codeblocks; i++) {
-        data_generator.gen_codeblock(dl_information.at(i),
-            dl_encoded_codewords.at(i), (i % cfg->UE_NUM) /* UE ID */);
-    }
-
-    // Modulate the encoded codewords
-    std::vector<std::vector<complex_float>> dl_modulated_codewords(
-        num_dl_codeblocks);
-    for (size_t i = 0; i < num_dl_codeblocks; i++) {
-        dl_modulated_codewords.at(i)
-            = data_generator.get_modulation(dl_encoded_codewords[i]);
-    }
-
-    {
-        // Save downlink information bytes to file
-        const size_t input_bytes_per_cb = bits_to_bytes(
-            ldpc_num_input_bits(cfg->LDPC_config.Bg, cfg->LDPC_config.Zc));
-
-        const std::string filename_input = cur_directory
-            + "/data/LDPC_orig_data_" + std::to_string(cfg->OFDM_CA_NUM)
-            + "_ant" + std::to_string(cfg->UE_ANT_NUM) + ".bin";
-        std::printf(
-            "Saving raw dl data (using LDPC) to %s\n", filename_input.c_str());
-        FILE* fp_input = std::fopen(filename_input.c_str(), "ab");
-        for (size_t i = 0; i < num_dl_codeblocks; i++) {
-            std::fwrite(reinterpret_cast<uint8_t*>(&dl_information.at(i).at(0)),
-                input_bytes_per_cb, sizeof(uint8_t), fp_input);
-        }
-        std::fclose(fp_input);
-
-        if (kPrintDownlinkInformationBytes == true) {
-            std::printf("Downlink information bytes\n");
-            for (size_t n = 0; n < num_dl_codeblocks; n++) {
-                std::printf("Symbol %zu, UE %zu\n", n / cfg->UE_ANT_NUM,
-                    n % cfg->UE_ANT_NUM);
-                for (size_t i = 0; i < input_bytes_per_cb; i++) {
-                    std::printf("%u ", (uint8_t)dl_information.at(n).at(i));
-                }
-                std::printf("\n");
-            }
->>>>>>> bc1bc0c1
         }
         std::printf("\n");
       }
@@ -538,14 +349,14 @@
           dl_mod_data[i][j * cfg->OfdmCaNum() + sc_id + cfg->OfdmDataStart()] =
               (sc_id % cfg->OfdmPilotSpacing() == 0)
                   ? ue_specific_pilot[j][sc_id]
-                  : dl_modulated_codewords[i * cfg->UeAntNum() + j][sc_id];
+                  : dl_modulated_codewords.at(i * cfg->UeAntNum() + j)
+                        .at(sc_id);
       } else {
         for (size_t sc_id = 0; sc_id < cfg->OfdmDataNum(); sc_id++)
           dl_mod_data[i][j * cfg->OfdmCaNum() + sc_id + cfg->OfdmDataStart()] =
               ue_specific_pilot[j][sc_id];
       }
     }
-<<<<<<< HEAD
   }
 
   // std::printf("dl mod data \n");
@@ -617,129 +428,6 @@
           2 * (cfg->OfdmTxZeroPrefix() + cfg->CpLen() + cfg->OfdmCaNum());
       std::memset(tx_symbol + tx_zero_postfix_offset, 0,
                   sizeof(short) * 2 * cfg->OfdmTxZeroPostfix());
-=======
-
-    // std::printf("CSI \n");
-    // // for (int i = 0; i < cfg->OFDM_CA_NUM; i++)
-    // for (int j = 0; j < cfg->UE_ANT_NUM * cfg->BS_ANT_NUM; j++)
-    //     std::printf("%.3f+%.3fi ",
-    //         csi_matrices[cfg->OFDM_DATA_START][j].re,
-    //         csi_matrices[cfg->OFDM_DATA_START][j].im);
-    // std::printf("\n");
-    // std::printf("precoder \n");
-    // // for (int i = 0; i < cfg->OFDM_CA_NUM; i++)
-    // for (int j = 0; j < cfg->UE_ANT_NUM * cfg->BS_ANT_NUM; j++)
-    //     std::printf("%.3f+%.3fi ",
-    //         precoder[cfg->OFDM_DATA_START][j].re,
-    //         precoder[cfg->OFDM_DATA_START][j].im);
-    // std::printf("\n");
-
-    // Prepare downlink data from mod_output
-    Table<complex_float> dl_mod_data;
-    dl_mod_data.calloc(cfg->dl_data_symbol_num_perframe,
-        cfg->OFDM_CA_NUM * cfg->UE_ANT_NUM,
-        Agora_memory::Alignment_t::k64Align);
-    for (size_t i = 0; i < cfg->dl_data_symbol_num_perframe; i++) {
-        for (size_t j = 0; j < cfg->UE_ANT_NUM; j++) {
-            if (i >= cfg->DL_PILOT_SYMS) {
-                for (size_t sc_id = 0; sc_id < cfg->OFDM_DATA_NUM; sc_id++)
-                    dl_mod_data[i][j * cfg->OFDM_CA_NUM + sc_id
-                        + cfg->OFDM_DATA_START]
-                        = (sc_id % cfg->OFDM_PILOT_SPACING == 0)
-                        ? ue_specific_pilot[j][sc_id]
-                        : dl_modulated_codewords.at(i * cfg->UE_ANT_NUM + j)
-                              .at(sc_id);
-            } else {
-                for (size_t sc_id = 0; sc_id < cfg->OFDM_DATA_NUM; sc_id++)
-                    dl_mod_data[i][j * cfg->OFDM_CA_NUM + sc_id
-                        + cfg->OFDM_DATA_START]
-                        = ue_specific_pilot[j][sc_id];
-            }
-        }
-    }
-
-    // std::printf("dl mod data \n");
-    // for (int i = 0; i < dl_data_symbol_num_perframe; i++) {
-    //     for (int k = cfg->OFDM_DATA_START; k < cfg->OFDM_DATA_START + cfg->OFDM_DATA_NUM;
-    //          k++) {
-    //         std::printf("symbol %d, subcarrier %d\n", i, k);
-    //         for (int j = 0; j < cfg->UE_ANT_NUM; j++) {
-
-    //             // for (int k = cfg->OFDM_DATA_START; k < cfg->OFDM_DATA_START + cfg->OFDM_DATA_NUM;
-    //             //      k++) {
-    //             std::printf("%.3f+%.3fi ", dl_mod_data[i][j * cfg->OFDM_CA_NUM + k].re,
-    //                 dl_mod_data[i][j * cfg->OFDM_CA_NUM + k].im);
-    //         }
-    //         std::printf("\n");
-    //     }
-    // }
-
-    // Perform precoding and IFFT
-    Table<complex_float> dl_ifft_data;
-    dl_ifft_data.calloc(cfg->dl_data_symbol_num_perframe,
-        cfg->OFDM_CA_NUM * cfg->BS_ANT_NUM,
-        Agora_memory::Alignment_t::k64Align);
-    Table<short> dl_tx_data;
-    dl_tx_data.calloc(cfg->dl_data_symbol_num_perframe,
-        2 * cfg->sampsPerSymbol * cfg->BS_ANT_NUM,
-        Agora_memory::Alignment_t::k64Align);
-    for (size_t i = 0; i < cfg->dl_data_symbol_num_perframe; i++) {
-        arma::cx_fmat mat_input_data(
-            reinterpret_cast<arma::cx_float*>(dl_mod_data[i]), cfg->OFDM_CA_NUM,
-            cfg->UE_ANT_NUM, false);
-
-        arma::cx_fmat mat_output(
-            reinterpret_cast<arma::cx_float*>(dl_ifft_data[i]),
-            cfg->OFDM_CA_NUM, cfg->BS_ANT_NUM, false);
-
-        for (size_t j = cfg->OFDM_DATA_START;
-             j < cfg->OFDM_DATA_NUM + cfg->OFDM_DATA_START; j++) {
-            arma::cx_fmat mat_precoder(
-                reinterpret_cast<arma::cx_float*>(precoder[j]), cfg->UE_ANT_NUM,
-                cfg->BS_ANT_NUM, false);
-            mat_precoder /= abs(mat_precoder).max();
-            mat_output.row(j) = mat_input_data.row(j) * mat_precoder;
-
-            // std::printf("symbol %d, sc: %d\n", i, j - cfg->OFDM_DATA_START);
-            // cout << "Precoder: \n" << mat_precoder << endl;
-            // cout << "Data: \n" << mat_input_data.row(j) << endl;
-            // cout << "Precoded data: \n" << mat_output.row(j) << endl;
-        }
-        for (size_t j = 0; j < cfg->BS_ANT_NUM; j++) {
-            complex_float* ptr_ifft = dl_ifft_data[i] + j * cfg->OFDM_CA_NUM;
-            CommsLib::IFFT(ptr_ifft, cfg->OFDM_CA_NUM, false);
-
-            short* txSymbol = dl_tx_data[i] + j * cfg->sampsPerSymbol * 2;
-            std::memset(
-                txSymbol, 0, sizeof(short) * 2 * cfg->ofdm_tx_zero_prefix_);
-            for (size_t k = 0; k < cfg->OFDM_CA_NUM; k++) {
-                txSymbol[2 * (k + cfg->CP_LEN + cfg->ofdm_tx_zero_prefix_)]
-                    = (short)(32768 * ptr_ifft[k].re);
-                txSymbol[2 * (k + cfg->CP_LEN + cfg->ofdm_tx_zero_prefix_) + 1]
-                    = (short)(32768 * ptr_ifft[k].im);
-            }
-            for (size_t k = 0; k < 2 * cfg->CP_LEN; k++) {
-                txSymbol[2 * cfg->ofdm_tx_zero_prefix_ + k] = txSymbol[2
-                    * (cfg->ofdm_tx_zero_prefix_ + cfg->OFDM_CA_NUM)];
-            }
-
-            const size_t tx_zero_postfix_offset = 2
-                * (cfg->ofdm_tx_zero_prefix_ + cfg->CP_LEN + cfg->OFDM_CA_NUM);
-            std::memset(txSymbol + tx_zero_postfix_offset, 0,
-                sizeof(short) * 2 * cfg->ofdm_tx_zero_postfix_);
-        }
-    }
-
-    std::string filename_dl_tx = cur_directory + "/data/LDPC_dl_tx_data_"
-        + std::to_string(cfg->OFDM_CA_NUM) + "_ant"
-        + std::to_string(cfg->BS_ANT_NUM) + ".bin";
-    std::printf("Saving dl tx data to %s\n", filename_dl_tx.c_str());
-    FILE* fp_dl_tx = std::fopen(filename_dl_tx.c_str(), "wb");
-    for (size_t i = 0; i < cfg->dl_data_symbol_num_perframe; i++) {
-        short* ptr = (short*)dl_tx_data[i];
-        std::fwrite(ptr, cfg->sampsPerSymbol * cfg->BS_ANT_NUM * 2,
-            sizeof(short), fp_dl_tx);
->>>>>>> bc1bc0c1
     }
   }
 

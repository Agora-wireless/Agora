/**
 * @file data_generator.cpp
 * @brief Data generator to generate binary files as inputs to Agora, sender
 * and correctness tests
 */

#include "data_generator.h"

#include <gflags/gflags.h>
#include <immintrin.h>

#include <armadillo>
#include <bitset>
#include <fstream>
#include <iostream>

#include "comms-lib.h"
#include "config.hpp"
#include "memory_manage.h"
#include "modulation.hpp"
#include "utils_ldpc.hpp"

static constexpr bool kVerbose = false;
static constexpr bool kPrintUplinkInformationBytes = false;
static constexpr bool kPrintDownlinkInformationBytes = false;

DEFINE_string(profile, "random",
              "The profile of the input user bytes (e.g., 'random', '123')");
DEFINE_string(conf_file,
              TOSTRING(PROJECT_DIRECTORY) "/data/tddconfig-sim-ul.json",
              "Agora config filename");

float RandFloat(float min, float max) {
  return ((float(rand()) / float(RAND_MAX)) * (max - min)) + min;
}

float RandFloatFromShort(float min, float max) {
  float rand_val = ((float(rand()) / float(RAND_MAX)) * (max - min)) + min;
  auto rand_val_ushort = static_cast<short>(rand_val * 32768);
  rand_val = (float)rand_val_ushort / 32768;
  return rand_val;
}

int main(int argc, char* argv[]) {
  const std::string cur_directory = TOSTRING(PROJECT_DIRECTORY);
  gflags::ParseCommandLineFlags(&argc, &argv, true);
  auto cfg = std::make_unique<Config>(FLAGS_conf_file.c_str());

  const DataGenerator::Profile profile = FLAGS_profile == "123"
                                             ? DataGenerator::Profile::k123
                                             : DataGenerator::Profile::kRandom;
  DataGenerator data_generator(cfg.get(), 0 /* RNG seed */, profile);

  std::printf("DataGenerator: Config file: %s, data profile = %s\n",
              FLAGS_conf_file.c_str(),
              profile == DataGenerator::Profile::k123 ? "123" : "random");

  std::printf("DataGenerator: Using %s-orthogonal pilots\n",
              cfg->FreqOrthogonalPilot() ? "frequency" : "time");

  std::printf("DataGenerator: Generating encoded and modulated data\n");
  srand(time(nullptr));

  // Step 1: Generate the information buffers and LDPC-encoded buffers for
  // uplink
  const size_t num_ul_codeblocks = cfg->Frame().NumULSyms() *
                                   cfg->LdpcConfig().NumBlocksInSymbol() *
                                   cfg->UeAntNum();
  std::printf("Total number of ul blocks: %zu\n", num_ul_codeblocks);

  std::vector<std::vector<int8_t>> ul_information(num_ul_codeblocks);
  std::vector<std::vector<int8_t>> ul_encoded_codewords(num_ul_codeblocks);
  for (size_t i = 0; i < num_ul_codeblocks; i++) {
    data_generator.GenCodeblock(ul_information.at(i),
                                ul_encoded_codewords.at(i),
                                (i % cfg->UeNum()) /* UE ID */);
  }

  {
    // Save uplink information bytes to file
    const size_t input_bytes_per_cb = BitsToBytes(LdpcNumInputBits(
        cfg->LdpcConfig().BaseGraph(), cfg->LdpcConfig().ExpansionFactor()));

    const std::string filename_input = cur_directory + "/data/LDPC_orig_data_" +
                                       std::to_string(cfg->OfdmCaNum()) +
                                       "_ant" +
                                       std::to_string(cfg->UeAntNum()) + ".bin";
    std::printf("Saving raw uplink data (using LDPC) to %s\n",
                filename_input.c_str());
    FILE* fp_input = std::fopen(filename_input.c_str(), "wb");
    for (size_t i = 0; i < num_ul_codeblocks; i++) {
      std::fwrite(reinterpret_cast<uint8_t*>(&ul_information.at(i).at(0)),
                  input_bytes_per_cb, sizeof(uint8_t), fp_input);
    }
<<<<<<< HEAD
    // std::printf("LDPC file location %zu write size %zu\n",
    // std::ftell(fp_input), input_bytes_per_cb * sizeof(uint8_t));
    std::fclose(fp_input);

    if (kPrintUplinkInformationBytes) {
      std::printf("Uplink information bytes\n");
      for (size_t n = 0; n < num_ul_codeblocks; n++) {
        std::printf("Symbol %zu, UE %zu\n", n / cfg->UeAntNum(),
                    n % cfg->UeAntNum());
        for (size_t i = 0; i < input_bytes_per_cb; i++) {
          std::printf("%u ", static_cast<uint8_t>(ul_information.at(n).at(i)));
=======

    {
        // Save uplink information bytes to file
        const size_t input_bytes_per_cb = bits_to_bytes(
            ldpc_num_input_bits(cfg->LDPC_config.Bg, cfg->LDPC_config.Zc));

        const std::string filename_input = cur_directory
            + "/data/LDPC_orig_ul_data_" + std::to_string(cfg->OFDM_CA_NUM)
            + "_ant" + std::to_string(cfg->UE_ANT_NUM) + ".bin";
        std::printf("Saving raw uplink data (using LDPC) to %s\n",
            filename_input.c_str());
        FILE* fp_input = std::fopen(filename_input.c_str(), "wb");
        for (size_t i = 0; i < num_ul_codeblocks; i++) {
            std::fwrite(reinterpret_cast<uint8_t*>(&ul_information.at(i).at(0)),
                input_bytes_per_cb, sizeof(uint8_t), fp_input);
        }
        std::fclose(fp_input);

        if (kPrintUplinkInformationBytes) {
            std::printf("Uplink information bytes\n");
            for (size_t n = 0; n < num_ul_codeblocks; n++) {
                std::printf("Symbol %zu, UE %zu\n", n / cfg->UE_ANT_NUM,
                    n % cfg->UE_ANT_NUM);
                for (size_t i = 0; i < input_bytes_per_cb; i++) {
                    std::printf("%u ", (uint8_t)ul_information.at(n).at(i));
                }
                std::printf("\n");
            }
>>>>>>> 16e8ab12
        }
        std::printf("\n");
      }
    }
  }

  // Modulate the encoded codewords
  std::vector<std::vector<complex_float>> ul_modulated_codewords(
      num_ul_codeblocks);
  for (size_t i = 0; i < num_ul_codeblocks; i++) {
    ul_modulated_codewords.at(i) =
        data_generator.GetModulation(ul_encoded_codewords.at(i));
  }

  // Place modulated uplink data codewords into central IFFT bins
  RtAssert(cfg->LdpcConfig().NumBlocksInSymbol() == 1);  // TODO: Assumption
  std::vector<std::vector<complex_float>> pre_ifft_data_syms(
      cfg->UeAntNum() * cfg->Frame().NumULSyms());
  for (size_t i = 0; i < pre_ifft_data_syms.size(); i++) {
    pre_ifft_data_syms.at(i) =
        data_generator.BinForIfft(ul_modulated_codewords.at(i));
  }

  std::vector<complex_float> pilot_td =
      data_generator.GetCommonPilotTimeDomain();

  // Generate UE-specific pilots
  Table<complex_float> ue_specific_pilot;
  const std::vector<std::complex<float>> zc_seq = Utils::DoubleToCfloat(
      CommsLib::GetSequence(cfg->OfdmDataNum(), CommsLib::LTE_ZADOFF_CHU));
  const std::vector<std::complex<float>> zc_common_pilot =
      CommsLib::SeqCyclicShift(zc_seq, M_PI / 4.0);  // Used in LTE SRS
  ue_specific_pilot.Malloc(cfg->UeAntNum(), cfg->OfdmDataNum(),
                           Agora_memory::Alignment_t::k64Align);
  for (size_t i = 0; i < cfg->UeAntNum(); i++) {
    auto zc_ue_pilot_i =
        CommsLib::SeqCyclicShift(zc_seq, i * M_PI / 6.0);  // LTE DMRS
    for (size_t j = 0; j < cfg->OfdmDataNum(); j++) {
      ue_specific_pilot[i][j] = {zc_ue_pilot_i[j].real(),
                                 zc_ue_pilot_i[j].imag()};
    }
  }

  // Put pilot and data symbols together
  Table<complex_float> tx_data_all_symbols;
  tx_data_all_symbols.Calloc(cfg->Frame().NumTotalSyms(),
                             cfg->UeAntNum() * cfg->OfdmCaNum(),
                             Agora_memory::Alignment_t::k64Align);

  if (cfg->FreqOrthogonalPilot() == true) {
    for (size_t i = 0; i < cfg->UeAntNum(); i++) {
      std::vector<complex_float> pilots_t_ue(cfg->OfdmCaNum());  // Zeroed
      for (size_t j = cfg->OfdmDataStart();
           j < cfg->OfdmDataStart() + cfg->OfdmDataNum();
           j += cfg->UeAntNum()) {
        pilots_t_ue.at(i + j) = pilot_td.at(i + j);
      }
      // Load pilot to the second symbol
      // The first symbol is reserved for beacon
      std::memcpy(tx_data_all_symbols[cfg->Frame().NumBeaconSyms()] +
                      (i * cfg->OfdmCaNum()),
                  &pilots_t_ue.at(0),
                  (cfg->OfdmCaNum() * sizeof(complex_float)));
    }
  } else {
    for (size_t i = 0; i < cfg->UeAntNum(); i++) {
      std::memcpy(tx_data_all_symbols[i + cfg->Frame().NumBeaconSyms()] +
                      i * cfg->OfdmCaNum(),
                  &pilot_td.at(0), (cfg->OfdmCaNum() * sizeof(complex_float)));
    }
  }

  // Populate the UL symbols
  for (size_t i = 0; i < cfg->Frame().NumULSyms(); i++) {
    const size_t data_sym_id = cfg->Frame().GetULSymbol(i);
    for (size_t j = 0; j < cfg->UeAntNum(); j++) {
      if (i < cfg->Frame().ClientUlPilotSymbols()) {
        std::memcpy(tx_data_all_symbols[data_sym_id] + (j * cfg->OfdmCaNum()) +
                        cfg->OfdmDataStart(),
                    ue_specific_pilot[j],
                    cfg->OfdmDataNum() * sizeof(complex_float));
      } else {
        std::memcpy(tx_data_all_symbols[data_sym_id] + (j * cfg->OfdmCaNum()),
                    &pre_ifft_data_syms.at(i * cfg->UeAntNum() + j).at(0),
                    cfg->OfdmCaNum() * sizeof(complex_float));
      }
    }
  }

  // Generate CSI matrix
  Table<complex_float> csi_matrices;
  csi_matrices.Calloc(cfg->OfdmCaNum(), cfg->UeAntNum() * cfg->BsAntNum(),
                      Agora_memory::Alignment_t::k32Align);
  for (size_t i = 0; i < (cfg->UeAntNum() * cfg->BsAntNum()); i++) {
    complex_float csi = {RandFloatFromShort(-1, 1), RandFloatFromShort(-1, 1)};
    // std::printf("noise of ant %d, ue %d\n", i % cfg->bs_ant_num(), i /
    // cfg->bs_ant_num() );
    for (size_t j = 0; j < cfg->OfdmCaNum(); j++) {
      complex_float noise = {RandFloatFromShort(-1, 1) * cfg->NoiseLevel(),
                             RandFloatFromShort(-1, 1) * cfg->NoiseLevel()};
      // std::printf("%.4f+%.4fi ", noise.re, noise.im);
      csi_matrices[j][i].re = csi.re + noise.re;
      csi_matrices[j][i].im = csi.im + noise.im;
    }
    // std::printf("\n");
  }

  // Generate RX data received by base station after going through channels
  Table<complex_float> rx_data_all_symbols;
  rx_data_all_symbols.Calloc(cfg->Frame().NumTotalSyms(),
                             cfg->OfdmCaNum() * cfg->BsAntNum(),
                             Agora_memory::Alignment_t::k64Align);
  for (size_t i = 0; i < cfg->Frame().NumTotalSyms(); i++) {
    arma::cx_fmat mat_input_data(
        reinterpret_cast<arma::cx_float*>(tx_data_all_symbols[i]),
        cfg->OfdmCaNum(), cfg->UeAntNum(), false);
    arma::cx_fmat mat_output(
        reinterpret_cast<arma::cx_float*>(rx_data_all_symbols[i]),
        cfg->OfdmCaNum(), cfg->BsAntNum(), false);

    for (size_t j = 0; j < cfg->OfdmCaNum(); j++) {
      arma::cx_fmat mat_csi(reinterpret_cast<arma::cx_float*>(csi_matrices[j]),
                            cfg->BsAntNum(), cfg->UeAntNum());
      mat_output.row(j) = mat_input_data.row(j) * mat_csi.st();
    }
    for (size_t j = 0; j < cfg->BsAntNum(); j++) {
      CommsLib::IFFT(rx_data_all_symbols[i] + j * cfg->OfdmCaNum(),
                     cfg->OfdmCaNum(), false);
    }
  }

  std::string filename_rx = cur_directory + "/data/LDPC_rx_data_" +
                            std::to_string(cfg->OfdmCaNum()) + "_ant" +
                            std::to_string(cfg->BsAntNum()) + ".bin";
  std::printf("Saving rx data to %s\n", filename_rx.c_str());
  FILE* fp_rx = std::fopen(filename_rx.c_str(), "wb");
  for (size_t i = 0; i < cfg->Frame().NumTotalSyms(); i++) {
    auto* ptr = reinterpret_cast<float*>(rx_data_all_symbols[i]);
    std::fwrite(ptr, cfg->OfdmCaNum() * cfg->BsAntNum() * 2, sizeof(float),
                fp_rx);
  }
  std::fclose(fp_rx);

  // std::printf("rx data\n");
  // for (int i = 0; i < 10; i++) {
  //     for (int j = 0; j < cfg->ofdm_ca_num() * cfg->bs_ant_num(); j++) {
  //         if (j % cfg->ofdm_ca_num() == 0) {
  //             std::printf("\nsymbol %d ant %d\n", i, j / cfg->ofdm_ca_num());
  //         }
  //         std::printf("%.4f+%.4fi ", rx_data_all_symbols[i][j].re,
  //             rx_data_all_symbols[i][j].im);
  //     }
  //     std::printf("\n");
  // }

  /* ------------------------------------------------
   * Generate data for downlink test
   * ------------------------------------------------ */
  const size_t num_dl_codeblocks = cfg->Frame().NumDLSyms() *
                                   cfg->LdpcConfig().NumBlocksInSymbol() *
                                   cfg->UeAntNum();
  std::printf("Total number of dl blocks: %zu\n", num_dl_codeblocks);

  std::vector<std::vector<int8_t>> dl_information(num_dl_codeblocks);
  std::vector<std::vector<int8_t>> dl_encoded_codewords(num_dl_codeblocks);
  for (size_t i = 0; i < num_dl_codeblocks; i++) {
    data_generator.GenCodeblock(dl_information.at(i),
                                dl_encoded_codewords.at(i),
                                (i % cfg->UeNum()) /* UE ID */);
  }

  // Modulate the encoded codewords
  std::vector<std::vector<complex_float>> dl_modulated_codewords(
      num_dl_codeblocks);
  for (size_t i = 0; i < num_dl_codeblocks; i++) {
    dl_modulated_codewords.at(i) =
        data_generator.GetModulation(dl_encoded_codewords.at(i));
  }

  {
    // Save downlink information bytes to file
    const size_t input_bytes_per_cb = BitsToBytes(LdpcNumInputBits(
        cfg->LdpcConfig().BaseGraph(), cfg->LdpcConfig().ExpansionFactor()));

    const std::string filename_input = cur_directory + "/data/LDPC_orig_data_" +
                                       std::to_string(cfg->OfdmCaNum()) +
                                       "_ant" +
                                       std::to_string(cfg->UeAntNum()) + ".bin";
    std::printf("Saving raw dl data (using LDPC) to %s\n",
                filename_input.c_str());
    FILE* fp_input = std::fopen(filename_input.c_str(), "ab");
    for (size_t i = 0; i < num_dl_codeblocks; i++) {
      std::fwrite(reinterpret_cast<uint8_t*>(&dl_information.at(i).at(0)),
                  input_bytes_per_cb, sizeof(uint8_t), fp_input);
    }
<<<<<<< HEAD
    std::fclose(fp_input);

    if (kPrintDownlinkInformationBytes == true) {
      std::printf("Downlink information bytes\n");
      for (size_t n = 0; n < num_dl_codeblocks; n++) {
        std::printf("Symbol %zu, UE %zu\n", n / cfg->UeAntNum(),
                    n % cfg->UeAntNum());
        for (size_t i = 0; i < input_bytes_per_cb; i++) {
          std::printf("%u ", static_cast<unsigned>(dl_information.at(n).at(i)));
=======

    {
        // Save downlink information bytes to file
        const size_t input_bytes_per_cb = bits_to_bytes(
            ldpc_num_input_bits(cfg->LDPC_config.Bg, cfg->LDPC_config.Zc));

        const std::string filename_input = cur_directory
            + "/data/LDPC_orig_dl_data_" + std::to_string(cfg->OFDM_CA_NUM)
            + "_ant" + std::to_string(cfg->UE_ANT_NUM) + ".bin";
        std::printf(
            "Saving raw dl data (using LDPC) to %s\n", filename_input.c_str());
        FILE* fp_input = std::fopen(filename_input.c_str(), "wb");
        for (size_t i = 0; i < num_dl_codeblocks; i++) {
            std::fwrite(reinterpret_cast<uint8_t*>(&dl_information.at(i).at(0)),
                input_bytes_per_cb, sizeof(uint8_t), fp_input);
        }
        std::fclose(fp_input);

        if (kPrintDownlinkInformationBytes == true) {
            std::printf("Downlink information bytes\n");
            for (size_t n = 0; n < num_dl_codeblocks; n++) {
                std::printf("Symbol %zu, UE %zu\n", n / cfg->UE_ANT_NUM,
                    n % cfg->UE_ANT_NUM);
                for (size_t i = 0; i < input_bytes_per_cb; i++) {
                    std::printf("%u ", (uint8_t)dl_information.at(n).at(i));
                }
                std::printf("\n");
            }
>>>>>>> 16e8ab12
        }
        std::printf("\n");
      }
    }
<<<<<<< HEAD
  }

  // Compute precoder
  Table<complex_float> precoder;
  precoder.Calloc(cfg->OfdmCaNum(), cfg->UeAntNum() * cfg->BsAntNum(),
                  Agora_memory::Alignment_t::k32Align);
  for (size_t i = 0; i < cfg->OfdmCaNum(); i++) {
    arma::cx_fmat mat_input(reinterpret_cast<arma::cx_float*>(csi_matrices[i]),
                            cfg->BsAntNum(), cfg->UeAntNum(), false);
    arma::cx_fmat mat_output(reinterpret_cast<arma::cx_float*>(precoder[i]),
                             cfg->UeAntNum(), cfg->BsAntNum(), false);
    pinv(mat_output, mat_input, 1e-2, "dc");
  }

  // std::printf("CSI \n");
  // // for (int i = 0; i < cfg->ofdm_ca_num(); i++)
  // for (int j = 0; j < cfg->ue_ant_num() * cfg->bs_ant_num(); j++)
  //     std::printf("%.3f+%.3fi ",
  //         csi_matrices[cfg->ofdm_data_start()][j].re,
  //         csi_matrices[cfg->ofdm_data_start()][j].im);
  // std::printf("\n");
  // std::printf("precoder \n");
  // // for (int i = 0; i < cfg->ofdm_ca_num(); i++)
  // for (int j = 0; j < cfg->ue_ant_num() * cfg->bs_ant_num(); j++)
  //     std::printf("%.3f+%.3fi ",
  //         precoder[cfg->ofdm_data_start()][j].re,
  //         precoder[cfg->ofdm_data_start()][j].im);
  // std::printf("\n");

  // Prepare downlink data from mod_output
  Table<complex_float> dl_mod_data;
  dl_mod_data.Calloc(cfg->Frame().NumDLSyms(),
                     cfg->OfdmCaNum() * cfg->UeAntNum(),
                     Agora_memory::Alignment_t::k64Align);
  for (size_t i = 0; i < cfg->Frame().NumDLSyms(); i++) {
    for (size_t j = 0; j < cfg->UeAntNum(); j++) {
      if ((i >= cfg->Frame().ClientDlPilotSymbols())) {
        for (size_t sc_id = 0; sc_id < cfg->OfdmDataNum(); sc_id++) {
          dl_mod_data[i][j * cfg->OfdmCaNum() + sc_id + cfg->OfdmDataStart()] =
              (sc_id % cfg->OfdmPilotSpacing() == 0)
                  ? ue_specific_pilot[j][sc_id]
                  : dl_modulated_codewords.at(i * cfg->UeAntNum() + j)
                        .at(sc_id);
        }
      } else {
        for (size_t sc_id = 0; sc_id < cfg->OfdmDataNum(); sc_id++) {
          dl_mod_data[i][j * cfg->OfdmCaNum() + sc_id + cfg->OfdmDataStart()] =
              ue_specific_pilot[j][sc_id];
=======

    // Compute precoder
    Table<complex_float> precoder;
    precoder.calloc(cfg->OFDM_CA_NUM, cfg->UE_ANT_NUM * cfg->BS_ANT_NUM,
        Agora_memory::Alignment_t::k32Align);
    for (size_t i = 0; i < cfg->OFDM_CA_NUM; i++) {
        arma::cx_fmat mat_input(
            reinterpret_cast<arma::cx_float*>(csi_matrices[i]), cfg->BS_ANT_NUM,
            cfg->UE_ANT_NUM, false);
        arma::cx_fmat mat_output(reinterpret_cast<arma::cx_float*>(precoder[i]),
            cfg->UE_ANT_NUM, cfg->BS_ANT_NUM, false);
        pinv(mat_output, mat_input, 1e-2, "dc");
    }

    // std::printf("CSI \n");
    // // for (int i = 0; i < cfg->OFDM_CA_NUM; i++)
    // for (int j = 0; j < cfg->UE_ANT_NUM * cfg->BS_ANT_NUM; j++)
    //     std::printf("%.3f+%.3fi ",
    //         csi_matrices[cfg->OFDM_DATA_START][j].re,
    //         csi_matrices[cfg->OFDM_DATA_START][j].im);
    // std::printf("\n");
    // std::printf("precoder \n");
    // // for (int i = 0; i < cfg->OFDM_CA_NUM; i++)
    // for (int j = 0; j < cfg->UE_ANT_NUM * cfg->BS_ANT_NUM; j++)
    //     std::printf("%.3f+%.3fi ",
    //         precoder[cfg->OFDM_DATA_START][j].re,
    //         precoder[cfg->OFDM_DATA_START][j].im);
    // std::printf("\n");

    // Prepare downlink data from mod_output
    Table<complex_float> dl_mod_data;
    dl_mod_data.calloc(cfg->dl_data_symbol_num_perframe,
        cfg->OFDM_CA_NUM * cfg->UE_ANT_NUM,
        Agora_memory::Alignment_t::k64Align);
    for (size_t i = 0; i < cfg->dl_data_symbol_num_perframe; i++) {
        for (size_t j = 0; j < cfg->UE_ANT_NUM; j++) {
            if (i >= cfg->DL_PILOT_SYMS) {
                for (size_t sc_id = 0; sc_id < cfg->OFDM_DATA_NUM; sc_id++)
                    dl_mod_data[i][j * cfg->OFDM_CA_NUM + sc_id
                        + cfg->OFDM_DATA_START]
                        = (sc_id % cfg->OFDM_PILOT_SPACING == 0)
                        ? ue_specific_pilot[0][sc_id]
                        : dl_modulated_codewords.at(i * cfg->UE_ANT_NUM + j)
                              .at(sc_id);
            } else {
                for (size_t sc_id = 0; sc_id < cfg->OFDM_DATA_NUM; sc_id++)
                    dl_mod_data[i][j * cfg->OFDM_CA_NUM + sc_id
                        + cfg->OFDM_DATA_START]
                        = ue_specific_pilot[0][sc_id];
            }
        }
    }

    // std::printf("dl mod data \n");
    // for (int i = 0; i < dl_data_symbol_num_perframe; i++) {
    //     for (int k = cfg->OFDM_DATA_START; k < cfg->OFDM_DATA_START + cfg->OFDM_DATA_NUM;
    //          k++) {
    //         std::printf("symbol %d, subcarrier %d\n", i, k);
    //         for (int j = 0; j < cfg->UE_ANT_NUM; j++) {

    //             // for (int k = cfg->OFDM_DATA_START; k < cfg->OFDM_DATA_START + cfg->OFDM_DATA_NUM;
    //             //      k++) {
    //             std::printf("%.3f+%.3fi ", dl_mod_data[i][j * cfg->OFDM_CA_NUM + k].re,
    //                 dl_mod_data[i][j * cfg->OFDM_CA_NUM + k].im);
    //         }
    //         std::printf("\n");
    //     }
    // }

    // Perform precoding and IFFT
    Table<complex_float> dl_ifft_data;
    dl_ifft_data.calloc(cfg->dl_data_symbol_num_perframe,
        cfg->OFDM_CA_NUM * cfg->BS_ANT_NUM,
        Agora_memory::Alignment_t::k64Align);
    Table<short> dl_tx_data;
    dl_tx_data.calloc(cfg->dl_data_symbol_num_perframe,
        2 * cfg->sampsPerSymbol * cfg->BS_ANT_NUM,
        Agora_memory::Alignment_t::k64Align);
    for (size_t i = 0; i < cfg->dl_data_symbol_num_perframe; i++) {
        arma::cx_fmat mat_input_data(
            reinterpret_cast<arma::cx_float*>(dl_mod_data[i]), cfg->OFDM_CA_NUM,
            cfg->UE_ANT_NUM, false);

        arma::cx_fmat mat_output(
            reinterpret_cast<arma::cx_float*>(dl_ifft_data[i]),
            cfg->OFDM_CA_NUM, cfg->BS_ANT_NUM, false);

        for (size_t j = cfg->OFDM_DATA_START;
             j < cfg->OFDM_DATA_NUM + cfg->OFDM_DATA_START; j++) {
            arma::cx_fmat mat_precoder(
                reinterpret_cast<arma::cx_float*>(precoder[j]), cfg->UE_ANT_NUM,
                cfg->BS_ANT_NUM, false);
            mat_precoder /= abs(mat_precoder).max();
            mat_output.row(j) = mat_input_data.row(j) * mat_precoder;

            // std::printf("symbol %d, sc: %d\n", i, j - cfg->OFDM_DATA_START);
            // cout << "Precoder: \n" << mat_precoder << endl;
            // cout << "Data: \n" << mat_input_data.row(j) << endl;
            // cout << "Precoded data: \n" << mat_output.row(j) << endl;
        }
        for (size_t j = 0; j < cfg->BS_ANT_NUM; j++) {
            complex_float* ptr_ifft = dl_ifft_data[i] + j * cfg->OFDM_CA_NUM;
            CommsLib::IFFT(ptr_ifft, cfg->OFDM_CA_NUM, false);

            short* txSymbol = dl_tx_data[i] + j * cfg->sampsPerSymbol * 2;
            std::memset(
                txSymbol, 0, sizeof(short) * 2 * cfg->ofdm_tx_zero_prefix_);
            for (size_t k = 0; k < cfg->OFDM_CA_NUM; k++) {
                txSymbol[2 * (k + cfg->CP_LEN + cfg->ofdm_tx_zero_prefix_)]
                    = static_cast<short>(32768 * ptr_ifft[k].re
                        * std::sqrt(cfg->BS_ANT_NUM * 1.f));
                txSymbol[2 * (k + cfg->CP_LEN + cfg->ofdm_tx_zero_prefix_) + 1]
                    = static_cast<short>(32768 * ptr_ifft[k].im
                        * std::sqrt(cfg->BS_ANT_NUM * 1.f));
            }
            for (size_t k = 0; k < 2 * cfg->CP_LEN; k++) {
                txSymbol[2 * cfg->ofdm_tx_zero_prefix_ + k] = txSymbol[2
                    * (cfg->ofdm_tx_zero_prefix_ + cfg->OFDM_CA_NUM)];
            }

            const size_t tx_zero_postfix_offset = 2
                * (cfg->ofdm_tx_zero_prefix_ + cfg->CP_LEN + cfg->OFDM_CA_NUM);
            std::memset(txSymbol + tx_zero_postfix_offset, 0,
                sizeof(short) * 2 * cfg->ofdm_tx_zero_postfix_);
>>>>>>> 16e8ab12
        }
      }
    }
  }

  // std::printf("dl mod data \n");
  // for (int i = 0; i < dl_data_symbol_num_perframe(); i++) {
  //     for (int k = cfg->ofdm_data_start(); k < cfg->ofdm_data_start() +
  //     cfg->ofdm_data_num();
  //          k++) {
  //         std::printf("symbol %d, subcarrier %d\n", i, k);
  //         for (int j = 0; j < cfg->ue_ant_num(); j++) {

  //             // for (int k = cfg->ofdm_data_start(); k <
  //             cfg->ofdm_data_start() + cfg->ofdm_data_num();
  //             //      k++) {
  //             std::printf("%.3f+%.3fi ", dl_mod_data[i][j *
  //             cfg->ofdm_ca_num() + k].re,
  //                 dl_mod_data[i][j * cfg->ofdm_ca_num() + k].im);
  //         }
  //         std::printf("\n");
  //     }
  // }

  // Perform precoding and IFFT
  Table<complex_float> dl_ifft_data;
  dl_ifft_data.Calloc(cfg->Frame().NumDLSyms(),
                      cfg->OfdmCaNum() * cfg->BsAntNum(),
                      Agora_memory::Alignment_t::k64Align);
  Table<short> dl_tx_data;
  dl_tx_data.Calloc(cfg->Frame().NumDLSyms(),
                    2 * cfg->SampsPerSymbol() * cfg->BsAntNum(),
                    Agora_memory::Alignment_t::k64Align);
  for (size_t i = 0; i < cfg->Frame().NumDLSyms(); i++) {
    arma::cx_fmat mat_input_data(
        reinterpret_cast<arma::cx_float*>(dl_mod_data[i]), cfg->OfdmCaNum(),
        cfg->UeAntNum(), false);

    arma::cx_fmat mat_output(reinterpret_cast<arma::cx_float*>(dl_ifft_data[i]),
                             cfg->OfdmCaNum(), cfg->BsAntNum(), false);

    for (size_t j = cfg->OfdmDataStart();
         j < cfg->OfdmDataNum() + cfg->OfdmDataStart(); j++) {
      arma::cx_fmat mat_precoder(reinterpret_cast<arma::cx_float*>(precoder[j]),
                                 cfg->UeAntNum(), cfg->BsAntNum(), false);
      mat_precoder /= abs(mat_precoder).max();
      mat_output.row(j) = mat_input_data.row(j) * mat_precoder;

      // std::printf("symbol %d, sc: %d\n", i, j - cfg->ofdm_data_start());
      // cout << "Precoder: \n" << mat_precoder << endl;
      // cout << "Data: \n" << mat_input_data.row(j) << endl;
      // cout << "Precoded data: \n" << mat_output.row(j) << endl;
    }
    for (size_t j = 0; j < cfg->BsAntNum(); j++) {
      complex_float* ptr_ifft = dl_ifft_data[i] + j * cfg->OfdmCaNum();
      CommsLib::IFFT(ptr_ifft, cfg->OfdmCaNum(), false);

      short* tx_symbol = dl_tx_data[i] + j * cfg->SampsPerSymbol() * 2;
      std::memset(tx_symbol, 0, sizeof(short) * 2 * cfg->OfdmTxZeroPrefix());
      for (size_t k = 0; k < cfg->OfdmCaNum(); k++) {
        tx_symbol[2 * (k + cfg->CpLen() + cfg->OfdmTxZeroPrefix())] =
            (short)(32768 * ptr_ifft[k].re);
        tx_symbol[2 * (k + cfg->CpLen() + cfg->OfdmTxZeroPrefix()) + 1] =
            (short)(32768 * ptr_ifft[k].im);
      }
      for (size_t k = 0; k < (2 * cfg->CpLen()); k++) {
        tx_symbol[2 * cfg->OfdmTxZeroPrefix() + k] =
            tx_symbol[2 * (cfg->OfdmTxZeroPrefix() + cfg->OfdmCaNum())];
      }

      const size_t tx_zero_postfix_offset =
          2 * (cfg->OfdmTxZeroPrefix() + cfg->CpLen() + cfg->OfdmCaNum());
      std::memset(tx_symbol + tx_zero_postfix_offset, 0,
                  sizeof(short) * 2 * cfg->OfdmTxZeroPostfix());
    }
  }

  std::string filename_dl_tx = cur_directory + "/data/LDPC_dl_tx_data_" +
                               std::to_string(cfg->OfdmCaNum()) + "_ant" +
                               std::to_string(cfg->BsAntNum()) + ".bin";
  std::printf("Saving dl tx data to %s\n", filename_dl_tx.c_str());
  FILE* fp_dl_tx = std::fopen(filename_dl_tx.c_str(), "wb");
  for (size_t i = 0; i < cfg->Frame().NumDLSyms(); i++) {
    short* ptr = dl_tx_data[i];
    std::fwrite(ptr, cfg->SampsPerSymbol() * cfg->BsAntNum() * 2, sizeof(short),
                fp_dl_tx);
  }
  std::fclose(fp_dl_tx);

  // std::printf("rx data\n");
  // for (int i = 0; i < 10; i++) {

  //     for (int j = 0; j < cfg->ofdm_ca_num() * cfg->bs_ant_num(); j++) {
  //         if (j % cfg->ofdm_ca_num() == 0) {
  //             std::printf("symbol %d ant %d\n", i, j / cfg->ofdm_ca_num());
  //         }
  //         std::printf("%.3f+%.3fi ", dl_tx_data[i][j].re,
  //             dl_tx_data[i][j].im);
  //     }
  // }
  // std::printf("\n");

  /* Clean Up memory */
  dl_ifft_data.Free();
  dl_tx_data.Free();
  dl_mod_data.Free();
  precoder.Free();

  csi_matrices.Free();
  tx_data_all_symbols.Free();
  rx_data_all_symbols.Free();
  ue_specific_pilot.Free();

  return 0;
}<|MERGE_RESOLUTION|>--- conflicted
+++ resolved
@@ -81,10 +81,10 @@
     const size_t input_bytes_per_cb = BitsToBytes(LdpcNumInputBits(
         cfg->LdpcConfig().BaseGraph(), cfg->LdpcConfig().ExpansionFactor()));
 
-    const std::string filename_input = cur_directory + "/data/LDPC_orig_data_" +
-                                       std::to_string(cfg->OfdmCaNum()) +
-                                       "_ant" +
-                                       std::to_string(cfg->UeAntNum()) + ".bin";
+    const std::string filename_input =
+        cur_directory + "/data/LDPC_orig_ul_data_" +
+        std::to_string(cfg->OfdmCaNum()) + "_ant" +
+        std::to_string(cfg->UeAntNum()) + ".bin";
     std::printf("Saving raw uplink data (using LDPC) to %s\n",
                 filename_input.c_str());
     FILE* fp_input = std::fopen(filename_input.c_str(), "wb");
@@ -92,7 +92,6 @@
       std::fwrite(reinterpret_cast<uint8_t*>(&ul_information.at(i).at(0)),
                   input_bytes_per_cb, sizeof(uint8_t), fp_input);
     }
-<<<<<<< HEAD
     // std::printf("LDPC file location %zu write size %zu\n",
     // std::ftell(fp_input), input_bytes_per_cb * sizeof(uint8_t));
     std::fclose(fp_input);
@@ -104,36 +103,6 @@
                     n % cfg->UeAntNum());
         for (size_t i = 0; i < input_bytes_per_cb; i++) {
           std::printf("%u ", static_cast<uint8_t>(ul_information.at(n).at(i)));
-=======
-
-    {
-        // Save uplink information bytes to file
-        const size_t input_bytes_per_cb = bits_to_bytes(
-            ldpc_num_input_bits(cfg->LDPC_config.Bg, cfg->LDPC_config.Zc));
-
-        const std::string filename_input = cur_directory
-            + "/data/LDPC_orig_ul_data_" + std::to_string(cfg->OFDM_CA_NUM)
-            + "_ant" + std::to_string(cfg->UE_ANT_NUM) + ".bin";
-        std::printf("Saving raw uplink data (using LDPC) to %s\n",
-            filename_input.c_str());
-        FILE* fp_input = std::fopen(filename_input.c_str(), "wb");
-        for (size_t i = 0; i < num_ul_codeblocks; i++) {
-            std::fwrite(reinterpret_cast<uint8_t*>(&ul_information.at(i).at(0)),
-                input_bytes_per_cb, sizeof(uint8_t), fp_input);
-        }
-        std::fclose(fp_input);
-
-        if (kPrintUplinkInformationBytes) {
-            std::printf("Uplink information bytes\n");
-            for (size_t n = 0; n < num_ul_codeblocks; n++) {
-                std::printf("Symbol %zu, UE %zu\n", n / cfg->UE_ANT_NUM,
-                    n % cfg->UE_ANT_NUM);
-                for (size_t i = 0; i < input_bytes_per_cb; i++) {
-                    std::printf("%u ", (uint8_t)ul_information.at(n).at(i));
-                }
-                std::printf("\n");
-            }
->>>>>>> 16e8ab12
         }
         std::printf("\n");
       }
@@ -318,18 +287,17 @@
     const size_t input_bytes_per_cb = BitsToBytes(LdpcNumInputBits(
         cfg->LdpcConfig().BaseGraph(), cfg->LdpcConfig().ExpansionFactor()));
 
-    const std::string filename_input = cur_directory + "/data/LDPC_orig_data_" +
-                                       std::to_string(cfg->OfdmCaNum()) +
-                                       "_ant" +
-                                       std::to_string(cfg->UeAntNum()) + ".bin";
+    const std::string filename_input =
+        cur_directory + "/data/LDPC_orig_dl_data_" +
+        std::to_string(cfg->OfdmCaNum()) + "_ant" +
+        std::to_string(cfg->UeAntNum()) + ".bin";
     std::printf("Saving raw dl data (using LDPC) to %s\n",
                 filename_input.c_str());
-    FILE* fp_input = std::fopen(filename_input.c_str(), "ab");
+    FILE* fp_input = std::fopen(filename_input.c_str(), "wb");
     for (size_t i = 0; i < num_dl_codeblocks; i++) {
       std::fwrite(reinterpret_cast<uint8_t*>(&dl_information.at(i).at(0)),
                   input_bytes_per_cb, sizeof(uint8_t), fp_input);
     }
-<<<<<<< HEAD
     std::fclose(fp_input);
 
     if (kPrintDownlinkInformationBytes == true) {
@@ -339,41 +307,10 @@
                     n % cfg->UeAntNum());
         for (size_t i = 0; i < input_bytes_per_cb; i++) {
           std::printf("%u ", static_cast<unsigned>(dl_information.at(n).at(i)));
-=======
-
-    {
-        // Save downlink information bytes to file
-        const size_t input_bytes_per_cb = bits_to_bytes(
-            ldpc_num_input_bits(cfg->LDPC_config.Bg, cfg->LDPC_config.Zc));
-
-        const std::string filename_input = cur_directory
-            + "/data/LDPC_orig_dl_data_" + std::to_string(cfg->OFDM_CA_NUM)
-            + "_ant" + std::to_string(cfg->UE_ANT_NUM) + ".bin";
-        std::printf(
-            "Saving raw dl data (using LDPC) to %s\n", filename_input.c_str());
-        FILE* fp_input = std::fopen(filename_input.c_str(), "wb");
-        for (size_t i = 0; i < num_dl_codeblocks; i++) {
-            std::fwrite(reinterpret_cast<uint8_t*>(&dl_information.at(i).at(0)),
-                input_bytes_per_cb, sizeof(uint8_t), fp_input);
-        }
-        std::fclose(fp_input);
-
-        if (kPrintDownlinkInformationBytes == true) {
-            std::printf("Downlink information bytes\n");
-            for (size_t n = 0; n < num_dl_codeblocks; n++) {
-                std::printf("Symbol %zu, UE %zu\n", n / cfg->UE_ANT_NUM,
-                    n % cfg->UE_ANT_NUM);
-                for (size_t i = 0; i < input_bytes_per_cb; i++) {
-                    std::printf("%u ", (uint8_t)dl_information.at(n).at(i));
-                }
-                std::printf("\n");
-            }
->>>>>>> 16e8ab12
         }
         std::printf("\n");
       }
     }
-<<<<<<< HEAD
   }
 
   // Compute precoder
@@ -414,140 +351,14 @@
         for (size_t sc_id = 0; sc_id < cfg->OfdmDataNum(); sc_id++) {
           dl_mod_data[i][j * cfg->OfdmCaNum() + sc_id + cfg->OfdmDataStart()] =
               (sc_id % cfg->OfdmPilotSpacing() == 0)
-                  ? ue_specific_pilot[j][sc_id]
+                  ? ue_specific_pilot[0][sc_id]  // TODO FIX ME
                   : dl_modulated_codewords.at(i * cfg->UeAntNum() + j)
                         .at(sc_id);
         }
       } else {
         for (size_t sc_id = 0; sc_id < cfg->OfdmDataNum(); sc_id++) {
           dl_mod_data[i][j * cfg->OfdmCaNum() + sc_id + cfg->OfdmDataStart()] =
-              ue_specific_pilot[j][sc_id];
-=======
-
-    // Compute precoder
-    Table<complex_float> precoder;
-    precoder.calloc(cfg->OFDM_CA_NUM, cfg->UE_ANT_NUM * cfg->BS_ANT_NUM,
-        Agora_memory::Alignment_t::k32Align);
-    for (size_t i = 0; i < cfg->OFDM_CA_NUM; i++) {
-        arma::cx_fmat mat_input(
-            reinterpret_cast<arma::cx_float*>(csi_matrices[i]), cfg->BS_ANT_NUM,
-            cfg->UE_ANT_NUM, false);
-        arma::cx_fmat mat_output(reinterpret_cast<arma::cx_float*>(precoder[i]),
-            cfg->UE_ANT_NUM, cfg->BS_ANT_NUM, false);
-        pinv(mat_output, mat_input, 1e-2, "dc");
-    }
-
-    // std::printf("CSI \n");
-    // // for (int i = 0; i < cfg->OFDM_CA_NUM; i++)
-    // for (int j = 0; j < cfg->UE_ANT_NUM * cfg->BS_ANT_NUM; j++)
-    //     std::printf("%.3f+%.3fi ",
-    //         csi_matrices[cfg->OFDM_DATA_START][j].re,
-    //         csi_matrices[cfg->OFDM_DATA_START][j].im);
-    // std::printf("\n");
-    // std::printf("precoder \n");
-    // // for (int i = 0; i < cfg->OFDM_CA_NUM; i++)
-    // for (int j = 0; j < cfg->UE_ANT_NUM * cfg->BS_ANT_NUM; j++)
-    //     std::printf("%.3f+%.3fi ",
-    //         precoder[cfg->OFDM_DATA_START][j].re,
-    //         precoder[cfg->OFDM_DATA_START][j].im);
-    // std::printf("\n");
-
-    // Prepare downlink data from mod_output
-    Table<complex_float> dl_mod_data;
-    dl_mod_data.calloc(cfg->dl_data_symbol_num_perframe,
-        cfg->OFDM_CA_NUM * cfg->UE_ANT_NUM,
-        Agora_memory::Alignment_t::k64Align);
-    for (size_t i = 0; i < cfg->dl_data_symbol_num_perframe; i++) {
-        for (size_t j = 0; j < cfg->UE_ANT_NUM; j++) {
-            if (i >= cfg->DL_PILOT_SYMS) {
-                for (size_t sc_id = 0; sc_id < cfg->OFDM_DATA_NUM; sc_id++)
-                    dl_mod_data[i][j * cfg->OFDM_CA_NUM + sc_id
-                        + cfg->OFDM_DATA_START]
-                        = (sc_id % cfg->OFDM_PILOT_SPACING == 0)
-                        ? ue_specific_pilot[0][sc_id]
-                        : dl_modulated_codewords.at(i * cfg->UE_ANT_NUM + j)
-                              .at(sc_id);
-            } else {
-                for (size_t sc_id = 0; sc_id < cfg->OFDM_DATA_NUM; sc_id++)
-                    dl_mod_data[i][j * cfg->OFDM_CA_NUM + sc_id
-                        + cfg->OFDM_DATA_START]
-                        = ue_specific_pilot[0][sc_id];
-            }
-        }
-    }
-
-    // std::printf("dl mod data \n");
-    // for (int i = 0; i < dl_data_symbol_num_perframe; i++) {
-    //     for (int k = cfg->OFDM_DATA_START; k < cfg->OFDM_DATA_START + cfg->OFDM_DATA_NUM;
-    //          k++) {
-    //         std::printf("symbol %d, subcarrier %d\n", i, k);
-    //         for (int j = 0; j < cfg->UE_ANT_NUM; j++) {
-
-    //             // for (int k = cfg->OFDM_DATA_START; k < cfg->OFDM_DATA_START + cfg->OFDM_DATA_NUM;
-    //             //      k++) {
-    //             std::printf("%.3f+%.3fi ", dl_mod_data[i][j * cfg->OFDM_CA_NUM + k].re,
-    //                 dl_mod_data[i][j * cfg->OFDM_CA_NUM + k].im);
-    //         }
-    //         std::printf("\n");
-    //     }
-    // }
-
-    // Perform precoding and IFFT
-    Table<complex_float> dl_ifft_data;
-    dl_ifft_data.calloc(cfg->dl_data_symbol_num_perframe,
-        cfg->OFDM_CA_NUM * cfg->BS_ANT_NUM,
-        Agora_memory::Alignment_t::k64Align);
-    Table<short> dl_tx_data;
-    dl_tx_data.calloc(cfg->dl_data_symbol_num_perframe,
-        2 * cfg->sampsPerSymbol * cfg->BS_ANT_NUM,
-        Agora_memory::Alignment_t::k64Align);
-    for (size_t i = 0; i < cfg->dl_data_symbol_num_perframe; i++) {
-        arma::cx_fmat mat_input_data(
-            reinterpret_cast<arma::cx_float*>(dl_mod_data[i]), cfg->OFDM_CA_NUM,
-            cfg->UE_ANT_NUM, false);
-
-        arma::cx_fmat mat_output(
-            reinterpret_cast<arma::cx_float*>(dl_ifft_data[i]),
-            cfg->OFDM_CA_NUM, cfg->BS_ANT_NUM, false);
-
-        for (size_t j = cfg->OFDM_DATA_START;
-             j < cfg->OFDM_DATA_NUM + cfg->OFDM_DATA_START; j++) {
-            arma::cx_fmat mat_precoder(
-                reinterpret_cast<arma::cx_float*>(precoder[j]), cfg->UE_ANT_NUM,
-                cfg->BS_ANT_NUM, false);
-            mat_precoder /= abs(mat_precoder).max();
-            mat_output.row(j) = mat_input_data.row(j) * mat_precoder;
-
-            // std::printf("symbol %d, sc: %d\n", i, j - cfg->OFDM_DATA_START);
-            // cout << "Precoder: \n" << mat_precoder << endl;
-            // cout << "Data: \n" << mat_input_data.row(j) << endl;
-            // cout << "Precoded data: \n" << mat_output.row(j) << endl;
-        }
-        for (size_t j = 0; j < cfg->BS_ANT_NUM; j++) {
-            complex_float* ptr_ifft = dl_ifft_data[i] + j * cfg->OFDM_CA_NUM;
-            CommsLib::IFFT(ptr_ifft, cfg->OFDM_CA_NUM, false);
-
-            short* txSymbol = dl_tx_data[i] + j * cfg->sampsPerSymbol * 2;
-            std::memset(
-                txSymbol, 0, sizeof(short) * 2 * cfg->ofdm_tx_zero_prefix_);
-            for (size_t k = 0; k < cfg->OFDM_CA_NUM; k++) {
-                txSymbol[2 * (k + cfg->CP_LEN + cfg->ofdm_tx_zero_prefix_)]
-                    = static_cast<short>(32768 * ptr_ifft[k].re
-                        * std::sqrt(cfg->BS_ANT_NUM * 1.f));
-                txSymbol[2 * (k + cfg->CP_LEN + cfg->ofdm_tx_zero_prefix_) + 1]
-                    = static_cast<short>(32768 * ptr_ifft[k].im
-                        * std::sqrt(cfg->BS_ANT_NUM * 1.f));
-            }
-            for (size_t k = 0; k < 2 * cfg->CP_LEN; k++) {
-                txSymbol[2 * cfg->ofdm_tx_zero_prefix_ + k] = txSymbol[2
-                    * (cfg->ofdm_tx_zero_prefix_ + cfg->OFDM_CA_NUM)];
-            }
-
-            const size_t tx_zero_postfix_offset = 2
-                * (cfg->ofdm_tx_zero_prefix_ + cfg->CP_LEN + cfg->OFDM_CA_NUM);
-            std::memset(txSymbol + tx_zero_postfix_offset, 0,
-                sizeof(short) * 2 * cfg->ofdm_tx_zero_postfix_);
->>>>>>> 16e8ab12
+              ue_specific_pilot[0][sc_id];  // TODO FIX ME
         }
       }
     }
@@ -609,9 +420,11 @@
       std::memset(tx_symbol, 0, sizeof(short) * 2 * cfg->OfdmTxZeroPrefix());
       for (size_t k = 0; k < cfg->OfdmCaNum(); k++) {
         tx_symbol[2 * (k + cfg->CpLen() + cfg->OfdmTxZeroPrefix())] =
-            (short)(32768 * ptr_ifft[k].re);
+            static_cast<short>(32768 * ptr_ifft[k].re *
+                               std::sqrt(cfg->BsAntNum() * 1.f));
         tx_symbol[2 * (k + cfg->CpLen() + cfg->OfdmTxZeroPrefix()) + 1] =
-            (short)(32768 * ptr_ifft[k].im);
+            static_cast<short>(32768 * ptr_ifft[k].im *
+                               std::sqrt(cfg->BsAntNum() * 1.f));
       }
       for (size_t k = 0; k < (2 * cfg->CpLen()); k++) {
         tx_symbol[2 * cfg->OfdmTxZeroPrefix() + k] =

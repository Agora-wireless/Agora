--- conflicted
+++ resolved
@@ -5,14 +5,8 @@
   "ofdm_data_num": 336,
   "demul_block_size": 48,
   "Zc": 20,
-<<<<<<< HEAD
   /* Frame construction */
-  "symbol_num_perframe": 10,
-=======
-  "UE": true,
-  "ue_num": 2,
   "symbol_num_perframe": 16,
->>>>>>> 8ee1661e
   "client_ul_pilot_syms": 2,
   "ul_data_symbol_start": 3,
   "ul_symbol_num_perframe": 3,

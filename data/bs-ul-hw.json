{
<<<<<<< HEAD
    "bs_serials_file": "data/bs_topology.json",
    "ue_serials_file": "data/ue_topology.json",
    "channel": "A",
    "frequency": 3.56e9,
    "single_gain": false,
    "rx_gain_a": 21,
    "tx_gain_a": 35,
    "rx_gain_b": 21,
    "tx_gain_b": 35,
    "rate": 5e6,
    "ofdm_tx_zero_prefix": 160,
    "ofdm_tx_zero_postfix": 160,
    "ofdm_rx_zero_prefix_bs": 160,
    "cp_len": 32,
    "ofdm_ca_num": 512,
    "ofdm_data_num": 304,
    "demul_block_size": 48,
    "modulation": "16QAM",
    "Zc": 18,
    "beamsweep": false,
    /* Frame construction */
    "beacon_antenna": 0,
    "frames": [
        "BGGGGGPPGGUUUG"
    ],
    "client_ul_pilot_syms": 2,
    /* Compute configuration */
    "worker_thread_num": 20
=======
    "hubs": "data/bs-hub-serial.txt",
    "irises": "data/bs-iris-serials.txt",
    "cells": 1,
    "ue_num": 2,
    "channel": "A",
    "frequency": 3.6e9,
    "rx_gain_a": 65,
    "tx_gain_a": 75,
    "rx_gain_b": 65,
    "tx_gain_b": 75,
    "rate": 7.68e6,
    "cp_len": 32,
    "ofdm_ca_num": 512,
    "ofdm_data_num": 400,
    "modulation": "16QAM",
    "Zc": 24,
    "ofdm_tx_zero_prefix": 160,
    "ofdm_tx_zero_postfix": 160,
    "ofdm_rx_zero_prefix_bs": 160,
    "frames": [
        "BPPGUUUUG"
    ],
    "frames_to_test": 100000,
    "beamsweep": true,
    "beacon_antenna": 0,
    "client_ul_pilot_syms": 2,
    "worker_thread_num": 32,
    "demul_block_size": 48,
    "core_offset": 11,
    "bs_mac_rx_port": 8070,
    "bs_mac_tx_port": 8080,
    "ue_server_addr": "10.42.0.1"
>>>>>>> 8ee1661e
}<|MERGE_RESOLUTION|>--- conflicted
+++ resolved
@@ -1,65 +1,35 @@
 {
-<<<<<<< HEAD
     "bs_serials_file": "data/bs_topology.json",
     "ue_serials_file": "data/ue_topology.json",
     "channel": "A",
-    "frequency": 3.56e9,
-    "single_gain": false,
-    "rx_gain_a": 21,
-    "tx_gain_a": 35,
-    "rx_gain_b": 21,
-    "tx_gain_b": 35,
-    "rate": 5e6,
+    "frequency": 3.6e9,
+    "single_gain": true,
+    "rx_gain_a": 65,
+    "tx_gain_a": 75,
+    "rx_gain_b": 65,
+    "tx_gain_b": 75,
+    "rate": 7.68e6,
     "ofdm_tx_zero_prefix": 160,
     "ofdm_tx_zero_postfix": 160,
     "ofdm_rx_zero_prefix_bs": 160,
     "cp_len": 32,
     "ofdm_ca_num": 512,
-    "ofdm_data_num": 304,
+    "ofdm_data_num": 400,
     "demul_block_size": 48,
     "modulation": "16QAM",
-    "Zc": 18,
-    "beamsweep": false,
+    "Zc": 24,
+    "beamsweep": true,
     /* Frame construction */
     "beacon_antenna": 0,
     "frames": [
-        "BGGGGGPPGGUUUG"
+        "BPPGUUUUG"
     ],
     "client_ul_pilot_syms": 2,
     /* Compute configuration */
-    "worker_thread_num": 20
-=======
-    "hubs": "data/bs-hub-serial.txt",
-    "irises": "data/bs-iris-serials.txt",
-    "cells": 1,
-    "ue_num": 2,
-    "channel": "A",
-    "frequency": 3.6e9,
-    "rx_gain_a": 65,
-    "tx_gain_a": 75,
-    "rx_gain_b": 65,
-    "tx_gain_b": 75,
-    "rate": 7.68e6,
-    "cp_len": 32,
-    "ofdm_ca_num": 512,
-    "ofdm_data_num": 400,
-    "modulation": "16QAM",
-    "Zc": 24,
-    "ofdm_tx_zero_prefix": 160,
-    "ofdm_tx_zero_postfix": 160,
-    "ofdm_rx_zero_prefix_bs": 160,
-    "frames": [
-        "BPPGUUUUG"
-    ],
-    "frames_to_test": 100000,
-    "beamsweep": true,
-    "beacon_antenna": 0,
-    "client_ul_pilot_syms": 2,
     "worker_thread_num": 32,
-    "demul_block_size": 48,
     "core_offset": 11,
     "bs_mac_rx_port": 8070,
     "bs_mac_tx_port": 8080,
-    "ue_server_addr": "10.42.0.1"
->>>>>>> 8ee1661e
+    "ue_server_addr": "10.42.0.1",
+    "frames_to_test": 10000
 }
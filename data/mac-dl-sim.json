{
  /* General Settings */
  "cells": 1,
  "bs_radio_num": 4,
  "ue_radio_num": 1,
  "beamsweep": true,
  "beacon_antenna": 0,
  /* Waveform Parameters */
  "fft_size": 512,
  "ofdm_data_num": 400,
  "demul_block_size": 48,
  "cp_size": 32,
<<<<<<< HEAD
  "dl_mcs": {
    "modulation": "16QAM",
    "Zc": 18
=======
  "dl_mcs" : {
    "modulation": "16QAM",
    "code_rate": 0.333
>>>>>>> b6e40383
  },
  "frequency": 3.6e9,
  /* Frame definition */
  "frame_schedule": [
    "BPGDDDD"
  ],
  "client_dl_pilot_syms": 2,
  /* compute configuration */
  "bs_mac_rx_port": 8070,
  "bs_mac_tx_port": 8080,
  "core_offset": 11,
  "exclude_cores": [],
  "worker_thread_num": 2,
  "socket_thread_num": 1,
  "ue_mac_rx_port": 9070,
  "ue_mac_tx_port": 9080,
  "ue_core_offset": 6,
  "ue_worker_thread_num": 2,
  "ue_socket_thread_num": 1,
  "max_frame": 20
}<|MERGE_RESOLUTION|>--- conflicted
+++ resolved
@@ -10,15 +10,9 @@
   "ofdm_data_num": 400,
   "demul_block_size": 48,
   "cp_size": 32,
-<<<<<<< HEAD
   "dl_mcs": {
     "modulation": "16QAM",
-    "Zc": 18
-=======
-  "dl_mcs" : {
-    "modulation": "16QAM",
     "code_rate": 0.333
->>>>>>> b6e40383
   },
   "frequency": 3.6e9,
   /* Frame definition */

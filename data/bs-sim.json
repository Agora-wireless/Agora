{
  "ue_num": 2,
  "antenna_num": 8,
  "ofdm_ca_num": 512,
  "ofdm_data_num": 336,
  "demul_block_size": 48,
  "Zc": 20,
<<<<<<< HEAD
  /* Frame construction */
  "symbol_num_perframe": 10,
=======
  "UE": false,
  "ue_num": 2,
  "antenna_num": 8,
  "symbol_num_perframe": 16,
>>>>>>> 8ee1661e
  "client_ul_pilot_syms": 2,
  "ul_data_symbol_start": 3,
  "ul_symbol_num_perframe": 3,
  "client_dl_pilot_syms": 2,
  "dl_data_symbol_start": 7,
  "dl_symbol_num_perframe": 3,
  "beacon_position": 0,
  /* Compute configuration */
  "bs_server_port": 8100,
  "bs_rru_port": 8200,
  "core_offset": 14,
  "worker_thread_num": 16,
  "socket_thread_num": 1
}<|MERGE_RESOLUTION|>--- conflicted
+++ resolved
@@ -5,15 +5,8 @@
   "ofdm_data_num": 336,
   "demul_block_size": 48,
   "Zc": 20,
-<<<<<<< HEAD
   /* Frame construction */
-  "symbol_num_perframe": 10,
-=======
-  "UE": false,
-  "ue_num": 2,
-  "antenna_num": 8,
   "symbol_num_perframe": 16,
->>>>>>> 8ee1661e
   "client_ul_pilot_syms": 2,
   "ul_data_symbol_start": 3,
   "ul_symbol_num_perframe": 3,
@@ -27,4 +20,5 @@
   "core_offset": 14,
   "worker_thread_num": 16,
   "socket_thread_num": 1
+
 }
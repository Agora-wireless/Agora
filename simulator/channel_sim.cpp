#include "channel_sim.hpp"

#include "datatype_conversion.h"

using namespace arma;

static bool running = true;
static constexpr bool kPrintChannelOutput = false;

static void SimdConvertFloatToShort(const float* in_buf, short* out_buf,
                                    size_t length) {
  /*
  for (size_t i = 0; i < length; i += 16) {
      __m256 data1 = _mm256_load_ps(in_buf + i);
      __m256 data2 = _mm256_load_ps(in_buf + i + 8);
      __m256i integer1 = _mm256_cvtps_epi32(data1);
      __m256i integer2 = _mm256_cvtps_epi32(data2);
      integer1 = _mm256_packs_epi32(integer1, integer2);
      integer1 = _mm256_permute4x64_epi64(integer1, 0xD8);
      _mm256_stream_si256(
          (__m256i*)&out_buf[i], integer1);
  }
  for (size_t i = length / 16; i < length; i++) {
      out_buf[i] = (short)(in_buf[i] * 32768.f);
  }
  */
  for (size_t i = 0; i < length; i++) {
    out_buf[i] = (short)(in_buf[i] * 32768.f);
  }
}

ChannelSim::ChannelSim(Config* config_bs, Config* config_ue,
                       size_t bs_thread_num, size_t user_thread_num,
                       size_t worker_thread_num, size_t in_core_offset,
                       std::string in_chan_type, double in_chan_snr)
    : bscfg_(config_bs),
      uecfg_(config_ue),
      bs_thread_num_(bs_thread_num),
      user_thread_num_(user_thread_num),
      bs_socket_num_(config_bs->BsAntNum()),
      user_socket_num_(config_ue->UeAntNum()),
      worker_thread_num_(worker_thread_num),
      core_offset_(in_core_offset),
      channel_type_(in_chan_type),
      channel_snr_(in_chan_snr) {
  // initialize parameters from config
  srand(time(nullptr));
  dl_data_plus_beacon_symbols_ =
      bscfg_->Frame().NumDLSyms() + 1;  // plus beacon
  ul_data_plus_pilot_symbols_ =
      bscfg_->Frame().NumULSyms() + bscfg_->Frame().NumPilotSyms();

  socket_bs_.resize(bs_socket_num_);
  servaddr_bs_.resize(bs_socket_num_);
  socket_ue_.resize(user_socket_num_);
  servaddr_ue_.resize(user_socket_num_);

  task_queue_bs_ = moodycamel::ConcurrentQueue<EventData>(
      kFrameWnd * dl_data_plus_beacon_symbols_ * bscfg_->BsAntNum() * 36);
  task_queue_user_ = moodycamel::ConcurrentQueue<EventData>(
      kFrameWnd * ul_data_plus_pilot_symbols_ * uecfg_->UeAntNum() * 36);
  message_queue_ = moodycamel::ConcurrentQueue<EventData>(
      kFrameWnd * bscfg_->Frame().NumTotalSyms() *
      (bscfg_->BsAntNum() + uecfg_->UeAntNum()) * 36);

  assert(bscfg_->PacketLength() == uecfg_->PacketLength());
  payload_length_ = bscfg_->PacketLength() - Packet::kOffsetOfData;

  // initialize bs-facing and client-facing data buffers
  size_t tx_buffer_ue_size = kFrameWnd * dl_data_plus_beacon_symbols_ *
                             uecfg_->UeAntNum() * payload_length_;
  tx_buffer_ue_.resize(tx_buffer_ue_size);

  size_t tx_buffer_bs_size = kFrameWnd * ul_data_plus_pilot_symbols_ *
                             bscfg_->BsAntNum() * payload_length_;
  tx_buffer_bs_.resize(tx_buffer_bs_size);

  size_t rx_buffer_ue_size = kFrameWnd * ul_data_plus_pilot_symbols_ *
                             uecfg_->UeAntNum() * payload_length_;
  rx_buffer_ue_.resize(rx_buffer_ue_size);

  size_t rx_buffer_bs_size = kFrameWnd * dl_data_plus_beacon_symbols_ *
                             bscfg_->BsAntNum() * payload_length_;
  rx_buffer_bs_.resize(rx_buffer_bs_size);

  // initilize rx and tx counters
  bs_rx_counter_ = new size_t[dl_data_plus_beacon_symbols_ * kFrameWnd];
  std::memset(bs_rx_counter_, 0,
              sizeof(size_t) * dl_data_plus_beacon_symbols_ * kFrameWnd);

  user_rx_counter_ = new size_t[ul_data_plus_pilot_symbols_ * kFrameWnd];
  std::memset(user_rx_counter_, 0,
              sizeof(size_t) * ul_data_plus_pilot_symbols_ * kFrameWnd);

  std::memset(bs_tx_counter_, 0, sizeof(size_t) * kFrameWnd);
  std::memset(user_tx_counter_, 0, sizeof(size_t) * kFrameWnd);

  // Initialize channel
  channel_ = new Channel(config_bs, config_ue, channel_type_, channel_snr_);

  for (size_t i = 0; i < worker_thread_num; i++) {
    task_ptok_[i] = new moodycamel::ProducerToken(message_queue_);
  }
  AllocBuffer1d(&task_threads_, worker_thread_num,
                Agora_memory::Alignment_t::k64Align, 0);

  // create task threads (transmit to base station and client antennas)
  for (size_t i = 0; i < worker_thread_num; i++) {
    auto* context = new EventHandlerContext<ChannelSim>;
    context->obj_ptr_ = this;
    context->id_ = i;
    if (pthread_create(&task_threads_[i], nullptr,
                       PthreadFunWrapper<ChannelSim, &ChannelSim::TaskThread>,
                       context) != 0) {
      std::perror("task thread create failed");
      std::exit(0);
    }
  }
}

ChannelSim::~ChannelSim() {
  // delete buffers, UDP client and servers
  // delete[] socket_uerx_;
  // delete[] socket_bsrx_;
}

void ChannelSim::ScheduleTask(EventData do_task,
                              moodycamel::ConcurrentQueue<EventData>* in_queue,
                              moodycamel::ProducerToken const& ptok) {
  if (!in_queue->try_enqueue(ptok, do_task)) {
    std::printf("need more memory\n");
    if (!in_queue->enqueue(ptok, do_task)) {
      std::printf("task enqueue failed\n");
      std::exit(0);
    }
  }
}

void ChannelSim::Start() {
  std::printf("Starting Channel Simulator ...\n");
  PinToCoreWithOffset(ThreadType::kMaster, core_offset_, 0);

  moodycamel::ProducerToken ptok_bs(task_queue_bs_);
  moodycamel::ProducerToken ptok_user(task_queue_user_);
  moodycamel::ConsumerToken ctok(message_queue_);

  for (size_t i = 0; i < bs_thread_num_; i++) {
    pthread_t recv_thread_bs;

    auto* bs_context = new EventHandlerContext<ChannelSim>;
    bs_context->obj_ptr_ = this;
    bs_context->id_ = i;

    int ret = pthread_create(
        &recv_thread_bs, nullptr,
        PthreadFunWrapper<ChannelSim, &ChannelSim::BsRxLoop>, bs_context);
    RtAssert(ret == 0, "Failed to create BS recv thread!");
  }

  for (size_t i = 0; i < user_thread_num_; i++) {
    pthread_t recv_thread_ue;

    auto* ue_context = new EventHandlerContext<ChannelSim>;
    ue_context->obj_ptr_ = this;
    ue_context->id_ = i;

    int ret = pthread_create(
        &recv_thread_ue, nullptr,
        PthreadFunWrapper<ChannelSim, &ChannelSim::UeRxLoop>, ue_context);
    RtAssert(ret == 0, "Failed to create UE recv thread!");
  }

  sleep(1);

  int ret = 0;

  static constexpr size_t kDequeueBulkSize = 5;
  EventData events_list[kDequeueBulkSize];
  while (true) {
    ret = message_queue_.try_dequeue_bulk(ctok, events_list, kDequeueBulkSize);

    for (int bulk_count = 0; bulk_count < ret; bulk_count++) {
      EventData& event = events_list[bulk_count];

      switch (event.event_type_) {
        case EventType::kPacketRX: {
          size_t frame_id = gen_tag_t(event.tags_[0]).frame_id_;
          size_t symbol_id = gen_tag_t(event.tags_[0]).symbol_id_;
          // received a packet from a client antenna
          if (gen_tag_t(event.tags_[0]).tag_type_ ==
              gen_tag_t::TagType::kUsers) {
            size_t pilot_symbol_id =
                uecfg_->GetPilotSymbolIdx(frame_id, symbol_id);
            size_t ul_symbol_id = uecfg_->GetULSymbolIdx(frame_id, symbol_id);
            size_t total_symbol_id = pilot_symbol_id;
            if (pilot_symbol_id == SIZE_MAX) {
              total_symbol_id = ul_symbol_id + bscfg_->Frame().NumPilotSyms();
            }
            size_t frame_offset =
                (frame_id % kFrameWnd) * ul_data_plus_pilot_symbols_ +
                total_symbol_id;
            user_rx_counter_[frame_offset]++;
            // when received all client antennas on this symbol, kick-off BS TX
            if (user_rx_counter_[frame_offset] == uecfg_->UeAntNum()) {
              user_rx_counter_[frame_offset] = 0;
              if (kDebugPrintPerSymbolDone) {
                std::printf(
                    "Scheduling uplink transmission of frame %zu, "
                    "symbol %zu, from %zu "
                    "user to %zu BS antennas\n",
                    frame_id, symbol_id, uecfg_->UeAntNum(),
                    bscfg_->BsAntNum());
              }
              ScheduleTask(EventData(EventType::kPacketTX, event.tags_[0]),
                           &task_queue_bs_, ptok_bs);
            }
            // received a packet from a BS antenna
          } else if (gen_tag_t(event.tags_[0]).tag_type_ ==
                     gen_tag_t::TagType::kAntennas) {
            size_t dl_symbol_id = GetDlSymbolIdx(frame_id, symbol_id);
            size_t frame_offset =
                (frame_id % kFrameWnd) * dl_data_plus_beacon_symbols_ +
                dl_symbol_id;
            bs_rx_counter_[frame_offset]++;

            // when received all BS antennas on this symbol, kick-off client TX
            if (bs_rx_counter_[frame_offset] == bscfg_->BsAntNum()) {
              bs_rx_counter_[frame_offset] = 0;
              if (kDebugPrintPerSymbolDone) {
                std::printf(
                    "Scheduling downlink transmission in frame "
                    "%zu, "
                    "symbol %zu, from %zu "
                    "BS to %zu user antennas\n",
                    frame_id, symbol_id, bscfg_->BsAntNum(),
                    uecfg_->UeAntNum());
              }
              ScheduleTask(EventData(EventType::kPacketTX, event.tags_[0]),
                           &task_queue_user_, ptok_user);
            }
          }
        } break;

        case EventType::kPacketTX: {
          size_t frame_id = gen_tag_t(event.tags_[0]).frame_id_;
          size_t offset = frame_id % kFrameWnd;
          if (gen_tag_t(event.tags_[0]).tag_type_ ==
              gen_tag_t::TagType::kUsers) {
            user_tx_counter_[offset]++;
            if (user_tx_counter_[offset] == dl_data_plus_beacon_symbols_) {
              if (kDebugPrintPerFrameDone) {
                std::printf(
                    "Finished downlink transmission %zu symbols "
                    "in frame %zu\n",
                    dl_data_plus_beacon_symbols_, frame_id);
              }
              user_tx_counter_[offset] = 0;
            }
          } else if (gen_tag_t(event.tags_[0]).tag_type_ ==
                     gen_tag_t::TagType::kAntennas) {
            bs_tx_counter_[offset]++;
            if (bs_tx_counter_[offset] == ul_data_plus_pilot_symbols_) {
              if (kDebugPrintPerFrameDone) {
                std::printf(
                    "Finished uplink transmission of %zu "
                    "symbols in frame %zu\n",
                    ul_data_plus_pilot_symbols_, frame_id);
              }
              bs_tx_counter_[offset] = 0;
            }
          }
        } break;
        default:
          std::cout << "Invalid Event Type!" << std::endl;
          break;
      }
    }
  }
}

void* ChannelSim::TaskThread(int tid) {
  PinToCoreWithOffset(ThreadType::kWorker,
                      core_offset_ + bs_thread_num_ + 1 + user_thread_num_,
                      tid);

  EventData event;
  while (running) {
    if (task_queue_bs_.try_dequeue(event)) {
      DoTxBs(tid, event.tags_[0]);
    } else if (task_queue_user_.try_dequeue(event)) {
      DoTxUser(tid, event.tags_[0]);
    }
  }
  return nullptr;
}

void* ChannelSim::BsRxLoop(int tid) {
  size_t socket_lo = tid * bs_socket_num_ / bs_thread_num_;
  size_t socket_hi = (tid + 1) * bs_socket_num_ / bs_thread_num_;

  moodycamel::ProducerToken local_ptok(message_queue_);
  PinToCoreWithOffset(ThreadType::kWorkerTXRX, core_offset_ + 1, tid);

  // initialize bs-facing sockets
  int sock_buf_size = 1024 * 1024 * 64 * 8 - 1;
  for (size_t socket_id = socket_lo; socket_id < socket_hi; ++socket_id) {
    int local_port_id = bscfg_->BsRruPort() + socket_id;
    socket_bs_[socket_id] = SetupSocketIpv4(local_port_id, true, sock_buf_size);
    SetupSockaddrRemoteIpv4(&servaddr_bs_[socket_id],
                            bscfg_->BsServerPort() + socket_id,
                            bscfg_->BsServerAddr().c_str());
    std::printf(
        "BS RX thread %d: set up UDP socket server listening to port %d"
        " with remote address %s:%zu\n",
        tid, local_port_id, bscfg_->BsServerAddr().c_str(),
        bscfg_->BsServerPort() + socket_id);
    fcntl(socket_bs_[socket_id], F_SETFL, O_NONBLOCK);
  }

  std::vector<uint8_t> udp_pkt_buf(bscfg_->PacketLength(), 0);
  size_t socket_id = socket_lo;
  while (running) {
    if (-1 == recv(socket_bs_[socket_id], (char*)udp_pkt_buf.data(),
                   udp_pkt_buf.size(), 0)) {
      if (errno != EAGAIN && running) {
        std::printf("BS socket %zu receive failed\n", socket_id);
        std::exit(0);
      }
      continue;
    }
    const auto* pkt = reinterpret_cast<Packet*>(&udp_pkt_buf[0]);

    size_t frame_id = pkt->frame_id_;
    size_t symbol_id = pkt->symbol_id_;
    size_t ant_id = pkt->ant_id_;
    if (kDebugPrintInTask) {
      std::printf(
          "Received BS packet for frame %zu, symbol %zu, ant %zu from "
          "socket %zu\n",
          frame_id, symbol_id, ant_id, socket_id);
    }
    size_t dl_symbol_id = GetDlSymbolIdx(frame_id, symbol_id);
    size_t symbol_offset =
        (frame_id % kFrameWnd) * dl_data_plus_beacon_symbols_ + dl_symbol_id;
    size_t offset = symbol_offset * bscfg_->BsAntNum() + ant_id;
    std::memcpy(&rx_buffer_bs_[offset * payload_length_], pkt->data_,
                payload_length_);

    RtAssert(
        message_queue_.enqueue(
            local_ptok,
            EventData(EventType::kPacketRX,
                      gen_tag_t::FrmSymAnt(frame_id, symbol_id, ant_id).tag_)),
        "BS socket message enqueue failed!");
    if (++socket_id == socket_hi) {
      socket_id = socket_lo;
    }
  }
  return nullptr;
}

void* ChannelSim::UeRxLoop(int tid) {
  size_t socket_lo = tid * user_socket_num_ / user_thread_num_;
  size_t socket_hi = (tid + 1) * user_socket_num_ / user_thread_num_;

  moodycamel::ProducerToken local_ptok(message_queue_);
  PinToCoreWithOffset(ThreadType::kWorkerTXRX,
                      core_offset_ + 1 + bs_thread_num_, tid);

  // initialize client-facing sockets
  int sock_buf_size = 1024 * 1024 * 64 * 8 - 1;
  for (size_t socket_id = socket_lo; socket_id < socket_hi; ++socket_id) {
    int local_port_id = uecfg_->UeRruPort() + socket_id;
    socket_ue_[socket_id] = SetupSocketIpv4(local_port_id, true, sock_buf_size);
    SetupSockaddrRemoteIpv4(&servaddr_ue_[socket_id],
                            uecfg_->UeServerPort() + socket_id,
                            uecfg_->UeServerAddr().c_str());
    std::printf(
        "UE RX thread %d: set up UDP socket server listening to port %d"
        " with remote address %s:%zu\n",
        tid, local_port_id, uecfg_->UeServerAddr().c_str(),
        uecfg_->UeServerPort() + socket_id);
    fcntl(socket_ue_[socket_id], F_SETFL, O_NONBLOCK);
  }

  std::vector<uint8_t> udp_pkt_buf(bscfg_->PacketLength(), 0);
  size_t socket_id = socket_lo;
  while (running) {
    if (-1 == recv(socket_ue_[socket_id], (char*)&udp_pkt_buf[0],
                   udp_pkt_buf.size(), 0)) {
      if (errno != EAGAIN && running) {
        std::printf("UE socket %zu receive failed\n", socket_id);
        std::exit(0);
      }
      continue;
    }

    const auto* pkt = reinterpret_cast<Packet*>(&udp_pkt_buf[0]);

    size_t frame_id = pkt->frame_id_;
    size_t symbol_id = pkt->symbol_id_;
    size_t ant_id = pkt->ant_id_;

    size_t pilot_symbol_id = uecfg_->GetPilotSymbolIdx(frame_id, symbol_id);
    size_t ul_symbol_id = uecfg_->GetULSymbolIdx(frame_id, symbol_id);
    size_t total_symbol_id = pilot_symbol_id;
<<<<<<< HEAD
    if (pilot_symbol_id == SIZE_MAX) {
      total_symbol_id = ul_symbol_id + bscfg_->Frame().NumPilotSyms();
=======
    if (pilot_symbol_id == SIZE_MAX)
        total_symbol_id = ul_symbol_id + bscfg->pilot_symbol_num_perframe;

    size_t symbol_offset
        = (frame_id % kFrameWnd) * ul_data_plus_pilot_symbols + total_symbol_id;
    size_t total_offset_ue = symbol_offset * payload_length * uecfg->UE_ANT_NUM;
    size_t total_offset_bs = symbol_offset * payload_length * bscfg->BS_ANT_NUM;

    auto* src_ptr = reinterpret_cast<short*>(&rx_buffer_ue[total_offset_ue]);

    // convert received data to complex float,
    // apply channel, convert back to complex short to TX
    cx_fmat fmat_src = zeros<cx_fmat>(bscfg->sampsPerSymbol, uecfg->UE_ANT_NUM);
    simd_convert_short_to_float(src_ptr,
        reinterpret_cast<float*>(fmat_src.memptr()),
        2 * bscfg->sampsPerSymbol * uecfg->UE_ANT_NUM);

    // Apply Channel
    cx_fmat fmat_dst;
    bool is_downlink = false;
    bool is_newFrame = false;

    if (symbol_id == 0)
        is_newFrame = true;

    channel->apply_chan(fmat_src, fmat_dst, is_downlink, is_newFrame);

    if (kPrintChannelOutput)
        Utils::print_mat(fmat_dst, "rx_ul");

    auto* dst_ptr = reinterpret_cast<short*>(&tx_buffer_bs[total_offset_bs]);
    simd_convert_float_to_short(reinterpret_cast<float*>(fmat_dst.memptr()),
        dst_ptr, 2 * bscfg->sampsPerSymbol * bscfg->BS_ANT_NUM);

    // send the symbol to all base station antennas
    std::vector<uint8_t> udp_pkt_buf(bscfg->packet_length, 0);
    auto* pkt = reinterpret_cast<Packet*>(&udp_pkt_buf[0]);
    for (size_t ant_id = 0; ant_id < bscfg->BS_ANT_NUM; ant_id++) {
        pkt->frame_id = frame_id;
        pkt->symbol_id = symbol_id;
        pkt->ant_id = ant_id;
        pkt->cell_id = 0;
        std::memcpy(pkt->data,
            &tx_buffer_bs[total_offset_bs + ant_id * payload_length],
            payload_length);
        ssize_t ret = sendto(socket_bs_[ant_id], (char*)udp_pkt_buf.data(),
            udp_pkt_buf.size(), 0, (struct sockaddr*)&servaddr_bs_[ant_id],
            sizeof(servaddr_bs_[ant_id]));
        rt_assert(ret > 0, "sendto() failed");
>>>>>>> 16e8ab12
    }
    if (kDebugPrintInTask) {
      std::printf(
          "Received UE packet for frame %zu, symbol %zu, ant %zu from "
          "socket %zu\n",
          frame_id, symbol_id, ant_id, socket_id);
    }
    size_t symbol_offset =
        (frame_id % kFrameWnd) * ul_data_plus_pilot_symbols_ + total_symbol_id;
    size_t offset = symbol_offset * uecfg_->UeAntNum() + ant_id;
    std::memcpy(&rx_buffer_ue_[offset * payload_length_], pkt->data_,
                payload_length_);

    RtAssert(
        message_queue_.enqueue(
            local_ptok,
            EventData(EventType::kPacketRX,
                      gen_tag_t::FrmSymUe(frame_id, symbol_id, ant_id).tag_)),
        "UE Socket message enqueue failed!");
    if (++socket_id == socket_hi) {
      socket_id = socket_lo;
    }
  }
  return nullptr;
}

<<<<<<< HEAD
void ChannelSim::DoTxBs(int tid, size_t tag) {
  const size_t frame_id = gen_tag_t(tag).frame_id_;
  const size_t symbol_id = gen_tag_t(tag).symbol_id_;

  size_t pilot_symbol_id = bscfg_->GetPilotSymbolIdx(frame_id, symbol_id);
  size_t ul_symbol_id = bscfg_->GetULSymbolIdx(frame_id, symbol_id);
  size_t total_symbol_id = pilot_symbol_id;
  if (pilot_symbol_id == SIZE_MAX) {
    total_symbol_id = ul_symbol_id + bscfg_->Frame().NumPilotSyms();
  }

  size_t symbol_offset =
      (frame_id % kFrameWnd) * ul_data_plus_pilot_symbols_ + total_symbol_id;
  size_t total_offset_ue = symbol_offset * payload_length_ * uecfg_->UeAntNum();
  size_t total_offset_bs = symbol_offset * payload_length_ * bscfg_->BsAntNum();

  auto* src_ptr = reinterpret_cast<short*>(&rx_buffer_ue_[total_offset_ue]);

  // convert received data to complex float,
  // apply channel, convert back to complex short to TX
  cx_fmat fmat_src =
      zeros<cx_fmat>(bscfg_->SampsPerSymbol(), uecfg_->UeAntNum());
  SimdConvertShortToFloat(src_ptr, reinterpret_cast<float*>(fmat_src.memptr()),
                          2 * bscfg_->SampsPerSymbol() * uecfg_->UeAntNum());

  // Apply Channel
  cx_fmat fmat_dst;
  bool is_downlink = false;
  bool is_new_frame = false;

  if (symbol_id == 0) {
    is_new_frame = true;
  }
  channel_->ApplyChan(fmat_src, fmat_dst, is_downlink, is_new_frame);

  if (kPrintChannelOutput) {
    Utils::PrintMat(fmat_dst);
  }

  auto* dst_ptr = reinterpret_cast<short*>(&tx_buffer_bs_[total_offset_bs]);
  SimdConvertFloatToShort(reinterpret_cast<float*>(fmat_dst.memptr()), dst_ptr,
                          2 * bscfg_->SampsPerSymbol() * bscfg_->BsAntNum());
  std::stringstream ss;

  // send the symbol to all base station antennas
  std::vector<uint8_t> udp_pkt_buf(bscfg_->PacketLength(), 0);
  auto* pkt = reinterpret_cast<Packet*>(&udp_pkt_buf[0]);
  for (size_t ant_id = 0; ant_id < bscfg_->BsAntNum(); ant_id++) {
    pkt->frame_id_ = frame_id;
    pkt->symbol_id_ = symbol_id;
    pkt->ant_id_ = ant_id;
    pkt->cell_id_ = 0;
    std::memcpy(pkt->data_,
                &tx_buffer_bs_[total_offset_bs + ant_id * payload_length_],
                payload_length_);
    ssize_t ret = sendto(
        socket_bs_[ant_id], (char*)udp_pkt_buf.data(), udp_pkt_buf.size(), 0,
        (struct sockaddr*)&servaddr_bs_[ant_id], sizeof(servaddr_bs_[ant_id]));
    RtAssert(ret > 0, "sendto() failed");
  }

  RtAssert(message_queue_.enqueue(
               *task_ptok_[tid],
               EventData(EventType::kPacketTX,
                         gen_tag_t::FrmSymAnt(frame_id, symbol_id, 0).tag_)),
           "BS TX message enqueue failed!\n");
}
=======
void ChannelSim::do_tx_user(int tid, size_t tag)
{
    size_t frame_id = gen_tag_t(tag).frame_id;
    size_t symbol_id = gen_tag_t(tag).symbol_id;
    size_t dl_symbol_id = get_dl_symbol_idx(frame_id, symbol_id);

    size_t symbol_offset
        = (frame_id % kFrameWnd) * dl_data_plus_beacon_symbols + dl_symbol_id;
    size_t total_offset_ue = symbol_offset * payload_length * uecfg->UE_ANT_NUM;
    size_t total_offset_bs = symbol_offset * payload_length * bscfg->BS_ANT_NUM;

    auto* src_ptr = reinterpret_cast<short*>(&rx_buffer_bs[total_offset_bs]);

    // convert received data to complex float,
    // apply channel, convert back to complex short to TX
    cx_fmat fmat_src = zeros<cx_fmat>(bscfg->sampsPerSymbol, bscfg->BS_ANT_NUM);
    simd_convert_short_to_float(src_ptr,
        reinterpret_cast<float*>(fmat_src.memptr()),
        2 * bscfg->sampsPerSymbol * bscfg->BS_ANT_NUM);

    // Apply Channel
    cx_fmat fmat_dst;
    bool is_downlink = true;
    bool is_newFrame = false;

    if (symbol_id == 0)
        is_newFrame = true;

    channel->apply_chan(fmat_src, fmat_dst, is_downlink, is_newFrame);

    if (kPrintChannelOutput)
        Utils::print_mat(fmat_dst, "rx_dl");

    auto* dst_ptr = reinterpret_cast<short*>(&tx_buffer_ue[total_offset_ue]);
    simd_convert_float_to_short(reinterpret_cast<float*>(fmat_dst.memptr()),
        dst_ptr, 2 * bscfg->sampsPerSymbol * uecfg->UE_ANT_NUM);

    // send the symbol to all base station antennas
    std::vector<uint8_t> udp_pkt_buf(bscfg->packet_length, 0);
    auto* pkt = reinterpret_cast<Packet*>(&udp_pkt_buf[0]);
    for (size_t ant_id = 0; ant_id < uecfg->UE_ANT_NUM; ant_id++) {
        pkt->frame_id = frame_id;
        pkt->symbol_id = symbol_id;
        pkt->ant_id = ant_id;
        pkt->cell_id = 0;
        std::memcpy(pkt->data,
            &tx_buffer_ue[total_offset_ue + ant_id * payload_length],
            payload_length);
        ssize_t ret = sendto(socket_ue_[ant_id], (char*)udp_pkt_buf.data(),
            udp_pkt_buf.size(), 0, (struct sockaddr*)&servaddr_ue_[ant_id],
            sizeof(servaddr_ue_[ant_id]));
        rt_assert(ret > 0, "sendto() failed");
    }
>>>>>>> 16e8ab12

void ChannelSim::DoTxUser(int tid, size_t tag) {
  size_t frame_id = gen_tag_t(tag).frame_id_;
  size_t symbol_id = gen_tag_t(tag).symbol_id_;
  size_t dl_symbol_id = GetDlSymbolIdx(frame_id, symbol_id);

  size_t symbol_offset =
      (frame_id % kFrameWnd) * dl_data_plus_beacon_symbols_ + dl_symbol_id;
  size_t total_offset_ue = symbol_offset * payload_length_ * uecfg_->UeAntNum();
  size_t total_offset_bs = symbol_offset * payload_length_ * bscfg_->BsAntNum();

  auto* src_ptr = reinterpret_cast<short*>(&rx_buffer_bs_[total_offset_bs]);

  // convert received data to complex float,
  // apply channel, convert back to complex short to TX
  cx_fmat fmat_src =
      zeros<cx_fmat>(bscfg_->SampsPerSymbol(), bscfg_->BsAntNum());
  SimdConvertShortToFloat(src_ptr, reinterpret_cast<float*>(fmat_src.memptr()),
                          2 * bscfg_->SampsPerSymbol() * bscfg_->BsAntNum());

  // Apply Channel
  cx_fmat fmat_dst;
  bool is_downlink = true;
  bool is_new_frame = false;

  if (symbol_id == 0) {
    is_new_frame = true;
  }
  channel_->ApplyChan(fmat_src, fmat_dst, is_downlink, is_new_frame);

  if (kPrintChannelOutput) {
    Utils::PrintMat(fmat_dst);
  }

  auto* dst_ptr = reinterpret_cast<short*>(&tx_buffer_ue_[total_offset_ue]);
  SimdConvertFloatToShort(reinterpret_cast<float*>(fmat_dst.memptr()), dst_ptr,
                          2 * bscfg_->SampsPerSymbol() * uecfg_->UeAntNum());

  // send the symbol to all base station antennas
  std::vector<uint8_t> udp_pkt_buf(bscfg_->PacketLength(), 0);
  auto* pkt = reinterpret_cast<Packet*>(&udp_pkt_buf[0]);
  for (size_t ant_id = 0; ant_id < uecfg_->UeAntNum(); ant_id++) {
    pkt->frame_id_ = frame_id;
    pkt->symbol_id_ = symbol_id;
    pkt->ant_id_ = ant_id;
    pkt->cell_id_ = 0;
    std::memcpy(pkt->data_,
                &tx_buffer_ue_[total_offset_ue + ant_id * payload_length_],
                payload_length_);
    ssize_t ret = sendto(
        socket_ue_[ant_id], (char*)udp_pkt_buf.data(), udp_pkt_buf.size(), 0,
        (struct sockaddr*)&servaddr_ue_[ant_id], sizeof(servaddr_ue_[ant_id]));
    RtAssert(ret > 0, "sendto() failed");
  }

  RtAssert(message_queue_.enqueue(
               *task_ptok_[tid],
               EventData(EventType::kPacketTX,
                         gen_tag_t::FrmSymUe(frame_id, symbol_id, 0).tag_)),
           "UE TX message enqueue failed!\n");
}<|MERGE_RESOLUTION|>--- conflicted
+++ resolved
@@ -404,60 +404,8 @@
     size_t pilot_symbol_id = uecfg_->GetPilotSymbolIdx(frame_id, symbol_id);
     size_t ul_symbol_id = uecfg_->GetULSymbolIdx(frame_id, symbol_id);
     size_t total_symbol_id = pilot_symbol_id;
-<<<<<<< HEAD
     if (pilot_symbol_id == SIZE_MAX) {
       total_symbol_id = ul_symbol_id + bscfg_->Frame().NumPilotSyms();
-=======
-    if (pilot_symbol_id == SIZE_MAX)
-        total_symbol_id = ul_symbol_id + bscfg->pilot_symbol_num_perframe;
-
-    size_t symbol_offset
-        = (frame_id % kFrameWnd) * ul_data_plus_pilot_symbols + total_symbol_id;
-    size_t total_offset_ue = symbol_offset * payload_length * uecfg->UE_ANT_NUM;
-    size_t total_offset_bs = symbol_offset * payload_length * bscfg->BS_ANT_NUM;
-
-    auto* src_ptr = reinterpret_cast<short*>(&rx_buffer_ue[total_offset_ue]);
-
-    // convert received data to complex float,
-    // apply channel, convert back to complex short to TX
-    cx_fmat fmat_src = zeros<cx_fmat>(bscfg->sampsPerSymbol, uecfg->UE_ANT_NUM);
-    simd_convert_short_to_float(src_ptr,
-        reinterpret_cast<float*>(fmat_src.memptr()),
-        2 * bscfg->sampsPerSymbol * uecfg->UE_ANT_NUM);
-
-    // Apply Channel
-    cx_fmat fmat_dst;
-    bool is_downlink = false;
-    bool is_newFrame = false;
-
-    if (symbol_id == 0)
-        is_newFrame = true;
-
-    channel->apply_chan(fmat_src, fmat_dst, is_downlink, is_newFrame);
-
-    if (kPrintChannelOutput)
-        Utils::print_mat(fmat_dst, "rx_ul");
-
-    auto* dst_ptr = reinterpret_cast<short*>(&tx_buffer_bs[total_offset_bs]);
-    simd_convert_float_to_short(reinterpret_cast<float*>(fmat_dst.memptr()),
-        dst_ptr, 2 * bscfg->sampsPerSymbol * bscfg->BS_ANT_NUM);
-
-    // send the symbol to all base station antennas
-    std::vector<uint8_t> udp_pkt_buf(bscfg->packet_length, 0);
-    auto* pkt = reinterpret_cast<Packet*>(&udp_pkt_buf[0]);
-    for (size_t ant_id = 0; ant_id < bscfg->BS_ANT_NUM; ant_id++) {
-        pkt->frame_id = frame_id;
-        pkt->symbol_id = symbol_id;
-        pkt->ant_id = ant_id;
-        pkt->cell_id = 0;
-        std::memcpy(pkt->data,
-            &tx_buffer_bs[total_offset_bs + ant_id * payload_length],
-            payload_length);
-        ssize_t ret = sendto(socket_bs_[ant_id], (char*)udp_pkt_buf.data(),
-            udp_pkt_buf.size(), 0, (struct sockaddr*)&servaddr_bs_[ant_id],
-            sizeof(servaddr_bs_[ant_id]));
-        rt_assert(ret > 0, "sendto() failed");
->>>>>>> 16e8ab12
     }
     if (kDebugPrintInTask) {
       std::printf(
@@ -484,7 +432,6 @@
   return nullptr;
 }
 
-<<<<<<< HEAD
 void ChannelSim::DoTxBs(int tid, size_t tag) {
   const size_t frame_id = gen_tag_t(tag).frame_id_;
   const size_t symbol_id = gen_tag_t(tag).symbol_id_;
@@ -521,13 +468,12 @@
   channel_->ApplyChan(fmat_src, fmat_dst, is_downlink, is_new_frame);
 
   if (kPrintChannelOutput) {
-    Utils::PrintMat(fmat_dst);
+    Utils::PrintMat(fmat_dst, "rx_ul");
   }
 
   auto* dst_ptr = reinterpret_cast<short*>(&tx_buffer_bs_[total_offset_bs]);
   SimdConvertFloatToShort(reinterpret_cast<float*>(fmat_dst.memptr()), dst_ptr,
                           2 * bscfg_->SampsPerSymbol() * bscfg_->BsAntNum());
-  std::stringstream ss;
 
   // send the symbol to all base station antennas
   std::vector<uint8_t> udp_pkt_buf(bscfg_->PacketLength(), 0);
@@ -552,61 +498,6 @@
                          gen_tag_t::FrmSymAnt(frame_id, symbol_id, 0).tag_)),
            "BS TX message enqueue failed!\n");
 }
-=======
-void ChannelSim::do_tx_user(int tid, size_t tag)
-{
-    size_t frame_id = gen_tag_t(tag).frame_id;
-    size_t symbol_id = gen_tag_t(tag).symbol_id;
-    size_t dl_symbol_id = get_dl_symbol_idx(frame_id, symbol_id);
-
-    size_t symbol_offset
-        = (frame_id % kFrameWnd) * dl_data_plus_beacon_symbols + dl_symbol_id;
-    size_t total_offset_ue = symbol_offset * payload_length * uecfg->UE_ANT_NUM;
-    size_t total_offset_bs = symbol_offset * payload_length * bscfg->BS_ANT_NUM;
-
-    auto* src_ptr = reinterpret_cast<short*>(&rx_buffer_bs[total_offset_bs]);
-
-    // convert received data to complex float,
-    // apply channel, convert back to complex short to TX
-    cx_fmat fmat_src = zeros<cx_fmat>(bscfg->sampsPerSymbol, bscfg->BS_ANT_NUM);
-    simd_convert_short_to_float(src_ptr,
-        reinterpret_cast<float*>(fmat_src.memptr()),
-        2 * bscfg->sampsPerSymbol * bscfg->BS_ANT_NUM);
-
-    // Apply Channel
-    cx_fmat fmat_dst;
-    bool is_downlink = true;
-    bool is_newFrame = false;
-
-    if (symbol_id == 0)
-        is_newFrame = true;
-
-    channel->apply_chan(fmat_src, fmat_dst, is_downlink, is_newFrame);
-
-    if (kPrintChannelOutput)
-        Utils::print_mat(fmat_dst, "rx_dl");
-
-    auto* dst_ptr = reinterpret_cast<short*>(&tx_buffer_ue[total_offset_ue]);
-    simd_convert_float_to_short(reinterpret_cast<float*>(fmat_dst.memptr()),
-        dst_ptr, 2 * bscfg->sampsPerSymbol * uecfg->UE_ANT_NUM);
-
-    // send the symbol to all base station antennas
-    std::vector<uint8_t> udp_pkt_buf(bscfg->packet_length, 0);
-    auto* pkt = reinterpret_cast<Packet*>(&udp_pkt_buf[0]);
-    for (size_t ant_id = 0; ant_id < uecfg->UE_ANT_NUM; ant_id++) {
-        pkt->frame_id = frame_id;
-        pkt->symbol_id = symbol_id;
-        pkt->ant_id = ant_id;
-        pkt->cell_id = 0;
-        std::memcpy(pkt->data,
-            &tx_buffer_ue[total_offset_ue + ant_id * payload_length],
-            payload_length);
-        ssize_t ret = sendto(socket_ue_[ant_id], (char*)udp_pkt_buf.data(),
-            udp_pkt_buf.size(), 0, (struct sockaddr*)&servaddr_ue_[ant_id],
-            sizeof(servaddr_ue_[ant_id]));
-        rt_assert(ret > 0, "sendto() failed");
-    }
->>>>>>> 16e8ab12
 
 void ChannelSim::DoTxUser(int tid, size_t tag) {
   size_t frame_id = gen_tag_t(tag).frame_id_;
@@ -638,7 +529,7 @@
   channel_->ApplyChan(fmat_src, fmat_dst, is_downlink, is_new_frame);
 
   if (kPrintChannelOutput) {
-    Utils::PrintMat(fmat_dst);
+    Utils::PrintMat(fmat_dst, "rx_dl");
   }
 
   auto* dst_ptr = reinterpret_cast<short*>(&tx_buffer_ue_[total_offset_ue]);

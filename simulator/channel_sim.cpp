#include "channel_sim.hpp"
#include "datatype_conversion.h"

static bool running = true;
static constexpr bool kPrintChannelOutput = false;

static void simd_convert_float_to_short(
    float* in_buf, short* out_buf, size_t length)
{
    /*
    for (size_t i = 0; i < length; i += 16) {
        __m256 data1 = _mm256_load_ps(in_buf + i);
        __m256 data2 = _mm256_load_ps(in_buf + i + 8);
        __m256i integer1 = _mm256_cvtps_epi32(data1);
        __m256i integer2 = _mm256_cvtps_epi32(data2);
        integer1 = _mm256_packs_epi32(integer1, integer2);
        integer1 = _mm256_permute4x64_epi64(integer1, 0xD8);
        _mm256_stream_si256(
            (__m256i*)&out_buf[i], integer1);
    }
    for (size_t i = length / 16; i < length; i++) {
        out_buf[i] = (short)(in_buf[i] * 32768.f);
    }
    */
    for (size_t i = 0; i < length; i++) {
        out_buf[i] = (short)(in_buf[i] * 32768.f);
    }
}

ChannelSim::ChannelSim(Config* config_bs, Config* config_ue,
    size_t bs_thread_num, size_t user_thread_num, size_t worker_thread_num,
    size_t in_core_offset, std::string in_chan_type, double in_chan_snr)
    : bscfg(config_bs)
    , uecfg(config_ue)
    , bs_thread_num(bs_thread_num)
    , user_thread_num(user_thread_num)
    , bs_socket_num(config_bs->bs_ant_num())
    , user_socket_num(config_ue->ue_ant_num())
    , worker_thread_num(worker_thread_num)
    , core_offset(in_core_offset)
    , channel_type(in_chan_type)
    , channel_snr(in_chan_snr)
{

    // initialize parameters from config
    srand(time(NULL));
    dl_data_plus_beacon_symbols
        = bscfg->frame().NumDLSyms() + 1; // plus beacon
    ul_data_plus_pilot_symbols
        = bscfg->frame().NumULSyms() + bscfg->frame().NumPilotSyms();

    socket_bs_.resize(bs_socket_num);
    servaddr_bs_.resize(bs_socket_num);
    socket_ue_.resize(user_socket_num);
    servaddr_ue_.resize(user_socket_num);

    task_queue_bs = moodycamel::ConcurrentQueue<Event_data>(
        kFrameWnd * dl_data_plus_beacon_symbols * bscfg->bs_ant_num() * 36);
    task_queue_user = moodycamel::ConcurrentQueue<Event_data>(
        kFrameWnd * ul_data_plus_pilot_symbols * uecfg->ue_ant_num() * 36);
    message_queue_ = moodycamel::ConcurrentQueue<Event_data>(kFrameWnd
        * bscfg->frame().NumTotalSyms() * (bscfg->bs_ant_num() + uecfg->ue_ant_num())
        * 36);

    assert(bscfg->packet_length() == uecfg->packet_length());
    payload_length = bscfg->packet_length() - Packet::kOffsetOfData;

    // initialize bs-facing and client-facing data buffers
    size_t tx_buffer_ue_size = kFrameWnd * dl_data_plus_beacon_symbols
        * uecfg->ue_ant_num() * payload_length;
    tx_buffer_ue.resize(tx_buffer_ue_size);

    size_t tx_buffer_bs_size = kFrameWnd * ul_data_plus_pilot_symbols
        * bscfg->bs_ant_num() * payload_length;
    tx_buffer_bs.resize(tx_buffer_bs_size);

    size_t rx_buffer_ue_size = kFrameWnd * ul_data_plus_pilot_symbols
        * uecfg->ue_ant_num() * payload_length;
    rx_buffer_ue.resize(rx_buffer_ue_size);

    size_t rx_buffer_bs_size = kFrameWnd * dl_data_plus_beacon_symbols
        * bscfg->bs_ant_num() * payload_length;
    rx_buffer_bs.resize(rx_buffer_bs_size);

    // initilize rx and tx counters
    bs_rx_counter_ = new size_t[dl_data_plus_beacon_symbols * kFrameWnd];
    std::memset(bs_rx_counter_, 0,
        sizeof(size_t) * dl_data_plus_beacon_symbols * kFrameWnd);

    user_rx_counter_ = new size_t[ul_data_plus_pilot_symbols * kFrameWnd];
    std::memset(user_rx_counter_, 0,
        sizeof(size_t) * ul_data_plus_pilot_symbols * kFrameWnd);

    std::memset(bs_tx_counter_, 0, sizeof(size_t) * kFrameWnd);
    std::memset(user_tx_counter_, 0, sizeof(size_t) * kFrameWnd);

<<<<<<< HEAD
    // initialize channel as random matrix of size uecfg->ue_ant_num() * bscfg->bs_ant_num()
    cx_fmat H(randn<fmat>(uecfg->ue_ant_num(), bscfg->bs_ant_num()),
        randn<fmat>(uecfg->ue_ant_num(), bscfg->bs_ant_num()));
    channel = H / abs(H).max();
=======
    // Initialize channel
    channel = new Channel(config_bs, config_ue, channel_type, channel_snr);
>>>>>>> 53159a75

    for (size_t i = 0; i < worker_thread_num; i++) {
        task_ptok[i] = new moodycamel::ProducerToken(message_queue_);
    }
    alloc_buffer_1d(&task_threads, worker_thread_num,
        Agora_memory::Alignment_t::k64Align, 0);

    // create task threads (transmit to base station and client antennas)
    for (size_t i = 0; i < worker_thread_num; i++) {
        auto context = new EventHandlerContext<ChannelSim>;
        context->obj_ptr = this;
        context->id = i;
        if (pthread_create(&task_threads[i], NULL,
                pthread_fun_wrapper<ChannelSim, &ChannelSim::taskThread>,
                context)
            != 0) {
            std::perror("task thread create failed");
            std::exit(0);
        }
    }
}

ChannelSim::~ChannelSim( void )
{
    // delete buffers, UDP client and servers
    //delete[] socket_uerx_;
    //delete[] socket_bsrx_;
}

void ChannelSim::schedule_task(Event_data do_task,
    moodycamel::ConcurrentQueue<Event_data>* in_queue,
    moodycamel::ProducerToken const& ptok)
{
    if (!in_queue->try_enqueue(ptok, do_task)) {
        std::printf("need more memory\n");
        if (!in_queue->enqueue(ptok, do_task)) {
            std::printf("task enqueue failed\n");
            std::exit(0);
        }
    }
}

void ChannelSim::start()
{
    std::printf("Starting Channel Simulator ...\n");
    pin_to_core_with_offset(ThreadType::kMaster, core_offset, 0);

    moodycamel::ProducerToken ptok_bs(task_queue_bs);
    moodycamel::ProducerToken ptok_user(task_queue_user);
    moodycamel::ConsumerToken ctok(message_queue_);

    for (size_t i = 0; i < bs_thread_num; i++) {
        pthread_t recv_thread_bs;

        auto bs_context = new EventHandlerContext<ChannelSim>;
        bs_context->obj_ptr = this;
        bs_context->id = i;

        int ret = pthread_create(&recv_thread_bs, NULL,
            pthread_fun_wrapper<ChannelSim, &ChannelSim::bs_rx_loop>,
            bs_context);
        rt_assert(ret == 0, "Failed to create BS recv thread!");
    }

    for (size_t i = 0; i < user_thread_num; i++) {
        pthread_t recv_thread_ue;

        auto ue_context = new EventHandlerContext<ChannelSim>;
        ue_context->obj_ptr = this;
        ue_context->id = i;

        int ret = pthread_create(&recv_thread_ue, NULL,
            pthread_fun_wrapper<ChannelSim, &ChannelSim::ue_rx_loop>,
            ue_context);
        rt_assert(ret == 0, "Failed to create UE recv thread!");
    }

    sleep(1);

    int ret = 0;

    static constexpr size_t kDequeueBulkSize = 5;
    Event_data events_list[kDequeueBulkSize];
    while (true) {
        ret = message_queue_.try_dequeue_bulk(
            ctok, events_list, kDequeueBulkSize);

        for (int bulk_count = 0; bulk_count < ret; bulk_count++) {
            Event_data& event = events_list[bulk_count];

            switch (event.event_type) {

            case EventType::kPacketRX: {
                size_t frame_id = gen_tag_t(event.tags[0]).frame_id;
                size_t symbol_id = gen_tag_t(event.tags[0]).symbol_id;
                // received a packet from a client antenna
                if (gen_tag_t(event.tags[0]).tag_type
                    == gen_tag_t::TagType::kUsers) {
                    size_t pilot_symbol_id
                        = uecfg->GetPilotSymbolIdx(frame_id, symbol_id);
                    size_t ul_symbol_id
                        = uecfg->GetULSymbolIdx(frame_id, symbol_id);
                    size_t total_symbol_id = pilot_symbol_id;
                    if (pilot_symbol_id == SIZE_MAX)
                        total_symbol_id
                            = ul_symbol_id + bscfg->frame().NumPilotSyms();
                    size_t frame_offset
                        = (frame_id % kFrameWnd) * ul_data_plus_pilot_symbols
                        + total_symbol_id;
                    user_rx_counter_[frame_offset]++;
                    // when received all client antennas on this symbol, kick-off BS TX
                    if (user_rx_counter_[frame_offset] == uecfg->ue_ant_num()) {
                        user_rx_counter_[frame_offset] = 0;
                        if (kDebugPrintPerSymbolDone)
                            std::printf(
                                "Scheduling uplink transmission of frame %zu, "
                                "symbol %zu, from %zu "
                                "user to %zu BS antennas\n",
                                frame_id, symbol_id, uecfg->ue_ant_num(),
                                bscfg->bs_ant_num());
                        schedule_task(
                            Event_data(EventType::kPacketTX, event.tags[0]),
                            &task_queue_bs, ptok_bs);
                    }
                    // received a packet from a BS antenna
                } else if (gen_tag_t(event.tags[0]).tag_type
                    == gen_tag_t::TagType::kAntennas) {
                    size_t dl_symbol_id
                        = get_dl_symbol_idx(frame_id, symbol_id);
                    size_t frame_offset
                        = (frame_id % kFrameWnd) * dl_data_plus_beacon_symbols
                        + dl_symbol_id;
                    bs_rx_counter_[frame_offset]++;

                    // when received all BS antennas on this symbol, kick-off client TX
                    if (bs_rx_counter_[frame_offset] == bscfg->bs_ant_num()) {
                        bs_rx_counter_[frame_offset] = 0;
                        if (kDebugPrintPerSymbolDone)
                            std::printf(
                                "Scheduling downlink transmission in frame "
                                "%zu, "
                                "symbol %zu, from %zu "
                                "BS to %zu user antennas\n",
                                frame_id, symbol_id, bscfg->bs_ant_num(),
                                uecfg->ue_ant_num());
                        schedule_task(
                            Event_data(EventType::kPacketTX, event.tags[0]),
                            &task_queue_user, ptok_user);
                    }
                }
            } break;

            case EventType::kPacketTX: {
                size_t frame_id = gen_tag_t(event.tags[0]).frame_id;
                size_t offset = frame_id % kFrameWnd;
                if (gen_tag_t(event.tags[0]).tag_type
                    == gen_tag_t::TagType::kUsers) {
                    user_tx_counter_[offset]++;
                    if (user_tx_counter_[offset]
                        == dl_data_plus_beacon_symbols) {
                        if (kDebugPrintPerFrameDone)
                            std::printf(
                                "Finished downlink transmission %zu symbols "
                                "in frame %zu\n",
                                dl_data_plus_beacon_symbols, frame_id);
                        user_tx_counter_[offset] = 0;
                    }
                } else if (gen_tag_t(event.tags[0]).tag_type
                    == gen_tag_t::TagType::kAntennas) {
                    bs_tx_counter_[offset]++;
                    if (bs_tx_counter_[offset] == ul_data_plus_pilot_symbols) {
                        if (kDebugPrintPerFrameDone)
                            std::printf("Finished uplink transmission of %zu "
                                        "symbols in frame %zu\n",
                                ul_data_plus_pilot_symbols, frame_id);
                        bs_tx_counter_[offset] = 0;
                    }
                }
            } break;
            default:
                std::cout << "Invalid Event Type!" << std::endl;
                break;
            }
        }
    }
}

void* ChannelSim::taskThread(int tid)
{

    pin_to_core_with_offset(ThreadType::kWorker,
        core_offset + bs_thread_num + 1 + user_thread_num, tid);

    Event_data event;
    while (running) {
        if (task_queue_bs.try_dequeue(event))
            do_tx_bs(tid, event.tags[0]);
        else if (task_queue_user.try_dequeue(event))
            do_tx_user(tid, event.tags[0]);
    }
    return 0;
}

void* ChannelSim::bs_rx_loop(int tid)
{
    size_t socket_lo = tid * bs_socket_num / bs_thread_num;
    size_t socket_hi = (tid + 1) * bs_socket_num / bs_thread_num;

    moodycamel::ProducerToken local_ptok(message_queue_);
    pin_to_core_with_offset(ThreadType::kWorkerTXRX, core_offset + 1, tid);

    // initialize bs-facing sockets
    int sock_buf_size = 1024 * 1024 * 64 * 8 - 1;
    for (size_t socket_id = socket_lo; socket_id < socket_hi; ++socket_id) {
        int local_port_id = bscfg->bs_rru_port() + socket_id;
        socket_bs_[socket_id]
            = setup_socket_ipv4(local_port_id, true, sock_buf_size);
        setup_sockaddr_remote_ipv4(&servaddr_bs_[socket_id],
            bscfg->bs_server_port() + socket_id, bscfg->bs_server_addr().c_str());
        std::printf(
            "BS RX thread %d: set up UDP socket server listening to port %d"
            " with remote address %s:%zu\n",
            tid, local_port_id, bscfg->bs_server_addr().c_str(),
            bscfg->bs_server_port() + socket_id);
        fcntl(socket_bs_[socket_id], F_SETFL, O_NONBLOCK);
    }

    std::vector<uint8_t> udp_pkt_buf(bscfg->packet_length(), 0);
    size_t socket_id = socket_lo;
    while (running) {
        if (-1
            == recv(socket_bs_[socket_id], (char*)udp_pkt_buf.data(),
                   udp_pkt_buf.size(), 0)) {
            if (errno != EAGAIN && running) {
                std::printf("BS socket %zu receive failed\n", socket_id);
                std::exit(0);
            }
            continue;
        }
        const auto* pkt = reinterpret_cast<Packet*>(&udp_pkt_buf[0]);

        size_t frame_id = pkt->frame_id;
        size_t symbol_id = pkt->symbol_id;
        size_t ant_id = pkt->ant_id;
        if (kDebugPrintInTask)
            std::printf(
                "Received BS packet for frame %zu, symbol %zu, ant %zu from "
                "socket %zu\n",
                frame_id, symbol_id, ant_id, socket_id);
        size_t dl_symbol_id = get_dl_symbol_idx(frame_id, symbol_id);
        size_t symbol_offset
            = (frame_id % kFrameWnd) * dl_data_plus_beacon_symbols
            + dl_symbol_id;
        size_t offset = symbol_offset * bscfg->bs_ant_num() + ant_id;
        std::memcpy(
            &rx_buffer_bs[offset * payload_length], pkt->data, payload_length);

        rt_assert(
            message_queue_.enqueue(local_ptok,
                Event_data(EventType::kPacketRX,
                    gen_tag_t::frm_sym_ant(frame_id, symbol_id, ant_id)._tag)),
            "BS socket message enqueue failed!");
        if (++socket_id == socket_hi)
            socket_id = socket_lo;
    }
    return 0;
}

void* ChannelSim::ue_rx_loop(int tid)
{
    size_t socket_lo = tid * user_socket_num / user_thread_num;
    size_t socket_hi = (tid + 1) * user_socket_num / user_thread_num;

    moodycamel::ProducerToken local_ptok(message_queue_);
    pin_to_core_with_offset(
        ThreadType::kWorkerTXRX, core_offset + 1 + bs_thread_num, tid);

    // initialize client-facing sockets
    int sock_buf_size = 1024 * 1024 * 64 * 8 - 1;
    for (size_t socket_id = socket_lo; socket_id < socket_hi; ++socket_id) {
        int local_port_id = uecfg->ue_rru_port() + socket_id;
        socket_ue_[socket_id]
            = setup_socket_ipv4(local_port_id, true, sock_buf_size);
        setup_sockaddr_remote_ipv4(&servaddr_ue_[socket_id],
            uecfg->ue_server_port() + socket_id, uecfg->ue_server_addr().c_str());
        std::printf(
            "UE RX thread %d: set up UDP socket server listening to port %d"
            " with remote address %s:%zu\n",
            tid, local_port_id, uecfg->ue_server_addr().c_str(),
            uecfg->ue_server_port() + socket_id);
        fcntl(socket_ue_[socket_id], F_SETFL, O_NONBLOCK);
    }

    std::vector<uint8_t> udp_pkt_buf(bscfg->packet_length(), 0);
    size_t socket_id = socket_lo;
    while (running) {
        if (-1
            == recv(socket_ue_[socket_id], (char*)&udp_pkt_buf[0],
                   udp_pkt_buf.size(), 0)) {
            if (errno != EAGAIN && running) {
                std::printf("UE socket %zu receive failed\n", socket_id);
                std::exit(0);
            }
            continue;
        }

        const auto* pkt = reinterpret_cast<Packet*>(&udp_pkt_buf[0]);

        size_t frame_id = pkt->frame_id;
        size_t symbol_id = pkt->symbol_id;
        size_t ant_id = pkt->ant_id;

        size_t pilot_symbol_id
            = uecfg->GetPilotSymbolIdx(frame_id, symbol_id);
        size_t ul_symbol_id = uecfg->GetULSymbolIdx(frame_id, symbol_id);
        size_t total_symbol_id = pilot_symbol_id;
        if (pilot_symbol_id == SIZE_MAX)
            total_symbol_id = ul_symbol_id + bscfg->frame().NumPilotSyms();
        if (kDebugPrintInTask)
            std::printf(
                "Received UE packet for frame %zu, symbol %zu, ant %zu from "
                "socket %zu\n",
                frame_id, symbol_id, ant_id, socket_id);
        size_t symbol_offset
            = (frame_id % kFrameWnd) * ul_data_plus_pilot_symbols
            + total_symbol_id;
        size_t offset = symbol_offset * uecfg->ue_ant_num() + ant_id;
        std::memcpy(
            &rx_buffer_ue[offset * payload_length], pkt->data, payload_length);

        rt_assert(
            message_queue_.enqueue(local_ptok,
                Event_data(EventType::kPacketRX,
                    gen_tag_t::frm_sym_ue(frame_id, symbol_id, ant_id)._tag)),
            "UE Socket message enqueue failed!");
        if (++socket_id == socket_hi)
            socket_id = socket_lo;
    }
    return 0;
}

void ChannelSim::do_tx_bs(int tid, size_t tag)
{
    const size_t frame_id = gen_tag_t(tag).frame_id;
    const size_t symbol_id = gen_tag_t(tag).symbol_id;

    size_t pilot_symbol_id = bscfg->GetPilotSymbolIdx(frame_id, symbol_id);
    size_t ul_symbol_id = bscfg->GetULSymbolIdx(frame_id, symbol_id);
    size_t total_symbol_id = pilot_symbol_id;
    if (pilot_symbol_id == SIZE_MAX)
        total_symbol_id = ul_symbol_id + bscfg->frame().NumPilotSyms();

    size_t symbol_offset
        = (frame_id % kFrameWnd) * ul_data_plus_pilot_symbols + total_symbol_id;
    size_t total_offset_ue = symbol_offset * payload_length * uecfg->ue_ant_num();
    size_t total_offset_bs = symbol_offset * payload_length * bscfg->bs_ant_num();

    auto* src_ptr = reinterpret_cast<short*>(&rx_buffer_ue[total_offset_ue]);

    // convert received data to complex float,
    // apply channel, convert back to complex short to TX
    cx_fmat fmat_src = zeros<cx_fmat>(bscfg->samps_per_symbol(), uecfg->ue_ant_num());
    simd_convert_short_to_float(src_ptr,
        reinterpret_cast<float*>(fmat_src.memptr()),
        2 * bscfg->samps_per_symbol() * uecfg->ue_ant_num());

<<<<<<< HEAD
    cx_fmat fmat_dst = fmat_src * channel;
    // add 30dB SNR noise
    cx_fmat noise(1e-3 * randn<fmat>(uecfg->samps_per_symbol(), bscfg->bs_ant_num()),
        1e-3 * randn<fmat>(uecfg->samps_per_symbol(), bscfg->bs_ant_num()));
    fmat_dst += noise;
=======
    // Apply Channel
    cx_fmat fmat_dst;
    bool is_downlink = false;
    bool is_newFrame = false;

    if (symbol_id == 0)
        is_newFrame = true;

    channel->apply_chan(fmat_src, fmat_dst, is_downlink, is_newFrame);

>>>>>>> 53159a75
    if (kPrintChannelOutput)
        Utils::print_mat(fmat_dst);

    auto* dst_ptr = reinterpret_cast<short*>(&tx_buffer_bs[total_offset_bs]);
    simd_convert_float_to_short(reinterpret_cast<float*>(fmat_dst.memptr()),
        dst_ptr, 2 * bscfg->samps_per_symbol() * bscfg->bs_ant_num());
    std::stringstream ss;

    // send the symbol to all base station antennas
    std::vector<uint8_t> udp_pkt_buf(bscfg->packet_length(), 0);
    auto* pkt = reinterpret_cast<Packet*>(&udp_pkt_buf[0]);
    for (size_t ant_id = 0; ant_id < bscfg->bs_ant_num(); ant_id++) {
        pkt->frame_id = frame_id;
        pkt->symbol_id = symbol_id;
        pkt->ant_id = ant_id;
        pkt->cell_id = 0;
        std::memcpy(pkt->data,
            &tx_buffer_bs[total_offset_bs + ant_id * payload_length],
            payload_length);
        ssize_t ret = sendto(socket_bs_[ant_id], (char*)udp_pkt_buf.data(),
            udp_pkt_buf.size(), 0, (struct sockaddr*)&servaddr_bs_[ant_id],
            sizeof(servaddr_bs_[ant_id]));
        rt_assert(ret > 0, "sendto() failed");
    }

    rt_assert(message_queue_.enqueue(*task_ptok[tid],
                  Event_data(EventType::kPacketTX,
                      gen_tag_t::frm_sym_ant(frame_id, symbol_id, 0)._tag)),
        "BS TX message enqueue failed!\n");
}

void ChannelSim::do_tx_user(int tid, size_t tag)
{
    size_t frame_id = gen_tag_t(tag).frame_id;
    size_t symbol_id = gen_tag_t(tag).symbol_id;
    size_t dl_symbol_id = get_dl_symbol_idx(frame_id, symbol_id);

    size_t symbol_offset
        = (frame_id % kFrameWnd) * dl_data_plus_beacon_symbols + dl_symbol_id;
    size_t total_offset_ue = symbol_offset * payload_length * uecfg->ue_ant_num();
    size_t total_offset_bs = symbol_offset * payload_length * bscfg->bs_ant_num();

    auto* src_ptr = reinterpret_cast<short*>(&rx_buffer_bs[total_offset_bs]);

    // convert received data to complex float,
    // apply channel, convert back to complex short to TX
    cx_fmat fmat_src = zeros<cx_fmat>(bscfg->samps_per_symbol(), bscfg->bs_ant_num());
    simd_convert_short_to_float(src_ptr,
        reinterpret_cast<float*>(fmat_src.memptr()),
        2 * bscfg->samps_per_symbol() * bscfg->bs_ant_num());

<<<<<<< HEAD
    cx_fmat fmat_dst = fmat_src * channel.st() / std::sqrt(bscfg->bs_ant_num());
    // add 30dB SNR noise
    cx_fmat noise(1e-3 * randn<fmat>(uecfg->samps_per_symbol(), bscfg->ue_ant_num()),
        1e-3 * randn<fmat>(uecfg->samps_per_symbol(), bscfg->ue_ant_num()));
    fmat_dst += noise;
=======
    // Apply Channel
    cx_fmat fmat_dst;
    bool is_downlink = true;
    bool is_newFrame = false;

    if (symbol_id == 0)
        is_newFrame = true;

    channel->apply_chan(fmat_src, fmat_dst, is_downlink, is_newFrame);

>>>>>>> 53159a75
    if (kPrintChannelOutput)
        Utils::print_mat(fmat_dst);

    auto* dst_ptr = reinterpret_cast<short*>(&tx_buffer_ue[total_offset_ue]);
    simd_convert_float_to_short(reinterpret_cast<float*>(fmat_dst.memptr()),
        dst_ptr, 2 * bscfg->samps_per_symbol() * uecfg->ue_ant_num());

    // send the symbol to all base station antennas
    std::vector<uint8_t> udp_pkt_buf(bscfg->packet_length(), 0);
    auto* pkt = reinterpret_cast<Packet*>(&udp_pkt_buf[0]);
    for (size_t ant_id = 0; ant_id < uecfg->ue_ant_num(); ant_id++) {
        pkt->frame_id = frame_id;
        pkt->symbol_id = symbol_id;
        pkt->ant_id = ant_id;
        pkt->cell_id = 0;
        std::memcpy(pkt->data,
            &tx_buffer_ue[total_offset_ue + ant_id * payload_length],
            payload_length);
        ssize_t ret = sendto(socket_ue_[ant_id], (char*)udp_pkt_buf.data(),
            udp_pkt_buf.size(), 0, (struct sockaddr*)&servaddr_ue_[ant_id],
            sizeof(servaddr_ue_[ant_id]));
        rt_assert(ret > 0, "sendto() failed");
    }

    rt_assert(message_queue_.enqueue(*task_ptok[tid],
                  Event_data(EventType::kPacketTX,
                      gen_tag_t::frm_sym_ue(frame_id, symbol_id, 0)._tag)),
        "UE TX message enqueue failed!\n");
}<|MERGE_RESOLUTION|>--- conflicted
+++ resolved
@@ -94,15 +94,8 @@
     std::memset(bs_tx_counter_, 0, sizeof(size_t) * kFrameWnd);
     std::memset(user_tx_counter_, 0, sizeof(size_t) * kFrameWnd);
 
-<<<<<<< HEAD
-    // initialize channel as random matrix of size uecfg->ue_ant_num() * bscfg->bs_ant_num()
-    cx_fmat H(randn<fmat>(uecfg->ue_ant_num(), bscfg->bs_ant_num()),
-        randn<fmat>(uecfg->ue_ant_num(), bscfg->bs_ant_num()));
-    channel = H / abs(H).max();
-=======
     // Initialize channel
     channel = new Channel(config_bs, config_ue, channel_type, channel_snr);
->>>>>>> 53159a75
 
     for (size_t i = 0; i < worker_thread_num; i++) {
         task_ptok[i] = new moodycamel::ProducerToken(message_queue_);
@@ -469,24 +462,16 @@
         reinterpret_cast<float*>(fmat_src.memptr()),
         2 * bscfg->samps_per_symbol() * uecfg->ue_ant_num());
 
-<<<<<<< HEAD
-    cx_fmat fmat_dst = fmat_src * channel;
-    // add 30dB SNR noise
-    cx_fmat noise(1e-3 * randn<fmat>(uecfg->samps_per_symbol(), bscfg->bs_ant_num()),
-        1e-3 * randn<fmat>(uecfg->samps_per_symbol(), bscfg->bs_ant_num()));
-    fmat_dst += noise;
-=======
     // Apply Channel
     cx_fmat fmat_dst;
     bool is_downlink = false;
     bool is_newFrame = false;
 
-    if (symbol_id == 0)
+    if (symbol_id == 0) {
         is_newFrame = true;
-
+	}
     channel->apply_chan(fmat_src, fmat_dst, is_downlink, is_newFrame);
 
->>>>>>> 53159a75
     if (kPrintChannelOutput)
         Utils::print_mat(fmat_dst);
 
@@ -538,24 +523,16 @@
         reinterpret_cast<float*>(fmat_src.memptr()),
         2 * bscfg->samps_per_symbol() * bscfg->bs_ant_num());
 
-<<<<<<< HEAD
-    cx_fmat fmat_dst = fmat_src * channel.st() / std::sqrt(bscfg->bs_ant_num());
-    // add 30dB SNR noise
-    cx_fmat noise(1e-3 * randn<fmat>(uecfg->samps_per_symbol(), bscfg->ue_ant_num()),
-        1e-3 * randn<fmat>(uecfg->samps_per_symbol(), bscfg->ue_ant_num()));
-    fmat_dst += noise;
-=======
     // Apply Channel
     cx_fmat fmat_dst;
     bool is_downlink = true;
     bool is_newFrame = false;
 
-    if (symbol_id == 0)
+    if (symbol_id == 0) {
         is_newFrame = true;
-
+	}
     channel->apply_chan(fmat_src, fmat_dst, is_downlink, is_newFrame);
 
->>>>>>> 53159a75
     if (kPrintChannelOutput)
         Utils::print_mat(fmat_dst);
 

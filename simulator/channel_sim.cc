/**
 * @file channel_sim.cc
 * @brief Implementation file for the channel simulator class
 */
#include "channel_sim.h"

#include <utility>

#include "datatype_conversion.h"
#include "logger.h"

static std::atomic<bool> running = true;
static constexpr bool kPrintChannelOutput = false;
static const size_t kDefaultQueueSize = 36;
static const bool kPrintDebugTxUser = false;
static const bool kPrintDebugTxBs = false;

static constexpr size_t kUdpMTU = 2048;
static constexpr size_t kDequeueBulkSize = 5;

//#define CHSIM_DEBUG_MEMORY
/* Helper classes */
struct SocketRxBuffer {
  size_t data_size_ = 0;
  std::byte* data_ = nullptr;
};

ChannelSim::ChannelSim(const Config* const config, size_t bs_thread_num,
                       size_t user_thread_num, size_t worker_thread_num,
                       size_t in_core_offset, std::string in_chan_type,
                       double in_chan_snr)
    : cfg_(config),
      bs_thread_num_(bs_thread_num),
      user_thread_num_(user_thread_num),
      bs_socket_num_(config->NumRadios()),
      user_socket_num_(config->UeNum()),
      worker_thread_num_(worker_thread_num),
      core_offset_(in_core_offset),
      channel_type_(std::move(in_chan_type)),
      channel_snr_(in_chan_snr) {
  // initialize parameters from config
  ::srand(time(nullptr));
  dl_data_plus_beacon_symbols_ =
      cfg_->Frame().NumDLSyms() + cfg_->Frame().NumBeaconSyms();
  ul_data_plus_pilot_symbols_ =
      cfg_->Frame().NumULSyms() + cfg_->Frame().NumPilotSyms();

  bs_comm_.resize(bs_socket_num_);
  ue_comm_.resize(user_socket_num_);

  task_queue_bs_ = moodycamel::ConcurrentQueue<EventData>(
      kFrameWnd * dl_data_plus_beacon_symbols_ * cfg_->BsAntNum() *
      kDefaultQueueSize);
  task_queue_user_ = moodycamel::ConcurrentQueue<EventData>(
      kFrameWnd * ul_data_plus_pilot_symbols_ * cfg_->UeAntNum() *
      kDefaultQueueSize);
  message_queue_ = moodycamel::ConcurrentQueue<EventData>(
      kFrameWnd * cfg_->Frame().NumTotalSyms() *
      (cfg_->BsAntNum() + cfg_->UeAntNum()) * kDefaultQueueSize);

  assert(cfg_->PacketLength() == cfg_->PacketLength());
  payload_length_ = cfg_->PacketLength() - Packet::kOffsetOfData;

  // initialize bs-facing and client-facing data buffers
  const size_t rx_buffer_ue_size = kFrameWnd * ul_data_plus_pilot_symbols_ *
                                   cfg_->UeAntNum() * payload_length_;
  rx_buffer_ue_.resize(rx_buffer_ue_size);

  const size_t rx_buffer_bs_size = kFrameWnd * dl_data_plus_beacon_symbols_ *
                                   cfg_->BsAntNum() * payload_length_;
  rx_buffer_bs_.resize(rx_buffer_bs_size);

  // initilize rx and tx counters
  bs_rx_counter_ = new size_t[dl_data_plus_beacon_symbols_ * kFrameWnd];
  std::memset(bs_rx_counter_, 0,
              sizeof(size_t) * dl_data_plus_beacon_symbols_ * kFrameWnd);

  user_rx_counter_ = new size_t[ul_data_plus_pilot_symbols_ * kFrameWnd];
  std::memset(user_rx_counter_, 0,
              sizeof(size_t) * ul_data_plus_pilot_symbols_ * kFrameWnd);

  bs_tx_counter_.fill(0);
  user_tx_counter_.fill(0);

  // Initialize channel
  channel_ = std::make_unique<Channel>(cfg_, channel_type_, channel_snr_);

  for (size_t i = 0; i < worker_thread_num; i++) {
    task_ptok_[i] = new moodycamel::ProducerToken(message_queue_);
  }

  task_threads_.resize(worker_thread_num);

  // create task threads (transmit to base station and client antennas)
  for (size_t i = 0; i < worker_thread_num; i++) {
    task_threads_.at(i) = std::thread(&ChannelSim::TaskThread, this, i);
  }
}

ChannelSim::~ChannelSim() {
  AGORA_LOG_INFO("Destroying channel simulator\n");
  running.store(false);
  for (auto& join_thread : task_threads_) {
    join_thread.join();
  }

  for (size_t i = 0; i < worker_thread_num_; i++) {
    delete task_ptok_[i];
  }

  delete[] bs_rx_counter_;
  delete[] user_rx_counter_;
}

void ChannelSim::ScheduleTask(EventData do_task,
                              moodycamel::ConcurrentQueue<EventData>* in_queue,
                              moodycamel::ProducerToken const& ptok) {
  if (!in_queue->try_enqueue(ptok, do_task)) {
    AGORA_LOG_WARN("need more memory\n");
    if (!in_queue->enqueue(ptok, do_task)) {
      AGORA_LOG_ERROR("task enqueue failed\n");
      throw std::runtime_error("ChannelSim: task enqueue failed");
    }
  }
}

void ChannelSim::Start() {
  constexpr size_t kChanSimMasterTid = 0;
  AGORA_LOG_INFO("Starting Channel Simulator ...\n");
  PinToCoreWithOffset(ThreadType::kMaster, core_offset_, kChanSimMasterTid);

  moodycamel::ProducerToken ptok_bs(task_queue_bs_);
  moodycamel::ProducerToken ptok_user(task_queue_user_);
  moodycamel::ConsumerToken ctok(message_queue_);

  std::vector<std::thread> base_station_rec_threads;
  base_station_rec_threads.resize(bs_thread_num_);

  for (size_t i = 0; i < bs_thread_num_; i++) {
    base_station_rec_threads.at(i) =
        std::thread(&ChannelSim::BsRxLoop, this, i);
  }

  std::vector<std::thread> user_rx_threads;
  user_rx_threads.resize(user_thread_num_);
  for (size_t i = 0; i < user_thread_num_; i++) {
    user_rx_threads.at(i) = std::thread(&ChannelSim::UeRxLoop, this, i);
  }

  std::this_thread::sleep_for(std::chrono::seconds(1));
  int ret = 0;

  EventData events_list[kDequeueBulkSize];
  while ((running.load() == true) &&
         (SignalHandler::GotExitSignal() == false)) {
    ret = message_queue_.try_dequeue_bulk(ctok, events_list, kDequeueBulkSize);

    for (size_t bulk_count = 0; static_cast<int>(bulk_count) < ret;
         bulk_count++) {
      EventData& event = events_list[bulk_count];

      switch (event.event_type_) {
        case EventType::kPacketRX: {
          const size_t frame_id = gen_tag_t(event.tags_[0u]).frame_id_;
          const size_t symbol_id = gen_tag_t(event.tags_[0u]).symbol_id_;
          const gen_tag_t::TagType type = gen_tag_t(event.tags_[0u]).tag_type_;
          // received a packet from a client antenna
          if (type == gen_tag_t::TagType::kUsers) {
            const size_t pilot_symbol_id =
                cfg_->Frame().GetPilotSymbolIdx(symbol_id);
            const size_t ul_symbol_id = cfg_->Frame().GetULSymbolIdx(symbol_id);
            size_t total_symbol_id = pilot_symbol_id;
            if (pilot_symbol_id == SIZE_MAX) {
              total_symbol_id = ul_symbol_id + cfg_->Frame().NumPilotSyms();
            }
            const size_t frame_offset =
                (frame_id % kFrameWnd) * ul_data_plus_pilot_symbols_ +
                total_symbol_id;
            user_rx_counter_[frame_offset]++;
            // when received all client antennas on this symbol, kick-off BS TX
            if (user_rx_counter_[frame_offset] == cfg_->UeAntNum()) {
              user_rx_counter_[frame_offset] = 0;
              if (kDebugPrintPerSymbolDone) {
                AGORA_LOG_SYMBOL(
                    "Scheduling uplink transmission of frame %zu, symbol %zu, "
                    "from %zu user to %zu BS antennas\n",
                    frame_id, symbol_id, cfg_->UeAntNum(), cfg_->BsAntNum());
              }
              ScheduleTask(EventData(EventType::kPacketTX, event.tags_[0]),
                           &task_queue_bs_, ptok_bs);
            }
            // received a packet from a BS antenna
          } else if (type == gen_tag_t::TagType::kAntennas) {
            const size_t dl_symbol_id = GetDlSymbolIdx(symbol_id);
            const size_t frame_offset =
                (frame_id % kFrameWnd) * dl_data_plus_beacon_symbols_ +
                dl_symbol_id;
            bs_rx_counter_[frame_offset]++;

            AGORA_LOG_TRACE("Rx downlink frame %zu, symbol %zu, %zu\n",
                            frame_id, symbol_id, bs_rx_counter_[frame_offset]);

            // when received all BS antennas on this symbol, kick-off client TX
            if (bs_rx_counter_[frame_offset] == cfg_->BsAntNum()) {
              bs_rx_counter_[frame_offset] = 0;
              if (kDebugPrintPerSymbolDone) {
                AGORA_LOG_SYMBOL(
                    "Scheduling downlink transmission in frame %zu, symbol "
                    "%zu, from %zu BS to %zu user antennas\n",
                    frame_id, symbol_id, cfg_->BsAntNum(), cfg_->UeAntNum());
              }
              ScheduleTask(EventData(EventType::kPacketTX, event.tags_[0]),
                           &task_queue_user_, ptok_user);
            }
          }
        } break;

        case EventType::kPacketTX: {
          size_t frame_id = gen_tag_t(event.tags_[0]).frame_id_;
          size_t offset = frame_id % kFrameWnd;
          if (gen_tag_t(event.tags_[0]).tag_type_ ==
              gen_tag_t::TagType::kUsers) {
            user_tx_counter_[offset]++;
            if (user_tx_counter_[offset] == dl_data_plus_beacon_symbols_) {
              if (kDebugPrintPerFrameDone) {
                AGORA_LOG_FRAME(
                    "Finished downlink transmission %zu symbols in frame %zu\n",
                    dl_data_plus_beacon_symbols_, frame_id);
              }
              user_tx_counter_[offset] = 0;
            }
          } else if (gen_tag_t(event.tags_[0]).tag_type_ ==
                     gen_tag_t::TagType::kAntennas) {
            bs_tx_counter_[offset]++;
            if (bs_tx_counter_[offset] == ul_data_plus_pilot_symbols_) {
              if (kDebugPrintPerFrameDone) {
                AGORA_LOG_FRAME(
                    "Finished uplink transmission of %zu symbols in frame "
                    "%zu\n",
                    ul_data_plus_pilot_symbols_, frame_id);
              }
              bs_tx_counter_[offset] = 0;
            }
          }
        } break;
        default:
          AGORA_LOG_ERROR("Invalid Event Type!\n");
          break;
      }
    }
  }
  running.store(false);

  // Join the joinable threads
  for (auto& join_thread : base_station_rec_threads) {
    join_thread.join();
  }
  for (auto& join_thread : user_rx_threads) {
    join_thread.join();
  }
}

void* ChannelSim::TaskThread(size_t tid) {
  PinToCoreWithOffset(ThreadType::kWorker,
                      core_offset_ + bs_thread_num_ + 1 + user_thread_num_,
                      tid);

  // Set Up thread local storage here
  moodycamel::ConsumerToken bs_consumer_token(task_queue_bs_);
  moodycamel::ConsumerToken ue_consumer_token(task_queue_user_);

  size_t tx_buffer_ue_size =
      dl_data_plus_beacon_symbols_ * cfg_->UeAntNum() * payload_length_;
  SimdAlignByteVector tx_buffer_ue(tx_buffer_ue_size);

  size_t tx_buffer_bs_size =
      ul_data_plus_pilot_symbols_ * cfg_->BsAntNum() * payload_length_;
  SimdAlignByteVector tx_buffer_bs(tx_buffer_bs_size);

  void* bs_input_float_storage = PaddedAlignedAlloc(
      Agora_memory::Alignment_t::kAlign64,
      (cfg_->SampsPerSymbol() * cfg_->BsAntNum() * sizeof(arma::cx_float)));
  void* bs_output_float_storage = PaddedAlignedAlloc(
      Agora_memory::Alignment_t::kAlign64,
      (cfg_->SampsPerSymbol() * cfg_->UeAntNum() * sizeof(arma::cx_float)));
  void* ue_input_float_storage = PaddedAlignedAlloc(
      Agora_memory::Alignment_t::kAlign64,
      (cfg_->SampsPerSymbol() * cfg_->UeAntNum() * sizeof(arma::cx_float)));
  void* ue_output_float_storage = PaddedAlignedAlloc(
      Agora_memory::Alignment_t::kAlign64,
      (cfg_->SampsPerSymbol() * cfg_->BsAntNum() * sizeof(arma::cx_float)));

  arma::cx_fmat bs_input_matrix(
      reinterpret_cast<arma::cx_float*>(bs_input_float_storage),
      cfg_->SampsPerSymbol(), cfg_->BsAntNum(), false, true);
  bs_input_matrix.zeros(cfg_->SampsPerSymbol(), cfg_->BsAntNum());

  arma::cx_fmat bs_output_matrix(
      reinterpret_cast<arma::cx_float*>(bs_output_float_storage),
      cfg_->SampsPerSymbol(), cfg_->UeAntNum(), false, true);
  bs_output_matrix.zeros(cfg_->SampsPerSymbol(), cfg_->UeAntNum());

  arma::cx_fmat ue_input_matrix(
      reinterpret_cast<arma::cx_float*>(ue_input_float_storage),
      cfg_->SampsPerSymbol(), cfg_->UeAntNum(), false, true);
  ue_input_matrix.zeros(cfg_->SampsPerSymbol(), cfg_->UeAntNum());

  arma::cx_fmat ue_output_matrix(
      reinterpret_cast<arma::cx_float*>(ue_output_float_storage),
      cfg_->SampsPerSymbol(), cfg_->BsAntNum(), false, true);
  ue_output_matrix.zeros(cfg_->SampsPerSymbol(), cfg_->BsAntNum());

  SimdAlignByteVector udp_tx_buffer(cfg_->PacketLength());

  WorkerThreadStorage thread_store;
  thread_store.tid_ = tid;
  thread_store.ue_tx_buffer_ = &tx_buffer_ue;
  thread_store.bs_tx_buffer_ = &tx_buffer_bs;

  thread_store.bs_input_matrix_ = &bs_input_matrix;
  thread_store.bs_output_matrix_ = &bs_output_matrix;
  thread_store.ue_input_matrix_ = &ue_input_matrix;
  thread_store.ue_output_matrix_ = &ue_output_matrix;

  thread_store.udp_tx_buffer_ = &udp_tx_buffer;

  EventData event;
  while (running) {
    if (task_queue_bs_.try_dequeue(bs_consumer_token, event)) {
      DoTxBs(thread_store, event.tags_[0]);
    } else if (task_queue_user_.try_dequeue(ue_consumer_token, event)) {
      DoTxUser(thread_store, event.tags_[0]);
    }
  }

  std::free(bs_input_float_storage);
  std::free(bs_output_float_storage);
  std::free(ue_input_float_storage);
  std::free(ue_output_float_storage);
  return nullptr;
}

void* ChannelSim::BsRxLoop(size_t tid) {
  const size_t socket_lo = tid * bs_socket_num_ / bs_thread_num_;
  const size_t socket_hi = (tid + 1) * bs_socket_num_ / bs_thread_num_;
  const size_t total_sockets = socket_hi - socket_lo;

  moodycamel::ProducerToken local_ptok(message_queue_);
  PinToCoreWithOffset(ThreadType::kWorkerTXRX, core_offset_ + 1, tid);

  // initialize bs-facing sockets
  static constexpr size_t kSockBufSize = (1024 * 1024 * 64 * 8) - 1;
  for (size_t socket_id = socket_lo; socket_id < socket_hi; ++socket_id) {
    const size_t local_port_id = cfg_->BsRruPort() + socket_id;
    const size_t remote_port_id = cfg_->BsServerPort() + socket_id;
    bs_comm_.at(socket_id) = std::make_unique<UDPComm>(
        cfg_->BsRruAddr(), local_port_id, kSockBufSize, 0);
    //Create a 1:1 connection
    bs_comm_.at(socket_id)->Connect(cfg_->BsServerAddr(), remote_port_id);
    AGORA_LOG_INFO(
        "ChannelSim::BsRxLoop[%zu]: set up UDP socket server listening to port "
        "%zu with remote address %s:%zu\n",
        tid, local_port_id, cfg_->BsServerAddr().c_str(), remote_port_id);
  }

  const size_t rx_packet_size = cfg_->PacketLength();
  const size_t buffer_size = (rx_packet_size) + kUdpMTU;
  std::vector<SocketRxBuffer> thread_rx_buffers(total_sockets);
  for (auto& buffer : thread_rx_buffers) {
    buffer.data_ = reinterpret_cast<std::byte*>(
        PaddedAlignedAlloc(Agora_memory::Alignment_t::kAlign64, buffer_size));
    buffer.data_size_ = 0;
  }

  AGORA_LOG_INFO(
      "BsRxLoop[%zu]: handling sockets %zu from %zu to %zu rx packet bytes "
      "%zu, max udp rx %zu \n",
      tid, total_sockets, socket_lo, socket_hi, rx_packet_size, buffer_size);

  size_t socket_id = socket_lo;
  while (running) {
    SocketRxBuffer& rx_buffer = thread_rx_buffers.at(socket_id - socket_lo);
    const size_t rx_buffer_rem_size = buffer_size - rx_buffer.data_size_;
    const int rx_bytes = bs_comm_.at(socket_id)->Recv(
        &rx_buffer.data_[rx_buffer.data_size_], rx_buffer_rem_size);
    if (0 > rx_bytes) {
      AGORA_LOG_WARN("BsRxLoop[%zu] socket %zu receive failed\n", tid,
                     socket_id);
      throw std::runtime_error("ChannelSim: BS socket receive failed");
    } else if (rx_bytes != 0) {
      const size_t data_rx = static_cast<size_t>(rx_bytes);
      rx_buffer.data_size_ += data_rx;

      // Process all the full packets
      const size_t packets_to_process = rx_buffer.data_size_ / rx_packet_size;
      size_t processed_packets = 0;
      size_t data_offset = 0;
      while (processed_packets < packets_to_process) {
        const Packet* pkt =
            reinterpret_cast<Packet*>(&rx_buffer.data_[data_offset]);

        const size_t frame_id = pkt->frame_id_;
        const size_t symbol_id = pkt->symbol_id_;
        const size_t ant_id = pkt->ant_id_;
        if (kDebugPrintInTask) {
          AGORA_LOG_INFO(
              "BsRxLoop[%zu]: Received BS packet for frame %zu, symbol %zu, "
              "ant %zu from socket %zu\n",
              tid, frame_id, symbol_id, ant_id, socket_id);
        }

        const size_t dl_symbol_id = GetDlSymbolIdx(symbol_id);
        const size_t symbol_offset =
            (frame_id % kFrameWnd) * dl_data_plus_beacon_symbols_ +
            dl_symbol_id;
        const size_t dest_offset = symbol_offset * cfg_->BsAntNum() + ant_id;
        std::memcpy(&rx_buffer_bs_[dest_offset * payload_length_], pkt->data_,
                    payload_length_);

        RtAssert(
            message_queue_.enqueue(
                local_ptok,
                EventData(
                    EventType::kPacketRX,
                    gen_tag_t::FrmSymAnt(frame_id, symbol_id, ant_id).tag_)),
            "BS socket message enqueue failed!");

        rx_buffer.data_size_ -= rx_packet_size;
        data_offset += rx_packet_size;
        processed_packets++;
      }

      // Shift over any processed data
      if (data_offset > 0) {
        /* Can be optimized */
        std::memmove(&rx_buffer.data_[0], &rx_buffer.data_[data_offset],
                     rx_buffer.data_size_);
        // No need to update the offset  goes out of scope next
      }

      AGORA_LOG_TRACE(
          "BsRxLoop[%zu]: handling socket %zu data buffered %zu processed "
          "%zu\n",
          tid, socket_id, rx_buffer.data_size_, processed_packets);
    }  // bytes available

    // Move to the next socket
    if (++socket_id == socket_hi) {
      socket_id = socket_lo;
    }
  }  // running

  for (auto& buffer : thread_rx_buffers) {
    std::free(buffer.data_);
    buffer.data_ = nullptr;
    buffer.data_size_ = 0;
  }
  return nullptr;
}

void* ChannelSim::UeRxLoop(size_t tid) {
  const size_t socket_lo = tid * user_socket_num_ / user_thread_num_;
  const size_t socket_hi = (tid + 1) * user_socket_num_ / user_thread_num_;
  const size_t total_sockets = socket_hi - socket_lo;

  moodycamel::ProducerToken local_ptok(message_queue_);
  PinToCoreWithOffset(ThreadType::kWorkerTXRX,
                      core_offset_ + 1 + bs_thread_num_, tid);

  // initialize client-facing sockets
  static constexpr size_t kSockBufSize = (1024 * 1024 * 64 * 8) - 1;
  for (size_t socket_id = socket_lo; socket_id < socket_hi; socket_id++) {
    const size_t local_port_id = cfg_->UeRruPort() + socket_id;
    const size_t remote_port_id = cfg_->UeServerPort() + socket_id;
    ue_comm_.at(socket_id) = std::make_unique<UDPComm>(
        cfg_->UeRruAddr(), local_port_id, kSockBufSize, 0);
    ue_comm_.at(socket_id)->Connect(cfg_->UeServerAddr(), remote_port_id);

    AGORA_LOG_INFO(
        "ChannelSim::UeRxLoop[%zu]: set up UDP socket server listening to "
        "%s:%zu with remote address %s:%zu\n",
        tid, cfg_->UeRruAddr().c_str(), local_port_id,
        cfg_->UeServerAddr().c_str(), remote_port_id);
  }

  const size_t rx_packet_size = cfg_->PacketLength();
  const size_t buffer_size = rx_packet_size + kUdpMTU;
  std::vector<SocketRxBuffer> thread_rx_buffers(total_sockets);
  for (auto& buffer : thread_rx_buffers) {
    buffer.data_ = reinterpret_cast<std::byte*>(
        PaddedAlignedAlloc(Agora_memory::Alignment_t::kAlign64, buffer_size));
    buffer.data_size_ = 0;
  }

  AGORA_LOG_INFO(
      "UeRxLoop[%zu]: handling sockets %zu from %zu to %zu rx packet bytes "
      "%zu, max udp rx %zu \n",
      tid, total_sockets, socket_lo, socket_hi, rx_packet_size, buffer_size);

  size_t socket_id = socket_lo;
  while (running) {
    const size_t rx_index = socket_id - socket_lo;
    SocketRxBuffer& rx_buffer = thread_rx_buffers.at(rx_index);
    const size_t rx_buffer_rem_size = buffer_size - rx_buffer.data_size_;
    const int rx_bytes = ue_comm_.at(socket_id)->Recv(
        &rx_buffer.data_[rx_buffer.data_size_], rx_buffer_rem_size);
    if (0 > rx_bytes) {
      AGORA_LOG_WARN("UeRxLoop[%zu]: socket %zu receive failed\n", tid,
                     socket_id);
      throw std::runtime_error("ChannelSim: UE socket receive failed");
    } else if (rx_bytes != 0) {
      const size_t data_rx = static_cast<size_t>(rx_bytes);
      rx_buffer.data_size_ += data_rx;

      // Process all the full packets
      const size_t packets_to_process = rx_buffer.data_size_ / rx_packet_size;
      size_t processed_packets = 0;
      size_t data_offset = 0;
      while (processed_packets < packets_to_process) {
        const Packet* pkt =
            reinterpret_cast<Packet*>(&rx_buffer.data_[data_offset]);

        const size_t frame_id = pkt->frame_id_;
        const size_t symbol_id = pkt->symbol_id_;
        const size_t ant_id = pkt->ant_id_;

        const size_t pilot_symbol_id =
            cfg_->Frame().GetPilotSymbolIdx(symbol_id);
        const size_t ul_symbol_id = cfg_->Frame().GetULSymbolIdx(symbol_id);
        size_t total_symbol_id = pilot_symbol_id;
        if (pilot_symbol_id == SIZE_MAX) {
          total_symbol_id = ul_symbol_id + cfg_->Frame().NumPilotSyms();
        }

        const size_t symbol_offset =
            (frame_id % kFrameWnd) * ul_data_plus_pilot_symbols_ +
            total_symbol_id;
        const size_t offset = symbol_offset * cfg_->UeAntNum() + ant_id;
        auto* rx_data_destination = &rx_buffer_ue_.at(offset * payload_length_);
        std::memcpy(rx_data_destination, pkt->data_, payload_length_);

        if (kDebugPrintInTask) {
          AGORA_LOG_TRACE(
              "UeRxLoop[%zu]: Received UE packet for frame %zu, symbol %zu, "
              "ant %zu from socket %zu copying data to location %zu\n",
              tid, frame_id, symbol_id, ant_id, socket_id,
              reinterpret_cast<size_t>(rx_data_destination));
        }

        RtAssert(
            message_queue_.enqueue(
                local_ptok,
                EventData(
                    EventType::kPacketRX,
                    gen_tag_t::FrmSymUe(frame_id, symbol_id, ant_id).tag_)),
            "UE Socket message enqueue failed!");

        rx_buffer.data_size_ -= rx_packet_size;
        data_offset += rx_packet_size;
        processed_packets++;
      }

      // Shift over any processed data
      if (data_offset > 0) {
        /* Can be optimized */
        std::memmove(&rx_buffer.data_[0], &rx_buffer.data_[data_offset],
                     rx_buffer.data_size_);
        // No need to update the offset  goes out of scope next
      }

      AGORA_LOG_TRACE(
          "UeRxLoop[%zu]: handling socket %zu data buffered %zu processed "
          "%zu\n",
          tid, socket_id, rx_buffer.data_size_, processed_packets);
    }  // bytes available

    // Move to the next socket
    if (++socket_id == socket_hi) {
      socket_id = socket_lo;
    }
  }  // running

  for (auto& buffer : thread_rx_buffers) {
    std::free(buffer.data_);
    buffer.data_ = nullptr;
    buffer.data_size_ = 0;
  }
  return nullptr;
}

/// Warning: Threads are sharing these sender sockets.
void ChannelSim::DoTx(size_t frame_id, size_t symbol_id, size_t max_ant,
                      size_t ant_per_socket, std::byte* tx_buffer,
                      const arma::cx_float* source_data,
<<<<<<< HEAD
                      AlignedByteVector* udp_pkt_buf,
                      std::vector<std::unique_ptr<UDPComm>>& udp_senders) {
=======
                      SimdAlignByteVector* udp_pkt_buf,
                      std::vector<std::unique_ptr<UDPClient>>& udp_clients,
                      const std::string& dest_address, size_t dest_port) {
>>>>>>> b63c79b4
  // The 2 is from complex float -> float
  const size_t convert_length = (2 * cfg_->SampsPerSymbol() * max_ant);
  auto* dst_ptr = reinterpret_cast<short*>(tx_buffer);

#if defined(CHSIM_DEBUG_MEMORY)
  RtAssert(((convert_length % 16) == 0) &&
               ((reinterpret_cast<size_t>(dst_ptr) % 64) == 0) &&
               ((reinterpret_cast<size_t>(source_data) % 64) == 0),
           "Data Alignment not correct before calling into AVX optimizations");
#endif
  ConvertFloatToShort(reinterpret_cast<const float*>(source_data), dst_ptr,
                      convert_length);

  auto* pkt = reinterpret_cast<Packet*>(&udp_pkt_buf->at(0));
  for (size_t ant_id = 0u; ant_id < max_ant; ant_id++) {
    const size_t socket = ant_id / ant_per_socket;
    pkt->frame_id_ = frame_id;
    pkt->symbol_id_ = symbol_id;
    pkt->ant_id_ = ant_id;
    pkt->cell_id_ = 0;
    // Can remove this with some changes
    std::memcpy(pkt->data_, &tx_buffer[ant_id * payload_length_],
                payload_length_);
<<<<<<< HEAD
    //Destination already set by "connect"
    udp_senders.at(socket)->Send(udp_pkt_buf->data(), udp_pkt_buf->size());
=======
    udp_clients.at(socket)->Send(
        dest_address, dest_port + socket,
        reinterpret_cast<const uint8_t*>(udp_pkt_buf->data()),
        udp_pkt_buf->size());
>>>>>>> b63c79b4
    // Assumes blocking
  }
}

void ChannelSim::DoTxBs(WorkerThreadStorage& local, size_t tag) {
  const size_t frame_id = gen_tag_t(tag).frame_id_;
  const size_t symbol_id = gen_tag_t(tag).symbol_id_;
  // Modify this to check the symbol type
  const size_t pilot_symbol_id = cfg_->Frame().GetPilotSymbolIdx(symbol_id);
  const size_t ul_symbol_id = cfg_->Frame().GetULSymbolIdx(symbol_id);
  size_t total_symbol_id = pilot_symbol_id;
  if (pilot_symbol_id == SIZE_MAX) {
    total_symbol_id = ul_symbol_id + cfg_->Frame().NumPilotSyms();
  }

  if (kPrintDebugTxBs) {
    AGORA_LOG_INFO(
        "Channel Sim[%zu]: DoTxBs processing frame %zu, symbol %zu, ul "
        "symbol %zu, at %f ms\n",
        local.tid_, frame_id, symbol_id, total_symbol_id,
        GetTime::GetTimeUs() / 1000);
  }

  const size_t symbol_offset =
      (frame_id % kFrameWnd) * ul_data_plus_pilot_symbols_ + total_symbol_id;
  const size_t total_offset_ue =
      symbol_offset * payload_length_ * cfg_->UeAntNum();
  const size_t total_offset_bs =
      total_symbol_id * payload_length_ * cfg_->BsAntNum();

  const auto* src_ptr =
      reinterpret_cast<const short*>(&rx_buffer_ue_.at(total_offset_ue));

  arma::cx_fmat& fmat_src = *local.ue_input_matrix_;
  // fmat_src.zeros(fmat_src.n_rows, fmat_src.n_cols);
  // 2 for complex type
  const size_t convert_length = (2 * fmat_src.n_rows * fmat_src.n_cols);

  AGORA_LOG_FRAME(
      "Channel Sim[%zu]: DoTxBs processing frame %zu, symbol %zu, ul symbol "
      "%zu, samples per symbol %zu ue ant num %zu offset %zu ue plus %zu "
      "location %zu\n",
      local.tid_, frame_id, symbol_id, total_symbol_id, cfg_->SampsPerSymbol(),
      cfg_->UeAntNum(), total_offset_ue, ul_data_plus_pilot_symbols_,
      (size_t)src_ptr);

  AGORA_LOG_TRACE(
      "Channel Sim[%zu]: SimdConvertShortToFloat: DoTxBs Length %lld samps "
      "%lld ue ants %lld data size %zu\n",
      local.tid_, fmat_src.n_elem, fmat_src.n_cols, fmat_src.n_rows,
      sizeof(arma::cx_float));

#if defined(CHSIM_DEBUG_MEMORY)
  RtAssert(((convert_length % 16) == 0) &&
               ((reinterpret_cast<size_t>(src_ptr) % 64) == 0) &&
               ((reinterpret_cast<size_t>(fmat_src.memptr()) % 64) == 0),
           "Data Alignment not correct before calling into AVX optimizations");
#endif
  // convert received data to complex float,
  // apply channel, convert back to complex short to TX
  SimdConvertShortToFloat(src_ptr, reinterpret_cast<float*>(fmat_src.memptr()),
                          convert_length);

  arma::cx_fmat& fmat_noisy = *local.ue_output_matrix_;
  // fmat_noisy.zeros(fmat_noisy.n_rows, fmat_noisy.n_cols);

  const bool is_downlink = false;
  bool is_new_frame;
  if (symbol_id == 0) {
    is_new_frame = true;
  } else {
    is_new_frame = false;
  }
  // Apply Channel
  channel_->ApplyChan(fmat_src, fmat_noisy, is_downlink, is_new_frame);

  AGORA_LOG_TRACE("Noisy dimensions %lld x %lld : %lld\n", fmat_noisy.n_rows,
                  fmat_noisy.n_cols, fmat_noisy.n_elem);

  if (kPrintChannelOutput) {
    Utils::PrintMat(fmat_noisy, "rx_ul");
  }

  DoTx(frame_id, symbol_id, cfg_->BsAntNum(), cfg_->NumChannels(),
       &local.bs_tx_buffer_->at(total_offset_bs), fmat_noisy.memptr(),
       local.udp_tx_buffer_, bs_comm_);

  RtAssert(message_queue_.enqueue(
               *task_ptok_[local.tid_],
               EventData(EventType::kPacketTX,
                         gen_tag_t::FrmSymAnt(frame_id, symbol_id, 0).tag_)),
           "BS TX message enqueue failed!\n");
}

void ChannelSim::DoTxUser(WorkerThreadStorage& local, size_t tag) {
  const size_t frame_id = gen_tag_t(tag).frame_id_;
  const size_t symbol_id = gen_tag_t(tag).symbol_id_;
  // If id = 0, then return 0;
  const size_t dl_symbol_id = GetDlSymbolIdx(symbol_id);

  if (kPrintDebugTxUser) {
    AGORA_LOG_INFO(
        "Channel Sim[%zu]: DoTxUser processing frame %zu, symbol %zu, dl "
        "symbol %zu, at %f ms\n",
        local.tid_, frame_id, symbol_id, dl_symbol_id,
        GetTime::GetTimeUs() / 1000);
  }

  const size_t symbol_offset =
      (frame_id % kFrameWnd) * dl_data_plus_beacon_symbols_ + dl_symbol_id;
  const size_t total_offset_bs =
      symbol_offset * payload_length_ * cfg_->BsAntNum();
  const size_t total_offset_ue =
      dl_symbol_id * payload_length_ * cfg_->UeAntNum();

  const auto* src_ptr =
      reinterpret_cast<const short*>(&rx_buffer_bs_.at(total_offset_bs));

  arma::cx_fmat& fmat_src = *local.bs_input_matrix_;
  // fmat_src.zeros(fmat_src.n_rows, fmat_src.n_cols);
  // 2 for complex type
  const size_t convert_length = (2 * fmat_src.n_rows * fmat_src.n_cols);

  AGORA_LOG_FRAME(
      "Channel Sim[%zu]: DoTxUser processing frame %zu, symbol %zu, dl symbol "
      "%zu, samples per symbol %zu bs ant num %zu offset %zu location %zu\n",
      local.tid_, frame_id, symbol_id, dl_symbol_id, cfg_->SampsPerSymbol(),
      cfg_->BsAntNum(), total_offset_bs, (size_t)src_ptr);

  AGORA_LOG_TRACE(
      "Channel Sim[%zu]: SimdConvertShortToFloat: DoTxUser Length %lld samps "
      "%lld bs ants %lld data size %zu\n",
      local.tid_, fmat_src.n_elem, fmat_src.n_cols, fmat_src.n_rows,
      sizeof(arma::cx_float));

#if defined(CHSIM_DEBUG_MEMORY)
  RtAssert(((convert_length % 16) == 0) &&
               ((reinterpret_cast<size_t>(src_ptr) % 64) == 0) &&
               ((reinterpret_cast<size_t>(fmat_src.memptr()) % 64) == 0),
           "Data Alignment not correct before calling into AVX optimizations");
#endif
  // convert received data to complex float,
  // apply channel, convert back to complex short to TX
  SimdConvertShortToFloat(src_ptr, reinterpret_cast<float*>(fmat_src.memptr()),
                          convert_length);

  arma::cx_fmat& fmat_noisy = *local.bs_output_matrix_;
  // fmat_noisy.zeros(fmat_noisy.n_rows, fmat_noisy.n_cols);
  // Apply Channel
  const bool is_downlink = true;
  bool is_new_frame;
  if (symbol_id == 0) {
    is_new_frame = true;
  } else {
    is_new_frame = false;
  }
  channel_->ApplyChan(fmat_src, fmat_noisy, is_downlink, is_new_frame);

  AGORA_LOG_TRACE("Noisy dimensions %lld x %lld : %lld\n", fmat_noisy.n_rows,
                  fmat_noisy.n_cols, fmat_noisy.n_elem);

  if (kPrintChannelOutput) {
    Utils::PrintMat(fmat_noisy, "rx_dl");
  }

  DoTx(frame_id, symbol_id, cfg_->UeAntNum(), cfg_->NumUeChannels(),
       &local.ue_tx_buffer_->at(total_offset_ue), fmat_noisy.memptr(),
       local.udp_tx_buffer_, ue_comm_);

  RtAssert(message_queue_.enqueue(
               *task_ptok_[local.tid_],
               EventData(EventType::kPacketTX,
                         gen_tag_t::FrmSymUe(frame_id, symbol_id, 0).tag_)),
           "UE TX message enqueue failed!\n");
}<|MERGE_RESOLUTION|>--- conflicted
+++ resolved
@@ -16,7 +16,6 @@
 static const bool kPrintDebugTxBs = false;
 
 static constexpr size_t kUdpMTU = 2048;
-static constexpr size_t kDequeueBulkSize = 5;
 
 //#define CHSIM_DEBUG_MEMORY
 /* Helper classes */
@@ -592,14 +591,8 @@
 void ChannelSim::DoTx(size_t frame_id, size_t symbol_id, size_t max_ant,
                       size_t ant_per_socket, std::byte* tx_buffer,
                       const arma::cx_float* source_data,
-<<<<<<< HEAD
-                      AlignedByteVector* udp_pkt_buf,
+                      SimdAlignByteVector* udp_pkt_buf,
                       std::vector<std::unique_ptr<UDPComm>>& udp_senders) {
-=======
-                      SimdAlignByteVector* udp_pkt_buf,
-                      std::vector<std::unique_ptr<UDPClient>>& udp_clients,
-                      const std::string& dest_address, size_t dest_port) {
->>>>>>> b63c79b4
   // The 2 is from complex float -> float
   const size_t convert_length = (2 * cfg_->SampsPerSymbol() * max_ant);
   auto* dst_ptr = reinterpret_cast<short*>(tx_buffer);
@@ -623,15 +616,8 @@
     // Can remove this with some changes
     std::memcpy(pkt->data_, &tx_buffer[ant_id * payload_length_],
                 payload_length_);
-<<<<<<< HEAD
     //Destination already set by "connect"
     udp_senders.at(socket)->Send(udp_pkt_buf->data(), udp_pkt_buf->size());
-=======
-    udp_clients.at(socket)->Send(
-        dest_address, dest_port + socket,
-        reinterpret_cast<const uint8_t*>(udp_pkt_buf->data()),
-        udp_pkt_buf->size());
->>>>>>> b63c79b4
     // Assumes blocking
   }
 }

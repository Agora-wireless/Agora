/**
 * Author: Jian Ding
 * Email: jianding17@gmail.com
 *
 */
#ifndef SENDER
#define SENDER

#include <arpa/inet.h>
#include <iostream>
#include <netinet/in.h>
#include <stdio.h>
#include <stdlib.h>
#include <string.h>
#include <sys/socket.h>
#include <sys/types.h>
#include <vector>
// #include <ctime>
#include <algorithm>
#include <boost/align/aligned_allocator.hpp>
#include <chrono>
#include <emmintrin.h>
#include <immintrin.h>
#include <numeric>
#include <pthread.h>
#include <signal.h>
#include <thread>
#include <time.h>
#include <unistd.h>

#include "Symbols.hpp"
#include "concurrentqueue.h"
#include "config.hpp"
#include "gettime.h"
#include "memory_manage.h"
#include "net.hpp"
#include "utils.h"

#define CPU_FREQ 2.3e9

typedef unsigned short ushort;

class Sender {
public:
<<<<<<< HEAD
#ifdef USE_DPDK
    static const int kTXBufOffset = 22;
#else
    static const int kTXBufOffset = 0;
#endif
    static const int BUFFER_FRAME_NUM = 40;

=======
    // static const int OFDM_FRAME_LEN = OFDM_CA_NUM + OFDM_PREFIX_LEN;
    // int for: frame_id, subframe_id, cell_id, ant_id
    // unsigned int for: I/Q samples

#ifdef USE_DPDK
    static const size_t tx_buf_offset = 22;
#else
    static const size_t tx_buf_offset = 0;
#endif

    // static const int buffer_length = tx_buf_offset + sizeof(int) * 16 +
    // sizeof(ushort) * OFDM_FRAME_LEN * 2; static const int data_offset =
    // sizeof(int) * 16;
    //    static const size_t subframe_num_perframe = 40;
    static const size_t BUFFER_FRAME_NUM = 40;

    // static const size_t max_subframe_id = ENABLE_DOWNLINK ? UE_NUM :
    // subframe_num_perframe;

>>>>>>> 7ebcc814
public:
    Sender(Config* in_config, size_t in_thread_num, size_t in_core_offset = 30,
        size_t in_delay = 0);
    ~Sender();

    void startTX();
    void startTXfromMain(double* in_frame_start, double* in_frame_end);
    void* loopMain(int tid);
    void* loopSend(int tid);
    int dequeue_send(int tid);
    void init_IQ_from_file();
    int get_max_subframe_id();
    /* Launch threads to run worker with thread IDs tid_start to tid_end - 1 */
    void create_threads(void* (*worker)(void*), int tid_start, int tid_end);
    void update_ids(int max_ant_id, int max_subframe_id);
    void delay_for_symbol(size_t tx_frame_count, uint64_t tick_start);
    void delay_for_frame(size_t tx_frame_count, uint64_t tick_start);
    void preload_tx_buffer();
    void update_tx_buffer(int data_ptr);
    void write_stats_to_file(size_t tx_frame_count);

private:
    Config* cfg;

    pthread_mutex_t mutex = PTHREAD_MUTEX_INITIALIZER;
    pthread_cond_t cond = PTHREAD_COND_INITIALIZER;
#if USE_IPV4
    struct sockaddr_in servaddr_[10]; /* server address */
    struct sockaddr_in cliaddr_; /* server address */
#else
    struct sockaddr_in6 servaddr_[10]; /* server address */
    struct sockaddr_in6 cliaddr_; /* server address */
#endif
    int* socket_;
    // First dimension: BUFFER_FRAME_NUM * subframe_num_perframe * BS_ANT_NUM
    // Second dimension: buffer_length (real and imag)
    // std::vector<std::vector<char,boost::alignment::aligned_allocator<char,
<<<<<<< HEAD
    // 64>>> tx_buffer_;
    Table<char> tx_buffer_;
    // int cur_ptr_;
    int buffer_len_;
    pthread_mutex_t lock_;

    moodycamel::ConcurrentQueue<int> task_queue_
        = moodycamel::ConcurrentQueue<int>(1024);
    moodycamel::ConcurrentQueue<int> message_queue_
        = moodycamel::ConcurrentQueue<int>(1024);
=======
    // 64>>> trans_buffer_;
    Table<char> trans_buffer_;
    size_t cur_ptr_;
    size_t buffer_len_;
    pthread_mutex_t lock_;

    moodycamel::ConcurrentQueue<size_t> task_queue_
        = moodycamel::ConcurrentQueue<size_t>(1024);
    moodycamel::ConcurrentQueue<size_t> message_queue_
        = moodycamel::ConcurrentQueue<size_t>(1024);
>>>>>>> 7ebcc814
    moodycamel::ProducerToken** task_ptok;

    size_t ant_id;
    size_t frame_id;
    size_t subframe_id;

    // First dimension: subframe_num_perframe * BS_ANT_NUM
    // Second dimension: OFDM_FRAME_LEN * 2 (real and imag)
    Table<float> IQ_data;
    Table<ushort> IQ_data_coded;

    size_t thread_num;
    size_t socket_num;

    size_t core_offset;
    size_t delay;

    Table<size_t> packet_count_per_subframe;
    size_t* packet_count_per_frame;

    double* frame_start;
    double* frame_end;
<<<<<<< HEAD

    uint64_t ticks_5 = (uint64_t)500000 * CPU_FREQ / 1e6 / 70;
    uint64_t ticks_100 = (uint64_t)150000 * CPU_FREQ / 1e6 / 70;
    uint64_t ticks_200 = (uint64_t)20000 * CPU_FREQ / 1e6 / 70;
    uint64_t ticks_500 = (uint64_t)10000 * CPU_FREQ / 1e6 / 70;
    uint64_t ticks_all;
=======
>>>>>>> 7ebcc814
};

#endif<|MERGE_RESOLUTION|>--- conflicted
+++ resolved
@@ -42,35 +42,13 @@
 
 class Sender {
 public:
-<<<<<<< HEAD
 #ifdef USE_DPDK
-    static const int kTXBufOffset = 22;
+    static const size_t kTXBufOffset = 22;
 #else
-    static const int kTXBufOffset = 0;
+    static const size_t kTXBufOffset = 0;
 #endif
-    static const int BUFFER_FRAME_NUM = 40;
-
-=======
-    // static const int OFDM_FRAME_LEN = OFDM_CA_NUM + OFDM_PREFIX_LEN;
-    // int for: frame_id, subframe_id, cell_id, ant_id
-    // unsigned int for: I/Q samples
-
-#ifdef USE_DPDK
-    static const size_t tx_buf_offset = 22;
-#else
-    static const size_t tx_buf_offset = 0;
-#endif
-
-    // static const int buffer_length = tx_buf_offset + sizeof(int) * 16 +
-    // sizeof(ushort) * OFDM_FRAME_LEN * 2; static const int data_offset =
-    // sizeof(int) * 16;
-    //    static const size_t subframe_num_perframe = 40;
     static const size_t BUFFER_FRAME_NUM = 40;
 
-    // static const size_t max_subframe_id = ENABLE_DOWNLINK ? UE_NUM :
-    // subframe_num_perframe;
-
->>>>>>> 7ebcc814
 public:
     Sender(Config* in_config, size_t in_thread_num, size_t in_core_offset = 30,
         size_t in_delay = 0);
@@ -82,14 +60,14 @@
     void* loopSend(int tid);
     int dequeue_send(int tid);
     void init_IQ_from_file();
-    int get_max_subframe_id();
+    size_t get_max_subframe_id();
     /* Launch threads to run worker with thread IDs tid_start to tid_end - 1 */
     void create_threads(void* (*worker)(void*), int tid_start, int tid_end);
-    void update_ids(int max_ant_id, int max_subframe_id);
+    void update_ids(size_t max_ant_id, size_t max_subframe_id);
     void delay_for_symbol(size_t tx_frame_count, uint64_t tick_start);
     void delay_for_frame(size_t tx_frame_count, uint64_t tick_start);
     void preload_tx_buffer();
-    void update_tx_buffer(int data_ptr);
+    void update_tx_buffer(size_t data_ptr);
     void write_stats_to_file(size_t tx_frame_count);
 
 private:
@@ -107,22 +85,7 @@
     int* socket_;
     // First dimension: BUFFER_FRAME_NUM * subframe_num_perframe * BS_ANT_NUM
     // Second dimension: buffer_length (real and imag)
-    // std::vector<std::vector<char,boost::alignment::aligned_allocator<char,
-<<<<<<< HEAD
-    // 64>>> tx_buffer_;
     Table<char> tx_buffer_;
-    // int cur_ptr_;
-    int buffer_len_;
-    pthread_mutex_t lock_;
-
-    moodycamel::ConcurrentQueue<int> task_queue_
-        = moodycamel::ConcurrentQueue<int>(1024);
-    moodycamel::ConcurrentQueue<int> message_queue_
-        = moodycamel::ConcurrentQueue<int>(1024);
-=======
-    // 64>>> trans_buffer_;
-    Table<char> trans_buffer_;
-    size_t cur_ptr_;
     size_t buffer_len_;
     pthread_mutex_t lock_;
 
@@ -130,7 +93,6 @@
         = moodycamel::ConcurrentQueue<size_t>(1024);
     moodycamel::ConcurrentQueue<size_t> message_queue_
         = moodycamel::ConcurrentQueue<size_t>(1024);
->>>>>>> 7ebcc814
     moodycamel::ProducerToken** task_ptok;
 
     size_t ant_id;
@@ -153,15 +115,12 @@
 
     double* frame_start;
     double* frame_end;
-<<<<<<< HEAD
 
     uint64_t ticks_5 = (uint64_t)500000 * CPU_FREQ / 1e6 / 70;
     uint64_t ticks_100 = (uint64_t)150000 * CPU_FREQ / 1e6 / 70;
     uint64_t ticks_200 = (uint64_t)20000 * CPU_FREQ / 1e6 / 70;
     uint64_t ticks_500 = (uint64_t)10000 * CPU_FREQ / 1e6 / 70;
     uint64_t ticks_all;
-=======
->>>>>>> 7ebcc814
 };
 
 #endif
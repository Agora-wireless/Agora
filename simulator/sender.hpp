/**
 * Author: Jian Ding
 * Email: jianding17@gmail.com
 *
 */
#ifndef SENDER
#define SENDER

#include <arpa/inet.h>
#include <iostream>
#include <netinet/in.h>
#include <stdio.h>
#include <stdlib.h>
#include <string.h>
#include <sys/socket.h>
#include <sys/types.h>
#include <vector>
// #include <ctime>
#include <algorithm>
#include <boost/align/aligned_allocator.hpp>
#include <chrono>
#include <emmintrin.h>
#include <immintrin.h>
#include <numeric>
#include <pthread.h>
#include <signal.h>
#include <thread>
#include <time.h>
#include <unistd.h>

#include "Symbols.hpp"
#include "concurrentqueue.h"
#include "config.hpp"
#include "gettime.h"
#include "memory_manage.h"
#include "net.hpp"
#include "utils.h"

#ifdef USE_DPDK_SENDER
#include "dpdk_transport.hpp"
#include <netinet/ether.h>
#endif

class Sender {
public:
    static constexpr size_t kTXBufOffset = kUseDPDK ? 22 : 0;
    static constexpr size_t kMaxNumSockets = 128; // Max network sockets

public:
    Sender(Config* config, size_t thread_num, size_t core_offset = 30,
        size_t delay = 0, bool enable_slow_start = true,
        std::string server_mac_addr_str = "ff:ff:ff:ff:ff:ff",
        bool create_thread_for_master = false);
    ~Sender();

    void startTX();

    // in_frame_start and in_frame_end must have space for at least
    // kNumStatsFrames entries
    void startTXfromMain(double* in_frame_start, double* in_frame_end);

private:
    void* master_thread(int tid);
    void* data_update_thread(int tid);
    void* worker_thread(int tid);
    void init_IQ_from_file();
    size_t get_max_symbol_id() const;
    /* Launch threads to run worker with thread IDs tid_start to tid_end - 1 */
    void create_threads(void* (*worker)(void*), int tid_start, int tid_end);
#ifdef USE_DPDK_SENDER
    void create_dpdk_threads(void* (*worker)(void*));
#endif
    void delay_for_symbol(size_t tx_frame_count, uint64_t tick_start);
    void delay_for_frame(size_t tx_frame_count, uint64_t tick_start);
    void update_tx_buffer(gen_tag_t tag);
    void write_stats_to_file(size_t tx_frame_count) const;

    // Return the TX buffer for a tag. The tag must have frame, symbol, and
    // antenna fields set
    inline size_t tag_to_tx_buffers_index(gen_tag_t tag) const;

    Config* cfg;
    const double freq_ghz; // RDTSC frequency in GHz
    const double ticks_per_usec; // RDTSC frequency in GHz
    const size_t thread_num; // Number of worker threads sending packets
    const size_t socket_num; // Total network sockets across worker threads
    const bool enable_slow_start; // Send frames slowly at first

    // The master thread runs on core core_offset. Worker threads use cores
    // {core_offset + 1, ..., core_offset + thread_num - 1}
    const size_t core_offset;
    const size_t delay;
    const uint64_t ticks_all;
    const uint64_t ticks_5;
    const uint64_t ticks_100;
    const uint64_t ticks_200;
    const uint64_t ticks_500;

    sockaddr_in servaddr_ipv4[kMaxNumSockets]; // Server address for IPv4
    sockaddr_in cliaddr_ipv4; // Client address for IPv4
    sockaddr_in6 servaddr_ipv6[kMaxNumSockets]; // Server address for IPv6
    sockaddr_in6 cliaddr_ipv6; // Client address for IPv6
    int socket_[kMaxNumSockets]; // Network sockets

    // First dimension:
    //   SOCKET_BUFFER_FRAME_NUM * symbol_num_perframe * BS_ANT_NUM
    // Second dimension: buffer_length (real and imag)
    Table<char> tx_buffers_;

    moodycamel::ConcurrentQueue<size_t> send_queue_
        = moodycamel::ConcurrentQueue<size_t>(1024);
    moodycamel::ConcurrentQueue<size_t> completion_queue_
        = moodycamel::ConcurrentQueue<size_t>(1024);
    moodycamel::ConcurrentQueue<size_t> data_update_queue_
        = moodycamel::ConcurrentQueue<size_t>(1024);
    moodycamel::ProducerToken** task_ptok;

    // First dimension: symbol_num_perframe * BS_ANT_NUM
    // Second dimension: OFDM_FRAME_LEN * 2 (real and imag)
    Table<float> IQ_data;
    Table<ushort> IQ_data_coded;

    // Number of packets transmitted for each symbol in a frame
    size_t* packet_count_per_symbol[SOCKET_BUFFER_FRAME_NUM];
    size_t packet_count_per_frame[SOCKET_BUFFER_FRAME_NUM];

    double* frame_start;
    double* frame_end;

#ifdef USE_DPDK_SENDER
    struct rte_mempool* mbuf_pool;
<<<<<<< HEAD
    uint32_t client_addr; // IPv4 address of this data sender
    uint32_t server_addr; // IPv4 address of the remote target Millipede server
    rte_ether_addr client_mac_addr; // MAC address of this data sender
=======
    uint32_t sender_addr; // IPv4 address of this data sender
    uint32_t server_addr; // IPv4 address of the remote target Millipede server
    rte_ether_addr sender_mac_addr; // MAC address of this data sender
>>>>>>> 1b3dff74

    // MAC address of the remote target Millipede server
    rte_ether_addr server_mac_addr;
#endif
};

#endif<|MERGE_RESOLUTION|>--- conflicted
+++ resolved
@@ -129,15 +129,9 @@
 
 #ifdef USE_DPDK_SENDER
     struct rte_mempool* mbuf_pool;
-<<<<<<< HEAD
-    uint32_t client_addr; // IPv4 address of this data sender
-    uint32_t server_addr; // IPv4 address of the remote target Millipede server
-    rte_ether_addr client_mac_addr; // MAC address of this data sender
-=======
     uint32_t sender_addr; // IPv4 address of this data sender
     uint32_t server_addr; // IPv4 address of the remote target Millipede server
     rte_ether_addr sender_mac_addr; // MAC address of this data sender
->>>>>>> 1b3dff74
 
     // MAC address of the remote target Millipede server
     rte_ether_addr server_mac_addr;

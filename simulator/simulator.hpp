--- conflicted
+++ resolved
@@ -43,13 +43,9 @@
     static constexpr size_t kDequeueBulkSize = 32;
     static constexpr size_t kDequeueBulkSizeSingle = 8;
 
-<<<<<<< HEAD
-    Simulator(Config* cfg, int in_task_thread_num, int in_core_offset,
-        int sender_delay);
-=======
-    Simulator(Config* cfg, size_t task_thread_num, size_t socket_tx_num,
-        size_t core_offset, size_t sender_delay);
->>>>>>> 92e8e0e6
+    Simulator(Config* cfg, size_t task_thread_num, size_t core_offset,
+        size_t sender_delay);
+
     ~Simulator();
 
     void start();

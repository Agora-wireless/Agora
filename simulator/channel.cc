--- conflicted
+++ resolved
@@ -10,18 +10,9 @@
 
 static constexpr bool kPrintChannelOutput = false;
 static constexpr bool kPrintSNRCheck = false;
-<<<<<<< HEAD
 static constexpr bool kPrintCSIFromFile = false;
+static constexpr double kMeanChannelGain = 0.1f;
 
-// static float RandFloatFromShort(float min, float max) {
-//   float rand_val = ((float(rand()) / float(RAND_MAX)) * (max - min)) + min;
-//   auto rand_val_ushort = static_cast<short>(rand_val * 32768);
-//   rand_val = (float)rand_val_ushort / 32768;
-//   return rand_val;
-// }
-=======
-static constexpr double kMeanChannelGain = 0.1f;
->>>>>>> b34d79c5
 
 Channel::Channel(const Config* const config, std::string& in_channel_type,
                  double in_channel_snr)
@@ -93,12 +84,8 @@
           arma::fmat rmat(ue_ant_, bs_ant_, arma::fill::randn);
           arma::fmat imat(ue_ant_, bs_ant_, arma::fill::randn);
           h_ = arma::cx_fmat(rmat, imat);
-<<<<<<< HEAD
-          h_ = (1 / sqrt(2)) * h_;
+          h_ = sqrt(kMeanChannelGain / 2.0f) * h_;
           // h_ = h_ / abs(h_).max();
-=======
-          h_ = sqrt(kMeanChannelGain / 2.0f) * h_;
->>>>>>> b34d79c5
           // H = H / abs(H).max();
         }
         break;
@@ -121,7 +108,7 @@
   // fmat_dst = fmat_h;
   AwgnNoise(fmat_h, fmat_dst);
 
-  if (kPrintChannelOutput and gen_new_channel) {
+  if (kPrintChannelOutput && gen_new_channel) {
     Utils::PrintMat(h_, "H");
   }
 }

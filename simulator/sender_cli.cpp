--- conflicted
+++ resolved
@@ -9,17 +9,11 @@
 DEFINE_uint64(num_threads, 4, "Number of sender threads");
 DEFINE_uint64(core_offset, 0, "Core ID of the first sender thread");
 DEFINE_uint64(delay, 5000, "Frame duration in microseconds");
-<<<<<<< HEAD
-DEFINE_string(conf_file, "/data/tddconfig-sim-dl.json", "Config filename");
-DEFINE_string(server_mac_addr, "ff:ff:ff:ff:ff:ff",
-    "MAC address of the remote Millipede server to send data to");
-=======
 DEFINE_string(server_mac_addr, "ff:ff:ff:ff:ff:ff",
     "MAC address of the remote Millipede server to send data to");
 DEFINE_string(conf_file,
     TOSTRING(PROJECT_DIRECTORY) "/data/tddconfig-sim-dl.json",
     "Config filename");
->>>>>>> 21dee0c8
 DEFINE_bool(enable_slow_start, true, "Send frames slowly at first.");
 
 int main(int argc, char* argv[])

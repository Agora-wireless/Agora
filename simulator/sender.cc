--- conflicted
+++ resolved
@@ -77,17 +77,10 @@
     i = new size_t[cfg->Frame().NumTotalSyms()]();
   }
 
-<<<<<<< HEAD
   InitMultiFrameIqFromFile(std::string(TOSTRING(PROJECT_DIRECTORY)) +
-                           "/data/LDPC_rx_data_" +
+                           "/files/experiment/LDPC_rx_data_" +
                            std::to_string(cfg->OfdmCaNum()) + "_ant" +
                            std::to_string(cfg->BsAntNum()) + ".bin");
-=======
-  InitIqFromFile(std::string(TOSTRING(PROJECT_DIRECTORY)) +
-                 "/files/experiment/LDPC_rx_data_" +
-                 std::to_string(cfg->OfdmCaNum()) + "_ant" +
-                 std::to_string(cfg->BsAntNum()) + ".bin");
->>>>>>> b34d79c5
 
   task_ptok_ =
       static_cast<moodycamel::ProducerToken**>(Agora_memory::PaddedAlignedAlloc(
@@ -453,15 +446,10 @@
         pkt->ant_id_ = tag.ant_id_ - ant_num_per_cell * (pkt->cell_id_);
         std::memcpy(
             pkt->data_,
-<<<<<<< HEAD
             multi_frame_iq_data_short_[pkt->frame_id_ % kNumGeneratedFrames]
                                       [(pkt->symbol_id_ * cfg_->BsAntNum()) +
                                        tag.ant_id_],
-            (cfg_->CpLen() + cfg_->OfdmCaNum()) * (kUse12BitIQ ? 3 : 4));
-=======
-            iq_data_short_[(pkt->symbol_id_ * cfg_->BsAntNum()) + tag.ant_id_],
-            (cfg_->SampsPerSymbol()) * (kUse12BitIQ ? 3 : 4));
->>>>>>> b34d79c5
+            cfg_->SampsPerSymbol() * (kUse12BitIQ ? 3 : 4));
         if (cfg_->FftInRru() == true) {
           RunFft(pkt, fft_inout, mkl_handle);
         }
@@ -567,27 +555,17 @@
 void Sender::InitMultiFrameIqFromFile(const std::string& filename) {
   const size_t packets_per_frame =
       cfg_->Frame().NumTotalSyms() * cfg_->BsAntNum();
-<<<<<<< HEAD
 
   PtrGrid<kNumGeneratedFrames, kMaxSymbols * kMaxAntennas, float> iq_data_float(
       kNumGeneratedFrames, packets_per_frame,
-      (cfg_->CpLen() + cfg_->OfdmCaNum()) * 2);
-=======
-  iq_data_short_.Calloc(packets_per_frame, (cfg_->SampsPerSymbol()) * 2,
-                        Agora_memory::Alignment_t::kAlign64);
-
-  Table<float> iq_data_float;
-  iq_data_float.Calloc(packets_per_frame, (cfg_->SampsPerSymbol()) * 2,
-                       Agora_memory::Alignment_t::kAlign64);
->>>>>>> b34d79c5
+      (cfg_->SampsPerSymbol()) * 2);
 
   FILE* fp = std::fopen(filename.c_str(), "rb");
   RtAssert(fp != nullptr, "Failed to open IQ data file");
 
-<<<<<<< HEAD
   for (size_t frame_id = 0; frame_id < kNumGeneratedFrames; frame_id++) {
     for (size_t i = 0; i < packets_per_frame; i++) {
-      const size_t expected_count = (cfg_->CpLen() + cfg_->OfdmCaNum()) * 2;
+    const size_t expected_count = (cfg_->SampsPerSymbol()) * 2;
       const size_t actual_count = std::fread(iq_data_float[frame_id][i],
                                              sizeof(float), expected_count, fp);
       if (expected_count != actual_count) {
@@ -605,34 +583,10 @@
             reinterpret_cast<uint8_t*>(multi_frame_iq_data_short_[frame_id][i]),
             expected_count);
       } else {
-        for (size_t j = 0; j < expected_count; j++) {
-          multi_frame_iq_data_short_[frame_id][i][j] =
-              static_cast<unsigned short>(iq_data_float[frame_id][i][j] *
-                                          32768);
-        }
-      }
-=======
-  for (size_t i = 0; i < packets_per_frame; i++) {
-    const size_t expected_count = (cfg_->SampsPerSymbol()) * 2;
-    const size_t actual_count =
-        std::fread(iq_data_float[i], sizeof(float), expected_count, fp);
-    if (expected_count != actual_count) {
-      std::fprintf(
-          stderr,
-          "Sender: Failed to read IQ data file %s. Packet %zu: expected "
-          "%zu I/Q samples but read %zu. Errno %s\n",
-          filename.c_str(), i, expected_count, actual_count, strerror(errno));
-      throw std::runtime_error("Sender: Failed to read IQ data file");
-    }
-    if (kUse12BitIQ) {
-      // Adapt 32-bit IQ samples to 24-bit to reduce network throughput
-      ConvertFloatTo12bitIq(iq_data_float[i],
-                            reinterpret_cast<uint8_t*>(iq_data_short_[i]),
-                            expected_count);
-    } else {
-      SimdConvertFloatToShort(iq_data_float[i], iq_data_short_[i],
+      SimdConvertFloatToShort(iq_data_float[frame_id][i], multi_frame_iq_data_short_[frame_id][i],
                               expected_count);
->>>>>>> b34d79c5
+
+
     }
   }
   std::fclose(fp);

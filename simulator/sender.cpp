--- conflicted
+++ resolved
@@ -13,11 +13,7 @@
     keep_running = false;
 }
 
-<<<<<<< HEAD
 void delay_ticks(uint64_t start, uint64_t ticks)
-=======
-void delay_pause(size_t us)
->>>>>>> 7ebcc814
 {
     // double start_time = get_time();
     while ((RDTSC() - start) < ticks)
@@ -25,16 +21,10 @@
     // printf("duration: %.5f\n", get_time() - start_time);
 }
 
-<<<<<<< HEAD
-Sender::Sender(Config* cfg, int in_thread_num, int in_core_offset, int in_delay)
-    : ant_id(0)
-=======
 Sender::Sender(
     Config* cfg, size_t in_thread_num, size_t in_core_offset, size_t in_delay)
     : cfg(cfg)
-    , cur_ptr_(0)
     , ant_id(0)
->>>>>>> 7ebcc814
     , frame_id(0)
     , subframe_id(0)
     , thread_num(in_thread_num)
@@ -44,22 +34,11 @@
 {
     printf("TX constructer: on core %d\n", sched_getcpu());
 
-<<<<<<< HEAD
     ticks_all = (uint64_t)delay * CPU_FREQ / 1e6 / 70;
-    config_ = cfg;
-    int BS_ANT_NUM = config_->BS_ANT_NUM;
-    int packet_length = config_->packet_length;
-    int buffer_length = kTXBufOffset + packet_length;
-    int max_subframe_id = get_max_subframe_id();
-    printf("max_subframe_id: %d\n", max_subframe_id);
-    int max_length_ = BUFFER_FRAME_NUM * max_subframe_id * BS_ANT_NUM;
-=======
-    size_t buffer_length = tx_buf_offset + cfg->packet_length;
-    size_t max_subframe_id = cfg->downlink_mode ? cfg->pilot_symbol_num_perframe
-                                                : cfg->symbol_num_perframe;
-
+    size_t buffer_length = kTXBufOffset + cfg->packet_length;
+    size_t max_subframe_id = get_max_subframe_id();
+    printf("max_subframe_id: %zu\n", max_subframe_id);
     size_t max_length_ = BUFFER_FRAME_NUM * max_subframe_id * cfg->BS_ANT_NUM;
->>>>>>> 7ebcc814
 
     packet_count_per_subframe.calloc(BUFFER_FRAME_NUM, max_subframe_id, 64);
     alloc_buffer_1d(&packet_count_per_frame, BUFFER_FRAME_NUM, 64, 1);
@@ -71,24 +50,15 @@
 
     task_ptok = (moodycamel::ProducerToken**)aligned_alloc(
         64, thread_num * sizeof(moodycamel::ProducerToken*));
-    for (int i = 0; i < thread_num; i++)
+    for (size_t i = 0; i < thread_num; i++)
         task_ptok[i] = new moodycamel::ProducerToken(task_queue_);
 
     socket_ = new int[socket_num];
-<<<<<<< HEAD
-    for (int i = 0; i < socket_num; i++) {
-=======
     for (size_t i = 0; i < socket_num; i++) {
->>>>>>> 7ebcc814
 #if USE_IPV4
         socket_[i] = setup_socket_ipv4(cfg->ue_tx_port + i, false, 0);
         setup_sockaddr_remote_ipv4(
-<<<<<<< HEAD
-            &servaddr_[i], config_->bs_port + i, config_->rx_addr.c_str());
-=======
             &servaddr_[i], cfg->bs_port + i, cfg->rx_addr.c_str());
-        memset(servaddr_[i].sin_zero, 0, sizeof(servaddr_[i].sin_zero));
->>>>>>> 7ebcc814
 #else
         socket_[i] = setup_socket_ipv6(cfg->ue_tx_port + i, false, 0);
         setup_sockaddr_remote_ipv6(
@@ -104,56 +74,6 @@
             printf("UDP socket %zu connected\n", i);
 #endif
     }
-<<<<<<< HEAD
-=======
-
-    size_t IQ_data_size = cfg->symbol_num_perframe * cfg->BS_ANT_NUM;
-    IQ_data.calloc(IQ_data_size, cfg->OFDM_FRAME_LEN * 2, 64);
-    IQ_data_coded.calloc(IQ_data_size, cfg->OFDM_FRAME_LEN * 2, 64);
-    trans_buffer_.calloc(max_length_, buffer_length, 64);
-
-    /* read from file */
-    std::string cur_directory = TOSTRING(PROJECT_DIRECTORY);
-#ifdef USE_LDPC
-    std::string filename = cur_directory + "/data/LDPC_rx_data_2048_ant"
-        + std::to_string(cfg->BS_ANT_NUM) + ".bin";
-#else
-    std::string filename = cur_directory + "/data/rx_data_2048_ant"
-        + std::to_string(cfg->BS_ANT_NUM) + ".bin";
-#endif
-
-    FILE* fp = fopen(filename.c_str(), "rb");
-    if (fp == NULL) {
-        printf("open file failed: %s\n", filename.c_str());
-        std::cerr << "Error: " << strerror(errno) << std::endl;
-    }
-
-    for (size_t i = 0; i < cfg->symbol_num_perframe * cfg->BS_ANT_NUM; i++) {
-        size_t expect_num_bytes = cfg->OFDM_FRAME_LEN * 2;
-        size_t actual_bytes
-            = fread(IQ_data[i], sizeof(float), expect_num_bytes, fp);
-
-        if (expect_num_bytes != actual_bytes) {
-            printf("read file failed: %s\n", filename.c_str());
-            printf("i: %zu, expected: %zu, actual: %zu\n", i, expect_num_bytes,
-                actual_bytes);
-            std::cerr << "Error: " << strerror(errno) << std::endl;
-        }
-
-        for (size_t j = 0; j < cfg->OFDM_FRAME_LEN * 2; j++) {
-            IQ_data_coded[i][j] = (ushort)(IQ_data[i][j] * 32768);
-            // printf("i:%d, j:%d, Coded: %d, orignal:
-            // %.4f\n",i,j/2,IQ_data_coded[i][j],IQ_data[i][j]);
-        }
-    }
-    fclose(fp);
-
-    task_ptok = (moodycamel::ProducerToken**)aligned_alloc(
-        64, thread_num * sizeof(moodycamel::ProducerToken*));
-    for (size_t i = 0; i < thread_num; i++) {
-        task_ptok[i] = new moodycamel::ProducerToken(task_queue_);
-    }
->>>>>>> 7ebcc814
 }
 
 Sender::~Sender()
@@ -174,221 +94,17 @@
     printf("start sender\n");
     alloc_buffer_1d(&frame_start, 10240, 4096, 1);
     alloc_buffer_1d(&frame_end, 10240, 4096, 1);
-<<<<<<< HEAD
     /* create tx threads */
     create_threads(
         pthread_fun_wrapper<Sender, &Sender::loopSend>, 0, thread_num);
-=======
-    /* create send threads */
-    std::vector<pthread_t> created_threads;
-    for (size_t i = 0; i < thread_num; i++) {
-        auto* context = new EventHandlerContext<Sender>();
-        context->obj_ptr = this;
-        context->id = i;
-
-        pthread_t send_thread;
-        if (pthread_create(&send_thread, NULL,
-                pthread_fun_wrapper<Sender, &Sender::loopSend>, context)
-            != 0) {
-            perror("socket send thread create failed");
-            exit(0);
-        }
-        created_threads.push_back(send_thread);
-    }
->>>>>>> 7ebcc814
 
     /* give some time for all threads to lock */
     sleep(1);
     printf("Master: Now releasing the condition\n");
     pthread_cond_broadcast(&cond);
 
-<<<<<<< HEAD
     /* run while loop */
     loopMain(0);
-=======
-    /* load data to buffer */
-    size_t max_subframe_id = cfg->downlink_mode
-        ? cfg->pilot_symbol_num_perframe
-        : cfg->pilot_symbol_num_perframe + cfg->data_symbol_num_perframe;
-
-    size_t max_length_ = BUFFER_FRAME_NUM * max_subframe_id * cfg->BS_ANT_NUM;
-    size_t cell_id = 0;
-
-    for (size_t i = 0; i < max_length_; i++) {
-        cur_ptr_ = i;
-        size_t data_index = subframe_id * cfg->BS_ANT_NUM + ant_id;
-        auto* pkt = (struct Packet*)(trans_buffer_[cur_ptr_] + tx_buf_offset);
-
-        pkt->frame_id = frame_id;
-        pkt->symbol_id = (subframe_id < cfg->pilot_symbol_num_perframe)
-            ? cfg->pilotSymbols[0][subframe_id]
-            : cfg->ULSymbols[0][subframe_id - cfg->pilot_symbol_num_perframe];
-        pkt->cell_id = cell_id;
-        pkt->ant_id = ant_id;
-        memcpy(pkt->data, (char*)IQ_data_coded[data_index],
-            sizeof(ushort) * cfg->OFDM_FRAME_LEN * 2);
-
-        ant_id++;
-        if (ant_id == cfg->BS_ANT_NUM) {
-            ant_id = 0;
-            subframe_id++;
-            if (subframe_id == max_subframe_id) {
-                subframe_id = 0;
-                frame_id++;
-                if (frame_id == MAX_FRAME_ID)
-                    frame_id = 0;
-            }
-        }
-    }
-
-#if DEBUG_SENDER
-    double start_time = get_time();
-#endif
-    size_t tx_frame_count = 0;
-    uint64_t ticks_5 = (uint64_t)500000 * CPU_FREQ / 1e6 / 70;
-    uint64_t ticks_100 = (uint64_t)150000 * CPU_FREQ / 1e6 / 70;
-    uint64_t ticks_200 = (uint64_t)20000 * CPU_FREQ / 1e6 / 70;
-    uint64_t ticks_500 = (uint64_t)10000 * CPU_FREQ / 1e6 / 70;
-    uint64_t ticks_all = (uint64_t)delay * CPU_FREQ / 1e6 / 70;
-
-    // Push tasks of the first subframe into task queue
-    for (size_t i = 0; i < cfg->BS_ANT_NUM; i++) {
-        size_t ptok_id = i % thread_num;
-        if (!task_queue_.enqueue(*task_ptok[ptok_id], i)) {
-            printf("send task enqueue failed\n");
-            exit(0);
-        }
-    }
-
-    int ret;
-    signal(SIGINT, intHandler);
-
-    uint64_t tick_start = RDTSC();
-    while (keep_running) {
-        size_t data_ptr;
-        ret = message_queue_.try_dequeue(data_ptr);
-        if (!ret)
-            continue;
-
-        size_t tx_ant_id = data_ptr % cfg->BS_ANT_NUM;
-        size_t data_index = subframe_id * cfg->BS_ANT_NUM + tx_ant_id;
-        auto pkt = (struct Packet*)(trans_buffer_[data_ptr] + tx_buf_offset);
-
-        pkt->frame_id = frame_id;
-        pkt->symbol_id = (subframe_id < cfg->pilot_symbol_num_perframe)
-            ? cfg->pilotSymbols[0][subframe_id]
-            : cfg->ULSymbols[0][subframe_id - cfg->pilot_symbol_num_perframe];
-
-        pkt->cell_id = cell_id;
-        pkt->ant_id = ant_id;
-        memcpy(pkt->data, (char*)IQ_data_coded[data_index],
-            sizeof(ushort) * cfg->OFDM_FRAME_LEN * 2);
-
-        size_t tx_total_subframe_id = data_ptr / cfg->BS_ANT_NUM;
-        size_t tx_current_subframe_id = tx_total_subframe_id % max_subframe_id;
-        size_t tx_frame_id = tx_total_subframe_id / max_subframe_id;
-        packet_count_per_subframe[tx_frame_id][tx_current_subframe_id]++;
-
-        // printf("data_ptr: %d, tx_frame_id: %d, tx_total_subframe_id: %d,
-        // tx_current_subframe_id %d, tx_ant_id %d, max_subframe_id %d\n",
-        // data_ptr,
-        //   tx_frame_id, tx_total_subframe_id, tx_current_subframe_id,
-        //   tx_ant_id, max_subframe_id);
-
-        if (packet_count_per_subframe[tx_frame_id][tx_current_subframe_id]
-            == cfg->BS_ANT_NUM) {
-            packet_count_per_frame[tx_frame_id]++;
-            // double cur_time = get_time();
-            // printf("Finished transmit all antennas in frame: %d, subframe:
-            // %d, at
-            // %.5f in %.5f us\n", tx_frame_id, tx_current_subframe_id,
-            // cur_time,cur_time-start_time);
-            if (tx_frame_count <= 5) {
-                while ((RDTSC() - tick_start) < ticks_5)
-                    _mm_pause();
-            } else if (tx_frame_count < 100) {
-                while ((RDTSC() - tick_start) < ticks_100)
-                    _mm_pause();
-            } else if (tx_frame_count < 200) {
-                while ((RDTSC() - tick_start) < ticks_200)
-                    _mm_pause();
-            } else if (tx_frame_count < 500) {
-                while ((RDTSC() - tick_start) < ticks_500)
-                    _mm_pause();
-            } else {
-                while ((RDTSC() - tick_start) < ticks_all)
-                    _mm_pause();
-            }
-
-            tick_start = RDTSC();
-
-            if (packet_count_per_frame[tx_frame_id] == max_subframe_id) {
-                frame_end[tx_frame_count] = get_time();
-                tx_frame_count++;
-                if (tx_frame_count == (size_t)cfg->tx_frame_num)
-                    break;
-                packet_count_per_frame[tx_frame_id] = 0;
-                if (cfg->downlink_mode) {
-                    if (frame_id < 500) {
-                        while ((RDTSC() - tick_start)
-                            < 2 * cfg->data_symbol_num_perframe * ticks_all)
-                            _mm_pause();
-                    } else {
-                        while ((RDTSC() - tick_start)
-                            < cfg->data_symbol_num_perframe * ticks_all)
-                            _mm_pause();
-                    }
-                }
-#if DEBUG_SENDER
-                printf("Finished transmit all antennas in frame: %d, "
-                       "next scheduled: %d, in %.5f us\n",
-                    tx_frame_count, frame_id, get_time() - start_time);
-                start_time = get_time();
-#endif
-                tick_start = RDTSC();
-            }
-            packet_count_per_subframe[tx_frame_id][tx_current_subframe_id] = 0;
-            size_t next_subframe_ptr
-                = ((tx_total_subframe_id + 1) * cfg->BS_ANT_NUM) % max_length_;
-            for (size_t i = 0; i < cfg->BS_ANT_NUM; i++) {
-                size_t ptok_id = i % thread_num;
-                if (!task_queue_.enqueue(
-                        *task_ptok[ptok_id], i + next_subframe_ptr)) {
-                    printf("send task enqueue failed\n");
-                    exit(0);
-                }
-            }
-        }
-
-        ant_id++;
-        if (ant_id == cfg->BS_ANT_NUM) {
-            ant_id = 0;
-            subframe_id++;
-            if (subframe_id == max_subframe_id) {
-                subframe_id = 0;
-                frame_id++;
-                if (frame_id == MAX_FRAME_ID)
-                    frame_id = 0;
-            }
-        }
-    }
-
-    printf("printing sender results to file...\n");
-
-    std::string cur_directory = TOSTRING(PROJECT_DIRECTORY);
-    std::string filename = cur_directory + "/matlab/tx_result.txt";
-    FILE* fp_debug = fopen(filename.c_str(), "w");
-    if (fp_debug == NULL) {
-        printf("open file faild");
-        std::cerr << "Error: " << strerror(errno) << std::endl;
-        exit(0);
-    }
-
-    for (size_t ii = 0; ii < tx_frame_count; ii++) {
-        fprintf(fp_debug, "%.5f\n", frame_end[ii]);
-    }
-    exit(0);
->>>>>>> 7ebcc814
 }
 
 void Sender::startTXfromMain(double* in_frame_start, double* in_frame_end)
@@ -397,37 +113,15 @@
     frame_start = in_frame_start;
     frame_end = in_frame_end;
 
-<<<<<<< HEAD
     /* create tx threads */
     create_threads(
         pthread_fun_wrapper<Sender, &Sender::loopSend>, 0, thread_num);
-=======
-    /* create send threads */
-    std::vector<pthread_t> created_threads;
-    for (size_t i = 0; i < thread_num; i++) {
-        auto* context = new EventHandlerContext<Sender>();
-        context->obj_ptr = this;
-        context->id = i;
-
-        pthread_t send_thread;
-        if (pthread_create(&send_thread, NULL,
-                pthread_fun_wrapper<Sender, &Sender::loopSend>, context)
-            != 0) {
-            // if(pthread_create( &send_thread_, NULL, Sender::loopSend, (void
-            // *)(&context[i])) != 0) {
-            perror("socket send thread create failed");
-            exit(0);
-        }
-        created_threads.push_back(send_thread);
-    }
->>>>>>> 7ebcc814
 
     /* give some time for all threads to lock */
     sleep(1);
     printf("Master: Now releasing the condition\n");
     pthread_cond_broadcast(&cond);
 
-<<<<<<< HEAD
     /* create main thread */
     create_threads(pthread_fun_wrapper<Sender, &Sender::loopMain>, thread_num,
         thread_num + 1);
@@ -437,96 +131,17 @@
 {
     pin_to_core_with_offset(ThreadType::kMasterTX, core_offset, 0);
 
-    int BS_ANT_NUM = config_->BS_ANT_NUM;
-    int max_subframe_id = get_max_subframe_id();
-    int max_length_ = BUFFER_FRAME_NUM * max_subframe_id * BS_ANT_NUM;
+    size_t max_subframe_id = get_max_subframe_id();
+    size_t max_length_ = BUFFER_FRAME_NUM * max_subframe_id * cfg->BS_ANT_NUM;
 
     /* push tasks of the first subframe into task queue */
-    for (int i = 0; i < BS_ANT_NUM; i++) {
+    for (size_t i = 0; i < cfg->BS_ANT_NUM; i++) {
         int ptok_id = i % thread_num;
-=======
-    auto* context = new EventHandlerContext<Sender>();
-    context->obj_ptr = this;
-    context->id = thread_num;
-
-    pthread_t main_send_thread;
-    if (pthread_create(&main_send_thread, NULL,
-            pthread_fun_wrapper<Sender, &Sender::loopSend_main>, context)
-        != 0) {
-        // if(pthread_create( &main_send_thread_, NULL, Sender::loopSend_main,
-        // (void
-        // *)(&context[thread_num])) != 0) {
-        perror("socket main send thread create failed");
-        exit(0);
-    }
-    // printf("Created main tx thread\n");
-    created_threads.push_back(main_send_thread);
-}
-
-void* Sender::loopSend_main(int)
-{
-    pin_to_core_with_offset(ThreadType::kMasterTX, core_offset, 0);
-
-    size_t max_subframe_id = cfg->downlink_mode
-        ? cfg->pilot_symbol_num_perframe
-        : cfg->pilot_symbol_num_perframe + cfg->data_symbol_num_perframe;
-    size_t max_length_ = BUFFER_FRAME_NUM * max_subframe_id * cfg->BS_ANT_NUM;
-
-    // double frame_start[10240] __attribute__( ( aligned (4096) ) );
-    // double frame_end[10240] __attribute__( ( aligned (4096) ) ) ;
-
-    /* load data to buffer */
-    size_t cell_id = 0;
-    for (size_t i = 0; i < max_length_; i++) {
-        cur_ptr_ = i;
-        size_t data_index = subframe_id * cfg->BS_ANT_NUM + ant_id;
-        auto* pkt = (struct Packet*)(trans_buffer_[cur_ptr_] + tx_buf_offset);
-
-        pkt->frame_id = frame_id;
-        pkt->symbol_id = (subframe_id < cfg->pilot_symbol_num_perframe)
-            ? cfg->pilotSymbols[0][subframe_id]
-            : cfg->ULSymbols[0][subframe_id - cfg->pilot_symbol_num_perframe];
-        pkt->cell_id = cell_id;
-        pkt->ant_id = ant_id;
-        memcpy(pkt->data, (char*)IQ_data_coded[data_index],
-            sizeof(ushort) * cfg->OFDM_FRAME_LEN * 2);
-
-        ant_id++;
-        if (ant_id == cfg->BS_ANT_NUM) {
-            ant_id = 0;
-            subframe_id++;
-            if (subframe_id == max_subframe_id) {
-                subframe_id = 0;
-                frame_id++;
-                if (frame_id == MAX_FRAME_ID)
-                    frame_id = 0;
-            }
-        }
-    }
-
-    // double start_time = get_time();
-    size_t tx_frame_count = 0;
-    uint64_t ticks_5 = (uint64_t)500000 * CPU_FREQ / 1e6 / 70;
-    uint64_t ticks_100 = (uint64_t)150000 * CPU_FREQ / 1e6 / 70;
-    uint64_t ticks_200 = (uint64_t)20000 * CPU_FREQ / 1e6 / 70;
-    uint64_t ticks_500 = (uint64_t)10000 * CPU_FREQ / 1e6 / 70;
-    uint64_t ticks_all = (uint64_t)delay * CPU_FREQ / 1e6 / 70;
-
-    // push tasks of the first subframe into task queue
-    for (size_t i = 0; i < cfg->BS_ANT_NUM; i++) {
-        size_t ptok_id = i % thread_num;
->>>>>>> 7ebcc814
         if (!task_queue_.enqueue(*task_ptok[ptok_id], i)) {
             printf("send task enqueue failed\n");
             exit(0);
         }
     }
-<<<<<<< HEAD
-=======
-
-    int ret;
-    signal(SIGINT, intHandler);
->>>>>>> 7ebcc814
 
     signal(SIGINT, intHandler);
     size_t tx_frame_count = 0;
@@ -541,42 +156,19 @@
         ret = message_queue_.try_dequeue(data_ptr);
         if (!ret)
             continue;
-<<<<<<< HEAD
         update_tx_buffer(data_ptr);
-        int tx_total_subframe_id = data_ptr / BS_ANT_NUM;
-        int tx_current_subframe_id = tx_total_subframe_id % max_subframe_id;
-        int tx_frame_id = tx_total_subframe_id / max_subframe_id;
-=======
-        size_t tx_ant_id = data_ptr % cfg->BS_ANT_NUM;
-        size_t data_index = subframe_id * cfg->BS_ANT_NUM + tx_ant_id;
-        auto* pkt = (struct Packet*)(trans_buffer_[data_ptr] + tx_buf_offset);
-
-        pkt->frame_id = frame_id;
-        pkt->symbol_id = (subframe_id < cfg->pilot_symbol_num_perframe)
-            ? cfg->pilotSymbols[0][subframe_id]
-            : cfg->ULSymbols[0][subframe_id - cfg->pilot_symbol_num_perframe];
-        pkt->cell_id = cell_id;
-        pkt->ant_id = ant_id;
-        memcpy(pkt->data, (char*)IQ_data_coded[data_index],
-            sizeof(ushort) * cfg->OFDM_FRAME_LEN * 2);
-
         size_t tx_total_subframe_id = data_ptr / cfg->BS_ANT_NUM;
         size_t tx_current_subframe_id = tx_total_subframe_id % max_subframe_id;
         size_t tx_frame_id = tx_total_subframe_id / max_subframe_id;
->>>>>>> 7ebcc814
         packet_count_per_subframe[tx_frame_id][tx_current_subframe_id]++;
         if (packet_count_per_subframe[tx_frame_id][tx_current_subframe_id]
-<<<<<<< HEAD
-            == BS_ANT_NUM) {
-=======
             == cfg->BS_ANT_NUM) {
-            packet_count_per_frame[tx_frame_id]++;
->>>>>>> 7ebcc814
-            // double cur_time = get_time();
-            // printf("Finished transmit all antennas in frame: %d, subframe:
-            // %d, at
-            // %.5f in %.5f us\n", tx_frame_id, tx_current_subframe_id,
-            // cur_time,cur_time-start_time);
+#if DEBUG_SENDER
+            double cur_time = get_time();
+            printf("Finished transmit all antennas in frame: %zu, symbol: %zu,"
+                   " in %.5f us\n ",
+                tx_frame_id, tx_current_subframe_id, cur_time - start_time);
+#endif
             packet_count_per_frame[tx_frame_id]++;
             delay_for_symbol(tx_frame_count, tick_start);
             tick_start = RDTSC();
@@ -584,32 +176,14 @@
             if (packet_count_per_frame[tx_frame_id] == max_subframe_id) {
                 frame_end[tx_frame_count] = get_time();
                 packet_count_per_frame[tx_frame_id] = 0;
-<<<<<<< HEAD
+
                 delay_for_frame(tx_frame_count, tick_start);
 #if DEBUG_SENDER
-                printf("Finished transmit all antennas in frame: %d, "
-                       "next scheduled: %d, in %.5f us\n",
+                printf("Finished transmit all antennas in frame: %zu, "
+                       "next scheduled: %zu, in %.5f us\n",
                     tx_frame_count, frame_id, get_time() - start_time);
                 start_time = get_time();
 #endif
-=======
-                if (cfg->downlink_mode) {
-                    if (frame_id < 500) {
-                        while ((RDTSC() - tick_start)
-                            < 2 * cfg->data_symbol_num_perframe * ticks_all)
-                            _mm_pause();
-                    } else {
-                        while ((RDTSC() - tick_start)
-                            < cfg->data_symbol_num_perframe * ticks_all)
-                            _mm_pause();
-                    }
-                }
-                // printf("Finished transmit all antennas in frame: %d, next
-                // scheduled: %d, in %.5f us\n", tx_frame_id, frame_id,
-                // get_time()-start_time); start_time = get_time();
-                tick_start = RDTSC();
-
->>>>>>> 7ebcc814
                 tx_frame_count++;
                 if (tx_frame_count == (size_t)cfg->tx_frame_num)
                     break;
@@ -631,59 +205,18 @@
                 }
             }
         }
-<<<<<<< HEAD
-        update_ids(BS_ANT_NUM, max_subframe_id);
-    }
-
+        update_ids(cfg->BS_ANT_NUM, max_subframe_id);
+    }
     write_stats_to_file(tx_frame_count);
-=======
-
-        ant_id++;
-        if (ant_id == cfg->BS_ANT_NUM) {
-            ant_id = 0;
-            subframe_id++;
-            if (subframe_id == max_subframe_id) {
-                subframe_id = 0;
-                frame_id++;
-                if (frame_id == MAX_FRAME_ID)
-                    frame_id = 0;
-            }
-        }
-    }
-
-    printf("printing sender results to file...\n");
-
-    std::string cur_directory = TOSTRING(PROJECT_DIRECTORY);
-    std::string filename = cur_directory + "/matlab/tx_result.txt";
-    FILE* fp_debug = fopen(filename.c_str(), "w");
-    if (fp_debug == NULL) {
-        printf("open file faild");
-        std::cerr << "Error: " << strerror(errno) << std::endl;
-        exit(0);
-    }
-
-    for (size_t ii = 0; ii < tx_frame_count; ii++) {
-        fprintf(fp_debug, "%.5f\n", frame_end[ii]);
-    }
->>>>>>> 7ebcc814
     exit(0);
 }
 
 void* Sender::loopSend(int tid)
 {
     pin_to_core_with_offset(ThreadType::kWorkerTX, core_offset + 1, tid);
-<<<<<<< HEAD
-    int buffer_length = kTXBufOffset + config_->packet_length;
+
+    size_t buffer_length = kTXBufOffset + cfg->packet_length;
     /* Use mutex to sychronize data receiving across threads */
-=======
-
-    size_t buffer_length = tx_buf_offset + cfg->packet_length;
-    size_t max_subframe_id = cfg->downlink_mode
-        ? cfg->pilot_symbol_num_perframe
-        : cfg->pilot_symbol_num_perframe + cfg->data_symbol_num_perframe;
-
-    // Use mutex to sychronize data receiving across threads
->>>>>>> 7ebcc814
     pthread_mutex_lock(&mutex);
     printf("Thread %zu: waiting for release\n", (size_t)tid);
 
@@ -692,80 +225,17 @@
     pthread_mutex_unlock(&mutex);
 
     double begin = get_time();
-<<<<<<< HEAD
-    int packet_count = 0;
-    int total_tx_packets = 0;
-    int max_subframe_id = get_max_subframe_id();
-    int BS_ANT_NUM = config_->BS_ANT_NUM;
-    int ant_num_this_thread
-        = BS_ANT_NUM / thread_num + (tid < BS_ANT_NUM % thread_num ? 1 : 0);
-    printf("In thread %d, %d antennas, BS_ANT_NUM: %d, thread number: %d\n",
-        tid, ant_num_this_thread, BS_ANT_NUM, thread_num);
+    size_t packet_count = 0;
+    size_t total_tx_packets = 0;
+    size_t max_subframe_id = get_max_subframe_id();
+    size_t ant_num_this_thread = cfg->BS_ANT_NUM / thread_num
+        + ((size_t)tid < cfg->BS_ANT_NUM % thread_num ? 1 : 0);
+    printf("In thread %zu, %zu antennas, BS_ANT_NUM: %zu, thread number: %zu\n",
+        (size_t)tid, ant_num_this_thread, cfg->BS_ANT_NUM, thread_num);
     while (true) {
         int data_ptr = dequeue_send(tid);
         if (data_ptr == -1)
             continue;
-=======
-    size_t packet_count = 0;
-    // std::iota(ant_seq.begin(), ant_seq.end(), 0);
-
-    size_t used_socker_id = 0;
-    size_t total_tx_packets = 0;
-    int ret;
-
-    printf("Max_subframe_id: %zu\n", max_subframe_id);
-    size_t ant_num_this_thread = cfg->BS_ANT_NUM / thread_num
-        + ((size_t)tid < cfg->BS_ANT_NUM % thread_num ? 1 : 0);
-#if DEBUG_SENDER
-    double start_time_send = get_time();
-    double end_time_send = get_time();
-    double end_time_prev = get_time();
-#endif
-
-    printf("In thread %zu, %zu antennas, BS_ANT_NUM: %zu, thread number: %zu\n",
-        (size_t)tid, ant_num_this_thread, cfg->BS_ANT_NUM, thread_num);
-
-    while (true) {
-        size_t data_ptr;
-        ret = task_queue_.try_dequeue_from_producer(
-            *(task_ptok[tid]), data_ptr);
-        if (!ret)
-            continue;
-
-        used_socker_id = data_ptr % socket_num;
-
-        auto* pkt = (struct Packet*)trans_buffer_[data_ptr];
-        size_t subframe_id = pkt->symbol_id;
-#if DEBUG_SENDER
-        start_time_send = get_time();
-#endif
-        if (!cfg->downlink_mode
-            || subframe_id < cfg->pilot_symbol_num_perframe) {
-            /* Send a message to the server */
-#if defined(USE_DPDK) || !CONNECT_UDP
-            if (sendto(socket_[used_socker_id], trans_buffer_[data_ptr],
-                    buffer_length, 0,
-                    (struct sockaddr*)&servaddr_[used_socker_id],
-                    sizeof(servaddr_[used_socker_id]))
-                < 0) {
-                perror("socket sendto failed");
-                exit(0);
-            }
-#else
-            if (send(socket_[used_socker_id], trans_buffer_[data_ptr],
-                    buffer_length, 0)
-                < 0) {
-                perror("Socket sendto failed");
-                exit(0);
-            }
-#endif
-        }
-
-        if (!message_queue_.enqueue(data_ptr)) {
-            printf("Send message enqueue failed\n");
-            exit(0);
-        }
->>>>>>> 7ebcc814
         packet_count++;
         total_tx_packets++;
         if (total_tx_packets > 1e9)
@@ -788,11 +258,11 @@
 
 int Sender::dequeue_send(int tid)
 {
-    int data_ptr;
+    size_t data_ptr;
     if (!task_queue_.try_dequeue_from_producer(*(task_ptok[tid]), data_ptr))
         return -1;
 
-    int buffer_length = kTXBufOffset + config_->packet_length;
+    size_t buffer_length = kTXBufOffset + cfg->packet_length;
 #if DEBUG_SENDER
     double start_time_send = get_time();
 #endif
@@ -806,53 +276,46 @@
     ret = send(socket_[tid], tx_buffer_[data_ptr], buffer_length, 0);
 #endif
     if (ret < 0) {
-        perror("socket sendto failed");
+        perror("Socket sendto failed");
         exit(0);
     }
 
 #if DEBUG_SENDER
-    double end_time_send = get_time();
+    double tx_duration = get_time() - start_time_send;
     struct Packet* pkt = (struct Packet*)tx_buffer_[data_ptr];
-    printf("Thread %d transmit frame %d, subframe %d, ant %d, total: %d, "
-           "tx time: %.3f\n",
-        tid, pkt->frame_id, pkt->symbol_id, pkt->ant_id, total_tx_packets,
-        end_time_send - start_time_send);
+    printf("Thread %d transmit frame %d, subframe %d, ant %d, data_ptr: %zu,"
+        " tx time: %.3f\n", tid, pkt->frame_id, pkt->symbol_id, pkt->ant_id, 
+        data_ptr, tx_duration);
 #endif
 
     if (!message_queue_.enqueue(data_ptr)) {
-        printf("send message enqueue failed\n");
+        printf("Send message enqueue failed\n");
         exit(0);
     }
     return data_ptr;
 }
 
-int Sender::get_max_subframe_id()
-{
-    int pilot_subframe_num_perframe = config_->pilot_symbol_num_perframe;
-    int data_subframe_num_perframe = config_->data_symbol_num_perframe;
-    int downlink_mode = config_->downlink_mode;
-    int max_subframe_id = downlink_mode
-        ? pilot_subframe_num_perframe
-        : pilot_subframe_num_perframe + data_subframe_num_perframe;
+size_t Sender::get_max_subframe_id()
+{
+    size_t max_subframe_id = cfg->downlink_mode
+        ? cfg->pilot_symbol_num_perframe
+        : cfg->pilot_symbol_num_perframe + cfg->data_symbol_num_perframe;
     return max_subframe_id;
 }
 
 void Sender::init_IQ_from_file()
 {
-    size_t BS_ANT_NUM = config_->BS_ANT_NUM;
-    size_t subframe_num_perframe = config_->symbol_num_perframe;
-    size_t OFDM_FRAME_LEN = config_->OFDM_FRAME_LEN;
-    size_t IQ_data_size = subframe_num_perframe * BS_ANT_NUM;
-
-    IQ_data.calloc(IQ_data_size, OFDM_FRAME_LEN * 2, 64);
-    IQ_data_coded.calloc(IQ_data_size, OFDM_FRAME_LEN * 2, 64);
+    size_t IQ_data_size = cfg->symbol_num_perframe * cfg->BS_ANT_NUM;
+
+    IQ_data.calloc(IQ_data_size, cfg->OFDM_FRAME_LEN * 2, 64);
+    IQ_data_coded.calloc(IQ_data_size, cfg->OFDM_FRAME_LEN * 2, 64);
     std::string cur_directory = TOSTRING(PROJECT_DIRECTORY);
 #ifdef USE_LDPC
     std::string filename = cur_directory + "/data/LDPC_rx_data_2048_ant"
-        + std::to_string(BS_ANT_NUM) + ".bin";
+        + std::to_string(cfg->BS_ANT_NUM) + ".bin";
 #else
     std::string filename = cur_directory + "/data/rx_data_2048_ant"
-        + std::to_string(BS_ANT_NUM) + ".bin";
+        + std::to_string(cfg->BS_ANT_NUM) + ".bin";
 #endif
     FILE* fp = fopen(filename.c_str(), "rb");
     if (fp == NULL) {
@@ -860,7 +323,7 @@
         std::cerr << "Error: " << strerror(errno) << std::endl;
     }
     for (size_t i = 0; i < IQ_data_size; i++) {
-        size_t expect_bytes = OFDM_FRAME_LEN * 2;
+        size_t expect_bytes = cfg->OFDM_FRAME_LEN * 2;
         size_t actual_bytes
             = fread(IQ_data[i], sizeof(float), expect_bytes, fp);
         if (expect_bytes != actual_bytes) {
@@ -869,7 +332,7 @@
                 actual_bytes);
             std::cerr << "Error: " << strerror(errno) << std::endl;
         }
-        for (size_t j = 0; j < OFDM_FRAME_LEN * 2; j++) {
+        for (size_t j = 0; j < cfg->OFDM_FRAME_LEN * 2; j++) {
             IQ_data_coded[i][j] = (ushort)(IQ_data[i][j] * 32768);
             // printf("i:%d, j:%d, Coded: %d, orignal:
             // %.4f\n",i,j/2,IQ_data_coded[i][j],IQ_data[i][j]);
@@ -878,7 +341,7 @@
     fclose(fp);
 }
 
-void Sender::update_ids(int max_ant_id, int max_subframe_id)
+void Sender::update_ids(size_t max_ant_id, size_t max_subframe_id)
 {
     ant_id++;
     if (ant_id == max_ant_id) {
@@ -910,41 +373,37 @@
 
 void Sender::delay_for_frame(size_t tx_frame_count, uint64_t tick_start)
 {
-    if (config_->downlink_mode) {
+    if (cfg->downlink_mode) {
         if (tx_frame_count < 500) {
             delay_ticks(
-                tick_start, 2 * config_->data_symbol_num_perframe * ticks_all);
+                tick_start, 2 * cfg->data_symbol_num_perframe * ticks_all);
         } else {
-            delay_ticks(
-                tick_start, config_->data_symbol_num_perframe * ticks_all);
+            delay_ticks(tick_start, cfg->data_symbol_num_perframe * ticks_all);
         }
     }
 }
 
 void Sender::preload_tx_buffer()
 {
-    int max_subframe_id = get_max_subframe_id();
-    int max_length_ = BUFFER_FRAME_NUM * max_subframe_id * config_->BS_ANT_NUM;
-    for (int i = 0; i < max_length_; i++) {
+    size_t max_subframe_id = get_max_subframe_id();
+    size_t max_length_ = BUFFER_FRAME_NUM * max_subframe_id * cfg->BS_ANT_NUM;
+    for (size_t i = 0; i < max_length_; i++) {
         update_tx_buffer(i);
-        update_ids(config_->BS_ANT_NUM, max_subframe_id);
-    }
-}
-
-void Sender::update_tx_buffer(int data_ptr)
-{
-    int tx_ant_id = data_ptr % config_->BS_ANT_NUM;
-    int data_index = subframe_id * config_->BS_ANT_NUM + tx_ant_id;
+        update_ids(cfg->BS_ANT_NUM, max_subframe_id);
+    }
+}
+
+void Sender::update_tx_buffer(size_t data_ptr)
+{
+    int tx_ant_id = data_ptr % cfg->BS_ANT_NUM;
+    int data_index = subframe_id * cfg->BS_ANT_NUM + tx_ant_id;
     struct Packet* pkt = (struct Packet*)(tx_buffer_[data_ptr] + kTXBufOffset);
     pkt->frame_id = frame_id;
-    pkt->symbol_id = config_->getSymbolId(subframe_id);
+    pkt->symbol_id = cfg->getSymbolId(subframe_id);
     pkt->cell_id = 0;
     pkt->ant_id = ant_id;
     memcpy(pkt->data, (char*)IQ_data_coded[data_index],
-        sizeof(ushort) * config_->OFDM_FRAME_LEN * 2);
-    // fastMemcpy(tx_buffer_[data_ptr] + kTXBufOffset + data_offset,
-    // (char
-    // *)IQ_data_coded[data_index], sizeof(ushort) * OFDM_FRAME_LEN * 2);
+        sizeof(ushort) * cfg->OFDM_FRAME_LEN * 2);
 }
 
 void Sender::create_threads(void* (*worker)(void*), int tid_start, int tid_end)

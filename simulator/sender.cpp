--- conflicted
+++ resolved
@@ -169,22 +169,12 @@
         packet_count_per_symbol[tx_frame_id][tx_current_symbol_id]++;
         if (packet_count_per_symbol[tx_frame_id][tx_current_symbol_id]
             == cfg->BS_ANT_NUM) {
-<<<<<<< HEAD
-#if DEBUG_SENDER
-            double cur_time = get_time();
-            printf("Finished transmit all antennas in frame: %zu, symbol: %zu,"
-                   " in %.5f us\n ",
-                tx_frame_id, tx_current_symbol_id, cur_time - start_time);
-#endif
-=======
             if (kDebugSenderReceiver) {
                 printf(
                     "Finished transmit all antennas in frame: %zu, symbol: %zu,"
                     " in %.5f us\n ",
-                    tx_frame_id, tx_current_subframe_id,
-                    get_time() - start_time);
+                    tx_frame_id, tx_current_symbol_id, get_time() - start_time);
             }
->>>>>>> 4e0a82b7
             packet_count_per_frame[tx_frame_id]++;
             delay_for_symbol(tx_frame_count, tick_start);
             tick_start = rdtsc();
@@ -299,24 +289,13 @@
         exit(0);
     }
 
-<<<<<<< HEAD
-#if DEBUG_SENDER
-    double tx_duration = get_time() - start_time_send;
-    struct Packet* pkt = (struct Packet*)tx_buffer_[data_ptr];
-    printf("Thread %d transmit frame %d, symbol %d, ant %d, data_ptr: %zu,"
-        " tx time: %.3f\n", tid, pkt->frame_id, pkt->symbol_id, pkt->ant_id, 
-        data_ptr, tx_duration);
-#endif
-=======
     if (kDebugSenderReceiver) {
         auto* pkt = (struct Packet*)tx_buffer_[data_ptr];
-        printf(
-            "Thread %d transmit frame %d, subframe %d, ant %d, data_ptr: %zu, "
-            " tx time: %.3f\n",
+        printf("Thread %d transmit frame %d, symbol %d, ant %d, data_ptr: %zu, "
+               " tx time: %.3f\n",
             tid, pkt->frame_id, pkt->symbol_id, pkt->ant_id, data_ptr,
             get_time() - start_time_send);
     }
->>>>>>> 4e0a82b7
 
     if (!message_queue_.enqueue(data_ptr)) {
         printf("Send message enqueue failed\n");

--- conflicted
+++ resolved
@@ -318,19 +318,11 @@
         char* payload;
 #ifdef USE_DPDK
         rte_mbuf* tx_bufs[1] __attribute__((aligned(64)));
-<<<<<<< HEAD
         auto* pkt = reinterpret_cast<Packet*>(tx_buffers_[tx_bufs_idx]);
         tx_bufs[0] = DpdkTransport::generate_udp_header(mbuf_pool,
             sender_mac_addr, server_mac_addr, sender_addr, server_addr,
             cfg->ue_tx_port, cfg->bs_port + pkt->ant_id, buffer_length);
         auto* payload = (char*)rte_pktmbuf_mtod(tx_bufs[0], rte_ether_hdr*)
-=======
-        tx_bufs[0]
-            = DpdkTransport::generate_udp_header(mbuf_pool, sender_mac_addr,
-                server_mac_addr, sender_addr, server_addr, cfg->ue_tx_port,
-                cfg->bs_port + rand() % cfg->socket_thread_num, buffer_length);
-        payload = (char*)rte_pktmbuf_mtod(tx_bufs[0], rte_ether_hdr*)
->>>>>>> 3a9ee1f7
             + kPayloadOffset;
 
         auto* pkt = reinterpret_cast<Packet*>(payload);

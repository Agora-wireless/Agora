/**
 * Author: Jian Ding
 * Email: jianding17@gmail.com
 *
 */
#include "sender.hpp"
#include "datatype_conversion.h"
#include "udp_client.h"
#include <thread>

bool keep_running = true;

// A spinning barrier to synchronize the start of worker threads
std::atomic<size_t> num_workers_ready_atomic;

void interrupt_handler(int)
{
    std::cout << "Will exit..." << std::endl;
    keep_running = false;
}

void delay_ticks(uint64_t start, uint64_t ticks)
{
    while ((rdtsc() - start) < ticks)
        _mm_pause();
}

Sender::Sender(Config* cfg, size_t num_worker_threads_, size_t core_offset,
    size_t delay, bool enable_slow_start, std::string server_mac_addr_str,
    bool create_thread_for_master)
    : cfg(cfg)
    , freq_ghz(measure_rdtsc_freq())
    , ticks_per_usec(freq_ghz * 1e3)
    , num_worker_threads_(num_worker_threads_)
    , enable_slow_start(enable_slow_start)
    , core_offset(core_offset)
    , delay(delay)
    , ticks_all(delay * ticks_per_usec / cfg->symbol_num_perframe)
    , ticks_5(500000 * ticks_per_usec / cfg->symbol_num_perframe)
    , ticks_100(150000 * ticks_per_usec / cfg->symbol_num_perframe)
    , ticks_200(20000 * ticks_per_usec / cfg->symbol_num_perframe)
    , ticks_500(10000 * ticks_per_usec / cfg->symbol_num_perframe)
{
    _unused(server_mac_addr_str);
    for (size_t i = 0; i < SOCKET_BUFFER_FRAME_NUM; i++) {
        packet_count_per_symbol[i] = new size_t[get_max_symbol_id()]();
    }
    memset(packet_count_per_frame, 0, SOCKET_BUFFER_FRAME_NUM * sizeof(size_t));

    init_iq_from_file(std::string(TOSTRING(PROJECT_DIRECTORY))
        + "/data/LDPC_rx_data_2048_ant" + std::to_string(cfg->BS_ANT_NUM)
        + ".bin");

    task_ptok = (moodycamel::ProducerToken**)aligned_alloc(
        64, num_worker_threads_ * sizeof(moodycamel::ProducerToken*));
    for (size_t i = 0; i < num_worker_threads_; i++)
        task_ptok[i] = new moodycamel::ProducerToken(send_queue_);

    // Create a master thread when started from simulator
    if (create_thread_for_master)
        create_threads(pthread_fun_wrapper<Sender, &Sender::master_thread>,
            num_worker_threads_, num_worker_threads_ + 1);

#ifdef USE_DPDK
    DpdkTransport::dpdk_init(core_offset, num_worker_threads_);
    mbuf_pool = DpdkTransport::create_mempool();

    uint16_t portid = 0; // For now, hard-code to port zero
    if (DpdkTransport::nic_init(portid, mbuf_pool, num_worker_threads_) != 0)
        rte_exit(EXIT_FAILURE, "Cannot init port %u\n", portid);

    // Parse IP addresses and MAC addresses
    int ret = inet_pton(AF_INET, cfg->sender_addr.c_str(), &sender_addr);
    rt_assert(ret == 1, "Invalid sender IP address");
    ret = inet_pton(AF_INET, cfg->server_addr.c_str(), &server_addr);
    rt_assert(ret == 1, "Invalid server IP address");

    ether_addr* parsed_mac = ether_aton(server_mac_addr_str.c_str());
    rt_assert(parsed_mac != NULL, "Invalid server mac address");
    memcpy(&server_mac_addr, parsed_mac, sizeof(ether_addr));

    ret = rte_eth_macaddr_get(portid, &sender_mac_addr);
    rt_assert(ret == 0, "Cannot get MAC address of the port");
    printf("Number of DPDK cores: %d\n", rte_lcore_count());
#endif
    num_workers_ready_atomic = 0;
}

Sender::~Sender()
{
    iq_data_short_.free();
    for (size_t i = 0; i < SOCKET_BUFFER_FRAME_NUM; i++) {
        free(packet_count_per_symbol[i]);
    }
}

void Sender::startTX()
{
    frame_start = new double[kNumStatsFrames]();
    frame_end = new double[kNumStatsFrames]();

    create_threads(pthread_fun_wrapper<Sender, &Sender::worker_thread>, 0,
        num_worker_threads_);
    master_thread(0); // Start the master thread
}

void Sender::startTXfromMain(double* in_frame_start, double* in_frame_end)
{
    frame_start = in_frame_start;
    frame_end = in_frame_end;

    create_threads(pthread_fun_wrapper<Sender, &Sender::worker_thread>, 0,
        num_worker_threads_);
}

void* Sender::master_thread(int)
{
    signal(SIGINT, interrupt_handler);
    pin_to_core_with_offset(ThreadType::kMasterTX, core_offset, 0);

    // Wait for all worker threads to be ready
    while (num_workers_ready_atomic != num_worker_threads_) {
        // Wait
    }

    const size_t max_symbol_id = get_max_symbol_id();

    // Push tasks of the first symbol into task queue
    for (size_t i = 0; i < cfg->BS_ANT_NUM; i++) {
        auto req_tag = gen_tag_t::frm_sym_ant(0, 0, i);
        rt_assert(send_queue_.enqueue(
                      *task_ptok[i % num_worker_threads_], req_tag._tag),
            "Send task enqueue failed");
    }

    frame_start[0] = get_time();
    uint64_t tick_start = rdtsc();
    double start_time = get_time();
    while (keep_running) {
        gen_tag_t ctag(0); // The completion tag
        int ret = completion_queue_.try_dequeue(ctag._tag);
        if (!ret)
            continue;

        const size_t comp_frame_slot = ctag.frame_id % SOCKET_BUFFER_FRAME_NUM;

        packet_count_per_symbol[comp_frame_slot][ctag.symbol_id]++;
        if (packet_count_per_symbol[comp_frame_slot][ctag.symbol_id]
            == cfg->BS_ANT_NUM) {
            if (kDebugSenderReceiver) {
                printf("Finished transmit all antennas in frame: %u, "
                       "symbol: %u, in %.1f us\n ",
                    ctag.frame_id, ctag.symbol_id, get_time() - start_time);
            }

            packet_count_per_symbol[comp_frame_slot][ctag.symbol_id] = 0;
            packet_count_per_frame[comp_frame_slot]++;

            // Add inter-symbol delay
            if (enable_slow_start) {
                if (ctag.frame_id <= 5) {
                    delay_ticks(tick_start, ticks_5);
                } else if (ctag.frame_id < 100) {
                    delay_ticks(tick_start, ticks_100);
                } else if (ctag.frame_id < 200) {
                    delay_ticks(tick_start, ticks_200);
                } else if (ctag.frame_id < 500) {
                    delay_ticks(tick_start, ticks_500);
                } else {
                    delay_ticks(tick_start, ticks_all);
                }
            } else {
                delay_ticks(tick_start, ticks_all);
            }

            tick_start = rdtsc();

            const size_t next_symbol_id = (ctag.symbol_id + 1) % max_symbol_id;
            size_t next_frame_id;
            if (packet_count_per_frame[comp_frame_slot] == max_symbol_id) {
                if (kDebugSenderReceiver || kDebugPrintPerFrameDone) {
                    printf("Finished transmit all antennas in frame: %u, "
                           "next frame scheduled in %.1f us\n",
                        ctag.frame_id, get_time() - start_time);
                    start_time = get_time();
                }

                next_frame_id = ctag.frame_id + 1;
                if (next_frame_id == cfg->frames_to_test)
                    break;
                frame_end[ctag.frame_id % kNumStatsFrames] = get_time();
                packet_count_per_frame[comp_frame_slot] = 0;

                // Add end-of-frame delay
                if (cfg->downlink_mode) {
                    if (ctag.frame_id < 500) {
                        delay_ticks(tick_start,
                            2 * cfg->data_symbol_num_perframe * ticks_all);
                    } else {
                        delay_ticks(tick_start,
                            cfg->data_symbol_num_perframe * ticks_all);
                    }
                }

                tick_start = rdtsc();
                frame_start[next_frame_id % kNumStatsFrames] = get_time();
            } else {
                next_frame_id = ctag.frame_id;
            }

            for (size_t i = 0; i < cfg->BS_ANT_NUM; i++) {
                auto req_tag
                    = gen_tag_t::frm_sym_ant(next_frame_id, next_symbol_id, i);
                rt_assert(
                    send_queue_.enqueue(
                        *task_ptok[i % num_worker_threads_], req_tag._tag),
                    "Send task enqueue failed");
            }
        }
    }
    write_stats_to_file(cfg->frames_to_test);
    exit(0);
}

void* Sender::worker_thread(int tid)
{
    pin_to_core_with_offset(ThreadType::kWorkerTX, core_offset + 1, tid);

    // Wait for all Sender threads (including master) to start runnung
    num_workers_ready_atomic++;
    while (num_workers_ready_atomic != num_worker_threads_) {
        // Wait
    }

    DFTI_DESCRIPTOR_HANDLE mkl_handle;
    DftiCreateDescriptor(
        &mkl_handle, DFTI_SINGLE, DFTI_COMPLEX, 1, cfg->OFDM_CA_NUM);
    DftiCommitDescriptor(mkl_handle);

    const size_t max_symbol_id = get_max_symbol_id();
    const size_t radio_lo = tid * cfg->nRadios / num_worker_threads_;
    const size_t radio_hi = (tid + 1) * cfg->nRadios / num_worker_threads_;
    const size_t ant_num_this_thread = cfg->BS_ANT_NUM / num_worker_threads_
        + ((size_t)tid < cfg->BS_ANT_NUM % num_worker_threads_ ? 1 : 0);

    UDPClient udp_client;
    auto fft_inout = reinterpret_cast<complex_float*>(
        memalign(64, cfg->OFDM_CA_NUM * sizeof(complex_float)));
    auto* socks_pkt_buf = reinterpret_cast<Packet*>(malloc(cfg->packet_length));

    double begin = get_time();
    size_t total_tx_packets = 0;
    size_t total_tx_packets_rolling = 0;
    size_t cur_radio = radio_lo;

    printf("In thread %zu, %zu antennas, BS_ANT_NUM: %zu, num threads %zu:\n",
        (size_t)tid, ant_num_this_thread, cfg->BS_ANT_NUM, num_worker_threads_);

    // The relationship between packet_length and OFDM_FRAME_LEN is unclear
    rt_assert(
        cfg->packet_length >= cfg->OFDM_FRAME_LEN * sizeof(unsigned short) * 2);

    while (true) {
        gen_tag_t tag = 0;
        if (!send_queue_.try_dequeue_from_producer(*(task_ptok[tid]), tag._tag))
            continue;

        size_t start_tsc_send = rdtsc();
<<<<<<< HEAD
        char* payload;
#ifdef USE_DPDK
        rte_mbuf* tx_bufs[1] __attribute__((aligned(64)));
        auto* pkt = reinterpret_cast<Packet*>(tx_buffers_[tx_bufs_idx]);
        tx_bufs[0] = DpdkTransport::generate_udp_header(mbuf_pool,
            sender_mac_addr, server_mac_addr, sender_addr, server_addr,
            cfg->ue_tx_port, cfg->bs_port + pkt->ant_id, buffer_length);
        auto* payload = (char*)rte_pktmbuf_mtod(tx_bufs[0], rte_ether_hdr*)
            + kPayloadOffset;

        auto* pkt = reinterpret_cast<Packet*>(payload);
        auto cur_tag = gen_tag_t(tag);
        pkt->frame_id = cur_tag.frame_id;
        pkt->symbol_id = cfg->getSymbolId(cur_tag.symbol_id);
        pkt->cell_id = 0;
        pkt->ant_id = cur_tag.ant_id;
=======
>>>>>>> 7c8e6fbc

        // Send a message to the server. We assume that the server is running.
        Packet* pkt = socks_pkt_buf;
#ifdef USE_DPDK
        rte_mbuf* tx_mbuf = DpdkTransport::alloc_udp(mbuf_pool, sender_mac_addr,
            server_mac_addr, sender_addr, server_addr, cfg->ue_tx_port,
            cfg->bs_port + tag.ant_id, cfg->packet_length);
        pkt = (Packet*)(rte_pktmbuf_mtod(tx_mbuf, uint8_t*) + kPayloadOffset);
#endif

        // Update the TX buffer
        pkt->frame_id = tag.frame_id;
        pkt->symbol_id = cfg->getSymbolId(tag.symbol_id);
        pkt->cell_id = 0;
        pkt->ant_id = tag.ant_id;
        memcpy(pkt->data,
            iq_data_short_[(tag.symbol_id * cfg->BS_ANT_NUM) + tag.ant_id],
            cfg->OFDM_FRAME_LEN * sizeof(unsigned short) * 2);
        if (cfg->fft_in_rru) {
            run_fft(pkt, fft_inout, mkl_handle);
        }

#ifdef USE_DPDK
        rt_assert(rte_eth_tx_burst(0, tid, &tx_mbuf, 1) == 1,
            "rte_eth_tx_burst() failed");
#else
        udp_client.send(cfg->server_addr, cfg->bs_port + cur_radio,
            reinterpret_cast<uint8_t*>(socks_pkt_buf), cfg->packet_length);
#endif

        if (kDebugSenderReceiver) {
            printf("Thread %d (tag = %s) transmit frame %d, symbol %d, ant %d, "
                   "TX time: %.3f us\n",
                tid, gen_tag_t(tag).to_string().c_str(), pkt->frame_id,
                pkt->symbol_id, pkt->ant_id,
                cycles_to_us(rdtsc() - start_tsc_send, freq_ghz));
        }

        rt_assert(
            completion_queue_.enqueue(tag._tag), "Completion enqueue failed");

        total_tx_packets_rolling++;
        total_tx_packets++;
        if (total_tx_packets_rolling
            == ant_num_this_thread * max_symbol_id * 1000) {
            double end = get_time();
            double byte_len = cfg->packet_length * ant_num_this_thread
                * max_symbol_id * 1000.f;
            double diff = end - begin;
            printf("Thread %zu send %zu frames in %f secs, tput %f Mbps\n",
                (size_t)tid,
                total_tx_packets / (ant_num_this_thread * max_symbol_id),
                diff / 1e6, byte_len * 8 * 1e6 / diff / 1024 / 1024);
            begin = get_time();
            total_tx_packets_rolling = 0;
        }

        if (++cur_radio == radio_hi)
            cur_radio = radio_lo;
    }
}

size_t Sender::get_max_symbol_id() const
{
    size_t max_symbol_id = cfg->downlink_mode
        ? cfg->pilot_symbol_num_perframe
        : cfg->pilot_symbol_num_perframe + cfg->ul_data_symbol_num_perframe;
    return max_symbol_id;
}

void Sender::init_iq_from_file(std::string filename)
{
    const size_t packets_per_frame = cfg->symbol_num_perframe * cfg->BS_ANT_NUM;
    iq_data_short_.calloc(packets_per_frame, cfg->OFDM_FRAME_LEN * 2, 64);

    Table<float> iq_data_float;
    iq_data_float.calloc(packets_per_frame, cfg->OFDM_FRAME_LEN * 2, 64);

    FILE* fp = fopen(filename.c_str(), "rb");
    rt_assert(fp != nullptr, "Failed to open IQ data file");

    for (size_t i = 0; i < packets_per_frame; i++) {
        const size_t expect_bytes = cfg->OFDM_FRAME_LEN * 2;
        const size_t actual_bytes
            = fread(iq_data_float[i], sizeof(float), expect_bytes, fp);
        if (expect_bytes != actual_bytes) {
            fprintf(stderr,
                "Sender: Failed to read IQ data file %s. Packet %zu, bytes "
                "expected %zu, bytes read %zu. errno %s\n",
                filename.c_str(), i, expect_bytes, actual_bytes,
                strerror(errno));
            exit(-1);
        }
        for (size_t j = 0; j < cfg->OFDM_FRAME_LEN * 2; j++) {
            iq_data_short_[i][j]
                = (unsigned short)(iq_data_float[i][j] * 32768);
        }
    }
    fclose(fp);
    iq_data_float.free();
}

void Sender::create_threads(void* (*worker)(void*), int tid_start, int tid_end)
{
    int ret;
    for (int i = tid_start; i < tid_end; i++) {
        pthread_t thread;
        auto context = new EventHandlerContext<Sender>;
        context->obj_ptr = this;
        context->id = i;
        ret = pthread_create(&thread, NULL, worker, context);
        rt_assert(ret == 0, "pthread_create() failed");
    }
}

void Sender::write_stats_to_file(size_t tx_frame_count) const
{
    std::string cur_directory = TOSTRING(PROJECT_DIRECTORY);
    std::string filename = cur_directory + "/data/tx_result.txt";
    printf("Printing sender results to file \"%s\"...\n", filename.c_str());
    FILE* fp_debug = fopen(filename.c_str(), "w");
    rt_assert(fp_debug != nullptr, "Failed to open stats file");
    for (size_t i = 0; i < tx_frame_count; i++) {
        fprintf(fp_debug, "%.5f\n", frame_end[i % kNumStatsFrames]);
    }
}

void Sender::run_fft(Packet* pkt, complex_float* fft_inout,
    DFTI_DESCRIPTOR_HANDLE mkl_handle) const
{
    // pkt->data has OFDM_FRAME_LEN short samples. After FFT, we'll remove
    // OFDM_PREFIX_LEN initial samples and have OFDM_CA_NUM short samples.
    simd_convert_short_to_float(&pkt->data[2 * cfg->OFDM_PREFIX_LEN],
        reinterpret_cast<float*>(fft_inout), cfg->OFDM_CA_NUM * 2);

    DftiComputeForward(mkl_handle, reinterpret_cast<float*>(fft_inout));

    simd_convert_float32_to_float16(reinterpret_cast<float*>(pkt->data),
        reinterpret_cast<float*>(fft_inout), cfg->OFDM_CA_NUM * 2);
}<|MERGE_RESOLUTION|>--- conflicted
+++ resolved
@@ -266,25 +266,6 @@
             continue;
 
         size_t start_tsc_send = rdtsc();
-<<<<<<< HEAD
-        char* payload;
-#ifdef USE_DPDK
-        rte_mbuf* tx_bufs[1] __attribute__((aligned(64)));
-        auto* pkt = reinterpret_cast<Packet*>(tx_buffers_[tx_bufs_idx]);
-        tx_bufs[0] = DpdkTransport::generate_udp_header(mbuf_pool,
-            sender_mac_addr, server_mac_addr, sender_addr, server_addr,
-            cfg->ue_tx_port, cfg->bs_port + pkt->ant_id, buffer_length);
-        auto* payload = (char*)rte_pktmbuf_mtod(tx_bufs[0], rte_ether_hdr*)
-            + kPayloadOffset;
-
-        auto* pkt = reinterpret_cast<Packet*>(payload);
-        auto cur_tag = gen_tag_t(tag);
-        pkt->frame_id = cur_tag.frame_id;
-        pkt->symbol_id = cfg->getSymbolId(cur_tag.symbol_id);
-        pkt->cell_id = 0;
-        pkt->ant_id = cur_tag.ant_id;
-=======
->>>>>>> 7c8e6fbc
 
         // Send a message to the server. We assume that the server is running.
         Packet* pkt = socks_pkt_buf;

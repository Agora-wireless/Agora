--- conflicted
+++ resolved
@@ -29,16 +29,12 @@
     , num_worker_threads_(num_worker_threads_)
     , enable_slow_start(enable_slow_start)
     , core_offset(core_offset)
-<<<<<<< HEAD
     , frame_duration_(frame_duration)
     , ticks_all(frame_duration_ * ticks_per_usec / cfg->symbol_num_perframe)
-    , ticks_100(5 * frame_duration_ * ticks_per_usec / cfg->symbol_num_perframe)
-=======
-    , delay(delay)
-    , ticks_all(delay * ticks_per_usec / cfg->symbol_num_perframe)
-    , ticks_wnd_1(200 * delay * ticks_per_usec / cfg->symbol_num_perframe)
-    , ticks_wnd_2(15 * delay * ticks_per_usec / cfg->symbol_num_perframe)
->>>>>>> 00bb9afc
+    , ticks_wnd_1(
+          200 * frame_duration_ * ticks_per_usec / cfg->symbol_num_perframe)
+    , ticks_wnd_2(
+          15 * frame_duration_ * ticks_per_usec / cfg->symbol_num_perframe)
 {
     printf("Initializing sender, sending to base station server at %s, frame "
            "duration = %.2f ms, slow start = %s\n",
@@ -333,18 +329,12 @@
 
 uint64_t Sender::get_ticks_for_frame(size_t frame_id)
 {
-<<<<<<< HEAD
-    if (frame_id < 100)
-        return ticks_100;
-    return ticks_all;
-=======
     if (frame_id < kFrameWnd)
         return ticks_wnd_1;
     else if (frame_id < kFrameWnd * 4)
         return ticks_wnd_2;
     else
         return ticks_all;
->>>>>>> 00bb9afc
 }
 
 size_t Sender::get_max_symbol_id() const

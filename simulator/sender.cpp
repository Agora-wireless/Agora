#include "sender.hpp"
#include "datatype_conversion.h"
#include "udp_client.h"
#include <thread>

bool keep_running = true;

// A spinning barrier to synchronize the start of worker threads
std::atomic<size_t> num_workers_ready_atomic;

void interrupt_handler(int)
{
    std::cout << "Will exit..." << std::endl;
    keep_running = false;
}

void delay_ticks(uint64_t start, uint64_t ticks)
{
    while ((rdtsc() - start) < ticks)
        _mm_pause();
}

Sender::Sender(Config* cfg, size_t num_worker_threads_, size_t core_offset,
    size_t frame_duration, size_t enable_slow_start,
    std::string server_mac_addr_str, bool create_thread_for_master)
    : cfg(cfg)
    , freq_ghz(measure_rdtsc_freq())
    , ticks_per_usec(freq_ghz * 1e3)
    , num_worker_threads_(num_worker_threads_)
    , enable_slow_start(enable_slow_start)
    , core_offset(core_offset)
    , frame_duration_(frame_duration)
    , ticks_all(frame_duration_ * ticks_per_usec / cfg->symbol_num_perframe)
    , ticks_wnd_1(
          200000 /* 200 ms */ * ticks_per_usec / cfg->symbol_num_perframe)
    , ticks_wnd_2(
          15 * frame_duration_ * ticks_per_usec / cfg->symbol_num_perframe)
{
    printf("Initializing sender, sending to base station server at %s, frame "
           "duration = %.2f ms, slow start = %s\n",
        cfg->bs_server_addr.c_str(), frame_duration / 1000.0,
        enable_slow_start == 1 ? "yes" : "no");

    _unused(server_mac_addr_str);
    for (size_t i = 0; i < SOCKET_BUFFER_FRAME_NUM; i++) {
        packet_count_per_symbol[i] = new size_t[get_max_symbol_id()]();
    }
    memset(packet_count_per_frame, 0, SOCKET_BUFFER_FRAME_NUM * sizeof(size_t));

    init_iq_from_file(std::string(TOSTRING(PROJECT_DIRECTORY))
        + "/data/LDPC_rx_data_2048_ant" + std::to_string(cfg->BS_ANT_NUM)
        + ".bin");

    task_ptok = (moodycamel::ProducerToken**)aligned_alloc(
        64, num_worker_threads_ * sizeof(moodycamel::ProducerToken*));
    for (size_t i = 0; i < num_worker_threads_; i++)
        task_ptok[i] = new moodycamel::ProducerToken(send_queue_);

    // Create a master thread when started from simulator
    if (create_thread_for_master)
        create_threads(pthread_fun_wrapper<Sender, &Sender::master_thread>,
            num_worker_threads_, num_worker_threads_ + 1);

#ifdef USE_DPDK
    DpdkTransport::dpdk_init(core_offset, num_worker_threads_);
    mbuf_pool = DpdkTransport::create_mempool();

    uint16_t portid = 0; // For now, hard-code to port zero
    if (DpdkTransport::nic_init(portid, mbuf_pool, num_worker_threads_) != 0)
        rte_exit(EXIT_FAILURE, "Cannot init port %u\n", portid);

    // Parse IP addresses and MAC addresses
    int ret = inet_pton(AF_INET, cfg->bs_rru_addr.c_str(), &bs_rru_addr);
    rt_assert(ret == 1, "Invalid sender IP address");
    ret = inet_pton(AF_INET, cfg->bs_server_addr.c_str(), &bs_server_addr);
    rt_assert(ret == 1, "Invalid server IP address");

    ether_addr* parsed_mac = ether_aton(server_mac_addr_str.c_str());
    rt_assert(parsed_mac != NULL, "Invalid server mac address");
    memcpy(&server_mac_addr, parsed_mac, sizeof(ether_addr));

    ret = rte_eth_macaddr_get(portid, &sender_mac_addr);
    rt_assert(ret == 0, "Cannot get MAC address of the port");
    printf("Number of DPDK cores: %d\n", rte_lcore_count());
#endif
    num_workers_ready_atomic = 0;
}

Sender::~Sender()
{
    iq_data_short_.free();
    for (size_t i = 0; i < SOCKET_BUFFER_FRAME_NUM; i++) {
        free(packet_count_per_symbol[i]);
    }
}

void Sender::startTX()
{
    frame_start = new double[kNumStatsFrames]();
    frame_end = new double[kNumStatsFrames]();

    create_threads(pthread_fun_wrapper<Sender, &Sender::worker_thread>, 0,
        num_worker_threads_);
    master_thread(0); // Start the master thread
}

void Sender::startTXfromMain(double* in_frame_start, double* in_frame_end)
{
    frame_start = in_frame_start;
    frame_end = in_frame_end;

    create_threads(pthread_fun_wrapper<Sender, &Sender::worker_thread>, 0,
        num_worker_threads_);
}

void* Sender::master_thread(int)
{
    signal(SIGINT, interrupt_handler);
    pin_to_core_with_offset(ThreadType::kMasterTX, core_offset, 0);

    // Wait for all worker threads to be ready
    while (num_workers_ready_atomic != num_worker_threads_) {
        // Wait
    }

    const size_t max_symbol_id = get_max_symbol_id();

    // Push tasks of the first symbol into task queue
    for (size_t i = 0; i < cfg->BS_ANT_NUM; i++) {
        auto req_tag = gen_tag_t::frm_sym_ant(0, 0, i);
        rt_assert(send_queue_.enqueue(
                      *task_ptok[i % num_worker_threads_], req_tag._tag),
            "Send task enqueue failed");
    }

    frame_start[0] = get_time();
    uint64_t tick_start = rdtsc();
    double start_time = get_time();
    // Add delay for beacon at the beginning of a frame
    delay_ticks(tick_start,
        enable_slow_start == 1 ? get_ticks_for_frame(0) : ticks_all);
    tick_start = rdtsc();
    while (keep_running) {
        gen_tag_t ctag(0); // The completion tag
        int ret = completion_queue_.try_dequeue(ctag._tag);
        if (!ret)
            continue;

        const size_t comp_frame_slot = ctag.frame_id % SOCKET_BUFFER_FRAME_NUM;

        packet_count_per_symbol[comp_frame_slot][ctag.symbol_id]++;
        if (packet_count_per_symbol[comp_frame_slot][ctag.symbol_id]
            == cfg->BS_ANT_NUM) {
            if (kDebugSenderReceiver) {
                printf("Finished transmit all antennas in frame: %u, "
                       "symbol: %u, in %.1f us\n ",
                    ctag.frame_id, ctag.symbol_id, get_time() - start_time);
            }

            packet_count_per_symbol[comp_frame_slot][ctag.symbol_id] = 0;
            packet_count_per_frame[comp_frame_slot]++;

            // Add inter-symbol delay
            delay_ticks(tick_start,
                enable_slow_start == 1 ? get_ticks_for_frame(ctag.frame_id)
                                       : ticks_all);

            tick_start = rdtsc();

            const size_t next_symbol_id = (ctag.symbol_id + 1) % max_symbol_id;
            size_t next_frame_id;
            if (packet_count_per_frame[comp_frame_slot] == max_symbol_id) {
                if (kDebugSenderReceiver || kDebugPrintPerFrameDone) {
                    printf("Finished transmit all antennas for frame: %u in "
                           "%.1f us\n",
                        ctag.frame_id, get_time() - start_time);
                    start_time = get_time();
                }
                next_frame_id = ctag.frame_id + 1;
                if (next_frame_id == cfg->frames_to_test)
                    break;
                frame_end[ctag.frame_id % kNumStatsFrames] = get_time();
                packet_count_per_frame[comp_frame_slot] = 0;

                // Add end-of-frame delay
                if (cfg->downlink_mode) {
                    if (ctag.frame_id < 500) {
                        delay_ticks(tick_start,
                            2 * cfg->data_symbol_num_perframe * ticks_all);
                    } else {
                        delay_ticks(tick_start,
                            cfg->data_symbol_num_perframe * ticks_all);
                    }
                }

                frame_start[next_frame_id % kNumStatsFrames] = get_time();

                tick_start = rdtsc();
                // Add delay for beacon at the beginning of a frame
                delay_ticks(tick_start,
                    enable_slow_start == 1 ? get_ticks_for_frame(next_frame_id)
                                           : ticks_all);
                tick_start = rdtsc();
            } else {
                next_frame_id = ctag.frame_id;
            }

            for (size_t i = 0; i < cfg->BS_ANT_NUM; i++) {
                auto req_tag
                    = gen_tag_t::frm_sym_ant(next_frame_id, next_symbol_id, i);
                rt_assert(
                    send_queue_.enqueue(
                        *task_ptok[i % num_worker_threads_], req_tag._tag),
                    "Send task enqueue failed");
            }
        }
    }
    write_stats_to_file(cfg->frames_to_test);
    exit(0);
}

void* Sender::worker_thread(int tid)
{
    pin_to_core_with_offset(ThreadType::kWorkerTX, core_offset + 1, tid);

    // Wait for all Sender threads (including master) to start runnung
    num_workers_ready_atomic++;
    while (num_workers_ready_atomic != num_worker_threads_) {
        // Wait
    }

    DFTI_DESCRIPTOR_HANDLE mkl_handle;
    DftiCreateDescriptor(
        &mkl_handle, DFTI_SINGLE, DFTI_COMPLEX, 1, cfg->OFDM_CA_NUM);
    DftiCommitDescriptor(mkl_handle);

    const size_t max_symbol_id = get_max_symbol_id();
    const size_t radio_lo = tid * cfg->nRadios / num_worker_threads_;
    const size_t radio_hi = (tid + 1) * cfg->nRadios / num_worker_threads_;
    const size_t ant_num_this_thread = cfg->BS_ANT_NUM / num_worker_threads_
        + ((size_t)tid < cfg->BS_ANT_NUM % num_worker_threads_ ? 1 : 0);

    UDPClient udp_client;
    auto fft_inout = reinterpret_cast<complex_float*>(
        memalign(64, cfg->OFDM_CA_NUM * sizeof(complex_float)));
    auto* socks_pkt_buf
        = reinterpret_cast<Packet*>(memalign(64, cfg->packet_length));
    auto* data_buf
        = reinterpret_cast<Packet*>(memalign(64, cfg->packet_length));

    double begin = get_time();
    size_t total_tx_packets = 0;
    size_t total_tx_packets_rolling = 0;
    size_t cur_radio = radio_lo;

    printf("In thread %zu, %zu antennas, BS_ANT_NUM: %zu, num threads %zu:\n",
        (size_t)tid, ant_num_this_thread, cfg->BS_ANT_NUM, num_worker_threads_);

    // We currently don't support zero-padding OFDM prefix and postfix
    rt_assert(cfg->packet_length
        == Packet::kOffsetOfData
            + 2 * sizeof(unsigned short) * (cfg->CP_LEN + cfg->OFDM_CA_NUM));

    while (true) {
        gen_tag_t tag = 0;
        if (!send_queue_.try_dequeue_from_producer(*(task_ptok[tid]), tag._tag))
            continue;

        size_t start_tsc_send = rdtsc();

        // Send a message to the server. We assume that the server is running.
        Packet* pkt = socks_pkt_buf;
#ifdef USE_DPDK
        rte_mbuf* tx_mbuf = DpdkTransport::alloc_udp(mbuf_pool, sender_mac_addr,
            server_mac_addr, bs_rru_addr, bs_server_addr,
            cfg->bs_rru_port + tid, cfg->bs_server_port + tid,
            cfg->packet_length);
        pkt = (Packet*)(rte_pktmbuf_mtod(tx_mbuf, uint8_t*) + kPayloadOffset);
#endif

        // Update the TX buffer
        pkt->packet_type = Packet::PacketType::kRRU;
        pkt->frame_id = tag.frame_id;
        pkt->symbol_id = cfg->getSymbolId(tag.symbol_id);
        pkt->cell_id = 0;
        pkt->ant_id = tag.ant_id;
<<<<<<< HEAD

        if (cfg->disable_master) {
            memcpy(data_buf->data,
                iq_data_short_[(tag.symbol_id * cfg->BS_ANT_NUM) + tag.ant_id],
                (cfg->CP_LEN + cfg->OFDM_CA_NUM) * sizeof(unsigned short) * 2);
            if (cfg->fft_in_rru) {
                run_fft(data_buf->data, fft_inout, mkl_handle);
            }
        } else {
            memcpy(pkt->data,
                iq_data_short_[(tag.symbol_id * cfg->BS_ANT_NUM) + tag.ant_id],
                (cfg->CP_LEN + cfg->OFDM_CA_NUM) * sizeof(unsigned short) * 2);
            if (cfg->fft_in_rru) {
                run_fft(pkt->data, fft_inout, mkl_handle);
            }
=======
        memcpy(pkt->data,
            iq_data_short_[(pkt->symbol_id * cfg->BS_ANT_NUM) + tag.ant_id],
            (cfg->CP_LEN + cfg->OFDM_CA_NUM) * sizeof(unsigned short) * 2);
        if (cfg->fft_in_rru) {
            run_fft(pkt, fft_inout, mkl_handle);
>>>>>>> f8954bd8
        }

#ifdef USE_DPDK
        rt_assert(rte_eth_tx_burst(0, tid, &tx_mbuf, 1) == 1,
            "rte_eth_tx_burst() failed");
#else
        if (cfg->disable_master) {
            size_t block_size
                = cfg->OFDM_DATA_NUM / cfg->server_addr_list.size();
            for (size_t i = 0; i < cfg->server_addr_list.size(); i++) {
                memcpy(pkt->data,
                    data_buf->data
                        + (i * block_size + cfg->OFDM_DATA_START) * 2,
                    block_size * sizeof(unsigned short) * 2);
                udp_client.send(cfg->server_addr_list[i],
                    cfg->bs_server_port + cur_radio,
                    reinterpret_cast<uint8_t*>(socks_pkt_buf),
                    cfg->packet_length);
            }
        } else {
            udp_client.send(cfg->bs_server_addr,
                cfg->bs_server_port + cur_radio,
                reinterpret_cast<uint8_t*>(socks_pkt_buf), cfg->packet_length);
        }
#endif

        if (kDebugSenderReceiver) {
            printf("Thread %d (tag = %s) transmit frame %d, symbol %d, ant %d, "
                   "TX time: %.3f us\n",
                tid, gen_tag_t(tag).to_string().c_str(), pkt->frame_id,
                pkt->symbol_id, pkt->ant_id,
                cycles_to_us(rdtsc() - start_tsc_send, freq_ghz));
        }

        rt_assert(
            completion_queue_.enqueue(tag._tag), "Completion enqueue failed");

        total_tx_packets_rolling++;
        total_tx_packets++;
        if (total_tx_packets_rolling
            == ant_num_this_thread * max_symbol_id * 1000) {
            double end = get_time();
            double byte_len = cfg->packet_length * ant_num_this_thread
                * max_symbol_id * 1000.f;
            double diff = end - begin;
            printf("Thread %zu send %zu frames in %f secs, tput %f Mbps\n",
                (size_t)tid,
                total_tx_packets / (ant_num_this_thread * max_symbol_id),
                diff / 1e6, byte_len * 8 * 1e6 / diff / 1024 / 1024);
            begin = get_time();
            total_tx_packets_rolling = 0;
        }

        if (++cur_radio == radio_hi)
            cur_radio = radio_lo;
    }
}

uint64_t Sender::get_ticks_for_frame(size_t frame_id)
{
    if (frame_id < kFrameWnd)
        return ticks_wnd_1;
    else if (frame_id < kFrameWnd * 4)
        return ticks_wnd_2;
    else
        return ticks_all;
}

size_t Sender::get_max_symbol_id() const
{
    size_t max_symbol_id = cfg->downlink_mode
        ? cfg->pilot_symbol_num_perframe
        : cfg->pilot_symbol_num_perframe + cfg->ul_data_symbol_num_perframe;
    return max_symbol_id;
}

void Sender::init_iq_from_file(std::string filename)
{
    const size_t packets_per_frame = cfg->symbol_num_perframe * cfg->BS_ANT_NUM;
    iq_data_short_.calloc(
        packets_per_frame, (cfg->CP_LEN + cfg->OFDM_CA_NUM) * 2, 64);

    Table<float> iq_data_float;
    iq_data_float.calloc(
        packets_per_frame, (cfg->CP_LEN + cfg->OFDM_CA_NUM) * 2, 64);

    FILE* fp = fopen(filename.c_str(), "rb");
    rt_assert(fp != nullptr, "Failed to open IQ data file");

    for (size_t i = 0; i < packets_per_frame; i++) {
        const size_t expected_count = (cfg->CP_LEN + cfg->OFDM_CA_NUM) * 2;
        const size_t actual_count
            = fread(iq_data_float[i], sizeof(float), expected_count, fp);
        if (expected_count != actual_count) {
            fprintf(stderr,
                "Sender: Failed to read IQ data file %s. Packet %zu: expected "
                "%zu I/Q samples but read %zu. Errno %s\n",
                filename.c_str(), i, expected_count, actual_count,
                strerror(errno));
            exit(-1);
        }
        for (size_t j = 0; j < expected_count; j++) {
            iq_data_short_[i][j]
                = static_cast<unsigned short>(iq_data_float[i][j] * 32768);
        }
    }
    fclose(fp);
    iq_data_float.free();
}

void Sender::create_threads(void* (*worker)(void*), int tid_start, int tid_end)
{
    int ret;
    for (int i = tid_start; i < tid_end; i++) {
        pthread_t thread;
        auto context = new EventHandlerContext<Sender>;
        context->obj_ptr = this;
        context->id = i;
        ret = pthread_create(&thread, NULL, worker, context);
        rt_assert(ret == 0, "pthread_create() failed");
    }
}

void Sender::write_stats_to_file(size_t tx_frame_count) const
{
    std::string cur_directory = TOSTRING(PROJECT_DIRECTORY);
    std::string filename = cur_directory + "/data/tx_result.txt";
    printf("Printing sender results to file \"%s\"...\n", filename.c_str());
    FILE* fp_debug = fopen(filename.c_str(), "w");
    rt_assert(fp_debug != nullptr, "Failed to open stats file");
    for (size_t i = 0; i < tx_frame_count; i++) {
        fprintf(fp_debug, "%.5f\n", frame_end[i % kNumStatsFrames]);
    }
}

void Sender::run_fft(short* src, complex_float* fft_inout,
    DFTI_DESCRIPTOR_HANDLE mkl_handle) const
{
    // pkt->data has (CP_LEN + OFDM_CA_NUM) unsigned short samples. After FFT,
    // we'll remove the cyclic prefix and have OFDM_CA_NUM short samples left.
    simd_convert_short_to_float(&src[2 * cfg->CP_LEN],
        reinterpret_cast<float*>(fft_inout), cfg->OFDM_CA_NUM * 2);

    DftiComputeForward(mkl_handle, reinterpret_cast<float*>(fft_inout));

    simd_convert_float32_to_float16(reinterpret_cast<float*>(src),
        reinterpret_cast<float*>(fft_inout), cfg->OFDM_CA_NUM * 2);
}<|MERGE_RESOLUTION|>--- conflicted
+++ resolved
@@ -284,7 +284,6 @@
         pkt->symbol_id = cfg->getSymbolId(tag.symbol_id);
         pkt->cell_id = 0;
         pkt->ant_id = tag.ant_id;
-<<<<<<< HEAD
 
         if (cfg->disable_master) {
             memcpy(data_buf->data,
@@ -300,13 +299,6 @@
             if (cfg->fft_in_rru) {
                 run_fft(pkt->data, fft_inout, mkl_handle);
             }
-=======
-        memcpy(pkt->data,
-            iq_data_short_[(pkt->symbol_id * cfg->BS_ANT_NUM) + tag.ant_id],
-            (cfg->CP_LEN + cfg->OFDM_CA_NUM) * sizeof(unsigned short) * 2);
-        if (cfg->fft_in_rru) {
-            run_fft(pkt, fft_inout, mkl_handle);
->>>>>>> f8954bd8
         }
 
 #ifdef USE_DPDK

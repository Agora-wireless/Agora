/**
 * @file sender.h
 * @brief Declaration file for the sender class
 */
#ifndef SENDER_H_
#define SENDER_H_

#include <emmintrin.h>
#include <immintrin.h>
#include <netinet/ether.h>
#include <sys/types.h>
#include <unistd.h>

#include <algorithm>
#include <chrono>
#include <iostream>
#include <numeric>
#include <thread>
#include <vector>

#include "common_typedef_sdk.h"
#include "concurrentqueue.h"
#include "config.h"
#include "datatype_conversion.h"
#include "gettime.h"
#include "memory_manage.h"
#include "message.h"
#include "mkl_dfti.h"
#include "symbols.h"
#include "utils.h"

#if defined(USE_DPDK)
#include "dpdk_transport.h"
#endif

class Sender {
 public:
  static constexpr size_t kDequeueBulkSize = 4;

  /**
   * @brief Create and optionally start a Sender that sends IQ packets to a
   * server with MAC address [server_mac_addr_str]
   *
   * @param config The Agora config
   *
   * @param socket_thread_num Number of worker threads sending packets
   *
   * @param core_offset The master thread runs on core [core_offset]. Worker
   * thread #i runs on core [core_offset + i]
   *
   * @param frame_duration The TTI slot duration
   *
   * @param enable_slow_start If 1, the sender initially sends frames in a
   * duration larger than the TTI
   *
   * @param server_mac_addr_str The MAC address of the server's NIC
   */
  Sender(Config* cfg, size_t socket_thread_num, size_t core_offset = 30,
         size_t frame_duration = 1000, size_t inter_frame_delay = 0,
         size_t enable_slow_start = 1,
         const std::string& server_mac_addr_str = "ff:ff:ff:ff:ff:ff",
         bool create_thread_for_master = false);

  ~Sender();

  void StartTx();

  // in_frame_start and in_frame_end must have space for at least
  // kNumStatsFrames entries
  void StartTxfromMain(double* in_frame_start, double* in_frame_end);

 private:
  void* MasterThread(int tid);
  void* WorkerThread(int tid);

  /**
   * @brief Read time-domain 32-bit floating-point IQ samples from [filename]
   * and populate iq_data_short_ by converting to 16-bit fixed-point samples
   *
   * [filename] must contain data for one frame. For every symbol and antenna,
   * the file must provide (CP_LEN + OFDM_CA_NUM) IQ samples.
   */
  void InitIqFromFile(const std::string& filename);

  void InitMultiFrameIqFromFile(const std::string& filename);

  // Get number of CPU ticks for a symbol given a frame index
  uint64_t GetTicksForFrame(size_t frame_id) const;
  size_t GetMaxSymbolId() const;

  // Launch threads to run worker with thread IDs from tid_start to tid_end
  void CreateWorkerThreads(size_t num_workers);

  void DelayForSymbol(size_t tx_frame_count, uint64_t tick_start);
  void DelayForFrame(size_t tx_frame_count, uint64_t tick_start);

  void WriteStatsToFile(size_t tx_frame_count) const;

  size_t FindNextSymbol(size_t start_symbol);
  void ScheduleSymbol(size_t frame, size_t symbol_id);

  // Run FFT on the data field in pkt, output to fft_inout
  // Recombine pkt header data and fft output data into payload
  void RunFft(Packet* pkt, complex_float* fft_inout,
              DFTI_DESCRIPTOR_HANDLE mkl_handle) const;

  Config* cfg_;
  const double freq_ghz_;           // RDTSC frequency in GHz
  const double ticks_per_usec_;     // RDTSC frequency in GHz
  const size_t socket_thread_num_;  // Number of worker threads sending pkts
  const size_t enable_slow_start_;  // If 1, send frames slowly at first

  // The master thread runs on core core_offset. Worker threads use cores
  // {core_offset + 1, ..., core_offset + thread_num - 1}
  const size_t core_offset_;
  size_t frame_duration_;
  const size_t inter_frame_delay_;

  // RDTSC clock ticks between the start of transmission of two symbols in
  // the steady state
  uint64_t ticks_all_;

  // ticks_wnd_1 and ticks_wnd_2 are the RDTSC clock ticks between the start
  // of transmission of two symbols for the first several frames
  uint64_t ticks_wnd1_;
  uint64_t ticks_wnd2_;

  // RDTSC clock ticks between the end of a frame and the start of the next
  // frame
  const uint64_t ticks_inter_frame_;

  moodycamel::ConcurrentQueue<size_t> send_queue_ =
      moodycamel::ConcurrentQueue<size_t>(1024);
  moodycamel::ConcurrentQueue<size_t> completion_queue_ =
      moodycamel::ConcurrentQueue<size_t>(1024);
  moodycamel::ProducerToken** task_ptok_;

<<<<<<< HEAD
  // First dimension: kNumGeneratedFrames
  // Second dimension: symbol_num_perframe * BS_ANT_NUM
  // Third dimension: (CP_LEN + OFDM_CA_NUM) * 2
  PtrGrid<kNumGeneratedFrames, kMaxSymbols * kMaxAntennas, unsigned short>
      multi_frame_iq_data_short_;
=======
  // First dimension: symbol_num_perframe * BS_ANT_NUM
  // Second dimension: (CP_LEN + OFDM_CA_NUM) * 2
  Table<short> iq_data_short_;
>>>>>>> b34d79c5

  // Number of packets transmitted for each symbol in a frame
  size_t* packet_count_per_symbol_[kFrameWnd];

  double* frame_start_;
  double* frame_end_;

  std::vector<std::thread> threads_;

#if defined(USE_DPDK)
  std::vector<uint16_t> port_ids_;
  struct rte_mempool* mbuf_pool_;
  uint32_t bs_rru_addr_;     // IPv4 address of this data sender
  uint32_t bs_server_addr_;  // IPv4 address of the remote target Agora server
  // MAC addresses of this data sender
  std::vector<rte_ether_addr> sender_mac_addr_;
  // MAC addresses of the remote target Agora server
  std::vector<rte_ether_addr> server_mac_addr_;
#endif
};

#endif  // SENDER_H_<|MERGE_RESOLUTION|>--- conflicted
+++ resolved
@@ -135,17 +135,11 @@
       moodycamel::ConcurrentQueue<size_t>(1024);
   moodycamel::ProducerToken** task_ptok_;
 
-<<<<<<< HEAD
   // First dimension: kNumGeneratedFrames
   // Second dimension: symbol_num_perframe * BS_ANT_NUM
   // Third dimension: (CP_LEN + OFDM_CA_NUM) * 2
   PtrGrid<kNumGeneratedFrames, kMaxSymbols * kMaxAntennas, unsigned short>
-      multi_frame_iq_data_short_;
-=======
-  // First dimension: symbol_num_perframe * BS_ANT_NUM
-  // Second dimension: (CP_LEN + OFDM_CA_NUM) * 2
-  Table<short> iq_data_short_;
->>>>>>> b34d79c5
+  Table<unsigned short> iq_data_short_;
 
   // Number of packets transmitted for each symbol in a frame
   size_t* packet_count_per_symbol_[kFrameWnd];

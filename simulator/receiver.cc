/**
 * @file receiver.cc
 * @brief Implementation file for the receiver class
 */
#include "receiver.h"

<<<<<<< HEAD
#include "udp_comm.h"
=======
#include "gettime.h"
#include "udp_server.h"
>>>>>>> 779caf1d

Receiver::Receiver(Config* cfg, size_t rx_thread_num, size_t core_offset)
    : rx_thread_num_(rx_thread_num), core_id_(core_offset), cfg_(cfg) {}

Receiver::Receiver(Config* cfg, size_t rx_thread_num, size_t core_offset,
                   moodycamel::ConcurrentQueue<EventData>* in_queue_message,
                   moodycamel::ProducerToken** in_rx_ptoks)
    : Receiver(cfg, rx_thread_num, core_offset) {
  message_queue_ = in_queue_message;
  rx_ptoks_ = in_rx_ptoks;
}

std::vector<std::thread> Receiver::StartRecv(Table<char>& in_buffer,
                                             size_t in_buffer_length,
                                             Table<double>& in_frame_start) {
  frame_start_ = &in_frame_start;

  std::printf("Start Recv thread\n");
  std::vector<std::thread> created_threads;

  buffers_per_thread_ = in_buffer_length / rx_thread_num_;
  rx_packets_.resize(rx_thread_num_);
  created_threads.resize(rx_thread_num_);
  for (size_t i = 0; i < rx_thread_num_; i++) {
    rx_packets_.at(i).reserve(buffers_per_thread_);
    for (size_t number_packets = 0; number_packets < buffers_per_thread_;
         number_packets++) {
      auto* pkt_loc = reinterpret_cast<Packet*>(
          in_buffer[i] + (number_packets * cfg_->PacketLength()));
      rx_packets_.at(i).emplace_back(pkt_loc);
    }
    created_threads.at(i) = std::thread(&Receiver::LoopRecv, this, i);
  }
  return created_threads;
}

void* Receiver::LoopRecv(size_t tid) {
  size_t core_offset = core_id_ + rx_thread_num_ + 2;
  PinToCoreWithOffset(ThreadType::kWorkerRX, core_offset, tid);

  const size_t sock_buf_size = (1024 * 1024 * 64 * 8) - 1;
  auto udp_server = std::make_unique<UDPComm>(
      cfg_->BsRruAddr(), cfg_->BsRruPort() + tid, sock_buf_size, 0);

  udp_server->MakeBlocking(1);

  /* use token to speed up */
  moodycamel::ProducerToken* local_ptok = rx_ptoks_[tid];
  double* frame_start = (*frame_start_)[tid];

  size_t rx_slot = 0;
  RxPacket* current_packet = &rx_packets_.at(tid).at(rx_slot);

  ssize_t prev_frame_id = -1;
  while (this->cfg_->Running() == true) {
    /* if buffer is full, exit */
    if (current_packet->Empty() == false) {
      std::printf("Receive thread %zu buffer full, offset: %zu\n", tid,
                  rx_slot);
      throw std::runtime_error("Receiver: Receive thread buffer full");
    }

    ssize_t recvlen = udp_server->Recv(
        cfg_->BsServerAddr(), cfg_->BsServerPort() + tid,
        reinterpret_cast<std::byte*>(current_packet->RawPacket()),
        cfg_->PacketLength());
    if (recvlen < 0) {
      std::perror("recv failed");
      throw std::runtime_error("Receiver: recv failed");
    } else if (static_cast<size_t>(recvlen) == cfg_->PacketLength()) {
      // Read information from received packet
      size_t frame_id = current_packet->RawPacket()->frame_id_;

      if (kDebugSenderReceiver) {
        std::printf("RX thread %zu received frame %zu symbol %d, ant %d\n ",
                    tid, frame_id, current_packet->RawPacket()->symbol_id_,
                    current_packet->RawPacket()->ant_id_);
      }

      if (kIsWorkerTimingEnabled) {
        if (static_cast<ssize_t>(frame_id) > prev_frame_id) {
          frame_start[frame_id] = GetTime::GetTime();
          prev_frame_id = frame_id;
        }
      }

      current_packet->Use();
      // Push packet received event into the queue
      EventData packet_message(EventType::kPacketRX,
                               rx_tag_t(current_packet).tag_);

      if (message_queue_->enqueue(*local_ptok, packet_message) == false) {
        std::printf("socket message enqueue failed\n");
        throw std::runtime_error("Receiver: socket message enqueue failed");
      }
      rx_slot = (rx_slot + 1) % buffers_per_thread_;
      current_packet = &rx_packets_.at(tid).at(rx_slot);
    } else if (recvlen != 0) {
      std::perror("recv failed with less than requested bytes");
      throw std::runtime_error(
          "Receiver: recv failed with less than requested bytes");
    }
  }
  return nullptr;
}<|MERGE_RESOLUTION|>--- conflicted
+++ resolved
@@ -4,12 +4,8 @@
  */
 #include "receiver.h"
 
-<<<<<<< HEAD
+#include "gettime.h"
 #include "udp_comm.h"
-=======
-#include "gettime.h"
-#include "udp_server.h"
->>>>>>> 779caf1d
 
 Receiver::Receiver(Config* cfg, size_t rx_thread_num, size_t core_offset)
     : rx_thread_num_(rx_thread_num), core_id_(core_offset), cfg_(cfg) {}

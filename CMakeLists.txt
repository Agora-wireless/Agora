cmake_minimum_required(VERSION 3.10)
include(CheckCSourceRuns)
cmake_policy(SET CMP0054 NEW)
#Allow project version
cmake_policy(SET CMP0048 NEW)
project(Agora VERSION 1.1.0)

if(CMAKE_CXX_COMPILER_VERSION VERSION_GREATER 7.0)
  set(GCC_COVERAGE_COMPILE_FLAGS "-faligned-new")
endif()

set(SOURCE_DIR ".")
configure_file(${CMAKE_SOURCE_DIR}/src/common/version_config.h.in ${CMAKE_SOURCE_DIR}/src/common/version_config.h)

option(FORCE_BUILD_PATH "Hardcode the build directory path to be 'Agora/build/'" ON)
if(FORCE_BUILD_PATH)
  set(CMAKE_ARCHIVE_OUTPUT_DIRECTORY ${CMAKE_CURRENT_SOURCE_DIR}/build)
  set(CMAKE_LIBRARY_OUTPUT_DIRECTORY ${CMAKE_CURRENT_SOURCE_DIR}/build)
  set(CMAKE_RUNTIME_OUTPUT_DIRECTORY ${CMAKE_CURRENT_SOURCE_DIR}/build)
endif()

# New versions of GCC enable position-independent executables by default. We
# don't want to compile FlexRAN libraries with -fPIC because it reduces
# performance by around 40%.
set(CMAKE_EXE_LINKER_FLAGS "${CMAKE_EXE_LINKER_FLAGS} -no-pie")

if(${CMAKE_C_COMPILER_ID} STREQUAL "GNU")
  message(STATUS "Using GNU compiler, compiler ID ${CMAKE_C_COMPILER_ID}")
  set(CMAKE_C_FLAGS "-std=gnu11 -Wall -g -march=native -m64")
  set(CMAKE_CXX_FLAGS "-std=c++17 -Wall -g -march=native -m64")
  set(MKL_LIBS -Wl,--no-as-needed -lmkl_intel_lp64 -lmkl_sequential -lmkl_core -lpthread -lm -ldl)
  if (CMAKE_CXX_COMPILER_VERSION VERSION_LESS 9.2)
    message(STATUS "GCC version: ${CMAKE_CXX_COMPILER_VERSION} (versions newer than 9.2 are suggested for using AVX512 optimizations)")
  endif()
elseif(${CMAKE_C_COMPILER_ID} STREQUAL "Intel")
  message(STATUS "Using Intel compiler, compiler ID ${CMAKE_C_COMPILER_ID}")
  include(${CMAKE_CURRENT_SOURCE_DIR}/cmake/intel-compile-options.cmake)
  set(MKL_LIBS -lpthread -lm -ldl)
  set(CMAKE_CXX_FLAGS "-std=c++17 -Wall -g -march=native -mkl=sequential")
elseif("${CMAKE_CXX_COMPILER_ID}" STREQUAL "Clang" OR "${CMAKE_CXX_COMPILER_ID}" STREQUAL "AppleClang")
  message(STATUS "Using Clang compiler, compiler ID ${CMAKE_C_COMPILER_ID}")
  set(CMAKE_CXX_STANDARD 17)
else()
  set(CMAKE_CXX_STANDARD 17)
endif()

option(DEBUG "Enable debugging" OFF)

if(CMAKE_BUILD_TYPE MATCHES Debug)
  message(STATUS "Enabling debug mode due to build type")
  set(DEBUG ON)
endif()

if(NOT DEBUG)
  message(STATUS "Debugging is disabled")
  set(CMAKE_C_FLAGS "${CMAKE_C_FLAGS} -O3 -DNDEBUG")
  set(CMAKE_CXX_FLAGS "${CMAKE_CXX_FLAGS} -O3 -DNDEBUG")
else()
  message(STATUS "Verbose Makefile")
  set( CMAKE_VERBOSE_MAKEFILE on )
  message(STATUS "Debugging is enabled. Performance will be low")
  set(CMAKE_BUILD_TYPE Debug)
  set(CMAKE_CXX_FLAGS_DEBUG "${CMAKE_CXX_FLAGS_DEBUG} -Wshadow -ggdb3 -fstack-protector-all -fsanitize=undefined -fsanitize=address -fsanitize=null")
  #-fsanitize=thread- fstack-protector-all -fsanitize=address -fstack-check
  #-fsanitize=address -fsanitize=pointer-compare
  #-fsanitize=address -fsanitize=pointer-subtract
  #-fsanitize=leak -fsanitize=undefined -fsanitize=null
endif()

message(STATUS "CMAKE_CXX_FLAGS: ${CMAKE_CXX_FLAGS}")
message(STATUS "CURRENT DIRECTORY: ${CMAKE_CURRENT_SOURCE_DIR}")
add_definitions(-DPROJECT_DIRECTORY=${SOURCE_DIR})

set(USE_DPDK False CACHE STRING "USE_DPDK defaulting to 'False'")
set(USE_ARGOS False CACHE STRING "USE_ARGOS defaulting to 'False'")
set(ENABLE_MAC False CACHE STRING "ENABLE_MAC defaulting to 'False'")
set(LOG_LEVEL "info" CACHE STRING "Console logging level (none/error/warn/info/frame/subframe/trace)") 
set(USE_MLX_NIC True CACHE STRING "USE_MLX_NIC defaulting to 'True'")
set(USE_AVX2_ENCODER False CACHE STRING "Use Agora's AVX2 encoder instead of FlexRAN's AVX512 encoder")
# TODO: add SoapyUHD check
set(USE_UHD False CACHE STRING "USE_UHD defaulting to 'False'")

message(STATUS "USE_UHD: ${USE_UHD}")
message(STATUS "USE_ARGOS: ${USE_ARGOS}")
message(STATUS "ENABLE_MAC: ${ENABLE_MAC}")

set(FLEXRAN_FEC_SDK_DIR /opt/FlexRAN-FEC-SDK-19-04/sdk)

# Determine if the current machine supports AVX-512
CHECK_C_SOURCE_RUNS("int main() { asm volatile(\"vmovdqu64 %zmm0, %zmm1\"); return 0; }" ISA_AVX512)
if (ISA_AVX512)
  message(STATUS "Processor supports AVX-512")
  add_definitions(-DISA_AVX512)
  # Leave USE_AVX2_ENCODER unmodified
else()
  message(STATUS "Processor does not support AVX-512")
  set(USE_AVX2_ENCODER True)
endif()

if(USE_AVX2_ENCODER)
  message(STATUS "Using Agora's (i.e., not FlexRAN's) AVX2 encoder")
  set(FLEXRAN_FEC_LIB_DIR ${FLEXRAN_FEC_SDK_DIR}/build-avx2-icc)
  add_definitions(-DUSE_AVX2_ENCODER)
else()
  message(STATUS "Using FlexRAN's (i.e., not Agora's) AVX512 encoder")
  set(FLEXRAN_FEC_LIB_DIR ${FLEXRAN_FEC_SDK_DIR}/build-avx512-icc)
endif()

# DPDK
message(STATUS "Use DPDK for agora: ${USE_DPDK}")

if(${USE_DPDK})
  find_library(DPDK_LIB dpdk)
  if(NOT DPDK_LIB)
    #If cmake doesn't find DPDK than have pkg-config attempt the same
    find_package(PkgConfig REQUIRED)
    pkg_search_module(DPDK REQUIRED libdpdk>=20.11.1)
    message(STATUS "  DPDK version ${DPDK_VERSION} is enabled for Agora")

    set(DPDK_LIBRARIES ${DPDK_LINK_LIBRARIES})
  else()
    message(STATUS "  DPDK is enabled for Agora")
    if(${USE_MLX_NIC})
      set(MLX_LIBRARIES -libverbs -lmlx5)
    endif()
    set(DPDK_LIBRARIES ${DPDK_LIBRARIES} -Wl,--whole-archive dpdk ${MLX_LIBRARIES} -Wl,--no-whole-archive dl)
    # DPDK include directory. Locating rte_config.h does not work on some systems.
    # Example: it may be kept in /usr/include/x86_64-linux-gnu/, and symlinked
    # from the real DPDK include directory (/usr/include/dpdk/).
    find_path(DPDK_INCLUDE_DIRS NAMES rte_ethdev.h PATH_SUFFIXES dpdk)
  endif()

  if(NOT DPDK_LIBRARIES)
    message(FATAL_ERROR "DPDK library not found")
  endif()

  if (DPDK_INCLUDE_DIRS)
    message(STATUS "  DPDK include directory = ${DPDK_INCLUDE_DIRS}")
    message(STATUS "  DPDK_LIBRARIES: ${DPDK_LIBRARIES}")
  else()
    message(FATAL_ERROR "DPDK include directory not found")
  endif()
  include_directories(SYSTEM ${DPDK_INCLUDE_DIRS})

  add_definitions(-DUSE_DPDK)
  if (ISA_AVX512)
    message(STATUS "Enabling AVX-512 memcpy implementation for dpdk")
    add_definitions(-DRTE_MEMCPY_AVX512)
  endif()
endif()

# MAC
if(${ENABLE_MAC})
  add_definitions(-DENABLE_MAC)
endif()

set(MAC_CLIENT_SOURCES
  src/mac/mac_sender.cc
  src/mac/mac_receiver.cc
  src/mac/video_receiver.cc
  src/mac/file_receiver.cc
  src/mac/mac_client.cc)
set(MAC_BS_SOURCES
  src/mac/mac_sender.cc
  src/mac/mac_receiver.cc
  src/mac/video_receiver.cc
  src/mac/file_receiver.cc
  src/mac/mac_basestation.cc)

# Don't allow both Argos and UHD support
if(${USE_ARGOS} AND ${USE_UHD})
  message(FATAL_ERROR "Both USE_ARGOS and USE_UHD cannot be defined.  Please correct arguments and rerun cmake")
# Argos support
elseif(${USE_ARGOS})
  add_definitions(-DUSE_ARGOS)
elseif(${USE_UHD})
  add_definitions(-DUSE_UHD)
endif()

#External Libraries
find_package(Armadillo)

find_package(PythonLibs REQUIRED)
set(PYTHON_LIB ${PYTHON_LIBRARIES})
include_directories(${PYTHON_INCLUDE_DIRS})

message(STATUS "CMAKE_CURRENT_SOURCE_DIR: ${CMAKE_CURRENT_SOURCE_DIR}")
message(STATUS "PYTHON_LIBRARIES: ${PYTHON_LIBRARIES}")

#Soapy
find_package(SoapySDR "0.8.0" CONFIG)
if(NOT SoapySDR_FOUND)
  message(FATAL_ERROR "SoapySDR development files not found")
endif()
set(SOAPY_LIB ${SoapySDR_LIBRARIES})
include_directories(${SOAPY_INCLUDE_DIRS})

message(STATUS "SoapySDR_INCLUDE_DIRS: ${SoapySDR_INCLUDE_DIRS}")
message(STATUS "SoapySDR_LIBRARIES: ${SoapySDR_LIBRARIES}")
add_definitions(-DTHREADED_INIT)

# Intel MKL
set(BLA_VENDOR Intel10_64lp)
find_package(BLAS)

set(USE_SPDLOG False CACHE STRING "USE_SPDLOG defaulting to 'False'")
message(STATUS "USE_SPDLOG: ${USE_SPDLOG}")
if(USE_SPDLOG)
  if(LOG_LEVEL STREQUAL "none")
    add_definitions(-DSPDLOG_LEVEL=spdlog::level::off)
    add_definitions(-DSPDLOG_ACTIVE_LEVEL=SPDLOG_LEVEL_OFF)
  elseif(LOG_LEVEL STREQUAL "error")
    add_definitions(-DSPDLOG_LEVEL=spdlog::level::err)
    add_definitions(-DSPDLOG_ACTIVE_LEVEL=SPDLOG_LEVEL_ERROR)
  elseif(LOG_LEVEL STREQUAL "warn")
    add_definitions(-DSPDLOG_LEVEL=spdlog::level::warn)
    add_definitions(-DSPDLOG_ACTIVE_LEVEL=SPDLOG_LEVEL_WARN)
  elseif(LOG_LEVEL STREQUAL "info")
    add_definitions(-DSPDLOG_LEVEL=spdlog::level::info)
    add_definitions(-DSPDLOG_ACTIVE_LEVEL=SPDLOG_LEVEL_INFO)
  elseif(LOG_LEVEL STREQUAL "frame")
    add_definitions(-DSPDLOG_LEVEL=spdlog::level::debug)
    add_definitions(-DSPDLOG_ACTIVE_LEVEL=SPDLOG_LEVEL_DEBUG)
  elseif(LOG_LEVEL STREQUAL "subframe")
    add_definitions(-DSPDLOG_LEVEL=spdlog::level::debug)
    add_definitions(-DSPDLOG_ACTIVE_LEVEL=SPDLOG_LEVEL_DEBUG)
  elseif(LOG_LEVEL STREQUAL "trace")
    add_definitions(-DSPDLOG_LEVEL=spdlog::level::trace)
    add_definitions(-DSPDLOG_ACTIVE_LEVEL=SPDLOG_LEVEL_TRACE)
  endif()

  message(STATUS "Using spdlog async logger as the default logger")
  add_definitions(-DUSE_SPDLOG=true)
  add_definitions(-DSPDLOG_COMPILED_LIB)
  add_subdirectory(src/third_party/spdlog)
  set(COMMON_LIBS spdlog::spdlog)
else ()
  message(STATUS "Using agora raw logger")
endif()

set(ENABLE_CSV_LOG False CACHE STRING "ENABLE_CSV_LOG defaulting to 'False'")
set(ENABLE_MAT_LOG False CACHE STRING "ENABLE_MAT_LOG defaulting to 'False'")
message(STATUS "ENABLE_CSV_LOG: ${ENABLE_CSV_LOG}")
message(STATUS "ENABLE_MAT_LOG: ${ENABLE_MAT_LOG}")
if(USE_SPDLOG AND ENABLE_CSV_LOG)
  add_definitions(-DENABLE_CSV_LOG=true)
  message(STATUS "Enabled Csv Logger")
  if(ENABLE_MAT_LOG)
    add_definitions(-DENABLE_MAT_LOG=true)
    message(STATUS "Enabled Mat Logger")
  else()
    message(STATUS "Disabled Mat Logger")
  endif()
else()
  message(STATUS "Disabled Csv/Mat Logger")
endif()

# Console logging level
if(LOG_LEVEL STREQUAL "none")
  message(STATUS "Logging level = none.")
  add_definitions(-DAGORA_LOG_LEVEL=0)
elseif(LOG_LEVEL STREQUAL "error")
  message(STATUS "Logging level = error.")
  add_definitions(-DAGORA_LOG_LEVEL=1)
elseif(LOG_LEVEL STREQUAL "warn")
  message(STATUS "Logging level = warn.")
  add_definitions(-DAGORA_LOG_LEVEL=2)
elseif(LOG_LEVEL STREQUAL "info")
  message(STATUS "Logging level = info.")
  add_definitions(-DAGORA_LOG_LEVEL=3)
elseif(LOG_LEVEL STREQUAL "frame")
  message(STATUS "Logging level = frame. Warning: Performance will be low.")
  add_definitions(-DAGORA_LOG_LEVEL=4)
elseif(LOG_LEVEL STREQUAL "subframe")
  message(STATUS "Logging level = subframe. Warning: Performance will be low.")
  add_definitions(-DAGORA_LOG_LEVEL=5)
elseif(LOG_LEVEL STREQUAL "trace")
  message(STATUS "Logging level = trace. Warning: Performance will be low.")
  add_definitions(-DAGORA_LOG_LEVEL=6)
else()
  message(STATUS "No logging level specified. Using warning level.")
  add_definitions(-DAGORA_LOG_LEVEL=2)
endif()

find_package(gflags REQUIRED)
message(STATUS "gflags include directory found: ${GFLAGS_INCLUDE_DIR}")

# Unit tests
enable_testing()
find_package(GTest REQUIRED)

include_directories(
  src/common/
<<<<<<< HEAD
  src/common/ipc
=======
  src/common/loggers
>>>>>>> fa922166
  src/mac/
  src/agora/
  src/agora/txrx/
  src/agora/txrx/workers
  src/client/
  src/client/txrx
  src/client/txrx/workers
  /usr/include/mkl/
  src/data_generator)

include_directories(SYSTEM src/third_party src/third_party/spdlog/include src/third_party/nlohmann/single_include)

set(COMMON_SOURCES
  src/agora/stats.cc
  src/agora/phy_stats.cc
  src/common/framestats.cc
  src/agora/doencode.cc
  src/common/utils.cc
  src/common/config.cc
  src/common/comms-lib.cc
  src/common/comms-lib-avx.cc
  src/common/signal_handler.cc
  src/common/modulation.cc
  src/common/modulation_srslte.cc
  src/common/net.cc
  src/common/crc.cc
  src/common/memory_manage.cc
  src/common/scrambler.cc
<<<<<<< HEAD
  src/common/ipc/udp_client.cc
  src/common/ipc/udp_server.cc
  src/common/ipc/udp_server_ipv6.cc
  src/common/ipc/network_utils.cc
=======
  src/common/loggers/csv_logger.cc
  src/common/loggers/mat_logger.cc
>>>>>>> fa922166
  src/encoder/cyclic_shift.cc
  src/encoder/encoder.cc
  src/encoder/iobuffer.cc)
add_library(common_sources_lib OBJECT ${COMMON_SOURCES})

set(SHARED_TXRX_SOURCES
  src/agora/txrx/packet_txrx.cc
  src/agora/txrx/workers/txrx_worker.cc)
add_library(shared_txrx_sources_lib OBJECT ${SHARED_TXRX_SOURCES})

if(${USE_DPDK})
  add_definitions(-DUSE_DPDK)
  set(AGORA_SOURCES
    src/common/dpdk_transport.cc
    src/agora/txrx/packet_txrx_dpdk.cc
    src/agora/txrx/workers/txrx_worker_dpdk.cc)
endif()

set(AGORA_SOURCES ${AGORA_SOURCES}
  src/agora/agora.cc
  src/agora/dofft.cc
  src/agora/doifft.cc
  src/agora/dozf.cc
  src/agora/dodemul.cc
  src/agora/doprecode.cc
  src/agora/dodecode.cc
  src/agora/radio_lib.cc
  src/agora/radio_calibrate_digital.cc
  src/agora/radio_calibrate_analog.cc
  src/mac/mac_thread_basestation.cc
  src/agora/txrx/packet_txrx_sim.cc
  src/agora/txrx/packet_txrx_radio.cc
  src/agora/txrx/workers/txrx_worker_sim.cc
  src/agora/txrx/workers/txrx_worker_hw.cc
  src/agora/txrx/workers/txrx_worker_usrp.cc)

add_library(agora_sources_lib OBJECT ${AGORA_SOURCES})

set(CLIENT_SOURCES
  src/client/doifft_client.cc
  src/client/dodecode_client.cc
  src/client/client_radio.cc
  src/client/ue_worker.cc
  src/client/phy-ue.cc
  src/client/txrx/packet_txrx_client_sim.cc
  src/client/txrx/packet_txrx_client_radio.cc
  src/client/txrx/workers/txrx_worker_client_sim.cc
  src/client/txrx/workers/txrx_worker_client_hw.cc
  src/mac/mac_thread_client.cc)
add_library(client_sources_lib OBJECT ${CLIENT_SOURCES})
  
include_directories(
  ${FLEXRAN_FEC_SDK_DIR}/source/phy/lib_ldpc_decoder_5gnr
  ${FLEXRAN_FEC_SDK_DIR}/source/phy/lib_ldpc_encoder_5gnr
  ${FLEXRAN_FEC_SDK_DIR}/source/phy/lib_common
  ${SOURCE_DIR}/src/encoder)

set(FLEXRAN_LDPC_LIBS
  ${FLEXRAN_FEC_LIB_DIR}/source/phy/lib_ldpc_encoder_5gnr/libldpc_encoder_5gnr.a
  ${FLEXRAN_FEC_LIB_DIR}/source/phy/lib_ldpc_decoder_5gnr/libldpc_decoder_5gnr.a
  ${FLEXRAN_FEC_LIB_DIR}/source/phy/lib_common/libcommon.a)

set(COMMON_LIBS ${COMMON_LIBS} armadillo -lnuma ${DPDK_LIBRARIES} ${MKL_LIBS} ${SOAPY_LIB}
    ${PYTHON_LIB} ${FLEXRAN_LDPC_LIBS} util gflags gtest)

# TODO: The main agora executable is performance-critical, so we need to
# test if compiling against precompiled objects instead of compiling directly
# against sources reduces performance.
add_executable(agora
  src/agora/main.cc
  $<TARGET_OBJECTS:agora_sources_lib>
  $<TARGET_OBJECTS:shared_txrx_sources_lib>
  $<TARGET_OBJECTS:common_sources_lib>)
target_link_libraries(agora ${COMMON_LIBS})

add_executable(data_generator
  ${CMAKE_CURRENT_SOURCE_DIR}/src/data_generator/data_generator_main.cc
  ${CMAKE_CURRENT_SOURCE_DIR}/src/data_generator/data_generator.cc
  $<TARGET_OBJECTS:common_sources_lib>)
target_link_libraries(data_generator ${COMMON_LIBS})
target_compile_definitions(data_generator PRIVATE GENERATE_DATA)

add_executable(user
  src/client/user-main.cc
  $<TARGET_OBJECTS:client_sources_lib>
  $<TARGET_OBJECTS:shared_txrx_sources_lib>
  $<TARGET_OBJECTS:common_sources_lib>)
target_link_libraries(user ${COMMON_LIBS})

add_executable(sender
  simulator/sender_cli.cc
  simulator/sender.cc
  src/common/dpdk_transport.cc
  $<TARGET_OBJECTS:common_sources_lib>)
target_link_libraries(sender ${COMMON_LIBS})

add_executable(sim
  simulator/main.cc
  simulator/simulator.cc
  simulator/sender.cc
  simulator/receiver.cc
  src/common/dpdk_transport.cc
  $<TARGET_OBJECTS:common_sources_lib>)
target_link_libraries(sim ${COMMON_LIBS})

add_executable(chsim
  simulator/chsim_main.cc
  simulator/channel_sim.cc
  simulator/channel.cc
  $<TARGET_OBJECTS:common_sources_lib>)
target_link_libraries(chsim ${COMMON_LIBS})

add_executable(macuser
     ${MAC_CLIENT_SOURCES}
     ${COMMON_SOURCES})
target_link_libraries(macuser ${COMMON_LIBS})

add_executable(macbs
     ${MAC_BS_SOURCES}
     ${COMMON_SOURCES})
target_link_libraries(macbs ${COMMON_LIBS})

if (USE_ARGOS)
add_executable(radio_test
    test/radio_test/main.cc
    test/radio_test/radio_lib_mod.cc
    test/radio_test/radio_socket.cc
    test/radio_test/radio_data_plane.cc
    test/radio_test/radio_data_plane_soapy.cc
    test/radio_test/radio_data_plane_socket.cc
    $<TARGET_OBJECTS:agora_sources_lib>
    $<TARGET_OBJECTS:shared_txrx_sources_lib>
    $<TARGET_OBJECTS:common_sources_lib>)
target_link_libraries(radio_test ${COMMON_LIBS})
endif()

# End-to-end test
add_executable(test_agora
  test/test_agora/main.cc
  $<TARGET_OBJECTS:agora_sources_lib>
  $<TARGET_OBJECTS:shared_txrx_sources_lib>
  $<TARGET_OBJECTS:common_sources_lib>)
target_link_libraries(test_agora ${COMMON_LIBS})

set(LDPC_TESTS test_ldpc test_ldpc_mod test_ldpc_baseband)
foreach(test_name IN LISTS LDPC_TESTS)
  add_executable(${test_name}
    test/compute_kernels/ldpc/${test_name}.cc
    $<TARGET_OBJECTS:common_sources_lib>)
  # Unit tests should pass without memory errors
  set_target_properties(${test_name} PROPERTIES CMAKE_CXX_FLAGS "-fsanitize=address")

  target_link_libraries(${test_name} ${COMMON_LIBS})
  add_test(NAME ${test_name} COMMAND ${test_name})
endforeach()

# Unit tests
set(UNIT_TESTS test_datatype_conversion test_udp_client_server
  test_concurrent_queue test_zf test_zf_threaded test_demul_threaded 
  test_ptr_grid test_avx512_complex_mul test_scrambler
  test_256qam_demod)

foreach(test_name IN LISTS UNIT_TESTS)
  add_executable(${test_name}
    test/unit_tests/${test_name}.cc
    $<TARGET_OBJECTS:agora_sources_lib>
    $<TARGET_OBJECTS:shared_txrx_sources_lib>
    $<TARGET_OBJECTS:common_sources_lib>)

  # Unit tests should pass without memory errors
  set_target_properties(${test_name} PROPERTIES CMAKE_CXX_FLAGS "-fsanitize=address")
  target_link_libraries(${test_name} ${COMMON_LIBS})
  add_test(NAME ${test_name} COMMAND ${test_name})
endforeach()

# if(NOT ${USE_DPDK})
#   # Create shared libraries for Python
#   # DPDK is currently not supported
#    add_library(comp MODULE
#      $<TARGET_OBJECTS:agora_sources_lib>
#      $<TARGET_OBJECTS:common_sources_lib>)
#    target_link_libraries(comp ${COMMON_LIBS})

#   add_library(ue_phy MODULE
#     $<TARGET_OBJECTS:client_sources_lib>
#     $<TARGET_OBJECTS:common_sources_lib>)
#   target_link_libraries(ue_phy ${COMMON_LIBS})
# else()
#   message(STATUS "Warning: DPDK is not supported for creating shared libraries!")
# endif()
<|MERGE_RESOLUTION|>--- conflicted
+++ resolved
@@ -291,11 +291,8 @@
 
 include_directories(
   src/common/
-<<<<<<< HEAD
   src/common/ipc
-=======
   src/common/loggers
->>>>>>> fa922166
   src/mac/
   src/agora/
   src/agora/txrx/
@@ -324,15 +321,12 @@
   src/common/crc.cc
   src/common/memory_manage.cc
   src/common/scrambler.cc
-<<<<<<< HEAD
   src/common/ipc/udp_client.cc
   src/common/ipc/udp_server.cc
   src/common/ipc/udp_server_ipv6.cc
   src/common/ipc/network_utils.cc
-=======
   src/common/loggers/csv_logger.cc
   src/common/loggers/mat_logger.cc
->>>>>>> fa922166
   src/encoder/cyclic_shift.cc
   src/encoder/encoder.cc
   src/encoder/iobuffer.cc)

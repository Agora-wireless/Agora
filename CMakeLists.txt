cmake_minimum_required(VERSION 2.8)
cmake_policy(SET CMP0054 NEW)
project(Millipede)

if(CMAKE_CXX_COMPILER_VERSION VERSION_GREATER 7.0)
  set(GCC_COVERAGE_COMPILE_FLAGS "-faligned-new")
endif()

message(STATUS "CMAKE_C_COMPILER: ${CMAKE_C_COMPILER}")
message(STATUS "CMAKE_CXX_COMPILER: ${CMAKE_C_COMPILER}")

set(SOURCE_DIR ${CMAKE_CURRENT_SOURCE_DIR})

if(${CMAKE_C_COMPILER_ID} STREQUAL "GNU")
  message(STATUS "Using GNU compiler, compiler ID ${CMAKE_C_COMPILER_ID}")
  set(CMAKE_C_FLAGS "-std=gnu11 -Wall -g -march=native -m64")
  set(CMAKE_CXX_FLAGS "-std=c++11 -Wall -g -march=native -m64 -fPIC")
  set(CMAKE_CXX_FLAGS  "${CMAKE_CXX_FLAGS} ${GCC_COVERAGE_COMPILE_FLAGS}")
  set(MKL_LIBS -Wl,--no-as-needed -lmkl_intel_lp64 -lmkl_sequential -lmkl_core -lmkl_avx2 -lmkl_def -lpthread -lm -ldl)
elseif(${CMAKE_C_COMPILER_ID} STREQUAL "Intel")
  message(STATUS "Using Intel compiler, compiler ID ${CMAKE_C_COMPILER_ID}")
  include(${CMAKE_CURRENT_SOURCE_DIR}/cmake/intel-compile-options.cmake)
  set(MKL_LIBS -lpthread -lm -ldl)
  set(CMAKE_CXX_FLAGS "-std=c++11 -Wall -g -march=native -mkl=sequential")
elseif("${CMAKE_CXX_COMPILER_ID}" STREQUAL "Clang" OR "${CMAKE_CXX_COMPILER_ID}" STREQUAL "AppleClang")
  message(STATUS "Using Clang compiler, compiler ID ${CMAKE_C_COMPILER_ID}")
  set(CMAKE_CXX_STANDARD 14)
else()
  set(CMAKE_CXX_STANDARD 11)
endif()

# Unit tests
enable_testing()
find_package(GTest REQUIRED)

option(DEBUG "Enable debugging" OFF)
if(NOT DEBUG)
  message(STATUS "Debugging is disabled")
  set(CMAKE_C_FLAGS "${CMAKE_C_FLAGS} -O3")
  set(CMAKE_CXX_FLAGS "${CMAKE_CXX_FLAGS} -O3")
else()
  message(STATUS "Debugging is enabled. Performance will be low")
endif()

message(STATUS "CMAKE_CXX_FLAGS: ${CMAKE_CXX_FLAGS}")

message(STATUS "CURRENT DIRECTORY: ${CMAKE_CURRENT_SOURCE_DIR}")
add_definitions(-DPROJECT_DIRECTORY=${CMAKE_CURRENT_SOURCE_DIR})

find_package(Armadillo)

set(USE_DPDK False CACHE STRING "USE_DPDK defaulting to 'False'")
set(USE_DPDK_SENDER True CACHE STRING "USE_DPDK_SENDER defaulting to the same value as USE_DPDK")
set(USE_ARGOS False CACHE STRING "USE_ARGOS defaulting to 'False'")
set(USE_LDPC False CACHE STRING "USE_LDPC defaulting to 'False'")
set(ENABLE_MAC False CACHE STRING "ENABLE_MAC defaulting to 'False'")
set(LOG_LEVEL "warn" CACHE STRING "Console logging level (none/error/warn/info/frame/subframe/trace)") 
<<<<<<< HEAD
set(USE_ERPC False CACHE STRING "USE_ERPC defaulting to 'False'")
=======
set(USE_MLX_NIC True CACHE STRING "USE_MLX_NIC defaulting to 'True'")
>>>>>>> b16fca84

message(STATUS "USE_ARGOS: ${USE_ARGOS}")
message(STATUS "USE_LDPC: ${USE_LDPC}")
message(STATUS "ENABLE_MAC: ${ENABLE_MAC}")

set(TXRX_SOURCES
  src/millipede/txrx/txrx.cpp
  src/millipede/txrx/txrx_argos.cpp)

# DPDK
if(${USE_DPDK})
  message(STATUS "DPDK is enabled for Millipede")

  find_library(DPDK_LIB dpdk)
  message(STATUS "DPDK_LIB: ${DPDK_LIB}")
  if(NOT DPDK_LIB)
    message(FATAL_ERROR "DPDK library not found")
  endif()

<<<<<<< HEAD
  set(DPDK_LIBRARIES ${DPDK_LIBRARIES} -Wl,--whole-archive dpdk -libverbs -lmlx5 -lmlx4 -lcrypto -lpcap -lrt -lelf -lnuma -Wl,--no-whole-archive dl)
=======
  if(${USE_MLX_NIC})
    set(MLX_LIBRARIES -libverbs -lmlx5)
  endif()
  set(DPDK_LIBRARIES ${DPDK_LIBRARIES} -Wl,--whole-archive dpdk ${MLX_LIBRARIES} -lnuma -Wl,--no-whole-archive dl)
>>>>>>> b16fca84

  set(TXRX_SOURCES 
    src/millipede/txrx/txrx_DPDK.cpp
    src/common/dpdk_transport.cpp)

  # DPDK include directory. Locating rte_config.h does not work on some systems.
  # Example: it may be kept in /usr/include/x86_64-linux-gnu/, and symlinked
  # from the real DPDK include directory (/usr/include/dpdk/).
  find_path(DPDK_INCLUDE_DIR NAMES rte_ethdev.h PATH_SUFFIXES dpdk)
  if (DPDK_INCLUDE_DIR)
    message(STATUS "DPDK include directory = ${DPDK_INCLUDE_DIR}")
  else()
    message(FATAL_ERROR "DPDK include directory not found")
  endif()
  include_directories(SYSTEM ${DPDK_INCLUDE_DIR})

  add_definitions(-DUSE_DPDK)
  if (${USE_DPDK_SENDER})
    message(STATUS "DPDK is enabled for sender")
    add_definitions(-DUSE_DPDK_SENDER)
    set(SENDER_TXRX_SOURCES 
      simulator/sender_dpdk.cpp
      src/common/dpdk_transport.cpp)
  endif()
else()
  set(USE_DPDK_SENDER False)
  message(STATUS "DPDK is disabled")
endif()

if (NOT ${USE_DPDK_SENDER})
  message(STATUS "DPDK is disabled for sender")
  set(USE_DPDK_SENDER False)
  set(SENDER_TXRX_SOURCES simulator/sender.cpp)
endif()

message(STATUS "USE_DPDK: ${USE_DPDK}")
message(STATUS "USE_DPDK_SENDER: ${USE_DPDK_SENDER}")

if(${ENABLE_MAC})
  add_definitions(-DENABLE_MAC)
endif()

set(MAC_CLIENT_SOURCES
  src/mac/simple_mac_client.cpp
  src/mac/mac_client_main.cpp)
set(MAC_BS_SOURCES
  src/mac/simple_mac_bs.cpp
  src/mac/mac_bs_main.cpp)
set(TXRX_MAC_SOURCES src/millipede/txrx/txrx_mac.cpp)

# Argos support
if(${USE_ARGOS})
  add_definitions(-DUSE_ARGOS)
endif()

find_package(SoapySDR "0.7" CONFIG)
if(NOT SoapySDR_FOUND)
  message(FATAL_ERROR "SoapySDR development files not found")
endif()
message(STATUS "CMAKE_CURRENT_SOURCE_DIR: ${CMAKE_CURRENT_SOURCE_DIR}")
find_package(PythonLibs REQUIRED)
message(STATUS "PYTHON_LIBRARIES: ${PYTHON_LIBRARIES}")
message(STATUS "SoapySDR_INCLUDE_DIRS: ${SoapySDR_INCLUDE_DIRS}")
message(STATUS "SoapySDR_LIBRARIES: ${SoapySDR_LIBRARIES}")
include_directories(${PYTHON_INCLUDE_DIRS} ${SoapySDR_INCLUDE_DIRS})
set(SOAPY_LIB ${SoapySDR_LIBRARIES})
set(ARGOS_SOURCES src/millipede/radio_lib.cpp src/millipede/radio_calibrate.cpp)
set(CLIENT_SOURCES
  src/common/modulation.cpp
  src/client/client_radio.cpp
  src/client/phy-ue.cpp
  src/client/txrx_client.cpp
  src/client/txrx_mac.cpp
)
set(PYTHON_LIB ${PYTHON_LIBRARIES}) 
add_definitions(-DTHREADED_INIT)

# Intel MKL
set(BLA_VENDOR Intel10_64lp)
find_package(BLAS)

# Console logging level
if(LOG_LEVEL STREQUAL "none")
  message(STATUS "Logging level = none.")
  add_definitions(-DMLPD_LOG_LEVEL=0)
elseif(LOG_LEVEL STREQUAL "error")
  message(STATUS "Logging level = error.")
  add_definitions(-DMLPD_LOG_LEVEL=1)
elseif(LOG_LEVEL STREQUAL "warn")
  message(STATUS "Logging level = warn.")
  add_definitions(-DMLPD_LOG_LEVEL=2)
elseif(LOG_LEVEL STREQUAL "info")
  message(STATUS "Logging level = info.")
  add_definitions(-DMLPD_LOG_LEVEL=3)
elseif(LOG_LEVEL STREQUAL "frame")
  message(STATUS "Logging level = frame. Warning: Performance will be low.")
  add_definitions(-DMLPD_LOG_LEVEL=4)
elseif(LOG_LEVEL STREQUAL "subframe")
  message(STATUS "Logging level = subframe. Warning: Performance will be low.")
  add_definitions(-DMLPD_LOG_LEVEL=5)
elseif(LOG_LEVEL STREQUAL "trace")
  message(STATUS "Logging level = trace. Warning: Performance will be low.")
  add_definitions(-DMLPD_LOG_LEVEL=6)
else()
  message(STATUS "No logging level specified. Using warning level.")
  add_definitions(-DMLPD_LOG_LEVEL=2)
endif()

include_directories(
	src/common/
  src/millipede/
  src/millipede/txrx/
  src/client/
  src/ldpc)

include_directories(SYSTEM src/third_party)

set(COMMON_SOURCES
  src/common/config.cpp
  src/common/utils.cpp
  src/common/comms-lib.cpp
  src/common/comms-lib-avx.cpp
  src/common/signalHandler.cpp
  src/common/modulation.cpp
  src/common/net.cpp
  src/encoder/cyclic_shift.cpp
  src/encoder/encoder.cpp
  src/encoder/iobuffer.cpp)

set(MILLIPEDE_SOURCES 
  src/millipede/millipede.cpp
  src/millipede/stats.cpp 
  src/millipede/phy_stats.cpp 
  src/millipede/dofft.cpp
  src/millipede/dozf.cpp
  src/millipede/dodemul.cpp
  src/millipede/doprecode.cpp
  src/millipede/reciprocity.cpp
  src/encoder/cyclic_shift.cpp
  src/encoder/encoder.cpp
  src/encoder/iobuffer.cpp)

# LDPC headers and sources that do not require an Intel compiler
set(FLEXRAN_SDK_DIR /opt/FlexRAN-FEC-SDK-19-04/sdk/)
include_directories(
  ${FLEXRAN_SDK_DIR}/source/phy/lib_ldpc_decoder_5gnr
  ${FLEXRAN_SDK_DIR}/source/phy/lib_ldpc_encoder_5gnr
  ${FLEXRAN_SDK_DIR}/source/phy/lib_common
  ${SOURCE_DIR}/src/encoder)

set(LDPC_SOURCES
  src/encoder/encoder.cpp
  src/encoder/cyclic_shift.cpp
  src/encoder/iobuffer.cpp)

# LDPC sources that require an Intel compiler
if(${USE_LDPC})
  message(STATUS "LDPC is enabled")
  if(NOT ${CMAKE_C_COMPILER_ID} STREQUAL "Intel")
    message(STATUS "CMAKE_C_COMPILER_ID: ${CMAKE_C_COMPILER_ID}")
    message(FATAL_ERROR "Intel compiler is required for LDPC library!" )
  endif()
  add_definitions(-DUSE_LDPC)

  # FlexRAN FEC libraries can be in one of two directories depending on arch
  if (EXISTS ${FLEXRAN_SDK_DIR}/build-avx512-icc)
    set(FLEXRAN_LIB_DIR ${FLEXRAN_SDK_DIR}/build-avx512-icc)
  elseif (EXISTS ${FLEXRAN_SDK_DIR}/build-avx2-icc)
    set(FLEXRAN_LIB_DIR ${FLEXRAN_SDK_DIR}/build-avx2-icc)
  else()
    message(FATAL_ERROR "FlexRAN FEC libraries required but not found")
  endif()

  set(FLEXRAN_LDPC_LIBS
    ${FLEXRAN_LIB_DIR}/source/phy/lib_ldpc_decoder_5gnr/libldpc_decoder_5gnr.a
    ${FLEXRAN_LIB_DIR}/source/phy/lib_ldpc_encoder_5gnr/libldpc_encoder_5gnr.a
    ${FLEXRAN_LIB_DIR}/source/phy/lib_common/libcommon.a)

  set(MILLIPEDE_SOURCES ${MILLIPEDE_SOURCES} src/millipede/docoding.cpp)
endif()

if(${USE_ERPC})
  message(STATUS "eRPC is enabled")
  add_definitions(-DUSE_ERPC)
  add_definitions(-DERPC_INFINIBAND=true)
  find_library(ERPC_LIB erpc PATHS $ENV{ERPC_LIB_PATH})
  message(STATUS "ERPC_LIB: ${ERPC_LIB}")
  if(NOT ERPC_LIB)
    message(FATAL_ERROR "eRPC library not found")
  endif()
  set(ERPC_LIBRARIES ${ERPC_LIBRARIES} erpc)
  include_directories(SYSTEM $ENV{ERPC_INCLUDE_PATH})
  set(MILLIPEDE_SOURCES ${MILLIPEDE_SOURCES})
endif()

get_property(dirs DIRECTORY ${CMAKE_CURRENT_SOURCE_DIR} PROPERTY INCLUDE_DIRECTORIES)
foreach(dir ${dirs})
  message(STATUS "dir='${dir}'")
endforeach()

set(SOURCES
  ${MILLIPEDE_SOURCES}
  ${TXRX_SOURCES}
  ${TXRX_MAC_SOURCES}
  ${COMMON_SOURCES}
  ${ARGOS_SOURCES}
  ${LDPC_SOURCES})
			
add_executable(millipede src/millipede/main.cpp ${SOURCES})
target_link_libraries(millipede -larmadillo
	${MKL_LIBS} ${DPDK_LIBRARIES} ${SOAPY_LIB} ${PYTHON_LIB} ${FLEXRAN_LDPC_LIBS} -lutil ${ERPC_LIBRARIES})


add_library(comp MODULE ${SOURCES})
target_link_libraries(comp -larmadillo ${MKL_LIBS} ${SOAPY_LIB} ${PYTHON_LIB} ${FLEXRAN_LDPC_LIBS})

add_executable(data_generator 
  ${CMAKE_CURRENT_SOURCE_DIR}/data/data_generator/data_generator.cpp 
  ${LDPC_SOURCES} 
  ${COMMON_SOURCES})
target_link_libraries(data_generator -larmadillo ${FLEXRAN_LDPC_LIBS} ${MKL_LIBS})
target_compile_definitions(data_generator PRIVATE GENERATE_DATA)

add_executable(user 
     src/client/user-main.cpp
     ${CLIENT_SOURCES}
     ${COMMON_SOURCES}
     ${LDPC_SOURCES})
target_link_libraries(user -larmadillo ${MKL_LIBS} ${SOAPY_LIB} ${PYTHON_LIB} ${LDPC_LIBS})

add_library(ue_phy MODULE 
     ${CLIENT_SOURCES}
     ${COMMON_SOURCES}
     ${ARGOS_SOURCES}
     ${LDPC_SOURCES})
target_link_libraries(ue_phy -larmadillo ${MKL_LIBS} ${SOAPY_LIB} ${PYTHON_LIB} ${LDPC_LIBS})

add_executable(macuser
     ${MAC_CLIENT_SOURCES}
     ${COMMON_SOURCES})
target_link_libraries(macuser -larmadillo ${MKL_LIBS})

add_executable(macbs
     ${MAC_BS_SOURCES}
     ${COMMON_SOURCES})
target_link_libraries(macbs -larmadillo ${MKL_LIBS})

set(SENDER_SOURCES
  simulator/sender_cli.cpp
  ${COMMON_SOURCES}
  ${SENDER_TXRX_SOURCES}
  ${LDPC_SOURCES})

add_executable(sender ${SENDER_SOURCES})
target_link_libraries(sender ${MKL_LIBS} ${DPDK_LIBRARIES} ${LDPC_LIBS} gflags)

set(SIMULATOR_SOURCES
  simulator/main.cpp
  simulator/simulator.cpp
  simulator/sender.cpp
  simulator/receiver.cpp 
  ${COMMON_SOURCES}
  ${LDPC_SOURCES})

add_executable(sim ${SIMULATOR_SOURCES})
target_link_libraries(sim ${MKL_LIBS} ${LDPC_LIBS})

# The tests to run using ctest
add_executable(test_zf test/unit_tests/test_zf.cc 
  ${COMMON_SOURCES} 
  src/millipede/stats.cpp 
  src/millipede/dozf.cpp
<<<<<<< HEAD
  ${LDPC_SOURCES}
  ${HEADER_FILES})
target_link_libraries(test_zf ${GTEST_LIBRARIES} ${MKL_LIBS} -larmadillo ${LDPC_LIBS} ${ERPC_LIBRARIES} -libverbs -lnuma)
add_test(NAME test_zf COMMAND test_zf)

if(${USE_ERPC})
  add_executable(ldpc_worker src/ldpc/ldpc_worker.cpp
    src/ldpc/ldpc_main.cpp
    ${COMMON_SOURCES}
    ${LDPC_SOURCES}
    ${HEADER_FILES})
  target_link_libraries(ldpc_worker ${MKL_LIBS} -larmadillo ${LDPC_LIBS} ${ERPC_LIBRARIES} ${FLEXRAN_LDPC_LIBS} -libverbs -lnuma)
endif()
=======
  ${LDPC_SOURCES})
target_link_libraries(test_zf ${GTEST_LIBRARIES} ${MKL_LIBS} -larmadillo ${LDPC_LIBS})
add_test(NAME test_zf COMMAND test_zf)
>>>>>>> b16fca84
<|MERGE_RESOLUTION|>--- conflicted
+++ resolved
@@ -55,11 +55,8 @@
 set(USE_LDPC False CACHE STRING "USE_LDPC defaulting to 'False'")
 set(ENABLE_MAC False CACHE STRING "ENABLE_MAC defaulting to 'False'")
 set(LOG_LEVEL "warn" CACHE STRING "Console logging level (none/error/warn/info/frame/subframe/trace)") 
-<<<<<<< HEAD
 set(USE_ERPC False CACHE STRING "USE_ERPC defaulting to 'False'")
-=======
 set(USE_MLX_NIC True CACHE STRING "USE_MLX_NIC defaulting to 'True'")
->>>>>>> b16fca84
 
 message(STATUS "USE_ARGOS: ${USE_ARGOS}")
 message(STATUS "USE_LDPC: ${USE_LDPC}")
@@ -79,14 +76,10 @@
     message(FATAL_ERROR "DPDK library not found")
   endif()
 
-<<<<<<< HEAD
-  set(DPDK_LIBRARIES ${DPDK_LIBRARIES} -Wl,--whole-archive dpdk -libverbs -lmlx5 -lmlx4 -lcrypto -lpcap -lrt -lelf -lnuma -Wl,--no-whole-archive dl)
-=======
   if(${USE_MLX_NIC})
-    set(MLX_LIBRARIES -libverbs -lmlx5)
+    set(MLX_LIBRARIES -libverbs -lmlx4 -lmlx5)
   endif()
   set(DPDK_LIBRARIES ${DPDK_LIBRARIES} -Wl,--whole-archive dpdk ${MLX_LIBRARIES} -lnuma -Wl,--no-whole-archive dl)
->>>>>>> b16fca84
 
   set(TXRX_SOURCES 
     src/millipede/txrx/txrx_DPDK.cpp
@@ -358,11 +351,8 @@
 add_executable(test_zf test/unit_tests/test_zf.cc 
   ${COMMON_SOURCES} 
   src/millipede/stats.cpp 
-  src/millipede/dozf.cpp
-<<<<<<< HEAD
-  ${LDPC_SOURCES}
-  ${HEADER_FILES})
-target_link_libraries(test_zf ${GTEST_LIBRARIES} ${MKL_LIBS} -larmadillo ${LDPC_LIBS} ${ERPC_LIBRARIES} -libverbs -lnuma)
+  src/millipede/dozf.cpp)
+target_link_libraries(test_zf ${GTEST_LIBRARIES} ${MKL_LIBS} -larmadillo ${LDPC_LIBS})
 add_test(NAME test_zf COMMAND test_zf)
 
 if(${USE_ERPC})
@@ -372,9 +362,4 @@
     ${LDPC_SOURCES}
     ${HEADER_FILES})
   target_link_libraries(ldpc_worker ${MKL_LIBS} -larmadillo ${LDPC_LIBS} ${ERPC_LIBRARIES} ${FLEXRAN_LDPC_LIBS} -libverbs -lnuma)
-endif()
-=======
-  ${LDPC_SOURCES})
-target_link_libraries(test_zf ${GTEST_LIBRARIES} ${MKL_LIBS} -larmadillo ${LDPC_LIBS})
-add_test(NAME test_zf COMMAND test_zf)
->>>>>>> b16fca84
+endif()
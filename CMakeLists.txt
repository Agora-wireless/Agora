--- conflicted
+++ resolved
@@ -216,6 +216,7 @@
   src/agora/stats.cc
   src/agora/phy_stats.cc
   src/common/framestats.cc
+  src/agora/doencode.cc
   src/common/config.cc
   src/common/utils.cc
   src/common/comms-lib.cc
@@ -238,7 +239,6 @@
   src/agora/dozf.cc
   src/agora/dodemul.cc
   src/agora/doprecode.cc
-  src/agora/doencode.cc
   src/agora/dodecode.cc
   src/agora/radio_lib.cc
   src/agora/radio_calibrate.cc
@@ -258,13 +258,8 @@
 add_library(agora_sources_lib OBJECT ${AGORA_SOURCES})
 
 set(CLIENT_SOURCES
-<<<<<<< HEAD
-  src/agora/stats.cc
-=======
-  src/agora/doencode.cc
   src/client/doifft_client.cc
   src/client/dodecode_client.cc
->>>>>>> c073b412
   src/client/client_radio.cc
   src/client/ue_worker.cc
   src/client/phy-ue.cc

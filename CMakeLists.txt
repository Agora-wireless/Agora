--- conflicted
+++ resolved
@@ -38,7 +38,7 @@
 set(USE_ARGOS False)
 set(USE_LDPC False)
 
-set (TXRX_SOURCE src/millipede/txrx/txrx.cpp)
+set (TXRX_SOURCES src/millipede/txrx/txrx.cpp)
 
 # DPDK
 if (${USE_DPDK})
@@ -49,7 +49,7 @@
   else ()
     add_definitions(-DUSE_DPDK)
   endif()
-  set (TXRX_SOURCE src/millipede/txrx/txrx_DPDK.cpp)
+  set (TXRX_SOURCES src/millipede/txrx/txrx_DPDK.cpp)
   set (RTE_SDK /home/argos/Jian/dpdk-stable-18.11.1/)
   set (RTE_TARGET x86_64-native-linuxapp-gcc)
   set ( DPDK_LIB  "-Wl,--whole-archive -ldpdk -lnuma -ldl -Wl,--no-whole-archive" )
@@ -74,12 +74,8 @@
   message(STATUS "SoapySDR_LIBRARIES: ${SoapySDR_LIBRARIES}")
   include_directories(${PYTHON_INCLUDE_DIRS} ${SoapySDR_INCLUDE_DIRS})
   set (SOAPY_LIB ${SoapySDR_LIBRARIES})
-<<<<<<< HEAD
   set (ARGOS_SOURCES src/millipede/radio_lib.cpp src/millipede/radio_calibrate.cpp)
-=======
-  set (ARGOS_SOURCES src/millipede/radio_lib.cpp)
-  set (TXRX_SOURCE src/millipede/txrx/txrx_argos.cpp)
->>>>>>> 1fac0f8e
+  set (TXRX_SOURCES src/millipede/txrx/txrx_argos.cpp)
   set (CLIENT_SOURCES
          src/common/modulation.cpp
          src/millipede/ru.cpp
@@ -120,7 +116,7 @@
        src/millipede/dozf.cpp
        src/millipede/dodemul.cpp
        src/millipede/doprecode.cpp
-       ${TXRX_SOURCE}
+       ${TXRX_SOURCES}
        ${COMMON_SOURCES}
        ${ARGOS_SOURCES})
 target_link_libraries(comp -lpthread -lmufft -larmadillo ${MKL_LIBS} ${DPDK_LIB} ${SOAPY_LIB} ${PYTHON_LIB})
@@ -173,7 +169,7 @@
             src/millipede/dozf.cpp 
             src/millipede/dodemul.cpp 
             src/millipede/doprecode.cpp
-            ${TXRX_SOURCE}
+	    ${TXRX_SOURCES}
             ${COMMON_SOURCES}
             ${ARGOS_SOURCES}
             ${LDPC_SOURCES})

--- conflicted
+++ resolved
@@ -323,21 +323,14 @@
   src/recorder
   src/mac/
   src/agora/
-<<<<<<< HEAD
-  src/agora/txrx/
-  src/client/
-  /usr/include/mkl/
-  src/data_generator
-  simulator/)
-=======
   src/agora/radio
   src/agora/txrx
   src/agora/txrx/workers
   src/client
   src/client/txrx
   src/client/txrx/workers
-  src/data_generator)
->>>>>>> b34d79c5
+  src/data_generator
+  simulator/)
 
 set(RECORDER_SOURCES
   src/recorder/recorder_thread.cc

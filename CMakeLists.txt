--- conflicted
+++ resolved
@@ -177,19 +177,15 @@
   add_definitions(-DUSE_UHD)
 endif()
 
-<<<<<<< HEAD
+#External Libraries
+find_package(Armadillo)
+
 find_package(PythonLibs REQUIRED)
 set(PYTHON_LIB ${PYTHON_LIBRARIES})
 include_directories(${PYTHON_INCLUDE_DIRS})
 
 #Soapy (Static or Dynamic?)
 find_package(SoapySDR "0.8.0" CONFIG)
-=======
-#External Libraries
-find_package(Armadillo)
-
-find_package(SoapySDR "0.7" CONFIG)
->>>>>>> c0db913a
 if(NOT SoapySDR_FOUND)
   message(FATAL_ERROR "SoapySDR development files not found")
 endif()
@@ -368,11 +364,7 @@
   ${FLEXRAN_FEC_LIB_DIR}/source/phy/lib_common/libcommon.a)
 
 set(COMMON_LIBS ${COMMON_LIBS} armadillo -lnuma ${DPDK_LIBRARIES} ${MKL_LIBS} ${SOAPY_LIB}
-<<<<<<< HEAD
-  ${PYTHON_LIB} ${FLEXRAN_LDPC_LIBS} util gflags gtest)
-=======
     ${PYTHON_LIB} ${FLEXRAN_LDPC_LIBS} util gflags gtest)
->>>>>>> c0db913a
 
 # TODO: The main agora executable is performance-critical, so we need to
 # test if compiling against precompiled objects instead of compiling directly

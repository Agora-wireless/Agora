--- conflicted
+++ resolved
@@ -273,9 +273,10 @@
   add_library(ue_phy MODULE 
        ${CLIENT_SOURCES}
        ${COMMON_SOURCES}
-<<<<<<< HEAD
-       ${ARGOS_SOURCES})
-  target_link_libraries(ue_phy -larmadillo ${MKL_LIBS} ${SOAPY_LIB} ${PYTHON_LIB})
+       ${ARGOS_SOURCES}
+       ${LDPC_SOURCES}
+       ${HEADER_FILES})
+  target_link_libraries(ue_phy -larmadillo ${MKL_LIBS} ${SOAPY_LIB} ${PYTHON_LIB} ${LDPC_LIBS})
 
   if(${ENABLE_MAC})
   add_executable(macuser
@@ -288,12 +289,6 @@
        ${COMMON_SOURCES})
   target_link_libraries(macbs -larmadillo ${MKL_LIBS})
   endif()
-=======
-       ${ARGOS_SOURCES}
-       ${LDPC_SOURCES}
-       ${HEADER_FILES})
-  target_link_libraries(ue_phy -larmadillo ${MKL_LIBS} ${SOAPY_LIB} ${PYTHON_LIB} ${LDPC_LIBS})
->>>>>>> c25161c4
 else()
   set(SENDER_SOURCES
     simulator/sender_cli.cpp

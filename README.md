Millipede is a high-performance system for massive-MIMO baseband processing.

## Requirements
 * Toolchain: A C++11 compiler and CMake 2.8+.
 * Required packages
   * `sudo apt -y install liblapack-dev libblas-dev libboost-all-dev doxygen nlohmann-json-dev python-numpy python-pyqt5 libgflags-dev`
   * Install Intel MKL (see [instructions](https://software.intel.com/content/www/us/en/develop/articles/installing-intel-free-libs-and-python-apt-repo.html))
   * Install Armadillo: `./scripts/install_armadillo.sh`
   * Install the latest version of SoapySDR: `./scripts/install_soapysdr.sh`
   * Download Intel FlexRAN's FEC SDK for LDPC decoding to `/opt`.
     [Link](https://software.intel.com/en-us/articles/flexran-lte-and-5g-nr-fec-software-development-kit-modules).
   * Getting FlexRAN FEC SDK libraries:
     * Compiling FlexRAN requires an Intel compiler. For Millipede developers:
       please ask internally for precompiled FlexRAN libraries to use from `gcc`.
     * After instaling `icc 19.04` (see instructions below), compile FlexRAN:
     ```
     sudo chmod -R a+rwX FlexRAN-FEC-SDK-19-04/ % Allow all users read-write access
     cd /opt/FlexRAN-FEC-SDK-19-04/sdk/
     sed -i '/add_compile_options("-Wall")/a \ \ add_compile_options("-ffreestanding")' cmake/intel-compile-options.cmake
     ./create-makefiles-linux.sh
     cd build-avx512-icc % or build-avx2-icc
     make
     ```

   * Optional: Install Intel compiler
     * Intel compiler version 19.0.4 is required for compiling FlexRAN. Newer
       versions will not work. Please reach out to one of the current Millipede
       developers to learn how to get the correct versions of Intel Parallel
       Studio XE or Intel System Studio.

     * Set required environment vairables by sourcing `compilervars.sh`. For
       example, if Intel compiler is in `/opt`, run `source $(find 2>/dev/null
       /opt -name compilervars.sh) intel64`. After running this command, ensure
       that `icc --version` reports 19.0.4.

   * Optinal: DPDK 
     * [DPDK](http://core.dpdk.org/download/) verison 20.02.1 is tested with
       Intel 40 GbE and Mellanox 100 GbE NICs in Millipede.
     * To install it, run `sudo make install T=x86_64-native-linuxapp-gcc
       DESTDIR=/usr -j`

## Millipede quickstart

 * Build Millipede
    ```
    cd Millipede
    mkdir build
    cd build
    cmake ..
    make -j
    ```

 * Run end-to-end tests
    ```
    ./test/test_millipede/test_millipede.sh 100 out % Runs test for 100 iterations
    ```

 * Run Millipede with simulated client traffic
   * First, return to the base directory (`cd ..`), then run
     `./build/data_generator data/tddconfig-sim-ul.json` to generate data
     files.
   * In one terminal, run `./build/millipede data/tddconfig-sim-ul.json` to
     start Millipede with uplink configuration.
   * In another terminal, run  `./build/sender --num_threads=2 --core_offset=0
     --delay=5000 --enable_slow_start=true
     --conf_file=data/tddconfig-sim-ul.json` to start the simulated traffic
     sender with uplink configuration.
   * Note: make sure Millipede and sender are using different set of cores, 
     otherwise there will be performance slow down.

 * Run Millipede with DPDK
   * Run `cmake -DUSE_DPDK=1` to enable DPDK in the build.
<<<<<<< HEAD
   * For Intel NICs, run `cmake -DUSE_DPDK=1 -DUSE_MLX_NIC=0` to exclude
     Mellanox libraries in the build.
   * When running the sender with DPDK, it is required to set the MAC address
     of the NIC used by Millipede. To do this, pass `--server_mac_addr=` to
     `./build/sender`.
=======
   * For Intel NICs, run `cmake -DUSE_DPDK=1 -DUSE_MLX_NIC=0` to exclude Mellnox libraries in the build.
   * When running the sender with DPDK, it is required to set the MAC address of the NIC used by Millipede. To do this, add an option `--server_mac_addr=` to `./build/sender`.
>>>>>>> 8d39647d

 * To run with real wireless traffic from Faros/Iris hardware UEs, see the
   "Hardware mode" section below.

 * Before contributing, please go over CONTRIBUTING.md

## Running with hardware UEs

This section provides instructions for generating and processing real wireless
traffic with hardware UEs (e.g., Iris devices)

### Prepare the Iris UE devices

 * Flash the client Iris UE device with the proper image
   * Download the image
     [bundle]https://files.sklk.us/release/universal_2020.04.0.1-3-c9adc42.tar.gz
   * Unpack the tarball `bootfiles-iris030_ue-2020.04.0.1-3-c9adc42.tar.gz` and
     the one inside.
   * Copy `BOOT.BIN` and `image.ub` files to the SD card of you Iris.
     Alternatively, you can transfer the files over the network with Iris on
     and discoverable.
   * The IPv6 address of the Iris looks like `fe80::3b3b:21ee:fd81:687%2`.
     Default username and password to Iris devices is {`sklk`, `sklk`}.

   * In the Iris UE device
    ```
      scp BOOT.BIN image.up sklk@IrisIPAdress:~
      ssh sklk@IrisIPAddress
      sudo mount /boot
      sudo cp BOOT.BIN image.ub /boot
      sudo sync
      sudo umount /boot
      sudo reboot
    ```

### Run the uplink demo

 * Run the client on a machine connected to the Iris UEs
   * Rebuild the code
     * Pass `-DENABLE_MAC=on` to cmake
   * Modify `data/user-iris-serials.txt` by adding serials of two client Irises
     from your setup.
   * Run `./build/data_generator data/ue-ul-hw.json` to generate required data files
   * Run `./build/user data/ue-ul-hw.json`
   * Run `./build/macuser 2 5000 data/ue-ul-hw.json`

 * Run Millipede on the server
   * Recompile FlexRAN with `-fPIC` to allow using from Python
     ```
     cd /opt/FlexRAN-FEC-SDK-19-04/sdk/
     sed -i '/add_compile_options("-Wall")/a \ \ add_compile_options("-fPIC")' cmake/intel-compile-options.cmake
     ./create-makefiles-linux.sh
     cd build-avx512-icc % or build-avx2-icc
     make
     ```
   * scp over the generated file `data/orig_data_512_ant2.bin` from the client
     machine to the server's `data` directory.
   * Rebuild the code
     * Set `kExportConstellation = true` in `src/common/Symbols.hpp`
     * Pass `-DUSE_ARGOS=on` to cmake
   * Modify `data/bs-iris-serials.txt` and `data/bs-hub-serial.txt` by adding
     serials of your RRU Irises and hub, respectively. Iris serials in your
     Faros RRHs.
   * Run `python mm_gui.py data/bs-ul-hw.json`<|MERGE_RESOLUTION|>--- conflicted
+++ resolved
@@ -70,16 +70,11 @@
 
  * Run Millipede with DPDK
    * Run `cmake -DUSE_DPDK=1` to enable DPDK in the build.
-<<<<<<< HEAD
    * For Intel NICs, run `cmake -DUSE_DPDK=1 -DUSE_MLX_NIC=0` to exclude
      Mellanox libraries in the build.
    * When running the sender with DPDK, it is required to set the MAC address
      of the NIC used by Millipede. To do this, pass `--server_mac_addr=` to
      `./build/sender`.
-=======
-   * For Intel NICs, run `cmake -DUSE_DPDK=1 -DUSE_MLX_NIC=0` to exclude Mellnox libraries in the build.
-   * When running the sender with DPDK, it is required to set the MAC address of the NIC used by Millipede. To do this, add an option `--server_mac_addr=` to `./build/sender`.
->>>>>>> 8d39647d
 
  * To run with real wireless traffic from Faros/Iris hardware UEs, see the
    "Hardware mode" section below.

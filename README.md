[![Build Status](https://falcon.ecg.rice.edu:443/buildStatus/icon?job=github_public_agora%2Ftime-varying-channel)](https://falcon.ecg.rice.edu:443/job/github_public_agora/job/time-varying-channel/)

Agora is a complete software realization of real-time massive MIMO baseband processing. 

Some highlights:

* Agora currently supports 64x16 MU-MIMO (64 RRU antennas and 16 UEs) with 20 MHz bandwidth and 64QAM modulation, on a 36-core server with AVX512 support. 
* Agora is configurable in terms of numbers of RRU antennas and UEs, bandwidth, modulation orders, LDPC code rates.
* Agora supports an emulated RRU and UEs with a high-performance packet generator.
* Agora has been tested with real RRUs with up to 64 antennas and up to 8 UEs. The RRU and UE devices are available from 
[Skylark Wireless](https://skylarkwireless.com). 

## Contents
 * [Building Agora](#building-agora)
   * [Setting up the build environment](#setting-up-the-build-environment)
   * [Building and running with emulated RRU](#building-and-running-with-emulated-rru)
   * [Building and running with real RRU](#building-and-running-with-real-rru)
   * [Running performance test](#running-performance-test)
 * [Contributing to Agora](#contributing-to-agora)
 * [Acknowledgment](#acknowledgment)
 * [Documentation](#documentation)
 * [Contact](#contact)
 
 
# Building Agora
  Agora currently only builds and runs on Linux, and has been tested on Ubuntu 16.04, 18.04, and 20.04. 
  Agora requires CMake 2.8+ and works with both GNU and Intel compilers with C++17 support. 
## Setting up the build environment
  * Setup CI: run
    <pre>
    $ ./config_ci.sh
    </pre>
     * Note for developers: You must run this command before checking out your new feature branch. Do not use `_` in your branch name. Use `-` instead.  
    
  * See `scripts/ubuntu.sh` for required packages, including Linux packages, gtest, Armadillo, and SoapySDR, and the corresponding versions. Run `./scripts/ubuntu.sh` to install these packages.
  * Download and install Intel libraries:
     * Install Intel compiler and MKL, refer to [INTELLIB_README.md](INTELLIB_README.md).

     * Set required environment variables by sourcing `setvars.sh`. If oneAPI is installed in `/opt`,
     run `source /opt/intel/oneapi/setvars.sh`.   

     * Install [Intel FlexRAN's FEC SDK](https://software.intel.com/en-us/articles/flexran-lte-and-5g-nr-fec-software-development-kit-modules) for LDPC encoding and decoding:
        * **NOTE**: Compiling FlexRAN requires Intel compiler with version <= 19.0.4.
          Newer versions of Intel compiler can also work, but require a patch for resolving conflicts with FlexRAN. 
          Please [contact](#contact) the current Agora developers to get the patch.
        * Download Intel FlexRAN's FEC SDK to `/opt`.
        * Compile FlexRAN as follows:
        <pre>
        $ sudo chmod -R a+rwX FlexRAN-FEC-SDK-19-04/ # Allow all users read-write access 
        $ cd /opt/FlexRAN-FEC-SDK-19-04/sdk/ 
        $ sed -i '/add_compile_options("-Wall")/a \ \ add_compile_options("-ffreestanding")' cmake/intel-compile-options.cmake 
        $ ./create-makefiles-linux.sh 
        $ cd build-avx512-icc # or build-avx2-icc 
        $ make -j
        </pre>

    * Optional: DPDK
       * Refer to [DPDK_README.md](DPDK_README.md) for configuration and installation instructions.

## Building and running with emulated RRU
We provide a high performance [packet generator](simulator) to emulate the RRU. This generator allows Agora to run and be tested without actual RRU hardware. The following are steps to set up both Agora and the packet generator.

 * Build Agora. This step also builds the emulated RRU, a data generator that generates random input data files, an end-to-end test that checks correctness of end results for both uplink and downlink, and several unit tests for testing either performance or correctness of individual functions.
    <pre>
    $ cd Agora
    $ mkdir build
    $ cd build
    $ cmake ..
    $ make -j
    </pre>

 * Run end-to-end test to check correctness (uplink, downlink and combined tests should all pass if everything is set up correctly).
    <pre>
    $ ./test/test_agora/test_agora.sh 10 out # Runs test for 10 iterations
    </pre>

<<<<<<< HEAD
 * Run Agora with emulated RRU traffic
   * **NOTE**: We recommend running Agora and the emulated RRU on two different machines. 
   If you are running them on the same machine, make sure Agora and the emulated RRU are using different set of cores, 
=======
#### Run Agora with emulated RRU traffic
   * **NOTE**: We recommend running Agora and the emulated RRU on two different machines.\
   If you are running them on the same machine, make sure Agora and the emulated RRU are using different set of cores,
>>>>>>> b34d79c5
     otherwise there will be performance slow down. 
   When running Agora and the emulated RRU on two different machines, the following steps 
     use Linux networking stack for packet I/O. 
     Agora also supports using DPDK to bypass the kernel for packet I/O. 
     See [DPDK_README.md](DPDK_README.md) for instructions of running emulated RRU and Agora with DPDK. 
   
   * First, return to the base directory (`cd ..`), then run
   <pre>
   $ ./build/data_generator --conf_file files/config/ci/tddconfig-sim-ul.json
   </pre>
     to generate data files.
   * In one terminal, run 
   <pre>
   $ ./build/agora --conf_file files/config/ci/tddconfig-sim-ul.json
   </pre>
    to start Agora with uplink configuration.
   * In another terminal, run
   <pre>
   $ ./build/sender --num_threads=2 --core_offset=1 --frame_duration=5000 --enable_slow_start=1 --conf_file=files/config/ci/tddconfig-sim-ul.json
   </pre>
   to start the emulated RRU with uplink configuration.
   * To test the real-time performance of Agora, see the [Running performance test](#running-performance-test) section below.

#### Run Agora with channel simulator and clients
   * First, return to the base directory (`cd ..`), then run
   <pre>
<<<<<<< HEAD
   $ ./build/data_generator --conf_file data/bs-sim.json
=======
   $ ./build/data_generator --conf_file files/config/ci/chsim.json
>>>>>>> b34d79c5
   </pre>
    to generate data files.
   * In one terminal, run
   <pre>
<<<<<<< HEAD
   $ ./build/user --conf_file data/ue-sim.json
=======
   $ ./build/user --conf_file files/config/ci/chsim.json
>>>>>>> b34d79c5
   </pre>
     to start clients with
     combined uplink & downlink configuration.
   * In another terminal, run
   <pre>
<<<<<<< HEAD
   $ ./build/chsim --bs_threads 1 --ue_threads 1 --worker_threads 2 --core_offset 24 --bs_conf_file data/bs-sim.json --ue_conf_file data/ue-sim.json
   </pre>
   * In another terminal, run
   <pre>
   $ ./build/agora data/bs-sim.json
=======
   $ ./build/chsim --bs_threads 1 --ue_threads 1 --worker_threads 2 --core_offset 24 --conf_file files/config/ci/chsim.json
   </pre>
   * In another terminal, run
   <pre>
   $ ./build/agora --conf_file files/config/ci/chsim.json
>>>>>>> b34d79c5
   </pre>
   to start Agora with the combined configuration.
   * Note: make sure Agora and sender are using different set of cores, otherwise there will be performance slow down.

#### Run Agora with channel simulator, clients, and mac enabled
   * Compile the code with
   <pre>
   $ cmake .. -DENABLE_MAC=true
   </pre>
   * Uplink Testing (`--conf_file ue-mac-ul-sim.json / bs-mac-ul-sim.json`)
   * Downlink Testing  (`--conf_file ue-mac-dl-sim.json / bs-mac-dl-sim.json`)
   * Combined Testing  (`--conf_file ue-mac-sim.json / bs-mac-sim.json`)
     * Terminal 1:
     <pre>
<<<<<<< HEAD
       $./build/data_generator --conf_file data/ue-mac-sim.json
     </pre>
       to generate data files.
     <pre>
       $./build/user --conf_file data/ue-mac-sim.json
=======
       $./build/data_generator --conf_file files/config/examples/mac-sim.json
     </pre>
       to generate data files.
     <pre>
       $./build/user --conf_file files/config/examples/mac-sim.json
>>>>>>> b34d79c5
     </pre>
       to start users.
     * Terminal 2:
     <pre>
<<<<<<< HEAD
     $ ./build/chsim --bs_threads 1 --ue_threads 1 --worker_threads 2 --core_offset 28 --bs_conf_file data/bs-mac-sim.json --ue_conf_file data/ue-mac-sim.json
=======
     $ ./build/chsim --bs_threads 1 --ue_threads 1 --worker_threads 2 --core_offset 28 --conf_file files/config/examples/mac-sim.json
>>>>>>> b34d79c5
     </pre>
       to run the channel simulator
     * Terminal 3:
     <pre>
<<<<<<< HEAD
       $ ./build/macuser --enable_slow_start 1 --conf_file data/ue-mac-sim.json
=======
       $ ./build/macuser --enable_slow_start 1 --conf_file files/config/examples/mac-sim.json
>>>>>>> b34d79c5
     </pre>
      to run to user mac app.  Specify `--data_file ""` to generate patterned data and `--conf_file` options as necessary.
     * Terminal 4:
     <pre>
<<<<<<< HEAD
     $ ./build/agora --conf_file data/bs-mac-sim.json
=======
     $ ./build/agora --conf_file files/config/examples/mac-sim.json
>>>>>>> b34d79c5
     </pre>
      run agora before running macbs.  Run macuser -> agora -> macbs in quick succession. 
     * Terminal 5:
     <pre>
<<<<<<< HEAD
     $ ./build/macbs --enable_slow_start 1 --conf_file data/bs-mac-sim.json
=======
     $ ./build/macbs --enable_slow_start 1 --conf_file files/config/examples/mac-sim.json
>>>>>>> b34d79c5
     </pre>
     to run to base station mac app. specify `--data_file ""` to generate patterned data and `--conf_file` options as necessary.
   * Note: make sure agora / user / chsim / macuser / macbs are using different set of cores, otherwise there will be performance slow down.

## Building and running with real RRU
Agora supports a 64-antenna Faros base station as RRU and Iris UE devices. Both are commercially available from 
[Skylark Wireless](https://skylarkwireless.com) and are used in the [POWER-RENEW PAWR testbed](https://powderwireless.net/).
Both Faros and Iris have their roots in the [Argos massive MIMO base station](https://www.yecl.org/argos/), especially [ArgosV3](https://www.yecl.org/argos/pubs/Shepard-MobiCom17-Demo.pdf). Agora also supports USRP-based RRU and UEs.

We use command line variables of cmake to switch between emulated RRU and real RRU. 
We use `-DUSE_AGROS` for Faros RRU and Iris UEs, and `-DUSE_UHD` for USRP-based RRU and UEs. 

Agora supports both uplink and downlink with real RRU and UEs. 
For downlink, a reference node outside the array (and synchronized) is required for reciprocity calibration.
We recommend using one server for controlling the RRU and running Agora, 
and another server for controlling the UEs and running the UE code.
Below we describe how to get the uplink and downlink demos working.
 * Rebuild the code on both servers for RRU side the UE side.
<<<<<<< HEAD
    * For Faros RRU and Iris UEs, pass `-DUSE_ARGOS=on -DUSE_UHD=off` to cmake
    * For USRP-based RRU and UEs, pass `-DUSE_ARGOS=off -DUSE_UHD=on` to cmake 
    * Run `make -j` to recompile the code.
 * Run the UE code on the server connected to the Iris UEs
   * Modify `data/user-iris-serials.txt` by adding serials of two client Irises
     from your setup.
   * Run `./build/data_generator --conf_file data/ue-ul-hw.json` to generate required data files. 
   * Run `./build/user --conf_file data/ue-ul-hw.json`.
   * For downlink, use `data/ue-dl-hw.json` in the last two steps.
 * Run Agora on the server connected to the Faros RRU
   * scp over the generated file `data/LDPC_orig_data_512_ant2.bin` from the client
     machine to the server's `data` directory.
   * Rebuild the code
     * Run `make -j` to compile the code.
   * Modify `data/bs-iris-serials.txt` and `data/bs-hub-serial.txt` by adding
     serials of your RRU Irises and hub, respectively.
   * Run `./build/agora --conf_file data/bs-ul-hw.json`.
   * For downlink, put the serial of the reference node in the last line
     of `data/bs-iris-serials.txt` and modify/add `"ref_ant"` in `data/bs-dl-hw.json`
     to reflect the antenna index of the reference node.
=======
    * For Faros RRU and Iris UEs, pass `-DRADIO_TYPE=SOAPY_IRIS` to cmake
    * For USRP-based RRU and UEs, pass `-DRADIO_TYPE=SOAPY_UHD` to cmake
    * Run `make -j` to recompile the code.
 * Run the UE code on the server connected to the Iris UEs
   * For Iris UEs, run the pyfaros tool in the `files/topology` directory as follows:
     <pre>
     $ python3 -m pyfaros.discover --json-out
     </pre>
     This will output a file named `topology.json` with all the discoverable serial IDs included.
   * Modify `files/topology/topology.json` by adding/removing serials of client Irises you'd like to include
     from your setup.
   * For USRP-based RRU and UEs, modify the existing `files/topology/topology.json` and enter the appropriate IDs.
   * Run `./build/data_generator --conf_file files/config/XX-hw.json` to generate required data files.
   * Run `./build/user --conf_file files/config/XX-hw.json`.
 * Run Agora on the server connected to the Faros RRU
   * scp over the generated file `files/experiment/LDPC_orig_XX_data_512_ant2.bin` from the client
     machine to the server's `files/experiment` directory.
   * Rebuild the code
     * Run `make -j` to compile the code.
   * For Faros RRU, use the pyfaros tool the same as with the UEs to generate a new `files/topology/topology.json`
   * Modify `files/topology/topology.json` by adding/removing serials of your RRU Irises, and the hub.
   * Run `./build/agora --conf_file files/config/XX-hw.json`.
>>>>>>> b34d79c5

## Running performance test
To test the real-time performance of Agora for processing 64x16 MU-MIMO with 20 MHz bandwidth and 64QAM modulation,
we recommend using two servers 
(one for Agora and another for the emulated RRU) and DPDK for networking. 
In our experiments, we use 2 servers each with 4 Intel Xeon Gold 6130 CPUs. 
The servers are connected by 40 GbE Intel XL710 dual-port NICs. 

<<<<<<< HEAD
* **NOTE**: We recommend using at least 10 GbE NIC and a server with more than 10 cores 
for testing real-time performance of 8x8 MU-MIMO. 
For 8x8 MU-MIMO, our test on a machine with AVX-512 and CPU frequency of 2.3 GHz support shows that at least 7 worker cores are required to achieve real-time performance. Additionally, Agora requires one core for the manager thread and at least 1 core for network threads. We change "worker_thread_num" and "socket_thread_num" to change the number cores assigned to of worker threads and network threads in the json files, e.g., data/tddconfig-sim-ul.json. 
If you do not have a powerful server or high throughput NICs, 
we recommend increasing the value of `--frame_duration` when you run `./build/sender`, 
which will increase frame duration and reduce throughput.
=======
* **NOTE**: We recommend using at least 10 GbE NIC and a server with more than 10 cores for testing real-time performance of 8x8 MU-MIMO. For 8x8 MU-MIMO, our test on a machine with AVX-512 and CPU frequency\
of 2.3 GHz support shows that at least 7 worker cores are required to achieve real-time performance. Additionally, Agora requires one core for the manager thread and at least 1 core for network threads.\

We change "worker_thread_num" and "socket_thread_num" to change the number cores assigned to of worker threads and network threads in the json files, e.g., files/config/ci/tddconfig-sim-ul.json.\
If you do not have a powerful server or high throughput NICs, we recommend increasing the value of `--frame_duration` when you run `./build/sender`, which will increase frame duration and reduce throughput.
>>>>>>> b34d79c5

To process 64x16 MU-MIMO in real-time, we use both ports of 40 GbE Intel XL710 NIC with DPDK (see [DPDK_README.md](DPDK_README.md))
to get enough throughput for the traffic of 64 antennas. 
(**NOTE**: For 100 GbE NIC, we just need to use one port to get enough thoughput.)

To reduce performance variations, we did the following configurations for the server that runs Agora:
  * **NOTE**: These steps are not strictly required if you just wanted to try out Agora and do not care about performance variations.
  * Disable Turbo Boost to reduce performance variation by running 
    <pre>
    $ echo "0" | sudo tee /sys/devices/system/cpu/cpufreq/boost
    </pre>
  * Set CPU scaling to performance by running 
    <pre>
    $ sudo cpupower frequency-set -g performance
    </pre>
    where cpupower can be installed through
    <pre>
    $ sudo apt-get install -y linux-tools-$(uname -r)
    </pre>
  * Turn off hyper-threading. We provide an example bash script 
	 (scripts/tune_hyperthread.sh), where the core indices are machine dependent.
  * Set IRQ affinity to direct OS interrupts away from Agora's cores. 
    We direct all the interrupts to core 0 in our experiments.  
	  We provide an example bash script (scripts/set_smp_affinity.sh), 
    where the IRQ indices are machine dependent.
    
The steps to collect and analyze timestamp traces are as follows:
  * Enable DPDK in Agora.  Make sure it is compiled / configured for supporting your specific hardware NICs (see [DPDK_README.md](DPDK_README.md)).
<<<<<<< HEAD
  * We use data/tddconfig-sim-ul.json for uplink experiments and data/tddconfig-sim-dl.json for downlink experiments. 
=======
  * We use files/config/ci/tddconfig-sim-ul.json for uplink experiments and files/config/ci/tddconfig-sim-dl.json for downlink experiments.\
>>>>>>> b34d79c5
    In our [paper](#documentation), we change “antenna_num”,  “ue_num” and “symbol_num_perframe” 
    to different values to collect different data points in the figures. 
  * Generate source data files by running
    <pre>
    $ ./build/data_generator --conf_file files/config/ci/tddconfig-sim-ul.json
    </pre>
  * Run Agora as a real-time process (to prevent OS from doing context switches) using 
    <pre>
    $ sudo LD_LIBRARY_PATH=${LD_LIBRARY_PATH} chrt -rr 99 ./build/agora --conf_file files/config/ci/tddconfig-sim-ul.json
    </pre>

    (**NOTE**: Using a process priority 99 is dangerous. Before running it, 
    make sure you have directed OS interrupts away from cores used by Agora. If you have not done so, run
    <pre>
    $ sudo LD_LIBRARY_PATH=${LD_LIBRARY_PATH} ./build/agora --conf_file files/config/ci/tddconfig-sim-ul.json
    </pre>
    instead to run Agora as a normal process.)
  * Run the emulated RRU using
    <pre>
    $ sudo LD_LIBRARY_PATH=${LD_LIBRARY_PATH} ./build/sender --num_threads=2 --core_offset=0 \
      --conf_file=files/config/ci/tddconfig-sim-ul.json --frame_duration=5000 --enable_slow_start=1
    </pre>
    For DPDK, add `--server_mac_addr=` and set it to the MAC address of the NIC used by Agora. 
  * The timestamps will be saved in files/experiment/timeresult.txt after Agora finishes processing. We can then use a [MATLAB script](matlab/parsedata_ul.m) to process the timestamp trace. 
  * We also provide MATLAB scripts for [uplink](matlab/parse_multi_file_ul) and [downlink](matlab/parse_multi_file_dl) that are able to process multiple timestamp files and generate figures reported in our [paper](#documentation).

## Contributing to Agora
Agora is open-source and open to your contributions. Before contributing, please read [this](CONTRIBUTING.md).

## Acknowledgment
Agora was funded in part by NSF Grant #1518916 and by the NSF PAWR project.

## Documentation
Check out [Agora Wiki](https://github.com/jianding17/Agora/wiki) for 
Agora's design overview and flow diagram that maps massive MIMO baseband processing 
to the actual code structure. Technical details and performance results can be found in
 * Jian Ding, Rahman Doost-Mohammady, Anuj Kalia, and Lin Zhong, "Agora: Real-time massive MIMO baseband processing in software," in Proc. of ACM CoNEXT, December 2020 ([PDF](https://www.yecl.org/publications/ding2020conext.pdf), [video](https://dl.acm.org/doi/abs/10.1145/3386367.3431296)).

Doxygen documentation generation for Agora can be initiated by running the following command from the repository root directory:
`doxygen Agora_doxygen.conf`
The latest hosted output is located at [Agora Doxygen](https://renew-wireless.org/agora-doxy/html/index.html) 

Other community resources can be found at the [RENEW Wireless Wiki](https://wiki.renew-wireless.org/)

## Contact
Jian Ding (jian.ding@yale.edu)<|MERGE_RESOLUTION|>--- conflicted
+++ resolved
@@ -74,15 +74,9 @@
     $ ./test/test_agora/test_agora.sh 10 out # Runs test for 10 iterations
     </pre>
 
-<<<<<<< HEAD
- * Run Agora with emulated RRU traffic
+#### Run Agora with emulated RRU traffic
    * **NOTE**: We recommend running Agora and the emulated RRU on two different machines. 
    If you are running them on the same machine, make sure Agora and the emulated RRU are using different set of cores, 
-=======
-#### Run Agora with emulated RRU traffic
-   * **NOTE**: We recommend running Agora and the emulated RRU on two different machines.\
-   If you are running them on the same machine, make sure Agora and the emulated RRU are using different set of cores,
->>>>>>> b34d79c5
      otherwise there will be performance slow down. 
    When running Agora and the emulated RRU on two different machines, the following steps 
      use Linux networking stack for packet I/O. 
@@ -109,38 +103,22 @@
 #### Run Agora with channel simulator and clients
    * First, return to the base directory (`cd ..`), then run
    <pre>
-<<<<<<< HEAD
-   $ ./build/data_generator --conf_file data/bs-sim.json
-=======
-   $ ./build/data_generator --conf_file files/config/ci/chsim.json
->>>>>>> b34d79c5
+   $ ./build/data_generator --conf_file files/config/ci//bs-sim.json
    </pre>
     to generate data files.
    * In one terminal, run
    <pre>
-<<<<<<< HEAD
-   $ ./build/user --conf_file data/ue-sim.json
-=======
-   $ ./build/user --conf_file files/config/ci/chsim.json
->>>>>>> b34d79c5
+   $ ./build/user --conf_file files/config/ci//ue-sim.json
    </pre>
      to start clients with
      combined uplink & downlink configuration.
    * In another terminal, run
    <pre>
-<<<<<<< HEAD
-   $ ./build/chsim --bs_threads 1 --ue_threads 1 --worker_threads 2 --core_offset 24 --bs_conf_file data/bs-sim.json --ue_conf_file data/ue-sim.json
+   $ ./build/chsim --bs_threads 1 --ue_threads 1 --worker_threads 2 --core_offset 24 --bs_conf_file files/config/ci/bs-sim.json --ue_conf_file files/config/ci/ue-sim.json
    </pre>
    * In another terminal, run
    <pre>
-   $ ./build/agora data/bs-sim.json
-=======
-   $ ./build/chsim --bs_threads 1 --ue_threads 1 --worker_threads 2 --core_offset 24 --conf_file files/config/ci/chsim.json
-   </pre>
-   * In another terminal, run
-   <pre>
-   $ ./build/agora --conf_file files/config/ci/chsim.json
->>>>>>> b34d79c5
+   $ ./build/agora files/config/ci/bs-sim.json
    </pre>
    to start Agora with the combined configuration.
    * Note: make sure Agora and sender are using different set of cores, otherwise there will be performance slow down.
@@ -155,55 +133,31 @@
    * Combined Testing  (`--conf_file ue-mac-sim.json / bs-mac-sim.json`)
      * Terminal 1:
      <pre>
-<<<<<<< HEAD
-       $./build/data_generator --conf_file data/ue-mac-sim.json
+       $./build/data_generator --conf_file files/config/ci/ue-mac-sim.json
      </pre>
        to generate data files.
      <pre>
-       $./build/user --conf_file data/ue-mac-sim.json
-=======
-       $./build/data_generator --conf_file files/config/examples/mac-sim.json
-     </pre>
-       to generate data files.
-     <pre>
-       $./build/user --conf_file files/config/examples/mac-sim.json
->>>>>>> b34d79c5
+       $./build/user --conf_file files/config/ci/ue-mac-sim.json
      </pre>
        to start users.
      * Terminal 2:
      <pre>
-<<<<<<< HEAD
-     $ ./build/chsim --bs_threads 1 --ue_threads 1 --worker_threads 2 --core_offset 28 --bs_conf_file data/bs-mac-sim.json --ue_conf_file data/ue-mac-sim.json
-=======
-     $ ./build/chsim --bs_threads 1 --ue_threads 1 --worker_threads 2 --core_offset 28 --conf_file files/config/examples/mac-sim.json
->>>>>>> b34d79c5
+     $ ./build/chsim --bs_threads 1 --ue_threads 1 --worker_threads 2 --core_offset 28 --bs_conf_file files/config/ci/bs-mac-sim.json --ue_conf_file files/config/ci/ue-mac-sim.json
      </pre>
        to run the channel simulator
      * Terminal 3:
      <pre>
-<<<<<<< HEAD
-       $ ./build/macuser --enable_slow_start 1 --conf_file data/ue-mac-sim.json
-=======
-       $ ./build/macuser --enable_slow_start 1 --conf_file files/config/examples/mac-sim.json
->>>>>>> b34d79c5
+       $ ./build/macuser --enable_slow_start 1 --conf_file files/config/ci/ue-mac-sim.json
      </pre>
       to run to user mac app.  Specify `--data_file ""` to generate patterned data and `--conf_file` options as necessary.
      * Terminal 4:
      <pre>
-<<<<<<< HEAD
-     $ ./build/agora --conf_file data/bs-mac-sim.json
-=======
-     $ ./build/agora --conf_file files/config/examples/mac-sim.json
->>>>>>> b34d79c5
+     $ ./build/agora --conf_file files/config/ci/bs-mac-sim.json
      </pre>
       run agora before running macbs.  Run macuser -> agora -> macbs in quick succession. 
      * Terminal 5:
      <pre>
-<<<<<<< HEAD
-     $ ./build/macbs --enable_slow_start 1 --conf_file data/bs-mac-sim.json
-=======
-     $ ./build/macbs --enable_slow_start 1 --conf_file files/config/examples/mac-sim.json
->>>>>>> b34d79c5
+     $ ./build/macbs --enable_slow_start 1 --conf_file files/config/ci/bs-mac-sim.json
      </pre>
      to run to base station mac app. specify `--data_file ""` to generate patterned data and `--conf_file` options as necessary.
    * Note: make sure agora / user / chsim / macuser / macbs are using different set of cores, otherwise there will be performance slow down.
@@ -222,28 +176,6 @@
 and another server for controlling the UEs and running the UE code.
 Below we describe how to get the uplink and downlink demos working.
  * Rebuild the code on both servers for RRU side the UE side.
-<<<<<<< HEAD
-    * For Faros RRU and Iris UEs, pass `-DUSE_ARGOS=on -DUSE_UHD=off` to cmake
-    * For USRP-based RRU and UEs, pass `-DUSE_ARGOS=off -DUSE_UHD=on` to cmake 
-    * Run `make -j` to recompile the code.
- * Run the UE code on the server connected to the Iris UEs
-   * Modify `data/user-iris-serials.txt` by adding serials of two client Irises
-     from your setup.
-   * Run `./build/data_generator --conf_file data/ue-ul-hw.json` to generate required data files. 
-   * Run `./build/user --conf_file data/ue-ul-hw.json`.
-   * For downlink, use `data/ue-dl-hw.json` in the last two steps.
- * Run Agora on the server connected to the Faros RRU
-   * scp over the generated file `data/LDPC_orig_data_512_ant2.bin` from the client
-     machine to the server's `data` directory.
-   * Rebuild the code
-     * Run `make -j` to compile the code.
-   * Modify `data/bs-iris-serials.txt` and `data/bs-hub-serial.txt` by adding
-     serials of your RRU Irises and hub, respectively.
-   * Run `./build/agora --conf_file data/bs-ul-hw.json`.
-   * For downlink, put the serial of the reference node in the last line
-     of `data/bs-iris-serials.txt` and modify/add `"ref_ant"` in `data/bs-dl-hw.json`
-     to reflect the antenna index of the reference node.
-=======
     * For Faros RRU and Iris UEs, pass `-DRADIO_TYPE=SOAPY_IRIS` to cmake
     * For USRP-based RRU and UEs, pass `-DRADIO_TYPE=SOAPY_UHD` to cmake
     * Run `make -j` to recompile the code.
@@ -252,21 +184,23 @@
      <pre>
      $ python3 -m pyfaros.discover --json-out
      </pre>
-     This will output a file named `topology.json` with all the discoverable serial IDs included.
    * Modify `files/topology/topology.json` by adding/removing serials of client Irises you'd like to include
      from your setup.
-   * For USRP-based RRU and UEs, modify the existing `files/topology/topology.json` and enter the appropriate IDs.
-   * Run `./build/data_generator --conf_file files/config/XX-hw.json` to generate required data files.
-   * Run `./build/user --conf_file files/config/XX-hw.json`.
+   * For USRP-based RRU and UEs, modify the existing `data/topology.json` and enter the appropriate IDs.
+   * Run `./build/data_generator --conf_file files/config/ci/XX-hw.json` to generate required data files.
+   * Run `./build/user --conf_file files/config/ci/XX-hw.json`.
+   * For downlink, use `data/ue-dl-hw.json` in the last two steps.
  * Run Agora on the server connected to the Faros RRU
-   * scp over the generated file `files/experiment/LDPC_orig_XX_data_512_ant2.bin` from the client
+   * scp over the generated file `files/config/ci/LDPC_orig_XX_data_512_ant2.bin` from the client
      machine to the server's `files/experiment` directory.
    * Rebuild the code
      * Run `make -j` to compile the code.
    * For Faros RRU, use the pyfaros tool the same as with the UEs to generate a new `files/topology/topology.json`
    * Modify `files/topology/topology.json` by adding/removing serials of your RRU Irises, and the hub.
-   * Run `./build/agora --conf_file files/config/XX-hw.json`.
->>>>>>> b34d79c5
+   * Run `./build/agora --conf_file files/config/ci/XX-hw.json`.
+   * For downlink, put the serial of the reference node in the last line
+     of `files/config/ci/bs-iris-serials.txt` and modify/add `"ref_ant"` in `files/config/ci/bs-dl-hw.json`
+     to reflect the antenna index of the reference node.
 
 ## Running performance test
 To test the real-time performance of Agora for processing 64x16 MU-MIMO with 20 MHz bandwidth and 64QAM modulation,
@@ -275,20 +209,12 @@
 In our experiments, we use 2 servers each with 4 Intel Xeon Gold 6130 CPUs. 
 The servers are connected by 40 GbE Intel XL710 dual-port NICs. 
 
-<<<<<<< HEAD
 * **NOTE**: We recommend using at least 10 GbE NIC and a server with more than 10 cores 
 for testing real-time performance of 8x8 MU-MIMO. 
 For 8x8 MU-MIMO, our test on a machine with AVX-512 and CPU frequency of 2.3 GHz support shows that at least 7 worker cores are required to achieve real-time performance. Additionally, Agora requires one core for the manager thread and at least 1 core for network threads. We change "worker_thread_num" and "socket_thread_num" to change the number cores assigned to of worker threads and network threads in the json files, e.g., data/tddconfig-sim-ul.json. 
-If you do not have a powerful server or high throughput NICs, 
+We change "worker_thread_num" and "socket_thread_num" to change the number cores assigned to of worker threads and network threads in the json files, e.g., data/tddconfig-sim-ul.json.\
 we recommend increasing the value of `--frame_duration` when you run `./build/sender`, 
 which will increase frame duration and reduce throughput.
-=======
-* **NOTE**: We recommend using at least 10 GbE NIC and a server with more than 10 cores for testing real-time performance of 8x8 MU-MIMO. For 8x8 MU-MIMO, our test on a machine with AVX-512 and CPU frequency\
-of 2.3 GHz support shows that at least 7 worker cores are required to achieve real-time performance. Additionally, Agora requires one core for the manager thread and at least 1 core for network threads.\
-
-We change "worker_thread_num" and "socket_thread_num" to change the number cores assigned to of worker threads and network threads in the json files, e.g., files/config/ci/tddconfig-sim-ul.json.\
-If you do not have a powerful server or high throughput NICs, we recommend increasing the value of `--frame_duration` when you run `./build/sender`, which will increase frame duration and reduce throughput.
->>>>>>> b34d79c5
 
 To process 64x16 MU-MIMO in real-time, we use both ports of 40 GbE Intel XL710 NIC with DPDK (see [DPDK_README.md](DPDK_README.md))
 to get enough throughput for the traffic of 64 antennas. 
@@ -317,11 +243,7 @@
     
 The steps to collect and analyze timestamp traces are as follows:
   * Enable DPDK in Agora.  Make sure it is compiled / configured for supporting your specific hardware NICs (see [DPDK_README.md](DPDK_README.md)).
-<<<<<<< HEAD
-  * We use data/tddconfig-sim-ul.json for uplink experiments and data/tddconfig-sim-dl.json for downlink experiments. 
-=======
   * We use files/config/ci/tddconfig-sim-ul.json for uplink experiments and files/config/ci/tddconfig-sim-dl.json for downlink experiments.\
->>>>>>> b34d79c5
     In our [paper](#documentation), we change “antenna_num”,  “ue_num” and “symbol_num_perframe” 
     to different values to collect different data points in the figures. 
   * Generate source data files by running

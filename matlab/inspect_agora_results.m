<<<<<<< HEAD
function inspect_agora_results(dataset_filename, inspect_frame, verbose)
    %%Load data from the input file and inspect evm and snr
=======
function inspect_agora_results(dataset_filename, verbose)
    %%Load data from the input file and inspect evm and snr
    %dataset_filename = "UeRxData.h5";
    %inspect_frame = 100;
    %verbose = "false";
>>>>>>> 71064d85
    % -------- Fixed Values --------
    group_id = '/Data';
    %Display file / group attributes and datasets
    if verbose == "true"
<<<<<<< HEAD
        h5disp(dataset_filename,group_id);
    end

    samples_per_slot = double(h5readatt(dataset_filename, group_id, 'SLOT_SAMP_LEN'));
    data_size = double(h5readatt(dataset_filename, group_id, 'OFDM_DATA_NUM'));
    data_start = double(h5readatt(dataset_filename, group_id, 'OFDM_DATA_START'));
    data_stop = double(h5readatt(dataset_filename, group_id, 'OFDM_DATA_STOP'));
    ofdm_ca_size = double(h5readatt(dataset_filename, group_id, 'OFDM_CA_NUM'));
    total_dl_symbols = double(h5readatt(dataset_filename, group_id, 'DL_SLOTS'));
    total_users = 1;
    dl_pilot_symbols = double(h5readatt(dataset_filename, group_id, 'DL_PILOT_SLOTS'));
    dl_data_symbols = total_dl_symbols - dl_pilot_symbols;
    cp_len = double(h5readatt(dataset_filename, group_id, 'CP_LEN'));
    tx_zero_prefix_len = double(h5readatt(dataset_filename, group_id, 'TX_ZERO_PREFIX_LEN'));
    fft_size = double(h5readatt(dataset_filename, group_id, 'OFDM_CA_NUM'));
=======
        h5disp(dataset_filename, group_id);
    end

    samples_per_slot = double(h5readatt(dataset_filename, group_id, 'SLOT_SAMP_LEN'));
    tx_zero_prefix_len = double(h5readatt(dataset_filename, group_id, 'TX_ZERO_PREFIX_LEN'));
    data_size = double(h5readatt(dataset_filename, group_id, 'OFDM_DATA_NUM'));
    data_start = double(h5readatt(dataset_filename, group_id, 'OFDM_DATA_START'));
    data_stop = double(h5readatt(dataset_filename, group_id, 'OFDM_DATA_STOP'));
    fft_size = double(h5readatt(dataset_filename, group_id, 'OFDM_CA_NUM'));
    cp_len = double(h5readatt(dataset_filename, group_id, 'CP_LEN'));
    total_dl_symbols = double(h5readatt(dataset_filename, group_id, 'DL_SLOTS'));
    dl_pilot_symbols = double(h5readatt(dataset_filename, group_id, 'DL_PILOT_SLOTS'));
    beacon_syms = 1;
>>>>>>> 71064d85

    %Choose the downlink data
    dataset_id = '/DownlinkData';

<<<<<<< HEAD
    % Dimensions  [Samples, Ant, Symbol, Cells, Frame]
    start = [1 1 1 1 inspect_frame];
    count = [(samples_per_slot * 2) total_users total_dl_symbols 1 1];
=======
>>>>>>> 71064d85
    %Display Info
    if verbose == "true"
        h5disp(dataset_filename,strcat(group_id,dataset_id));
    end
    %Generate a int16 array
<<<<<<< HEAD
    rx_syms_hdf5 = h5read(dataset_filename, strcat(group_id,dataset_id), start, count);
=======
    rx_syms_hdf5 = h5read(dataset_filename, strcat(group_id,dataset_id));
    total_frames = size(rx_syms_hdf5, 5);
    %n_symbols = size(rx_syms_hdf5, 3);
    total_users = size(rx_syms_hdf5, 2);
    %n_samps = size(rx_syms_hdf5, 1);
>>>>>>> 71064d85
    %Convert to double and scale
    rx_syms_scaled_double = double(rx_syms_hdf5) ./ double(intmax('int16'));
    clear rx_syms_hdf5;
    %Convert to complex double
<<<<<<< HEAD
    % Samples x User x Symbol
    rx_syms_cxdouble = complex(rx_syms_scaled_double(1:2:end,:,:), rx_syms_scaled_double(2:2:end,:, :));
    clear rx_syms_scaled_double;
    % Split off pilots and data
    rx_pilot_cxdouble = rx_syms_cxdouble(:,:,1:dl_pilot_symbols);
    rx_data_cxdouble = rx_syms_cxdouble(:,:,1+dl_pilot_symbols:end);
    clear start count rx_syms_cxdouble;

    dataset_id = '/TxPilot';
    %*2 for complex type (native float)
    total_samples = data_size * 2;
    if verbose == "true"
        h5disp(dataset_filename,strcat(group_id,dataset_id));
    end 
    start = [1 1 1 1 1];
    count = [total_samples total_users 1 1 1];
    tx_pilot_hdf5 = double(h5read(dataset_filename, strcat(group_id,dataset_id), start, count));
    %Convert to complex
    tx_pilot_cxdouble = complex(tx_pilot_hdf5(1:2:end,:), tx_pilot_hdf5(2:2:end,:));
    clear tx_pilot_hdf5 dataset_id start count total_samples;

    dataset_id = '/TxData';
    %Compare the pilot data
    total_samples = ofdm_ca_size * 2;
    if verbose == "true"
        h5disp(dataset_filename,strcat(group_id,dataset_id));
    end
    start = [1 1 1 1 1];
    count = [total_samples total_users total_dl_symbols 1 1];
    tx_data_hdf5 = double(h5read(dataset_filename, strcat(group_id,dataset_id), start, count));
    %Trim to data only
    tx_data_hdf5 = tx_data_hdf5(1+(data_start * 2):(data_stop * 2),1, :);
    %Convert to complex type
    tx_data_cxdouble = complex(tx_data_hdf5(1:2:end,:,:), tx_data_hdf5(2:2:end,:,:));
    % Samples (complex) x User Ant x Downlink Symbol Id
    % removing the pilot for now because it doesn't check out?
    %tx_pilot_bad = tx_data_cxdouble(:,:,1);
    tx_data_cxdouble = tx_data_cxdouble(:,:,2:end);
    clear start count total_samples tx_data_hdf5 dataset_id;

    clear dataset_filename group_id;
=======
    % Samples x User x Symbol x Frame
    rx_syms_cxdouble = complex(rx_syms_scaled_double(1:2:end, :, :, :), rx_syms_scaled_double(2:2:end,:, :, :));
    clear rx_syms_scaled_double;
    % Split off pilots and data
    rx_pilot_cxdouble = rx_syms_cxdouble(:,:,1:dl_pilot_symbols, :);
    rx_data_cxdouble = rx_syms_cxdouble(:,:,1+dl_pilot_symbols:end, :);

    configs = [samples_per_slot tx_zero_prefix_len data_size data_start data_stop fft_size cp_len ...
    total_dl_symbols dl_pilot_symbols total_users];

    %Choose the Beacon data
    dataset_id = '/BeaconData';

    % Dimensions  [Samples, Ant, Symbol, Cells, Frame]
    start = [1 1 1 1 1];
    count = [(samples_per_slot * 2) total_users beacon_syms 1 total_frames];
    %Display Info
    if verbose == "true"
        h5disp(dataset_filename,strcat(group_id,dataset_id));
    end
    %Generate a int16 array
    rx_beacon_hdf5 = h5read(dataset_filename, strcat(group_id,dataset_id), start, count);
    %Convert to double and scale
    rx_beacon_scaled_double = double(rx_beacon_hdf5) ./ double(intmax('int16'));
    clear rx_beacon_hdf5;
    %Convert to complex double
    % Samples x User x Symbol
    rx_beacon_cxdouble = complex(rx_beacon_scaled_double(1:2:end, :, :, :), rx_beacon_scaled_double(2:2:end,:, :, :));
    rx_beacon_rssi = process_beacon(rx_beacon_cxdouble, tx_zero_prefix_len);
    clear rx_beacon_scaled_double;
    clear start count;
>>>>>>> 71064d85

    dataset_id = '/TxPilot';
    %*2 for complex type (native float)
    total_samples = data_size * 2;
    if verbose == "true"
        h5disp(dataset_filename,strcat(group_id,dataset_id));
    end 
    start = [1 1 1 1 1];
    count = [total_samples total_users 1 1 1];
    tx_pilot_hdf5 = double(h5read(dataset_filename, strcat(group_id,dataset_id), start, count));
    %Convert to complex
    tx_pilot_cxdouble = complex(tx_pilot_hdf5(1:2:end,:), tx_pilot_hdf5(2:2:end,:));
    clear tx_pilot_hdf5 dataset_id start count;

<<<<<<< HEAD
    %% Process Loaded Files (Channel Estimation and Equalization)
    % Plot Constellations and print EVMs and SNRs
    start_id = cp_len + tx_zero_prefix_len;
    snr = zeros(1, total_users);
    evm = zeros(1, total_users);
    cl = 0;
    nz_start_idx = (fft_size - data_size)/2;
    nz_sc_idx = nz_start_idx+1:nz_start_idx+data_size;
    clear nz_start_idx;
    plt_trk_sp = 16;
    data_sc_idx = setdiff(1:data_size, 1:plt_trk_sp:data_size);
    for u=1:total_users
        % Process pilots
        ch_est = zeros(data_size, dl_pilot_symbols);
        for p=1:dl_pilot_symbols
          rx_pilot_f_tmp = fft(rx_pilot_cxdouble(start_id + 1:start_id + fft_size, u, p));
          ch_est(:, p) = rx_pilot_f_tmp(nz_sc_idx) ./ tx_pilot_cxdouble(:, u, p);
        end
        clear p
        if dl_pilot_symbols == 1
            ch_est_mean = ch_est;
        else
            ch_est_mean = mean(ch_est, 2);
        end

        %Process data symbols
        data_phase_corr = zeros(data_size, dl_data_symbols);
        aevms = zeros(u, dl_data_symbols);
        for d=1:dl_data_symbols
          rx_data_f_tmp = fft(rx_data_cxdouble(start_id + 1:start_id + fft_size, u, d));
          data_eq = rx_data_f_tmp(nz_sc_idx) ./ ch_est_mean;

          % pilot tracking
          phase_err = angle(mean((data_eq(1:plt_trk_sp:end) .* conj(tx_pilot_cxdouble(1:plt_trk_sp:end, u)))));
          data_phase_corr(data_sc_idx, d) = data_eq(data_sc_idx) .* exp(-1j*phase_err);

          evm_mat = abs(data_phase_corr(data_sc_idx, d) - tx_data_cxdouble(data_sc_idx, u, d)).^2;
          aevms(u, d) = mean(evm_mat(:)); % needs to be a scalar

          cl = cl + 1;
          figure(cl);
          scatter(real(data_phase_corr(data_sc_idx, d)), imag(data_phase_corr(data_sc_idx, d)),'r')
          hold on
          scatter(real(tx_data_cxdouble(data_sc_idx)), imag(tx_data_cxdouble(data_sc_idx)),'b')
          title(['Constellation [User ', num2str(u), ', Symbol ', num2str(d), ']'])
        end
        clear d

        snr(u) = 10*log10(1./mean(aevms(u, :))); % calculate in dB scale.
        evm(u) = mean(aevms(u, :)) * 100;
    end
    clear u cl start_id rx_pilot_f_tmp rx_data_f_tmp plt_trk_sp nz_sc_idx;

    disp(['Frame Inspect: ', num2str(inspect_frame)]);
    disp(['SNR: ', num2str(snr)]);
    disp(['EVM: ', num2str(evm)]);
=======
    dataset_id = '/TxData';
    %Compare the pilot data
    if verbose == "true"
        h5disp(dataset_filename,strcat(group_id,dataset_id));
    end
    start = [1 1 1 1 1];
    count = [total_samples total_users total_dl_symbols 1 1];
    tx_data_hdf5 = double(h5read(dataset_filename, strcat(group_id,dataset_id), start, count));
    %Convert to complex type
    tx_syms_cxdouble = complex(tx_data_hdf5(1:2:end,:,:), tx_data_hdf5(2:2:end,:,:));
    % Samples (complex) x User Ant x Downlink Data Symbol Id
    tx_data_cxdouble = tx_syms_cxdouble(:, :, dl_pilot_symbols + 1:end);
    clear start count total_samples tx_data_hdf5 dataset_id;
    clear beacon_syms cp_len data_size data_start data_stop dl_pilot_symbols samples_per_slot tx_zero_prefix_len total_dl_symbols fft_size;

    evm = zeros(total_users, total_frames);
    snr = zeros(total_users, total_frames);
    for i=1:total_frames
        [~, ~, evm(:, i), snr(:, i)] = process_rx_frame(configs, tx_pilot_cxdouble, tx_data_cxdouble, rx_pilot_cxdouble(:, :, :, i), rx_data_cxdouble(:, :, :, i));
    end
    clear configs tx_pilot_cxdouble tx_data_cxdouble rx_pilot_cxdouble rx_data_cxdouble;

    experiment = 'MU-MIMO';
    if total_users == 1
        experiment = 'SU-MIMO';
    end

    %Plot SNR & EVM Results
    figure('Name', ['File ' dataset_filename]);
    tiledlayout(2,1)
    % Top (SNR)
    nexttile;
    plot(snr.');
    ylabel('SNR (dB)')
    title([experiment ' Beamforming SNR & EVM plots'])
    %axis([0 inf -1 1]);
    %Bottom (EVM)
    nexttile;
    plot(evm.');
    axis([0 total_frames 0 4 * max(mean(evm, 2))]);
    ylabel('EVM (%)')

    % New (Beacon RSSI)
    figure('Name', 'Beacon');
    plot(rx_beacon_rssi.')
    axis([0 total_frames -50 0]);
    ylabel('Beacon RSSI (dB)')
    xlabel('Frame')
    title(['Rx Beacon Power in ' experiment ' Experiment'])
    clear rx_beacon_cxdouble rx_syms_cxdouble tx_syms_cxdouble total_users ;
>>>>>>> 71064d85
end<|MERGE_RESOLUTION|>--- conflicted
+++ resolved
@@ -1,34 +1,12 @@
-<<<<<<< HEAD
-function inspect_agora_results(dataset_filename, inspect_frame, verbose)
-    %%Load data from the input file and inspect evm and snr
-=======
 function inspect_agora_results(dataset_filename, verbose)
     %%Load data from the input file and inspect evm and snr
     %dataset_filename = "UeRxData.h5";
     %inspect_frame = 100;
     %verbose = "false";
->>>>>>> 71064d85
     % -------- Fixed Values --------
     group_id = '/Data';
     %Display file / group attributes and datasets
     if verbose == "true"
-<<<<<<< HEAD
-        h5disp(dataset_filename,group_id);
-    end
-
-    samples_per_slot = double(h5readatt(dataset_filename, group_id, 'SLOT_SAMP_LEN'));
-    data_size = double(h5readatt(dataset_filename, group_id, 'OFDM_DATA_NUM'));
-    data_start = double(h5readatt(dataset_filename, group_id, 'OFDM_DATA_START'));
-    data_stop = double(h5readatt(dataset_filename, group_id, 'OFDM_DATA_STOP'));
-    ofdm_ca_size = double(h5readatt(dataset_filename, group_id, 'OFDM_CA_NUM'));
-    total_dl_symbols = double(h5readatt(dataset_filename, group_id, 'DL_SLOTS'));
-    total_users = 1;
-    dl_pilot_symbols = double(h5readatt(dataset_filename, group_id, 'DL_PILOT_SLOTS'));
-    dl_data_symbols = total_dl_symbols - dl_pilot_symbols;
-    cp_len = double(h5readatt(dataset_filename, group_id, 'CP_LEN'));
-    tx_zero_prefix_len = double(h5readatt(dataset_filename, group_id, 'TX_ZERO_PREFIX_LEN'));
-    fft_size = double(h5readatt(dataset_filename, group_id, 'OFDM_CA_NUM'));
-=======
         h5disp(dataset_filename, group_id);
     end
 
@@ -42,78 +20,24 @@
     total_dl_symbols = double(h5readatt(dataset_filename, group_id, 'DL_SLOTS'));
     dl_pilot_symbols = double(h5readatt(dataset_filename, group_id, 'DL_PILOT_SLOTS'));
     beacon_syms = 1;
->>>>>>> 71064d85
 
     %Choose the downlink data
     dataset_id = '/DownlinkData';
 
-<<<<<<< HEAD
-    % Dimensions  [Samples, Ant, Symbol, Cells, Frame]
-    start = [1 1 1 1 inspect_frame];
-    count = [(samples_per_slot * 2) total_users total_dl_symbols 1 1];
-=======
->>>>>>> 71064d85
     %Display Info
     if verbose == "true"
         h5disp(dataset_filename,strcat(group_id,dataset_id));
     end
     %Generate a int16 array
-<<<<<<< HEAD
-    rx_syms_hdf5 = h5read(dataset_filename, strcat(group_id,dataset_id), start, count);
-=======
     rx_syms_hdf5 = h5read(dataset_filename, strcat(group_id,dataset_id));
     total_frames = size(rx_syms_hdf5, 5);
     %n_symbols = size(rx_syms_hdf5, 3);
     total_users = size(rx_syms_hdf5, 2);
     %n_samps = size(rx_syms_hdf5, 1);
->>>>>>> 71064d85
     %Convert to double and scale
     rx_syms_scaled_double = double(rx_syms_hdf5) ./ double(intmax('int16'));
     clear rx_syms_hdf5;
     %Convert to complex double
-<<<<<<< HEAD
-    % Samples x User x Symbol
-    rx_syms_cxdouble = complex(rx_syms_scaled_double(1:2:end,:,:), rx_syms_scaled_double(2:2:end,:, :));
-    clear rx_syms_scaled_double;
-    % Split off pilots and data
-    rx_pilot_cxdouble = rx_syms_cxdouble(:,:,1:dl_pilot_symbols);
-    rx_data_cxdouble = rx_syms_cxdouble(:,:,1+dl_pilot_symbols:end);
-    clear start count rx_syms_cxdouble;
-
-    dataset_id = '/TxPilot';
-    %*2 for complex type (native float)
-    total_samples = data_size * 2;
-    if verbose == "true"
-        h5disp(dataset_filename,strcat(group_id,dataset_id));
-    end 
-    start = [1 1 1 1 1];
-    count = [total_samples total_users 1 1 1];
-    tx_pilot_hdf5 = double(h5read(dataset_filename, strcat(group_id,dataset_id), start, count));
-    %Convert to complex
-    tx_pilot_cxdouble = complex(tx_pilot_hdf5(1:2:end,:), tx_pilot_hdf5(2:2:end,:));
-    clear tx_pilot_hdf5 dataset_id start count total_samples;
-
-    dataset_id = '/TxData';
-    %Compare the pilot data
-    total_samples = ofdm_ca_size * 2;
-    if verbose == "true"
-        h5disp(dataset_filename,strcat(group_id,dataset_id));
-    end
-    start = [1 1 1 1 1];
-    count = [total_samples total_users total_dl_symbols 1 1];
-    tx_data_hdf5 = double(h5read(dataset_filename, strcat(group_id,dataset_id), start, count));
-    %Trim to data only
-    tx_data_hdf5 = tx_data_hdf5(1+(data_start * 2):(data_stop * 2),1, :);
-    %Convert to complex type
-    tx_data_cxdouble = complex(tx_data_hdf5(1:2:end,:,:), tx_data_hdf5(2:2:end,:,:));
-    % Samples (complex) x User Ant x Downlink Symbol Id
-    % removing the pilot for now because it doesn't check out?
-    %tx_pilot_bad = tx_data_cxdouble(:,:,1);
-    tx_data_cxdouble = tx_data_cxdouble(:,:,2:end);
-    clear start count total_samples tx_data_hdf5 dataset_id;
-
-    clear dataset_filename group_id;
-=======
     % Samples x User x Symbol x Frame
     rx_syms_cxdouble = complex(rx_syms_scaled_double(1:2:end, :, :, :), rx_syms_scaled_double(2:2:end,:, :, :));
     clear rx_syms_scaled_double;
@@ -145,7 +69,6 @@
     rx_beacon_rssi = process_beacon(rx_beacon_cxdouble, tx_zero_prefix_len);
     clear rx_beacon_scaled_double;
     clear start count;
->>>>>>> 71064d85
 
     dataset_id = '/TxPilot';
     %*2 for complex type (native float)
@@ -160,64 +83,6 @@
     tx_pilot_cxdouble = complex(tx_pilot_hdf5(1:2:end,:), tx_pilot_hdf5(2:2:end,:));
     clear tx_pilot_hdf5 dataset_id start count;
 
-<<<<<<< HEAD
-    %% Process Loaded Files (Channel Estimation and Equalization)
-    % Plot Constellations and print EVMs and SNRs
-    start_id = cp_len + tx_zero_prefix_len;
-    snr = zeros(1, total_users);
-    evm = zeros(1, total_users);
-    cl = 0;
-    nz_start_idx = (fft_size - data_size)/2;
-    nz_sc_idx = nz_start_idx+1:nz_start_idx+data_size;
-    clear nz_start_idx;
-    plt_trk_sp = 16;
-    data_sc_idx = setdiff(1:data_size, 1:plt_trk_sp:data_size);
-    for u=1:total_users
-        % Process pilots
-        ch_est = zeros(data_size, dl_pilot_symbols);
-        for p=1:dl_pilot_symbols
-          rx_pilot_f_tmp = fft(rx_pilot_cxdouble(start_id + 1:start_id + fft_size, u, p));
-          ch_est(:, p) = rx_pilot_f_tmp(nz_sc_idx) ./ tx_pilot_cxdouble(:, u, p);
-        end
-        clear p
-        if dl_pilot_symbols == 1
-            ch_est_mean = ch_est;
-        else
-            ch_est_mean = mean(ch_est, 2);
-        end
-
-        %Process data symbols
-        data_phase_corr = zeros(data_size, dl_data_symbols);
-        aevms = zeros(u, dl_data_symbols);
-        for d=1:dl_data_symbols
-          rx_data_f_tmp = fft(rx_data_cxdouble(start_id + 1:start_id + fft_size, u, d));
-          data_eq = rx_data_f_tmp(nz_sc_idx) ./ ch_est_mean;
-
-          % pilot tracking
-          phase_err = angle(mean((data_eq(1:plt_trk_sp:end) .* conj(tx_pilot_cxdouble(1:plt_trk_sp:end, u)))));
-          data_phase_corr(data_sc_idx, d) = data_eq(data_sc_idx) .* exp(-1j*phase_err);
-
-          evm_mat = abs(data_phase_corr(data_sc_idx, d) - tx_data_cxdouble(data_sc_idx, u, d)).^2;
-          aevms(u, d) = mean(evm_mat(:)); % needs to be a scalar
-
-          cl = cl + 1;
-          figure(cl);
-          scatter(real(data_phase_corr(data_sc_idx, d)), imag(data_phase_corr(data_sc_idx, d)),'r')
-          hold on
-          scatter(real(tx_data_cxdouble(data_sc_idx)), imag(tx_data_cxdouble(data_sc_idx)),'b')
-          title(['Constellation [User ', num2str(u), ', Symbol ', num2str(d), ']'])
-        end
-        clear d
-
-        snr(u) = 10*log10(1./mean(aevms(u, :))); % calculate in dB scale.
-        evm(u) = mean(aevms(u, :)) * 100;
-    end
-    clear u cl start_id rx_pilot_f_tmp rx_data_f_tmp plt_trk_sp nz_sc_idx;
-
-    disp(['Frame Inspect: ', num2str(inspect_frame)]);
-    disp(['SNR: ', num2str(snr)]);
-    disp(['EVM: ', num2str(evm)]);
-=======
     dataset_id = '/TxData';
     %Compare the pilot data
     if verbose == "true"
@@ -268,5 +133,4 @@
     xlabel('Frame')
     title(['Rx Beacon Power in ' experiment ' Experiment'])
     clear rx_beacon_cxdouble rx_syms_cxdouble tx_syms_cxdouble total_users ;
->>>>>>> 71064d85
 end
function inspect_agora_results(dataset_filename, inspect_frame, verbose)
    %%Load data from the input file and inspect evm and snr
    % -------- Fixed Values --------
    group_id = '/Data';
    %Display file / group attributes and datasets
    if verbose == "true"
        h5disp(dataset_filename,group_id);
    end

<<<<<<< HEAD
symbol_size = 896;
fft_size = 512;
data_size = 304;
offset = 160;
cp = 32;
n_user = 1;
pig = [0];
dig = [1:2];
ue_serial = ['UE';''];
frame_id = 100;
=======
    samples_per_slot = double(h5readatt(dataset_filename, group_id, 'SLOT_SAMP_LEN'));
    data_size = double(h5readatt(dataset_filename, group_id, 'OFDM_DATA_NUM'));
    data_start = double(h5readatt(dataset_filename, group_id, 'OFDM_DATA_START'));
    data_stop = double(h5readatt(dataset_filename, group_id, 'OFDM_DATA_STOP'));
    ofdm_ca_size = double(h5readatt(dataset_filename, group_id, 'OFDM_CA_NUM'));
    total_dl_symbols = double(h5readatt(dataset_filename, group_id, 'DL_SLOTS'));
    total_users = 1;
    dl_pilot_symbols = double(h5readatt(dataset_filename, group_id, 'DL_PILOT_SLOTS'));
    dl_data_symbols = total_dl_symbols - dl_pilot_symbols;
    cp_len = double(h5readatt(dataset_filename, group_id, 'CP_LEN'));
    tx_zero_prefix_len = double(h5readatt(dataset_filename, group_id, 'TX_ZERO_PREFIX_LEN'));
    fft_size = double(h5readatt(dataset_filename, group_id, 'OFDM_CA_NUM'));
>>>>>>> 401c6c2f

    %Choose the downlink data
    dataset_id = '/DownlinkData';

    % Dimensions  [Samples, Ant, Symbol, Cells, Frame]
    start = [1 1 1 1 inspect_frame];
    count = [(samples_per_slot * 2) total_users total_dl_symbols 1 1];
    %Display Info
    if verbose == "true"
        h5disp(dataset_filename,strcat(group_id,dataset_id));
    end
    %Generate a int16 array
    rx_syms_hdf5 = h5read(dataset_filename, strcat(group_id,dataset_id), start, count);
    %Convert to double and scale
    rx_syms_scaled_double = double(rx_syms_hdf5) ./ double(intmax('int16'));
    clear rx_syms_hdf5;
    %Convert to complex double
    % Samples x User x Symbol
    rx_syms_cxdouble = complex(rx_syms_scaled_double(1:2:end,:,:), rx_syms_scaled_double(2:2:end,:, :));
    clear rx_syms_scaled_double;
    % Split off pilots and data
    rx_pilot_cxdouble = rx_syms_cxdouble(:,:,1:dl_pilot_symbols);
    rx_data_cxdouble = rx_syms_cxdouble(:,:,1+dl_pilot_symbols:end);
    clear start count rx_syms_cxdouble;

<<<<<<< HEAD
rx_pilot = zeros(symbol_size, n_user, length(pig));
tx_pilot = zeros(data_size, n_user, length(pig));
rx_data = zeros(symbol_size, n_user, length(dig));
tx_data = zeros(data_size, n_user, length(dig));

%% Load Data
% read rx and tx pilot files
for u=1:n_user
  for p=1:length(pig)
    filename_ext = strcat(int2str(frame_id), '_', int2str(pig(p)), '_', ...
                          int2str(u-1), '_', ue_serial(u,:), '.bin');
    filename = strcat('rxpilot_', filename_ext);
    fileID = fopen(filename, 'r');
    rx = fread(fileID, 'short');
    fclose(fileID);
    rx_pilot(:, u, p) = rx(1:2:end)/32768 + 1j*rx(2:2:end)/32768;
    
    filename = strcat('txpilot_', filename_ext);
    fileID = fopen(filename, 'r');
    tx = fread(fileID, 'float');
    fclose(fileID);
    tx_pilot(:, u, p) = tx(1:2:end) + 1j*tx(2:2:end);
  end  
end

% read rx and tx data files
for u=1:n_user
  for d=1:length(dig)
    filename_ext = strcat(int2str(frame_id), '_', int2str(dig(d)), '_', ...
                          int2str(u-1), '_', ue_serial(u,:), '.bin');
    filename = strcat('rxdata_', filename_ext);
    fileID = fopen(filename, 'r');
    data = fread(fileID, 'short');
    fclose(fileID);
    rx_data(:, u, d) = data(1:2:end)/32768 + 1j*data(2:2:end)/32768;
    
    filename = strcat('txdata_', filename_ext);
    fileID = fopen(filename, 'r');
    data = fread(fileID, 'float');
    fclose(fileID);
    txdata_tmp = data(1:2:end) + 1j*data(2:2:end);
    tx_data(:, u, d) = txdata_tmp(nz_sc_idx);
  end  
end


%% Process Loaded Files (Channel Estimation and Equalization)
% Plot Constellations and print EVMs and SNRs
start_id = cp + offset;
snr = zeros(1, n_user);
evm = zeros(1, n_user);
cl = 0;
for u=1:n_user
    ch_est = zeros(data_size, length(pig));
    for p=1:length(pig)
      rx_pilot_f_tmp = fft(rx_pilot(start_id + 1:start_id + fft_size, u, p));
      ch_est(:, p) = rx_pilot_f_tmp(nz_sc_idx) ./ tx_pilot(:, u, p);
    end
    if length(pig) == 1
        ch_est_mean = ch_est;
    else
        ch_est_mean = mean(ch_est, 2);
    end
    data_phase_corr = zeros(data_size, length(dig));
    aevms = zeros(u, length(dig));
    for d=1:length(dig)
      rx_data_f_tmp = fft(rx_data(start_id + 1:start_id + fft_size, u, d));
      data_eq = rx_data_f_tmp(nz_sc_idx) ./ ch_est_mean;
      
      % pilot tracking
      phase_err = angle(mean((data_eq(1:plt_trk_sp:end) .* conj(tx_pilot(1:plt_trk_sp:end, u)))));
      data_phase_corr(data_sc_idx, d) = data_eq(data_sc_idx) .* exp(-1j*phase_err);
      
      evm_mat = abs(data_phase_corr(data_sc_idx, d) - tx_data(data_sc_idx, u, d)).^2;
      aevms(u, d) = mean(evm_mat(:)); % needs to be a scalar
      
      cl = cl + 1;
      figure(cl);
      scatter(real(data_phase_corr(data_sc_idx, d)), imag(data_phase_corr(data_sc_idx, d)),'r')
      hold on
      scatter(real(tx_data(data_sc_idx)), imag(tx_data(data_sc_idx)),'b')
      title(['Constellation [User ', num2str(u), ', Symbol ', num2str(d), ']'])
    end
   
=======
    dataset_id = '/TxPilot';
    %*2 for complex type (native float)
    total_samples = data_size * 2;
    if verbose == "true"
        h5disp(dataset_filename,strcat(group_id,dataset_id));
    end 
    start = [1 1 1 1 1];
    count = [total_samples total_users 1 1 1];
    tx_pilot_hdf5 = double(h5read(dataset_filename, strcat(group_id,dataset_id), start, count));
    %Convert to complex
    tx_pilot_cxdouble = complex(tx_pilot_hdf5(1:2:end,:), tx_pilot_hdf5(2:2:end,:));
    clear tx_pilot_hdf5 dataset_id start count total_samples;

    dataset_id = '/TxData';
    %Compare the pilot data
    total_samples = ofdm_ca_size * 2;
    if verbose == "true"
        h5disp(dataset_filename,strcat(group_id,dataset_id));
    end
    start = [1 1 1 1 1];
    count = [total_samples total_users total_dl_symbols 1 1];
    tx_data_hdf5 = double(h5read(dataset_filename, strcat(group_id,dataset_id), start, count));
    %Trim to data only
    tx_data_hdf5 = tx_data_hdf5(1+(data_start * 2):(data_stop * 2),1, :);
    %Convert to complex type
    tx_data_cxdouble = complex(tx_data_hdf5(1:2:end,:,:), tx_data_hdf5(2:2:end,:,:));
    % Samples (complex) x User Ant x Downlink Symbol Id
    % removing the pilot for now because it doesn't check out?
    %tx_pilot_bad = tx_data_cxdouble(:,:,1);
    tx_data_cxdouble = tx_data_cxdouble(:,:,2:end);
    clear start count total_samples tx_data_hdf5 dataset_id;

    clear dataset_filename group_id;


    %% Process Loaded Files (Channel Estimation and Equalization)
    % Plot Constellations and print EVMs and SNRs
    start_id = cp_len + tx_zero_prefix_len;
    snr = zeros(1, total_users);
    evm = zeros(1, total_users);
    cl = 0;
    nz_start_idx = (fft_size - data_size)/2;
    nz_sc_idx = nz_start_idx+1:nz_start_idx+data_size;
    clear nz_start_idx;
    plt_trk_sp = 16;
    data_sc_idx = setdiff(1:data_size, 1:plt_trk_sp:data_size);
    for u=1:total_users
        % Process pilots
        ch_est = zeros(data_size, dl_pilot_symbols);
        for p=1:dl_pilot_symbols
          rx_pilot_f_tmp = fft(rx_pilot_cxdouble(start_id + 1:start_id + fft_size, u, p));
          ch_est(:, p) = rx_pilot_f_tmp(nz_sc_idx) ./ tx_pilot_cxdouble(:, u, p);
        end
        clear p
        if dl_pilot_symbols == 1
            ch_est_mean = ch_est;
        else
            ch_est_mean = mean(ch_est, 2);
        end
>>>>>>> 401c6c2f

        %Process data symbols
        data_phase_corr = zeros(data_size, dl_data_symbols);
        aevms = zeros(u, dl_data_symbols);
        for d=1:dl_data_symbols
          rx_data_f_tmp = fft(rx_data_cxdouble(start_id + 1:start_id + fft_size, u, d));
          data_eq = rx_data_f_tmp(nz_sc_idx) ./ ch_est_mean;

          % pilot tracking
          phase_err = angle(mean((data_eq(1:plt_trk_sp:end) .* conj(tx_pilot_cxdouble(1:plt_trk_sp:end, u)))));
          data_phase_corr(data_sc_idx, d) = data_eq(data_sc_idx) .* exp(-1j*phase_err);

          evm_mat = abs(data_phase_corr(data_sc_idx, d) - tx_data_cxdouble(data_sc_idx, u, d)).^2;
          aevms(u, d) = mean(evm_mat(:)); % needs to be a scalar

          cl = cl + 1;
          figure(cl);
          scatter(real(data_phase_corr(data_sc_idx, d)), imag(data_phase_corr(data_sc_idx, d)),'r')
          hold on
          scatter(real(tx_data_cxdouble(data_sc_idx)), imag(tx_data_cxdouble(data_sc_idx)),'b')
          title(['Constellation [User ', num2str(u), ', Symbol ', num2str(d), ']'])
        end
        clear d

        snr(u) = 10*log10(1./mean(aevms(u, :))); % calculate in dB scale.
        evm(u) = mean(aevms(u, :)) * 100;
    end
    clear u cl start_id rx_pilot_f_tmp rx_data_f_tmp plt_trk_sp nz_sc_idx;

    disp(['Frame Inspect: ', num2str(inspect_frame)]);
    disp(['SNR: ', num2str(snr)]);
    disp(['EVM: ', num2str(evm)]);
end<|MERGE_RESOLUTION|>--- conflicted
+++ resolved
@@ -7,18 +7,6 @@
         h5disp(dataset_filename,group_id);
     end
 
-<<<<<<< HEAD
-symbol_size = 896;
-fft_size = 512;
-data_size = 304;
-offset = 160;
-cp = 32;
-n_user = 1;
-pig = [0];
-dig = [1:2];
-ue_serial = ['UE';''];
-frame_id = 100;
-=======
     samples_per_slot = double(h5readatt(dataset_filename, group_id, 'SLOT_SAMP_LEN'));
     data_size = double(h5readatt(dataset_filename, group_id, 'OFDM_DATA_NUM'));
     data_start = double(h5readatt(dataset_filename, group_id, 'OFDM_DATA_START'));
@@ -31,7 +19,6 @@
     cp_len = double(h5readatt(dataset_filename, group_id, 'CP_LEN'));
     tx_zero_prefix_len = double(h5readatt(dataset_filename, group_id, 'TX_ZERO_PREFIX_LEN'));
     fft_size = double(h5readatt(dataset_filename, group_id, 'OFDM_CA_NUM'));
->>>>>>> 401c6c2f
 
     %Choose the downlink data
     dataset_id = '/DownlinkData';
@@ -57,92 +44,6 @@
     rx_data_cxdouble = rx_syms_cxdouble(:,:,1+dl_pilot_symbols:end);
     clear start count rx_syms_cxdouble;
 
-<<<<<<< HEAD
-rx_pilot = zeros(symbol_size, n_user, length(pig));
-tx_pilot = zeros(data_size, n_user, length(pig));
-rx_data = zeros(symbol_size, n_user, length(dig));
-tx_data = zeros(data_size, n_user, length(dig));
-
-%% Load Data
-% read rx and tx pilot files
-for u=1:n_user
-  for p=1:length(pig)
-    filename_ext = strcat(int2str(frame_id), '_', int2str(pig(p)), '_', ...
-                          int2str(u-1), '_', ue_serial(u,:), '.bin');
-    filename = strcat('rxpilot_', filename_ext);
-    fileID = fopen(filename, 'r');
-    rx = fread(fileID, 'short');
-    fclose(fileID);
-    rx_pilot(:, u, p) = rx(1:2:end)/32768 + 1j*rx(2:2:end)/32768;
-    
-    filename = strcat('txpilot_', filename_ext);
-    fileID = fopen(filename, 'r');
-    tx = fread(fileID, 'float');
-    fclose(fileID);
-    tx_pilot(:, u, p) = tx(1:2:end) + 1j*tx(2:2:end);
-  end  
-end
-
-% read rx and tx data files
-for u=1:n_user
-  for d=1:length(dig)
-    filename_ext = strcat(int2str(frame_id), '_', int2str(dig(d)), '_', ...
-                          int2str(u-1), '_', ue_serial(u,:), '.bin');
-    filename = strcat('rxdata_', filename_ext);
-    fileID = fopen(filename, 'r');
-    data = fread(fileID, 'short');
-    fclose(fileID);
-    rx_data(:, u, d) = data(1:2:end)/32768 + 1j*data(2:2:end)/32768;
-    
-    filename = strcat('txdata_', filename_ext);
-    fileID = fopen(filename, 'r');
-    data = fread(fileID, 'float');
-    fclose(fileID);
-    txdata_tmp = data(1:2:end) + 1j*data(2:2:end);
-    tx_data(:, u, d) = txdata_tmp(nz_sc_idx);
-  end  
-end
-
-
-%% Process Loaded Files (Channel Estimation and Equalization)
-% Plot Constellations and print EVMs and SNRs
-start_id = cp + offset;
-snr = zeros(1, n_user);
-evm = zeros(1, n_user);
-cl = 0;
-for u=1:n_user
-    ch_est = zeros(data_size, length(pig));
-    for p=1:length(pig)
-      rx_pilot_f_tmp = fft(rx_pilot(start_id + 1:start_id + fft_size, u, p));
-      ch_est(:, p) = rx_pilot_f_tmp(nz_sc_idx) ./ tx_pilot(:, u, p);
-    end
-    if length(pig) == 1
-        ch_est_mean = ch_est;
-    else
-        ch_est_mean = mean(ch_est, 2);
-    end
-    data_phase_corr = zeros(data_size, length(dig));
-    aevms = zeros(u, length(dig));
-    for d=1:length(dig)
-      rx_data_f_tmp = fft(rx_data(start_id + 1:start_id + fft_size, u, d));
-      data_eq = rx_data_f_tmp(nz_sc_idx) ./ ch_est_mean;
-      
-      % pilot tracking
-      phase_err = angle(mean((data_eq(1:plt_trk_sp:end) .* conj(tx_pilot(1:plt_trk_sp:end, u)))));
-      data_phase_corr(data_sc_idx, d) = data_eq(data_sc_idx) .* exp(-1j*phase_err);
-      
-      evm_mat = abs(data_phase_corr(data_sc_idx, d) - tx_data(data_sc_idx, u, d)).^2;
-      aevms(u, d) = mean(evm_mat(:)); % needs to be a scalar
-      
-      cl = cl + 1;
-      figure(cl);
-      scatter(real(data_phase_corr(data_sc_idx, d)), imag(data_phase_corr(data_sc_idx, d)),'r')
-      hold on
-      scatter(real(tx_data(data_sc_idx)), imag(tx_data(data_sc_idx)),'b')
-      title(['Constellation [User ', num2str(u), ', Symbol ', num2str(d), ']'])
-    end
-   
-=======
     dataset_id = '/TxPilot';
     %*2 for complex type (native float)
     total_samples = data_size * 2;
@@ -193,7 +94,7 @@
         % Process pilots
         ch_est = zeros(data_size, dl_pilot_symbols);
         for p=1:dl_pilot_symbols
-          rx_pilot_f_tmp = fft(rx_pilot_cxdouble(start_id + 1:start_id + fft_size, u, p));
+          rx_pilot_f_tmp = fftshift(fft(rx_pilot_cxdouble(start_id + 1:start_id + fft_size, u, p)));
           ch_est(:, p) = rx_pilot_f_tmp(nz_sc_idx) ./ tx_pilot_cxdouble(:, u, p);
         end
         clear p
@@ -202,13 +103,12 @@
         else
             ch_est_mean = mean(ch_est, 2);
         end
->>>>>>> 401c6c2f
 
         %Process data symbols
         data_phase_corr = zeros(data_size, dl_data_symbols);
         aevms = zeros(u, dl_data_symbols);
         for d=1:dl_data_symbols
-          rx_data_f_tmp = fft(rx_data_cxdouble(start_id + 1:start_id + fft_size, u, d));
+          rx_data_f_tmp = fftshift(fft(rx_data_cxdouble(start_id + 1:start_id + fft_size, u, d)));
           data_eq = rx_data_f_tmp(nz_sc_idx) ./ ch_est_mean;
 
           % pilot tracking
@@ -230,8 +130,10 @@
         snr(u) = 10*log10(1./mean(aevms(u, :))); % calculate in dB scale.
         evm(u) = mean(aevms(u, :)) * 100;
     end
+
     clear u cl start_id rx_pilot_f_tmp rx_data_f_tmp plt_trk_sp nz_sc_idx;
 
+    
     disp(['Frame Inspect: ', num2str(inspect_frame)]);
     disp(['SNR: ', num2str(snr)]);
     disp(['EVM: ', num2str(evm)]);

--- conflicted
+++ resolved
@@ -1,34 +1,11 @@
 function inspect_agora_results(dataset_filename, inspect_frame, verbose)
     %%Load data from the input file and inspect evm and snr
-<<<<<<< HEAD
-    %dataset_filename = "UeRxData.h5";
-    %inspect_frame = 100;
-    %verbose = "false";
-=======
->>>>>>> 5a9788e5
     % -------- Fixed Values --------
     group_id = '/Data';
     %Display file / group attributes and datasets
     if verbose == "true"
         h5disp(dataset_filename,group_id);
     end
-<<<<<<< HEAD
-
-    samples_per_slot = double(h5readatt(dataset_filename, group_id, 'SLOT_SAMP_LEN'));
-    tx_zero_prefix_len = double(h5readatt(dataset_filename, group_id, 'TX_ZERO_PREFIX_LEN'));
-    data_size = double(h5readatt(dataset_filename, group_id, 'OFDM_DATA_NUM'));
-    data_start = double(h5readatt(dataset_filename, group_id, 'OFDM_DATA_START'));
-    data_stop = double(h5readatt(dataset_filename, group_id, 'OFDM_DATA_STOP'));
-    fft_size = double(h5readatt(dataset_filename, group_id, 'OFDM_CA_NUM'));
-    cp_len = double(h5readatt(dataset_filename, group_id, 'CP_LEN'));
-    total_dl_symbols = double(h5readatt(dataset_filename, group_id, 'DL_SLOTS'));
-    dl_pilot_symbols = double(h5readatt(dataset_filename, group_id, 'DL_PILOT_SLOTS'));
-    total_users = 1;
-    beacon_syms = 1;
-    
-    configs = [samples_per_slot tx_zero_prefix_len data_size data_start data_stop fft_size cp_len ...
-        total_dl_symbols dl_pilot_symbols total_users];
-=======
 
     samples_per_slot = double(h5readatt(dataset_filename, group_id, 'SLOT_SAMP_LEN'));
     data_size = double(h5readatt(dataset_filename, group_id, 'OFDM_DATA_NUM'));
@@ -100,107 +77,8 @@
     clear start count total_samples tx_data_hdf5 dataset_id;
 
     clear dataset_filename group_id;
->>>>>>> 5a9788e5
 
-    %Choose the downlink data
-    dataset_id = '/DownlinkData';
 
-<<<<<<< HEAD
-    % Dimensions  [Samples, Ant, Symbol, Cells, Frame]
-    start = [1 1 1 1 inspect_frame];
-    count = [(samples_per_slot * 2) total_users total_dl_symbols 1 1];
-    %Display Info
-    if verbose == "true"
-        h5disp(dataset_filename,strcat(group_id,dataset_id));
-    end
-    %Generate a int16 array
-    rx_syms_hdf5 = h5read(dataset_filename, strcat(group_id,dataset_id), start, count);
-    %Convert to double and scale
-    rx_syms_scaled_double = double(rx_syms_hdf5) ./ double(intmax('int16'));
-    clear rx_syms_hdf5;
-    %Convert to complex double
-    % Samples x User x Symbol
-    rx_syms_cxdouble = complex(rx_syms_scaled_double(1:2:end,:,:), rx_syms_scaled_double(2:2:end,:, :));
-    clear rx_syms_scaled_double;
-    % Split off pilots and data
-    rx_pilot_cxdouble = rx_syms_cxdouble(:,:,1:dl_pilot_symbols);
-    rx_data_cxdouble = rx_syms_cxdouble(:,:,1+dl_pilot_symbols:end);
-    clear start count;
-    
-    %Choose the Beacon data
-    dataset_id = '/BeaconData';
-
-    % Dimensions  [Samples, Ant, Symbol, Cells, Frame]
-    start = [1 1 1 1 inspect_frame];
-    count = [(samples_per_slot * 2) total_users beacon_syms 1 1];
-    %Display Info
-    if verbose == "true"
-        h5disp(dataset_filename,strcat(group_id,dataset_id));
-    end
-    %Generate a int16 array
-    rx_beacon_hdf5 = h5read(dataset_filename, strcat(group_id,dataset_id), start, count);
-    %Convert to double and scale
-    rx_beacon_scaled_double = double(rx_beacon_hdf5) ./ double(intmax('int16'));
-    clear rx_beacon_hdf5;
-    %Convert to complex double
-    % Samples x User x Symbol
-    rx_beacon_cxdouble = complex(rx_beacon_scaled_double(1:2:end,:,:), rx_beacon_scaled_double(2:2:end,:, :));
-    clear rx_beacon_scaled_double;
-    clear start count;
-
-    dataset_id = '/TxPilot';
-    %*2 for complex type (native float)
-    total_samples = data_size * 2;
-    if verbose == "true"
-        h5disp(dataset_filename,strcat(group_id,dataset_id));
-    end 
-    start = [1 1 1 1 1];
-    count = [total_samples total_users 1 1 1];
-    tx_pilot_hdf5 = double(h5read(dataset_filename, strcat(group_id,dataset_id), start, count));
-    %Convert to complex
-    tx_pilot_cxdouble = complex(tx_pilot_hdf5(1:2:end,:), tx_pilot_hdf5(2:2:end,:));
-    clear tx_pilot_hdf5 dataset_id start count;
-
-    dataset_id = '/TxData';
-    %Compare the pilot data
-    if verbose == "true"
-        h5disp(dataset_filename,strcat(group_id,dataset_id));
-    end
-    start = [1 1 1 1 1];
-    count = [total_samples total_users total_dl_symbols 1 1];
-    tx_data_hdf5 = double(h5read(dataset_filename, strcat(group_id,dataset_id), start, count));
-    %Convert to complex type
-    tx_syms_cxdouble = complex(tx_data_hdf5(1:2:end,:,:), tx_data_hdf5(2:2:end,:,:));
-    % Samples (complex) x User Ant x Downlink Symbol Id
-    % removing the pilot for now because it doesn't check out?
-    tx_pilot_bad = tx_syms_cxdouble(:,:,1);
-    tx_data_cxdouble = tx_syms_cxdouble(:,:,2:end);
-    clear start count total_samples tx_data_hdf5 dataset_id;
-    disp(isequal(tx_pilot_bad, tx_pilot_cxdouble));
-    clear tx_pilot_bad;
-
-    clear dataset_filename group_id;
-    clear beacon_syms cp_len data_size data_start data_stop dl_pilot_symbols samples_per_slot total_users tx_zero_prefix_len total_dl_symbols fft_size;
-    [evm, snr] = process_rx_frame(configs, tx_pilot_cxdouble, tx_data_cxdouble, rx_pilot_cxdouble, rx_data_cxdouble);
-    clear configs tx_pilot_cxdouble tx_data_cxdouble rx_pilot_cxdouble rx_data_cxdouble;
-    
-    %Plot Rx waveform
-    combined_rx = vertcat(rx_beacon_cxdouble, reshape(squeeze(rx_syms_cxdouble(:,1,:)), [], 1));
-    figure('Name', ['Frame ' num2str(inspect_frame) ' Receive WaveForm']);
-    tiledlayout(2,1)
-    %Top (Real)
-    nexttile;
-    plot(real(combined_rx));
-    axis([0 inf -1 1]);
-    title('Rx Real (I)');
-    %Bottom (Q)
-    nexttile;
-    plot(imag(combined_rx));
-    axis([0 inf -1 1]);
-    title('Rx Imag (Q)');
-    clear rx_beacon_cxdouble rx_syms_cxdouble tx_syms_cxdouble combined_rx;
-    
-=======
     %% Process Loaded Files (Channel Estimation and Equalization)
     % Plot Constellations and print EVMs and SNRs
     start_id = cp_len + tx_zero_prefix_len;
@@ -254,7 +132,6 @@
     end
     clear u cl start_id rx_pilot_f_tmp rx_data_f_tmp plt_trk_sp nz_sc_idx;
 
->>>>>>> 5a9788e5
     disp(['Frame Inspect: ', num2str(inspect_frame)]);
     disp(['SNR: ', num2str(snr)]);
     disp(['EVM: ', num2str(evm)]);

# Generated by YCM Generator at 2017-06-18 18:43:13.661945

# This file is NOT licensed under the GPLv3, which is the license for the rest
# of YouCompleteMe.
#
# Here's the license text for this file:
#
# This is free and unencumbered software released into the public domain.
#
# Anyone is free to copy, modify, publish, use, compile, sell, or
# distribute this software, either in source code form or as a compiled
# binary, for any purpose, commercial or non-commercial, and by any
# means.
#
# In jurisdictions that recognize copyright laws, the author or authors
# of this software dedicate any and all copyright interest in the
# software to the public domain. We make this dedication for the benefit
# of the public at large and to the detriment of our heirs and
# successors. We intend this dedication to be an overt act of
# relinquishment in perpetuity of all present and future rights to this
# software under copyright law.
#
# THE SOFTWARE IS PROVIDED "AS IS", WITHOUT WARRANTY OF ANY KIND,
# EXPRESS OR IMPLIED, INCLUDING BUT NOT LIMITED TO THE WARRANTIES OF
# MERCHANTABILITY, FITNESS FOR A PARTICULAR PURPOSE AND NONINFRINGEMENT.
# IN NO EVENT SHALL THE AUTHORS BE LIABLE FOR ANY CLAIM, DAMAGES OR
# OTHER LIABILITY, WHETHER IN AN ACTION OF CONTRACT, TORT OR OTHERWISE,
# ARISING FROM, OUT OF OR IN CONNECTION WITH THE SOFTWARE OR THE USE OR
# OTHER DEALINGS IN THE SOFTWARE.
#
# For more information, please refer to <http://unlicense.org/>

import os
import ycm_core

from os.path import expanduser
home_dir = expanduser("~")

flags = [
    '-x',
    'c++',
<<<<<<< HEAD
    '-DMLPD_LOG_LEVEL=MLPD_LOG_LEVEL_TRACE',
=======
    '-DUSE_DPDK=on',
>>>>>>> 7c8e6fbc
    '-I'+ '/opt/FlexRAN-FEC-SDK-19-04/sdk/source/phy/lib_ldpc_decoder_5gnr',
    '-I'+ '/opt/FlexRAN-FEC-SDK-19-04/sdk/source/phy/lib_ldpc_encoder_5gnr',
    '-I'+ '/opt/FlexRAN-FEC-SDK-19-04/sdk/source/phy/lib_common',
    '-I' + str(home_dir) + '/Millipede/src/third_party',
    '-I' + str(home_dir) + '/Millipede/src/millipede',
    '-I' + str(home_dir) + '/Millipede/src/common',
    '-I' + str(home_dir) + '/Millipede/src/mac',
    '-I' + str(home_dir) + '/Millipede/src/encoder',
    '-I' + str(home_dir) + '/Millipede/src/millipede/txrx',
    '-isystem' + '/usr/include/dpdk',
    '-isystem' + '/usr/local/include/dpdk',
    '-Wall',
    '-Wsign-compare',
    '-std=c++11',
]


# Set this to the absolute path to the folder (NOT the file!) containing the
# compile_commands.json file to use that instead of 'flags'. See here for
# more details: http://clang.llvm.org/docs/JSONCompilationDatabase.html
#
# You can get CMake to generate this file for you by adding:
#   set( CMAKE_EXPORT_COMPILE_COMMANDS 1 )
# to your CMakeLists.txt file.
#
# Most projects will NOT need to set this to anything; you can just change the
# 'flags' list of compilation flags. Notice that YCM itself uses that approach.
compilation_database_folder = ''

if os.path.exists( compilation_database_folder ):
  database = ycm_core.CompilationDatabase( compilation_database_folder )
else:
  database = None

SOURCE_EXTENSIONS = [ '.C', '.cpp', '.cxx', '.cc', '.c', '.m', '.mm' ]

def DirectoryOfThisScript():
  return os.path.dirname( os.path.abspath( __file__ ) )


def MakeRelativePathsInFlagsAbsolute( flags, working_directory ):
  if not working_directory:
    return list( flags )
  new_flags = []
  make_next_absolute = False
  path_flags = [ '-isystem', '-I', '-iquote', '--sysroot=' ]
  for flag in flags:
    new_flag = flag

    if make_next_absolute:
      make_next_absolute = False
      if not flag.startswith( '/' ):
        new_flag = os.path.join( working_directory, flag )

    for path_flag in path_flags:
      if flag == path_flag:
        make_next_absolute = True
        break

      if flag.startswith( path_flag ):
        path = flag[ len( path_flag ): ]
        new_flag = path_flag + os.path.join( working_directory, path )
        break

    if new_flag:
      new_flags.append( new_flag )
  return new_flags


def IsHeaderFile( filename ):
  extension = os.path.splitext( filename )[ 1 ]
  return extension in [ '.H', '.h', '.hxx', '.hpp', '.hh' ]


def GetCompilationInfoForFile( filename ):
  # The compilation_commands.json file generated by CMake does not have entries
  # for header files. So we do our best by asking the db for flags for a
  # corresponding source file, if any. If one exists, the flags for that file
  # should be good enough.
  if IsHeaderFile( filename ):
    basename = os.path.splitext( filename )[ 0 ]
    for extension in SOURCE_EXTENSIONS:
      replacement_file = basename + extension
      if os.path.exists( replacement_file ):
        compilation_info = database.GetCompilationInfoForFile(
          replacement_file )
        if compilation_info.compiler_flags_:
          return compilation_info
    return None
  return database.GetCompilationInfoForFile( filename )


def FlagsForFile( filename, **kwargs ):
  if database:
    # Bear in mind that compilation_info.compiler_flags_ does NOT return a
    # python list, but a "list-like" StringVec object
    compilation_info = GetCompilationInfoForFile( filename )
    if not compilation_info:
      return None

    final_flags = MakeRelativePathsInFlagsAbsolute(
      compilation_info.compiler_flags_,
      compilation_info.compiler_working_dir_ )

  else:
    relative_to = DirectoryOfThisScript()
    final_flags = MakeRelativePathsInFlagsAbsolute( flags, relative_to )

  return {
    'flags': final_flags,
    'do_cache': True
  }
<|MERGE_RESOLUTION|>--- conflicted
+++ resolved
@@ -39,11 +39,8 @@
 flags = [
     '-x',
     'c++',
-<<<<<<< HEAD
     '-DMLPD_LOG_LEVEL=MLPD_LOG_LEVEL_TRACE',
-=======
     '-DUSE_DPDK=on',
->>>>>>> 7c8e6fbc
     '-I'+ '/opt/FlexRAN-FEC-SDK-19-04/sdk/source/phy/lib_ldpc_decoder_5gnr',
     '-I'+ '/opt/FlexRAN-FEC-SDK-19-04/sdk/source/phy/lib_ldpc_encoder_5gnr',
     '-I'+ '/opt/FlexRAN-FEC-SDK-19-04/sdk/source/phy/lib_common',

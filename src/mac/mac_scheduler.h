/**
 * @file mac_scheduler.h
 * @brief Declaration file for the simple MAC scheduler class
 */
#ifndef MAC_SCHEDULER_H_
#define MAC_SCHEDULER_H_

#include <cstddef>
#include <memory>
#include <vector>

#include "armadillo"
#include "config.h"
#include "memory_manage.h"
#include "scheduler_model.h"

class MacScheduler {
 public:
  explicit MacScheduler(Config* const cfg);
  ~MacScheduler();

  bool IsUeScheduled(size_t frame_id, size_t sc_id, size_t ue_id);
  size_t ScheduledUeIndex(size_t frame_id, size_t sc_id, size_t sched_ue_id);
  arma::uvec ScheduledUeList(size_t frame_id, size_t sc_id);
  arma::uvec ScheduledUeMap(size_t frame_id, size_t sc_id);
  size_t ScheduledUeUlMcs(size_t frame_id, size_t ue_id) const;
  size_t ScheduledUeDlMcs(size_t frame_id, size_t ue_id) const;

  //Used for Proportional Fairness Algorithm
  void UpdateCSI(size_t cur_sc_id, const arma::cx_fmat& csi_in);
  void UpdateSNR(std::vector<float> snr_per_ue);
  void UpdateScheduler(size_t frame_id);

 private:
<<<<<<< HEAD
  size_t num_groups_;
  Table<arma::uword> schedule_buffer_;
  Table<arma::uword> schedule_buffer_index_;
=======
>>>>>>> 2d10449d
  Table<size_t> ul_mcs_buffer_;
  Table<size_t> dl_mcs_buffer_;
  Config* const cfg_;

  std::vector<float> snr_per_ue_;
  arma::cx_fmat csi_;

  std::unique_ptr<SchedulerModel> scheduler_model_;
};

#endif  // MAC_SCHEDULER_H_<|MERGE_RESOLUTION|>--- conflicted
+++ resolved
@@ -32,12 +32,6 @@
   void UpdateScheduler(size_t frame_id);
 
  private:
-<<<<<<< HEAD
-  size_t num_groups_;
-  Table<arma::uword> schedule_buffer_;
-  Table<arma::uword> schedule_buffer_index_;
-=======
->>>>>>> 2d10449d
   Table<size_t> ul_mcs_buffer_;
   Table<size_t> dl_mcs_buffer_;
   Config* const cfg_;

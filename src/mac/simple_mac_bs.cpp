/**
 * Author: Jian Ding
 * Email: jianding17@gmail.com
 *
 */

#include "simple_mac_bs.hpp"

SimpleBSMac::SimpleBSMac(Config* cfg, size_t rx_thread_num, size_t core_offset)
    : rx_thread_num_(rx_thread_num)
    , core_id_(core_offset)
    , cfg(cfg)
{
}

SimpleBSMac::~SimpleBSMac() { delete cfg; }

bool SimpleBSMac::startRecv()
{
    std::vector<pthread_t> created_threads;

    for (size_t i = 0; i < rx_thread_num_; i++) {
        pthread_t recv_thread_;
        auto context = new EventHandlerContext<SimpleBSMac>;
        context->obj_ptr = this;
        context->id = i;
        if (pthread_create(&recv_thread_, NULL,
                pthread_fun_wrapper<SimpleBSMac, &SimpleBSMac::loopRecv>,
                context)
            != 0) {
            perror("Socket recv thread create failed");
            return false;
        }
        created_threads.push_back(recv_thread_);
    }
    while (!SignalHandler::gotExitSignal())
        ;
    return true;
}

void* SimpleBSMac::loopRecv(int tid)
{
    size_t core_offset = core_id_;
    pin_to_core_with_offset(ThreadType::kWorkerRX, core_offset, tid);

    int sock_buf_size = 1024 * 1024 * 64 * 8 - 1;
#if USE_IPV4
    struct sockaddr_in remote_addr;
    int socket_local
        = setup_socket_ipv4(cfg->mac_rx_port + tid, true, sock_buf_size);
    setup_sockaddr_remote_ipv4(
        &remote_addr, cfg->mac_tx_port + tid, cfg->tx_addr_to_mac.c_str());
    printf("Set up UDP socket server listening to port %d"
           " with remote address %s:%d  \n",
        cfg->mac_rx_port + tid, cfg->tx_addr_to_mac.c_str(),
        cfg->mac_tx_port + tid);

    // Set up sockets to push MAC data to applications
    int data_sockets[cfg->UE_NUM];
    sockaddr_in data_addr[cfg->UE_NUM];

    for (size_t i = 0; i < cfg->UE_NUM; i++) {
        int port_id = 8090 + i;
        int remote_port_id = 8080 + i;
        std::string remote_addr = "127.0.0.1";
        data_sockets[i] = setup_socket_ipv4(port_id, true, sock_buf_size);
        setup_sockaddr_remote_ipv4(
            &data_addr[i], remote_port_id, remote_addr.c_str());
        printf("Setup (data) UDP socket listening to port %d with remote "
               "address %s:%d\n",
            port_id, remote_addr.c_str(), remote_port_id);
    }

#else
    int socket_local
        = setup_socket_ipv6(cfg->ue_rx_port + tid, true, sock_buf_size);
    setup_sockaddr_remote_ipv6(
        &remote_addr, cfg->bs_port + tid, "fe80::f436:d735:b04a:864a");
#endif

    // loop recv
    socklen_t addrlen = sizeof(remote_addr);
    int packet_length = cfg->data_bytes_num_persymbol;
    packet_length += MacPacket::kOffsetOfData;
    char* rx_buffer = (char*)malloc(packet_length);
<<<<<<< HEAD
    char* frame_data = (char*)malloc(cfg->mac_data_bytes_num_perframe);
    bool data2, data3;
=======
    size_t ul_data_syms = cfg->ul_data_symbol_num_perframe - cfg->UL_PILOT_SYMS;
    std::stringstream ss;
    std::stringstream ss1[ul_data_syms];
>>>>>>> 88fff014
    while (true) {
        auto* pkt = (struct MacPacket*)rx_buffer;
        int ret = recvfrom(socket_local, (char*)pkt, packet_length, 0,
            (struct sockaddr*)&remote_addr, &addrlen);
        if (ret == -1) {
            if (errno != EAGAIN) {
                perror("recv failed");
                exit(0);
            }
            return (NULL);
        }

        // create buffer for frame data
        if (pkt->symbol_id == 2) {
            memcpy(frame_data, (char*)pkt->data, cfg->data_bytes_num_persymbol);
            data2 = true;
        } else if (pkt->symbol_id == 3) {
            memcpy(((char*)frame_data + cfg->data_bytes_num_persymbol),
                (char*)pkt->data, cfg->data_bytes_num_persymbol);
            data3 = true;
        }

        // write packet data to data sockets
        if (data2 && data3) {
            ret = sendto(data_sockets[pkt->ue_id], frame_data,
                cfg->mac_data_bytes_num_perframe, 0,
                (struct sockaddr*)&data_addr[pkt->ue_id],
                sizeof(data_addr[pkt->ue_id]));
            if (ret == -1) {
                if (errno != EAGAIN) {
                    perror("data send failed");
                    exit(0);
                }
            }
            printf("received data for frame %d, ue %d, size %d\n",
                pkt->frame_id, pkt->ue_id, cfg->mac_data_bytes_num_perframe);
            for (size_t i = 0; i < cfg->mac_data_bytes_num_perframe; i++) {
                printf("%i ", *((uint8_t*)frame_data + i));
            }
            printf("\n");
            data2 = false;
            data3 = false;
        }

        if (kDebugBSReceiver) {
            // Read information from received packet
<<<<<<< HEAD
            printf("RX thread %d received frame %d symbol %d/%d, ue %d, size "
                   "%d\n ",
                tid, pkt->frame_id, pkt->symbol_id,
                cfg->ul_data_symbol_num_perframe, pkt->ue_id,
                packet_length - MacPacket::kOffsetOfData);
            if (pkt->symbol_id >= 2) {
=======
            if (pkt->symbol_id == cfg->UL_PILOT_SYMS) {
                ss << "RX thread " << tid << " received frame " << pkt->frame_id
                   << " symbol " << pkt->symbol_id << ", ue " << pkt->ue_id
                   << ", size " << cfg->data_bytes_num_perframe << std::endl;
            }
            if (pkt->symbol_id >= cfg->UL_PILOT_SYMS) {
>>>>>>> 88fff014
                for (size_t i = 0; i < packet_length - MacPacket::kOffsetOfData;
                     i++) {

                    ss1[pkt->symbol_id - cfg->UL_PILOT_SYMS]
                        << (uint32_t) * ((uint8_t*)pkt->data + i) << " ";
                }
                if (pkt->symbol_id == cfg->ul_data_symbol_num_perframe - 1) {
                    for (size_t j = 0; j < ul_data_syms; j++) {
                        ss << ss1[j].str();
                        ss1[j].str(std::string());
                    }
                    ss << std::endl;
                    std::cout << ss.str();
                    ss.str(std::string());
                }
            }
        }
    }
    return NULL;
}<|MERGE_RESOLUTION|>--- conflicted
+++ resolved
@@ -83,14 +83,11 @@
     int packet_length = cfg->data_bytes_num_persymbol;
     packet_length += MacPacket::kOffsetOfData;
     char* rx_buffer = (char*)malloc(packet_length);
-<<<<<<< HEAD
     char* frame_data = (char*)malloc(cfg->mac_data_bytes_num_perframe);
     bool data2, data3;
-=======
     size_t ul_data_syms = cfg->ul_data_symbol_num_perframe - cfg->UL_PILOT_SYMS;
     std::stringstream ss;
     std::stringstream ss1[ul_data_syms];
->>>>>>> 88fff014
     while (true) {
         auto* pkt = (struct MacPacket*)rx_buffer;
         int ret = recvfrom(socket_local, (char*)pkt, packet_length, 0,
@@ -137,21 +134,12 @@
 
         if (kDebugBSReceiver) {
             // Read information from received packet
-<<<<<<< HEAD
-            printf("RX thread %d received frame %d symbol %d/%d, ue %d, size "
-                   "%d\n ",
-                tid, pkt->frame_id, pkt->symbol_id,
-                cfg->ul_data_symbol_num_perframe, pkt->ue_id,
-                packet_length - MacPacket::kOffsetOfData);
-            if (pkt->symbol_id >= 2) {
-=======
             if (pkt->symbol_id == cfg->UL_PILOT_SYMS) {
                 ss << "RX thread " << tid << " received frame " << pkt->frame_id
                    << " symbol " << pkt->symbol_id << ", ue " << pkt->ue_id
                    << ", size " << cfg->data_bytes_num_perframe << std::endl;
             }
             if (pkt->symbol_id >= cfg->UL_PILOT_SYMS) {
->>>>>>> 88fff014
                 for (size_t i = 0; i < packet_length - MacPacket::kOffsetOfData;
                      i++) {
 

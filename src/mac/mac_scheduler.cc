/**
 * @file  mac_scheduler.cc
 * @brief Declaration file for the simple MAC scheduler
 */
#include "mac_scheduler.h"

#include <utility>

#include "logger.h"

static constexpr size_t kCsiSubcarrierIdx = 0;

MacScheduler::MacScheduler(Config* const cfg) : cfg_(cfg) {
<<<<<<< HEAD
  num_groups_ =
      (cfg_->SpatialStreamsNum() == cfg_->UeAntNum()) ? 1 : cfg_->UeAntNum();
  schedule_buffer_.Calloc(num_groups_, cfg_->UeAntNum() * cfg_->OfdmDataNum(),
                          Agora_memory::Alignment_t::kAlign64);
  schedule_buffer_index_.Calloc(num_groups_,
                                cfg_->SpatialStreamsNum() * cfg_->OfdmDataNum(),
                                Agora_memory::Alignment_t::kAlign64);
  // Create round-robin schedule
  for (size_t gp = 0u; gp < num_groups_; gp++) {
    // \todo change this to resource block
    for (size_t sc = 0; sc < cfg_->OfdmDataNum(); sc++) {
      for (size_t ue = gp; ue < gp + cfg_->SpatialStreamsNum(); ue++) {
        size_t cur_ue = ue % cfg_->UeAntNum();
        // for now all SCs are allocated to scheduled UEs
        schedule_buffer_[gp][cur_ue + cfg_->UeAntNum() * sc] = 1;
        schedule_buffer_index_[gp][(ue - gp) + cfg_->SpatialStreamsNum() * sc] =
            cur_ue;
      }
    }
  }
=======
  scheduler_model_ = std::move(SchedulerModel::CreateSchedulerModel(cfg_));
  const size_t num_groups = scheduler_model_->NumGroups();
>>>>>>> 2d10449d

  ul_mcs_buffer_.Calloc(num_groups, cfg_->UeAntNum(),
                        Agora_memory::Alignment_t::kAlign64);
  dl_mcs_buffer_.Calloc(num_groups, cfg_->UeAntNum(),
                        Agora_memory::Alignment_t::kAlign64);
  for (size_t gp = 0u; gp < num_groups; gp++) {
    for (size_t ue = 0; ue < cfg_->UeAntNum(); ue++) {
      ul_mcs_buffer_[gp][ue] = cfg_->McsIndex(Direction::kUplink);
      dl_mcs_buffer_[gp][ue] = cfg_->McsIndex(Direction::kDownlink);
    }
  }
}

MacScheduler::~MacScheduler() {
  ul_mcs_buffer_.Free();
  dl_mcs_buffer_.Free();
}

size_t MacScheduler::ScheduledUeIndex(size_t frame_id, size_t sc_id,
<<<<<<< HEAD
                                      size_t stream_id) {
  return (size_t)this->ScheduledUeList(frame_id, sc_id)[stream_id];
}

arma::uvec MacScheduler::ScheduledUeMap(size_t frame_id, size_t sc_id) {
  size_t gp = frame_id % num_groups_;
  return arma::uvec(&schedule_buffer_[gp][cfg_->UeAntNum() * sc_id],
                    cfg_->UeAntNum(), false);
}

arma::uvec MacScheduler::ScheduledUeList(size_t frame_id, size_t sc_id) {
  size_t gp = frame_id % num_groups_;
  return arma::sort(
      arma::uvec(&schedule_buffer_index_[gp][cfg_->SpatialStreamsNum() * sc_id],
                 cfg_->SpatialStreamsNum(), false));
=======
                                      size_t sched_ue_id) {
  return (size_t)scheduler_model_->ScheduledUeList(frame_id,
                                                   sc_id)[sched_ue_id];
}

bool MacScheduler::IsUeScheduled(size_t frame_id, size_t sc_id, size_t ue_id) {
  return scheduler_model_->IsUeScheduled(frame_id, sc_id, ue_id);
}

arma::uvec MacScheduler::ScheduledUeMap(size_t frame_id, size_t sc_id) {
  return scheduler_model_->ScheduledUeMap(frame_id, sc_id);
}

arma::uvec MacScheduler::ScheduledUeList(size_t frame_id, size_t sc_id) {
  return scheduler_model_->ScheduledUeList(frame_id, sc_id);
}

void MacScheduler::UpdateScheduler(size_t frame_id) {
  scheduler_model_->Update(frame_id, csi_, snr_per_ue_);
}

void MacScheduler::UpdateSNR(std::vector<float> snr_per_ue) {
  snr_per_ue_ = std::move(snr_per_ue);
}

void MacScheduler::UpdateCSI(size_t cur_sc_id, const arma::cx_fmat& csi_in) {
  if (cur_sc_id == kCsiSubcarrierIdx) {
    csi_ = csi_in;
  }
>>>>>>> 2d10449d
}

size_t MacScheduler::ScheduledUeUlMcs(size_t /*frame_id*/, size_t ue_id) const {
  const size_t gp = scheduler_model_->SelectedGroup();
  return ul_mcs_buffer_.At(gp)[ue_id];
}

size_t MacScheduler::ScheduledUeDlMcs(size_t /*frame_id*/, size_t ue_id) const {
  const size_t gp = scheduler_model_->SelectedGroup();
  return dl_mcs_buffer_.At(gp)[ue_id];
}<|MERGE_RESOLUTION|>--- conflicted
+++ resolved
@@ -11,31 +11,8 @@
 static constexpr size_t kCsiSubcarrierIdx = 0;
 
 MacScheduler::MacScheduler(Config* const cfg) : cfg_(cfg) {
-<<<<<<< HEAD
-  num_groups_ =
-      (cfg_->SpatialStreamsNum() == cfg_->UeAntNum()) ? 1 : cfg_->UeAntNum();
-  schedule_buffer_.Calloc(num_groups_, cfg_->UeAntNum() * cfg_->OfdmDataNum(),
-                          Agora_memory::Alignment_t::kAlign64);
-  schedule_buffer_index_.Calloc(num_groups_,
-                                cfg_->SpatialStreamsNum() * cfg_->OfdmDataNum(),
-                                Agora_memory::Alignment_t::kAlign64);
-  // Create round-robin schedule
-  for (size_t gp = 0u; gp < num_groups_; gp++) {
-    // \todo change this to resource block
-    for (size_t sc = 0; sc < cfg_->OfdmDataNum(); sc++) {
-      for (size_t ue = gp; ue < gp + cfg_->SpatialStreamsNum(); ue++) {
-        size_t cur_ue = ue % cfg_->UeAntNum();
-        // for now all SCs are allocated to scheduled UEs
-        schedule_buffer_[gp][cur_ue + cfg_->UeAntNum() * sc] = 1;
-        schedule_buffer_index_[gp][(ue - gp) + cfg_->SpatialStreamsNum() * sc] =
-            cur_ue;
-      }
-    }
-  }
-=======
   scheduler_model_ = std::move(SchedulerModel::CreateSchedulerModel(cfg_));
   const size_t num_groups = scheduler_model_->NumGroups();
->>>>>>> 2d10449d
 
   ul_mcs_buffer_.Calloc(num_groups, cfg_->UeAntNum(),
                         Agora_memory::Alignment_t::kAlign64);
@@ -55,23 +32,6 @@
 }
 
 size_t MacScheduler::ScheduledUeIndex(size_t frame_id, size_t sc_id,
-<<<<<<< HEAD
-                                      size_t stream_id) {
-  return (size_t)this->ScheduledUeList(frame_id, sc_id)[stream_id];
-}
-
-arma::uvec MacScheduler::ScheduledUeMap(size_t frame_id, size_t sc_id) {
-  size_t gp = frame_id % num_groups_;
-  return arma::uvec(&schedule_buffer_[gp][cfg_->UeAntNum() * sc_id],
-                    cfg_->UeAntNum(), false);
-}
-
-arma::uvec MacScheduler::ScheduledUeList(size_t frame_id, size_t sc_id) {
-  size_t gp = frame_id % num_groups_;
-  return arma::sort(
-      arma::uvec(&schedule_buffer_index_[gp][cfg_->SpatialStreamsNum() * sc_id],
-                 cfg_->SpatialStreamsNum(), false));
-=======
                                       size_t sched_ue_id) {
   return (size_t)scheduler_model_->ScheduledUeList(frame_id,
                                                    sc_id)[sched_ue_id];
@@ -101,7 +61,6 @@
   if (cur_sc_id == kCsiSubcarrierIdx) {
     csi_ = csi_in;
   }
->>>>>>> 2d10449d
 }
 
 size_t MacScheduler::ScheduledUeUlMcs(size_t /*frame_id*/, size_t ue_id) const {

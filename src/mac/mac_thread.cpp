--- conflicted
+++ resolved
@@ -41,21 +41,15 @@
 
     const size_t udp_pkt_len = cfg_->mac_data_bytes_num_perframe;
     udp_pkt_buf_.resize(udp_pkt_len);
-
     udp_server
         = new UDPServer(kLocalPort, udp_pkt_len * kMaxUEs * kMaxPktsPerUE);
-<<<<<<< HEAD
-=======
 
     const size_t udp_control_len = sizeof(RBIndicator);
     udp_control_buf_.resize(udp_control_len);
-
     udp_control_channel = new UDPServer(
         kBaseClientPort, udp_control_len * kMaxUEs * kMaxPktsPerUE);
 
->>>>>>> 8c7cd732
     udp_client = new UDPClient();
-
     crc_obj = new DoCRC();
 }
 
@@ -90,6 +84,7 @@
 void MacThread::send_ran_config_update(Event_data event)
 {
     RanConfig rc;
+    rc.n_antennas = 0; // TODO [arjun]: What's the correct value here?
     rc.mod_order_bits = CommsLib::QAM16;
     rc.frame_id = scheduler_next_frame_id_;
 
@@ -120,11 +115,7 @@
     if (symbol_idx_ul >= cfg_->UL_PILOT_SYMS) {
         auto* pkt = (struct MacPacket*)ul_data_ptr;
 
-<<<<<<< HEAD
         // We send data to app irrespective of CRC condition
-=======
-        // we send data to app irrespective of CRC condition
->>>>>>> 8c7cd732
         // TODO: enable ARQ and ensure reliable data goes to app
         const size_t frame_data__offset
             = (symbol_idx_ul - cfg_->UL_PILOT_SYMS) * cfg_->mac_payload_length;
@@ -232,14 +223,9 @@
     rt_assert(static_cast<size_t>(ret) == cfg_->mac_data_bytes_num_perframe);
 
     const auto* pkt = reinterpret_cast<MacPacket*>(&udp_pkt_buf_[0]);
-<<<<<<< HEAD
-    mode_ == Mode::kServer ? process_udp_packets_from_apps_server(pkt)
-                           : process_udp_packets_from_apps_client((char*)pkt);
-=======
     mode_ == Mode::kServer
         ? process_udp_packets_from_apps_server(pkt, ri)
         : process_udp_packets_from_apps_client((char*)pkt, ri);
->>>>>>> 8c7cd732
 }
 
 void MacThread::process_udp_packets_from_apps_server(
@@ -301,13 +287,8 @@
     for (size_t pkt_id = 0; pkt_id < cfg_->mac_packets_perframe; pkt_id++) {
         size_t data_offset = radio_buf_id * cfg_->mac_bytes_num_perframe
             + pkt_id * cfg_->mac_packet_length;
-<<<<<<< HEAD
         auto* pkt = (MacPacket*)(&(
             *client_.ul_bits_buffer_)[next_radio_id_][data_offset]);
-=======
-        MacPacket* pkt
-            = (MacPacket*)(&(*ul_bits_buffer_)[next_radio_id_][data_offset]);
->>>>>>> 8c7cd732
         pkt->frame_id = next_frame_id_;
         pkt->symbol_id = pkt_id;
         pkt->ue_id = next_radio_id_;

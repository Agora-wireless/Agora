--- conflicted
+++ resolved
@@ -81,37 +81,21 @@
   ticks_wnd1_ = ticks_all_ * kSlowStartMulStage1;
   ticks_wnd2_ = ticks_all_ * kSlowStartMulStage2;
 
-<<<<<<< HEAD
-  // tx buffers will be an array of MacPackets
-  tx_buffers_.Malloc(kFrameWnd * cfg_->UeAntTotal(),
-                     (packets_per_frame_ *
-                      (cfg_->MacPacketLength() + MacPacket::kOffsetOfData)),
+  //Match element alignment with buffer alignment
+  const size_t padding = kTxBufferElementAlignment -
+                         (cfg_->MacPacketLength() % kTxBufferElementAlignment);
+
+  tx_buffer_pkt_offset_ = (cfg_->MacPacketLength() + padding);
+  assert((tx_buffer_pkt_offset_ % kTxBufferElementAlignment) == 0);
+
+  const size_t tx_packet_storage = (packets_per_frame_ * tx_buffer_pkt_offset_);
+  // tx buffers will be an array of
+  tx_buffers_.Malloc(kFrameWnd * cfg_->UeAntTotal(), tx_packet_storage,
                      Agora_memory::Alignment_t::kAlign64);
   MLPD_TRACE(
       "Tx buffer size: dim1 %zu, dim2 %zu, total %zu, start %zu, end: %zu\n",
-      (kFrameWnd * cfg_->UeAntTotal()),
-      (packets_per_frame_ *
-       (cfg_->MacPacketLength() + MacPacket::kOffsetOfData)),
-      (kFrameWnd * cfg_->UeAntTotal()) *
-          (packets_per_frame_ *
-           (cfg_->MacPacketLength() + MacPacket::kOffsetOfData)),
-=======
-  //Match element alignment with buffer alignment
-  const size_t padding = kTxBufferElementAlignment -
-                         (cfg_->MacPacketLength() % kTxBufferElementAlignment);
-
-  tx_buffer_pkt_offset_ = (cfg_->MacPacketLength() + padding);
-  assert((tx_buffer_pkt_offset_ % kTxBufferElementAlignment) == 0);
-
-  const size_t tx_packet_storage = (packets_per_frame_ * tx_buffer_pkt_offset_);
-  // tx buffers will be an array of
-  tx_buffers_.Malloc(kFrameWnd * cfg_->UeAntNum(), tx_packet_storage,
-                     Agora_memory::Alignment_t::kAlign64);
-  MLPD_TRACE(
-      "Tx buffer size: dim1 %zu, dim2 %zu, total %zu, start %zu, end: %zu\n",
-      (kFrameWnd * cfg_->UeAntNum()), tx_packet_storage,
-      (kFrameWnd * cfg_->UeAntNum()) * tx_packet_storage,
->>>>>>> 8ee1661e
+      (kFrameWnd * cfg_->UeAntTotal()), tx_packet_storage,
+      (kFrameWnd * cfg_->UeAntTotal()) * tx_packet_storage,
       (size_t)tx_buffers_[0],
       (size_t)tx_buffers_[(kFrameWnd * cfg_->UeAntTotal()) - 1]);
 
@@ -244,7 +228,7 @@
                   comp_frame_slot, frame_data_count.at(comp_frame_slot));
       }
       // Check to see if the current frame is finished (UeNum / UeAntNum)
-      if (frame_data_count.at(comp_frame_slot) == cfg_->UeAntTotal()) {
+      if (frame_data_count.at(comp_frame_slot) == cfg_->UeAntInstancCnt()) {
         frame_end_us = timestamp_us;
         // Finished with the current frame data
         frame_data_count.at(comp_frame_slot) = 0;
@@ -423,13 +407,14 @@
   PinToCoreWithOffset(ThreadType::kWorkerMacTXRX, core_offset_ + 1, tid);
 
   //Split the Ue data up between threads and sources
-  const size_t ue_per_thread = std::ceil(cfg_->UeAntNum() / update_thread_num_);
+  const size_t ue_per_thread =
+      std::ceil(cfg_->UeAntInstancCnt() / update_thread_num_);
   //const size_t ue_per_thread_source =
   //    std::ceil(ue_per_thread / num_data_sources);
 
-  const size_t ue_ant_low = tid * ue_per_thread;
+  const size_t ue_ant_low = cfg_->UeAntInsanceOffset() + (tid * ue_per_thread);
   const size_t ue_ant_high =
-      std::min((ue_ant_low + ue_per_thread) - 1, cfg_->UeAntNum() - 1);
+      std::min((ue_ant_low + ue_per_thread) - 1, cfg_->UeAntInstancCnt() - 1);
 
   // Sender gets better performance when this thread is not pinned to core
   MLPD_INFO(
@@ -458,13 +443,8 @@
   // Init the data buffers
   while ((keep_running.load() == true) && (buffer_updates < kBufferInit)) {
     size_t tag = 0;
-<<<<<<< HEAD
-    if (data_update_queue_.try_dequeue(tag) == true) {
-      for (size_t i = 0; i < cfg_->UeAntTotal(); i++) {
-=======
     if (data_update_queue_.at(tid).try_dequeue(tag) == true) {
       for (size_t i = ue_ant_low; i <= ue_ant_high; i++) {
->>>>>>> 8ee1661e
         auto tag_for_ue = gen_tag_t::FrmSymUe(((gen_tag_t)tag).frame_id_,
                                               ((gen_tag_t)tag).symbol_id_, i);
         size_t ant_source = i % num_data_sources;
@@ -480,13 +460,8 @@
   // Normal run loop
   while (keep_running.load() == true) {
     size_t tag = 0;
-<<<<<<< HEAD
-    if (data_update_queue_.try_dequeue(tag) == true) {
-      for (size_t i = 0; i < cfg_->UeAntTotal(); i++) {
-=======
     if (data_update_queue_.at(tid).try_dequeue(tag) == true) {
       for (size_t i = ue_ant_low; i <= ue_ant_high; i++) {
->>>>>>> 8ee1661e
         auto tag_for_ue = gen_tag_t::FrmSymUe(((gen_tag_t)tag).frame_id_,
                                               ((gen_tag_t)tag).symbol_id_, i);
         size_t ant_source = i % num_data_sources;

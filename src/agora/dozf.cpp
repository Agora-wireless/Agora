#include "dozf.hpp"
#include "concurrent_queue_wrapper.hpp"
#include "doer.hpp"
#include <malloc.h>

static constexpr bool kUseSIMDGather = true;
// Calculate the zeroforcing receiver using the formula W_zf = inv(H' * H) * H'.
// This is faster but less accurate than using an SVD-based pseudoinverse.
static constexpr size_t kUseInverseForZF = true;

DoZF::DoZF(Config* config, int tid, double freq_ghz,
    moodycamel::ConcurrentQueue<Event_data>& task_queue,
    moodycamel::ConcurrentQueue<Event_data>& complete_task_queue,
    moodycamel::ProducerToken* worker_producer_token,
    PtrGrid<kFrameWnd, kMaxUEs, complex_float>& csi_buffers,
    Table<complex_float>& calib_buffer,
    PtrGrid<kFrameWnd, kMaxDataSCs, complex_float>& ul_zf_matrices,
    PtrGrid<kFrameWnd, kMaxDataSCs, complex_float>& dl_zf_matrices,
    Stats* stats_manager)
    : Doer(config, tid, freq_ghz, task_queue, complete_task_queue,
          worker_producer_token)
    , csi_buffers_(csi_buffers)
    , calib_buffer_(calib_buffer)
    , ul_zf_matrices_(ul_zf_matrices)
    , dl_zf_matrices_(dl_zf_matrices)
{
    duration_stat = stats_manager->get_duration_stat(DoerType::kZF, tid);
    pred_csi_buffer = reinterpret_cast<complex_float*>(
        memalign(64, kMaxAntennas * kMaxUEs * sizeof(complex_float)));
    csi_gather_buffer = reinterpret_cast<complex_float*>(
        memalign(64, kMaxAntennas * kMaxUEs * sizeof(complex_float)));
    calib_gather_buffer = reinterpret_cast<complex_float*>(
        memalign(64, kMaxAntennas * sizeof(complex_float)));
}

DoZF::~DoZF()
{
    free(pred_csi_buffer);
    free(csi_gather_buffer);
    free(calib_gather_buffer);
}

Event_data DoZF::launch(size_t tag)
{
    if (cfg->freq_orthogonal_pilot)
        ZF_freq_orthogonal(tag);
    else
        ZF_time_orthogonal(tag);

    return Event_data(EventType::kZF, tag);
}

void DoZF::compute_precoder(const arma::cx_fmat& mat_csi,
    complex_float* calib_ptr, complex_float* _mat_ul_zf,
    complex_float* _mat_dl_zf)
{
    arma::cx_fmat mat_ul_zf(reinterpret_cast<arma::cx_float*>(_mat_ul_zf),
        cfg->UE_NUM, cfg->BF_ANT_NUM, false);
    if (kUseInverseForZF) {
        try {
            mat_ul_zf = arma::inv_sympd(mat_csi.t() * mat_csi) * mat_csi.t();
        } catch (std::runtime_error) {
            MLPD_WARN(
                "Failed to invert channel matrix, falling back to pinv()\n");
            arma::pinv(mat_ul_zf, mat_csi, 1e-2, "dc");
        }
    } else {
        arma::pinv(mat_ul_zf, mat_csi, 1e-2, "dc");
    }

    if (cfg->dl_data_symbol_num_perframe > 0) {
        arma::cx_fmat mat_dl_zf(reinterpret_cast<arma::cx_float*>(_mat_dl_zf),
<<<<<<< HEAD
            cfg->UE_NUM, cfg->BF_ANT_NUM, false);
=======
            cfg->BS_ANT_NUM, cfg->UE_NUM, false);
>>>>>>> 80a44566
        if (cfg->recipCalEn) {
            arma::cx_fvec vec_calib(
                reinterpret_cast<arma::cx_float*>(calib_ptr), cfg->BF_ANT_NUM,
                false);

            arma::cx_fmat mat_calib(cfg->BF_ANT_NUM, cfg->BF_ANT_NUM);
            mat_calib = arma::diagmat(vec_calib);
            mat_dl_zf = arma::inv(mat_calib) * mat_ul_zf.st();
        } else
            mat_dl_zf = mat_ul_zf.st();

        // We should be scaling the beamforming matrix, so the IFFT
        // output can be scaled with OFDM_CA_NUM across all antennas.
        // See Argos paper (Mobicom 2012) Sec. 3.4 for details.
        mat_dl_zf /= abs(mat_dl_zf).max();
    }
}

// Gather data of one symbol from partially-transposed buffer
// produced by dofft
static inline void partial_transpose_gather(
    size_t cur_sc_id, float* src, float*& dst, size_t bs_ant_num)
{
    // The SIMD and non-SIMD methods are equivalent.
    size_t ant_start = 0;
    if (kUseSIMDGather and bs_ant_num >= 4) {
        __m256i index = _mm256_setr_epi32(0, 1, kTransposeBlockSize * 2,
            kTransposeBlockSize * 2 + 1, kTransposeBlockSize * 4,
            kTransposeBlockSize * 4 + 1, kTransposeBlockSize * 6,
            kTransposeBlockSize * 6 + 1);

        const size_t transpose_block_id = cur_sc_id / kTransposeBlockSize;
        const size_t sc_inblock_idx = cur_sc_id % kTransposeBlockSize;
        const size_t offset_in_src_buffer
            = transpose_block_id * bs_ant_num * kTransposeBlockSize
            + sc_inblock_idx;

        src = src + offset_in_src_buffer * 2;
        for (size_t ant_idx = 0; ant_idx < bs_ant_num; ant_idx += 4) {
            // fetch 4 complex floats for 4 ants
            __m256 t = _mm256_i32gather_ps(src, index, 4);
            _mm256_storeu_ps(dst, t);
            src += 8 * kTransposeBlockSize;
            dst += 8;
        }
        // Set the of the remaining antennas to use non-SIMD gather
        ant_start = bs_ant_num / 4 * 4;
    }
    if (ant_start < bs_ant_num) {
        const size_t pt_base_offset = (cur_sc_id / kTransposeBlockSize)
            * (kTransposeBlockSize * bs_ant_num);
        complex_float* cx_src = (complex_float*)src;
        complex_float* cx_dst = (complex_float*)dst + ant_start;
        for (size_t ant_i = ant_start; ant_i < bs_ant_num; ant_i++) {
            *cx_dst = cx_src[pt_base_offset + (ant_i * kTransposeBlockSize)
                + (cur_sc_id % kTransposeBlockSize)];
            cx_dst++;
        }
    }
}

void DoZF::ZF_time_orthogonal(size_t tag)
{
    const size_t frame_id = gen_tag_t(tag).frame_id;
    const size_t base_sc_id = gen_tag_t(tag).sc_id;
    const size_t frame_slot = frame_id % kFrameWnd;
    if (kDebugPrintInTask) {
        printf("In doZF thread %d: frame: %zu, base subcarrier: %zu\n", tid,
            frame_id, base_sc_id);
    }
    size_t num_subcarriers
        = std::min(cfg->zf_block_size, cfg->OFDM_DATA_NUM - base_sc_id);

    // Handle each subcarrier one by one
    for (size_t i = 0; i < num_subcarriers; i++) {
        size_t start_tsc1 = worker_rdtsc();
        const size_t cur_sc_id = base_sc_id + i;

        // Gather CSI matrices of each pilot from partially-transposed CSIs.
        for (size_t ue_idx = 0; ue_idx < cfg->UE_NUM; ue_idx++) {
            float* dst_csi_ptr
                = (float*)(csi_gather_buffer + cfg->BS_ANT_NUM * ue_idx);
            partial_transpose_gather(cur_sc_id,
                (float*)csi_buffers_[frame_slot][ue_idx], dst_csi_ptr,
                cfg->BS_ANT_NUM);
        }
        if (cfg->recipCalEn) {
            arma::cx_fvec vec_calib_dl(
                reinterpret_cast<arma::cx_float*>(calib_buffer_[frame_slot]),
                cfg->BF_ANT_NUM, false);
            arma::cx_fvec vec_calib_ul(
                reinterpret_cast<arma::cx_float*>(
                    &calib_buffer_[frame_slot][cfg->BF_ANT_NUM]),
                cfg->BF_ANT_NUM, false);
            arma::cx_fvec vec_calib(
                reinterpret_cast<arma::cx_float*>(calib_gather_buffer),
                cfg->BF_ANT_NUM, false);

            vec_calib = vec_calib_dl / vec_calib_ul;
        }

        duration_stat->task_duration[1] += worker_rdtsc() - start_tsc1;
        arma::cx_fmat mat_csi((arma::cx_float*)csi_gather_buffer,
            cfg->BS_ANT_NUM, cfg->UE_NUM, false);

        if (cfg->external_ref_node) {
            mat_csi.shed_rows(cfg->ref_ant, cfg->ref_ant + cfg->nChannels - 1);
        }
        compute_precoder(mat_csi, calib_gather_buffer,
            ul_zf_matrices_[frame_slot][cur_sc_id],
            dl_zf_matrices_[frame_slot][cur_sc_id]);

        double start_tsc2 = worker_rdtsc();
        duration_stat->task_duration[2] += start_tsc2 - start_tsc1;

        // cout<<"Precoder:" <<mat_output<<endl;
        double duration3 = worker_rdtsc() - start_tsc2;
        duration_stat->task_duration[3] += duration3;
        duration_stat->task_count++;
        duration_stat->task_duration[0] += worker_rdtsc() - start_tsc1;
        // if (duration > 500) {
        //     printf("Thread %d ZF takes %.2f\n", tid, duration);
        // }
    }
}

void DoZF::ZF_freq_orthogonal(size_t tag)
{
    const size_t frame_id = gen_tag_t(tag).frame_id;
    const size_t base_sc_id = gen_tag_t(tag).sc_id;
    const size_t frame_slot = frame_id % kFrameWnd;
    if (kDebugPrintInTask) {
        printf("In doZF thread %d: frame: %zu, subcarrier: %zu, block: %zu, "
               "BS_ANT_NUM: %zu\n",
            tid, frame_id, base_sc_id, base_sc_id / cfg->UE_NUM,
            cfg->BS_ANT_NUM);
    }

    double start_tsc1 = worker_rdtsc();

    // Gather CSIs from partially-transposed CSIs
    for (size_t i = 0; i < cfg->UE_NUM; i++) {
        const size_t cur_sc_id = base_sc_id + i;
        float* dst_csi_ptr = (float*)(csi_gather_buffer + cfg->BS_ANT_NUM * i);
        partial_transpose_gather(cur_sc_id, (float*)csi_buffers_[frame_slot][0],
            dst_csi_ptr, cfg->BS_ANT_NUM);
    }
    if (cfg->recipCalEn) {
        // Gather reciprocal calibration data from partially-transposed buffer
        float* dst_calib_ptr = (float*)calib_gather_buffer;
        partial_transpose_gather(base_sc_id, (float*)calib_buffer_[frame_slot],
            dst_calib_ptr, cfg->BS_ANT_NUM);
    }

    duration_stat->task_duration[1] += worker_rdtsc() - start_tsc1;
    arma::cx_fmat mat_csi(reinterpret_cast<arma::cx_float*>(csi_gather_buffer),
        cfg->BS_ANT_NUM, cfg->UE_NUM, false);

    compute_precoder(mat_csi, calib_gather_buffer,
        ul_zf_matrices_[frame_slot][cfg->get_zf_sc_id(base_sc_id)],
        dl_zf_matrices_[frame_slot][cfg->get_zf_sc_id(base_sc_id)]);

    double start_tsc2 = worker_rdtsc();
    duration_stat->task_duration[2] += start_tsc2 - start_tsc1;

    // cout<<"Precoder:" <<mat_output<<endl;
    duration_stat->task_duration[3] += worker_rdtsc() - start_tsc2;
    duration_stat->task_count++;
    duration_stat->task_duration[0] += worker_rdtsc() - start_tsc1;

    // if (duration > 500) {
    //     printf("Thread %d ZF takes %.2f\n", tid, duration);
    // }
}

// Currently unused
/*
void DoZF::Predict(size_t tag)
{
    size_t frame_id = gen_tag_t(tag).frame_id;
    size_t base_sc_id = gen_tag_t(tag).sc_id;

    // Use stale CSI as predicted CSI
    // TODO: add prediction algorithm
    const size_t offset_in_buffer
        = ((frame_id % kFrameWnd) * cfg->OFDM_DATA_NUM)
        + base_sc_id;
    auto* ptr_in = (arma::cx_float*)pred_csi_buffer;
    memcpy(ptr_in, (arma::cx_float*)csi_buffer_[offset_in_buffer],
        sizeof(arma::cx_float) * cfg->BS_ANT_NUM * cfg->UE_NUM);
    arma::cx_fmat mat_input(ptr_in, cfg->BS_ANT_NUM, cfg->UE_NUM, false);

    // Input matrix and calibration are for current frame, output precoders are
    // for the next frame
    compute_precoder(mat_input,
        cfg->get_calib_buffer(calib_buffer_, frame_id, base_sc_id),
        cfg->get_ul_zf_mat(ul_zf_buffer_, frame_id + 1, base_sc_id),
        cfg->get_dl_zf_mat(dl_zf_buffer_, frame_id + 1, base_sc_id));
}
*/<|MERGE_RESOLUTION|>--- conflicted
+++ resolved
@@ -70,11 +70,7 @@
 
     if (cfg->dl_data_symbol_num_perframe > 0) {
         arma::cx_fmat mat_dl_zf(reinterpret_cast<arma::cx_float*>(_mat_dl_zf),
-<<<<<<< HEAD
-            cfg->UE_NUM, cfg->BF_ANT_NUM, false);
-=======
-            cfg->BS_ANT_NUM, cfg->UE_NUM, false);
->>>>>>> 80a44566
+            cfg->BF_ANT_NUM, cfg->UE_NUM, false);
         if (cfg->recipCalEn) {
             arma::cx_fvec vec_calib(
                 reinterpret_cast<arma::cx_float*>(calib_ptr), cfg->BF_ANT_NUM,

--- conflicted
+++ resolved
@@ -77,15 +77,9 @@
         arma::cx_fmat mat_csi_dl = arma::diagmat(vec_calib) * mat_csi;
         arma::cx_fmat mat_dl_zf_tmp;
         try {
-<<<<<<< HEAD
             mat_dl_zf_tmp
                 = arma::inv_sympd(mat_csi_dl.t() * mat_csi_dl) * mat_csi_dl.t();
-        } catch (std::runtime_error) {
-=======
-            // mat_dl_zf = arma::inv(mat_calib) * mat_ul_zf.st();
-            mat_dl_zf_tmp = arma::inv(mat_calib) * mat_ul_zf_tmp.st();
         } catch (std::runtime_error&) {
->>>>>>> bc1bc0c1
             MLPD_WARN("Failed to invert reference channel matrix, skip "
                       "applying it\n");
             Utils::print_vec(vec_calib, "vec_calib");

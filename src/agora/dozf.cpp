--- conflicted
+++ resolved
@@ -51,7 +51,6 @@
   return EventData(EventType::kZF, tag);
 }
 
-<<<<<<< HEAD
 void DoZF::ComputePrecoder(const arma::cx_fmat& mat_csi,
                            complex_float* calib_ptr, complex_float* _mat_ul_zf,
                            complex_float* _mat_dl_zf) {
@@ -60,15 +59,12 @@
   arma::cx_fmat mat_ul_zf_tmp;
   if (kUseInverseForZF != 0u) {
     try {
-      // mat_ul_zf = arma::inv_sympd(mat_csi.t() * mat_csi) * mat_csi.t();
       mat_ul_zf_tmp = arma::inv_sympd(mat_csi.t() * mat_csi) * mat_csi.t();
     } catch (std::runtime_error&) {
       MLPD_WARN("Failed to invert channel matrix, falling back to pinv()\n");
-      // arma::pinv(mat_ul_zf, mat_csi, 1e-2, "dc");
       arma::pinv(mat_ul_zf_tmp, mat_csi, 1e-2, "dc");
     }
   } else {
-    // arma::pinv(mat_ul_zf, mat_csi, 1e-2, "dc");
     arma::pinv(mat_ul_zf_tmp, mat_csi, 1e-2, "dc");
   }
 
@@ -76,79 +72,25 @@
     arma::cx_fvec vec_calib(reinterpret_cast<arma::cx_float*>(calib_ptr),
                             cfg_->BfAntNum(), false);
 
-    arma::cx_fmat mat_calib(cfg_->BfAntNum(), cfg_->BfAntNum());
-    mat_calib = arma::diagmat(vec_calib);
-    arma::cx_fmat mat_dl_zf_tmp;
-    try {
-      // mat_dl_zf = arma::inv(mat_calib) * mat_ul_zf.st();
-      mat_dl_zf_tmp = arma::inv(mat_calib) * mat_ul_zf_tmp.st();
-    } catch (std::runtime_error&) {
-      MLPD_WARN(
-          "Failed to invert reference channel matrix, skip "
-          "applying it\n");
-      Utils::PrintVec(vec_calib, "vec_calib");
-      // mat_dl_zf = mat_ul_zf.st();
-      mat_dl_zf_tmp = mat_ul_zf_tmp.st();
-=======
-void DoZF::compute_precoder(const arma::cx_fmat& mat_csi,
-    complex_float* calib_ptr, complex_float* _mat_ul_zf,
-    complex_float* _mat_dl_zf)
-{
-    arma::cx_fmat mat_ul_zf(reinterpret_cast<arma::cx_float*>(_mat_ul_zf),
-        cfg->UE_NUM, cfg->BS_ANT_NUM, false);
-    arma::cx_fmat mat_ul_zf_tmp;
-    if (kUseInverseForZF) {
-        try {
-            mat_ul_zf_tmp
-                = arma::inv_sympd(mat_csi.t() * mat_csi) * mat_csi.t();
-        } catch (std::runtime_error&) {
-            MLPD_WARN(
-                "Failed to invert channel matrix, falling back to pinv()\n");
-            arma::pinv(mat_ul_zf_tmp, mat_csi, 1e-2, "dc");
-        }
-    } else {
-        arma::pinv(mat_ul_zf_tmp, mat_csi, 1e-2, "dc");
-    }
-
-    if (cfg->dl_data_symbol_num_perframe > 0) {
-        arma::cx_fvec vec_calib(reinterpret_cast<arma::cx_float*>(calib_ptr),
-            cfg->BF_ANT_NUM, false);
-
-        // with orthonormal calib matrix:
-        // pinv(calib * csi) = pinv(csi)*inv(calib)
-        arma::cx_fmat calib_mat = arma::diagmat(arma::sign(vec_calib));
-        arma::cx_fmat mat_dl_zf_tmp = mat_ul_zf_tmp * inv(calib_mat);
-
-        // We should be scaling the beamforming matrix, so the IFFT
-        // output can be scaled with OFDM_CA_NUM across all antennas.
-        // See Argos paper (Mobicom 2012) Sec. 3.4 for details.
-        float scale = 1 / (abs(mat_dl_zf_tmp).max());
-        mat_dl_zf_tmp *= scale;
-
-        if (cfg->external_ref_node) {
-            mat_dl_zf_tmp.insert_cols(cfg->ref_ant,
-                arma::cx_fmat(cfg->UE_NUM, cfg->nChannels, arma::fill::zeros));
-        }
-        arma::cx_fmat mat_dl_zf(reinterpret_cast<arma::cx_float*>(_mat_dl_zf),
-            cfg->BS_ANT_NUM, cfg->UE_NUM, false);
-        mat_dl_zf = mat_dl_zf_tmp.st();
->>>>>>> 16e8ab12
-    }
+    // with orthonormal calib matrix:
+    // pinv(calib * csi) = pinv(csi)*inv(calib)
+    arma::cx_fmat calib_mat = arma::diagmat(arma::sign(vec_calib));
+    arma::cx_fmat mat_dl_zf_tmp = mat_ul_zf_tmp * inv(calib_mat);
 
     // We should be scaling the beamforming matrix, so the IFFT
     // output can be scaled with ofdm_ca_num() across all antennas.
     // See Argos paper (Mobicom 2012) Sec. 3.4 for details.
-    // mat_dl_zf /= abs(mat_dl_zf).max();
-    mat_dl_zf_tmp /= abs(mat_dl_zf_tmp).max();
+    float scale = 1 / (abs(mat_dl_zf_tmp).max());
+    mat_dl_zf_tmp *= scale;
 
     if (cfg_->ExternalRefNode()) {
-      mat_dl_zf_tmp.insert_rows(
+      mat_dl_zf_tmp.insert_cols(
           cfg_->RefAnt(),
-          arma::cx_fmat(cfg_->NumChannels(), cfg_->UeNum(), arma::fill::zeros));
+          arma::cx_fmat(cfg_->UeNum(), cfg_->NumChannels(), arma::fill::zeros));
     }
     arma::cx_fmat mat_dl_zf(reinterpret_cast<arma::cx_float*>(_mat_dl_zf),
                             cfg_->BsAntNum(), cfg_->UeNum(), false);
-    mat_dl_zf = mat_dl_zf_tmp;
+    mat_dl_zf = mat_dl_zf_tmp.st();
   }
   if (cfg_->ExternalRefNode() == true) {
     mat_ul_zf_tmp.insert_cols(
@@ -201,7 +143,6 @@
 
 // Gather data of one symbol from partially-transposed buffer
 // produced by dofft
-<<<<<<< HEAD
 static inline void TransposeGather(size_t cur_sc_id, float* src, float*& dst,
                                    size_t bs_ant_num, size_t ofdm_data_num) {
   auto* cx_src = reinterpret_cast<complex_float*>(src);
@@ -210,113 +151,6 @@
     *cx_dst = cx_src[ant_i * ofdm_data_num + cur_sc_id];
     cx_dst++;
   }
-=======
-static inline void transpose_gather(size_t cur_sc_id, float* src, float*& dst,
-    size_t bs_ant_num, size_t ofdm_data_num)
-{
-    complex_float* cx_src = (complex_float*)src;
-    complex_float* cx_dst = (complex_float*)dst;
-    for (size_t ant_i = 0; ant_i < bs_ant_num; ant_i++) {
-        *cx_dst = cx_src[ant_i * ofdm_data_num + cur_sc_id];
-        cx_dst++;
-    }
-}
-
-void DoZF::ZF_time_orthogonal(size_t tag)
-{
-    const size_t frame_id = gen_tag_t(tag).frame_id;
-    const size_t base_sc_id = gen_tag_t(tag).sc_id;
-    const size_t frame_slot = frame_id % kFrameWnd;
-    if (kDebugPrintInTask) {
-        std::printf("In doZF thread %d: frame: %zu, base subcarrier: %zu\n",
-            tid, frame_id, base_sc_id);
-    }
-    size_t num_subcarriers
-        = std::min(cfg->zf_block_size, cfg->OFDM_DATA_NUM - base_sc_id);
-
-    // Handle each subcarrier one by one
-    for (size_t i = 0; i < num_subcarriers; i++) {
-        size_t start_tsc1 = worker_rdtsc();
-        const size_t cur_sc_id = base_sc_id + i;
-
-        // Gather CSI matrices of each pilot from partially-transposed CSIs.
-        for (size_t ue_idx = 0; ue_idx < cfg->UE_NUM; ue_idx++) {
-            float* dst_csi_ptr
-                = (float*)(csi_gather_buffer + cfg->BS_ANT_NUM * ue_idx);
-            if (kUsePartialTrans)
-                partial_transpose_gather(cur_sc_id,
-                    (float*)csi_buffers_[frame_slot][ue_idx], dst_csi_ptr,
-                    cfg->BS_ANT_NUM);
-            else
-                transpose_gather(cur_sc_id,
-                    (float*)csi_buffers_[frame_slot][ue_idx], dst_csi_ptr,
-                    cfg->BS_ANT_NUM, cfg->OFDM_DATA_NUM);
-        }
-
-        duration_stat->task_duration[1] += worker_rdtsc() - start_tsc1;
-        arma::cx_fmat mat_csi((arma::cx_float*)csi_gather_buffer,
-            cfg->BS_ANT_NUM, cfg->UE_NUM, false);
-
-        if (cfg->dl_data_symbol_num_perframe > 0) {
-            arma::cx_fvec calib_vec(
-                reinterpret_cast<arma::cx_float*>(calib_gather_buffer),
-                cfg->BF_ANT_NUM, false);
-            size_t frame_cal_slot = kFrameWnd - 1;
-            size_t frame_cal_slot_prev = kFrameWnd - 1;
-            if (cfg->recipCalEn && frame_id >= TX_FRAME_DELTA) {
-                size_t frame_grp_id
-                    = (frame_id - TX_FRAME_DELTA) / cfg->ant_group_num;
-
-                // use the previous window which has a full set of calibration results
-                frame_cal_slot = (frame_grp_id + kFrameWnd - 1) % kFrameWnd;
-                if (frame_id >= TX_FRAME_DELTA + cfg->ant_group_num)
-                    frame_cal_slot_prev
-                        = (frame_grp_id + kFrameWnd - 2) % kFrameWnd;
-            }
-            arma::cx_fmat calib_dl_mat(reinterpret_cast<arma::cx_float*>(
-                                           calib_dl_buffer_[frame_cal_slot]),
-                cfg->OFDM_DATA_NUM, cfg->BF_ANT_NUM, false);
-            arma::cx_fmat calib_ul_mat(reinterpret_cast<arma::cx_float*>(
-                                           calib_ul_buffer_[frame_cal_slot]),
-                cfg->OFDM_DATA_NUM, cfg->BF_ANT_NUM, false);
-            arma::cx_fmat calib_dl_mat_prev(
-                reinterpret_cast<arma::cx_float*>(
-                    calib_dl_buffer_[frame_cal_slot_prev]),
-                cfg->OFDM_DATA_NUM, cfg->BF_ANT_NUM, false);
-            arma::cx_fmat calib_ul_mat_prev(
-                reinterpret_cast<arma::cx_float*>(
-                    calib_ul_buffer_[frame_cal_slot_prev]),
-                cfg->OFDM_DATA_NUM, cfg->BF_ANT_NUM, false);
-            arma::cx_fmat calib_dl_mat_mean
-                = (calib_dl_mat + calib_dl_mat_prev) / 2;
-            arma::cx_fmat calib_ul_mat_mean
-                = (calib_ul_mat + calib_ul_mat_prev) / 2;
-            arma::cx_fvec calib_dl_vec = calib_dl_mat_mean.row(cur_sc_id).st();
-            arma::cx_fvec calib_ul_vec = calib_ul_mat_mean.row(cur_sc_id).st();
-            calib_vec = calib_dl_vec / calib_ul_vec;
-
-            if (cfg->external_ref_node) {
-                mat_csi.shed_rows(
-                    cfg->ref_ant, cfg->ref_ant + cfg->nChannels - 1);
-            }
-        }
-
-        double start_tsc2 = worker_rdtsc();
-        duration_stat->task_duration[2] += start_tsc2 - start_tsc1;
-        compute_precoder(mat_csi, calib_gather_buffer,
-            ul_zf_matrices_[frame_slot][cur_sc_id],
-            dl_zf_matrices_[frame_slot][cur_sc_id]);
-
-        // cout<<"Precoder:" <<mat_output<<endl;
-        double duration3 = worker_rdtsc() - start_tsc2;
-        duration_stat->task_duration[3] += duration3;
-        duration_stat->task_count++;
-        duration_stat->task_duration[0] += worker_rdtsc() - start_tsc1;
-        // if (duration > 500) {
-        //     std::printf("Thread %d ZF takes %.2f\n", tid, duration);
-        // }
-    }
->>>>>>> 16e8ab12
 }
 
 void DoZF::ZfTimeOrthogonal(size_t tag) {
@@ -358,11 +192,14 @@
           reinterpret_cast<arma::cx_float*>(calib_gather_buffer_),
           cfg_->BfAntNum(), false);
       size_t frame_cal_slot = kFrameWnd - 1;
+      size_t frame_cal_slot_prev = kFrameWnd - 1;
       if (cfg_->Frame().IsRecCalEnabled() && frame_id >= TX_FRAME_DELTA) {
         size_t frame_grp_id = (frame_id - TX_FRAME_DELTA) / cfg_->AntGroupNum();
 
         // use the previous window which has a full set of calibration results
         frame_cal_slot = (frame_grp_id + kFrameWnd - 1) % kFrameWnd;
+        if (frame_id >= TX_FRAME_DELTA + cfg_->AntGroupNum())
+          frame_cal_slot_prev = (frame_grp_id + kFrameWnd - 2) % kFrameWnd;
       }
       arma::cx_fmat calib_dl_mat(
           reinterpret_cast<arma::cx_float*>(calib_dl_buffer_[frame_cal_slot]),
@@ -370,64 +207,25 @@
       arma::cx_fmat calib_ul_mat(
           reinterpret_cast<arma::cx_float*>(calib_ul_buffer_[frame_cal_slot]),
           cfg_->OfdmDataNum(), cfg_->BfAntNum(), false);
-      arma::cx_fvec calib_dl_vec = calib_dl_mat.row(cur_sc_id).st();
-      arma::cx_fvec calib_ul_vec = calib_ul_mat.row(cur_sc_id).st();
+      arma::cx_fmat calib_dl_mat_prev(
+          reinterpret_cast<arma::cx_float*>(
+              calib_dl_buffer_[frame_cal_slot_prev]),
+          cfg_->OfdmDataNum(), cfg_->BfAntNum(), false);
+      arma::cx_fmat calib_ul_mat_prev(
+          reinterpret_cast<arma::cx_float*>(
+              calib_ul_buffer_[frame_cal_slot_prev]),
+          cfg_->OfdmDataNum(), cfg_->BfAntNum(), false);
+      arma::cx_fmat calib_dl_mat_mean = (calib_dl_mat + calib_dl_mat_prev) / 2;
+      arma::cx_fmat calib_ul_mat_mean = (calib_ul_mat + calib_ul_mat_prev) / 2;
+      arma::cx_fvec calib_dl_vec = calib_dl_mat_mean.row(cur_sc_id).st();
+      arma::cx_fvec calib_ul_vec = calib_ul_mat_mean.row(cur_sc_id).st();
       calib_vec = calib_dl_vec / calib_ul_vec;
+
       if (cfg_->ExternalRefNode()) {
         mat_csi.shed_rows(cfg_->RefAnt(),
                           cfg_->RefAnt() + cfg_->NumChannels() - 1);
       }
     }
-<<<<<<< HEAD
-=======
-    if (cfg->dl_data_symbol_num_perframe > 0) {
-        arma::cx_fvec calib_vec(
-            reinterpret_cast<arma::cx_float*>(calib_gather_buffer),
-            cfg->BF_ANT_NUM, false);
-        size_t frame_cal_slot = kFrameWnd - 1;
-        size_t frame_cal_slot_prev = kFrameWnd - 1;
-        if (cfg->recipCalEn && frame_id >= TX_FRAME_DELTA) {
-            size_t frame_grp_id
-                = (frame_id - TX_FRAME_DELTA) / cfg->ant_group_num;
-
-            // use the previous window which has a full set of calibration results
-            frame_cal_slot = (frame_grp_id + kFrameWnd - 1) % kFrameWnd;
-            if (frame_id >= TX_FRAME_DELTA + cfg->ant_group_num)
-                frame_cal_slot_prev
-                    = (frame_grp_id + kFrameWnd - 2) % kFrameWnd;
-        }
-        arma::cx_fmat calib_dl_mat(
-            reinterpret_cast<arma::cx_float*>(calib_dl_buffer_[frame_cal_slot]),
-            cfg->OFDM_DATA_NUM, cfg->BF_ANT_NUM, false);
-        arma::cx_fvec calib_ul_mat(
-            reinterpret_cast<arma::cx_float*>(calib_ul_buffer_[frame_cal_slot]),
-            cfg->OFDM_DATA_NUM, cfg->BF_ANT_NUM, false);
-
-        arma::cx_fmat calib_dl_mat_prev(
-            reinterpret_cast<arma::cx_float*>(
-                calib_dl_buffer_[frame_cal_slot_prev]),
-            cfg->OFDM_DATA_NUM, cfg->BF_ANT_NUM, false);
-        arma::cx_fmat calib_ul_mat_prev(
-            reinterpret_cast<arma::cx_float*>(
-                calib_ul_buffer_[frame_cal_slot_prev]),
-            cfg->OFDM_DATA_NUM, cfg->BF_ANT_NUM, false);
-        arma::cx_fmat calib_dl_mat_mean
-            = (calib_dl_mat + calib_dl_mat_prev) / 2;
-        arma::cx_fmat calib_ul_mat_mean
-            = (calib_ul_mat + calib_ul_mat_prev) / 2;
-        arma::cx_fvec calib_dl_vec = calib_dl_mat_mean.row(base_sc_id).st();
-        arma::cx_fvec calib_ul_vec = calib_ul_mat_mean.row(base_sc_id).st();
-        calib_vec = calib_dl_vec / calib_ul_vec;
-    }
-
-    duration_stat->task_duration[1] += worker_rdtsc() - start_tsc1;
-    arma::cx_fmat mat_csi(reinterpret_cast<arma::cx_float*>(csi_gather_buffer),
-        cfg->BS_ANT_NUM, cfg->UE_NUM, false);
-
-    compute_precoder(mat_csi, calib_gather_buffer,
-        ul_zf_matrices_[frame_slot][cfg->get_zf_sc_id(base_sc_id)],
-        dl_zf_matrices_[frame_slot][cfg->get_zf_sc_id(base_sc_id)]);
->>>>>>> 16e8ab12
 
     double start_tsc2 = WorkerRdtsc();
     duration_stat_->task_duration_[2] += start_tsc2 - start_tsc1;
@@ -468,18 +266,40 @@
     PartialTransposeGather(cur_sc_id, (float*)csi_buffers_[frame_slot][0],
                            dst_csi_ptr, cfg_->BsAntNum());
   }
-  if (cfg_->Frame().IsRecCalEnabled()) {
+  if (cfg_->Frame().NumDLSyms() > 0) {
+    arma::cx_fvec calib_vec(
+        reinterpret_cast<arma::cx_float*>(calib_gather_buffer_),
+        cfg_->BfAntNum(), false);
+    size_t frame_cal_slot = kFrameWnd - 1;
+    size_t frame_cal_slot_prev = kFrameWnd - 1;
+    if (cfg_->Frame().IsRecCalEnabled() && (frame_id >= TX_FRAME_DELTA)) {
+      size_t frame_grp_id = (frame_id - TX_FRAME_DELTA) / cfg_->AntGroupNum();
+
+      // use the previous window which has a full set of calibration results
+      frame_cal_slot = (frame_grp_id + kFrameWnd - 1) % kFrameWnd;
+      if (frame_id >= TX_FRAME_DELTA + cfg_->AntGroupNum())
+        frame_cal_slot_prev = (frame_grp_id + kFrameWnd - 2) % kFrameWnd;
+    }
     arma::cx_fmat calib_dl_mat(
-        reinterpret_cast<arma::cx_float*>(calib_dl_buffer_[frame_slot]),
+        reinterpret_cast<arma::cx_float*>(calib_dl_buffer_[frame_cal_slot]),
         cfg_->OfdmDataNum(), cfg_->BfAntNum(), false);
     arma::cx_fvec calib_ul_mat(
-        reinterpret_cast<arma::cx_float*>(calib_ul_buffer_[frame_slot]),
+        reinterpret_cast<arma::cx_float*>(calib_ul_buffer_[frame_cal_slot]),
         cfg_->OfdmDataNum(), cfg_->BfAntNum() != 0u, false);
-    arma::cx_fvec vec_calib(
-        reinterpret_cast<arma::cx_float*>(calib_gather_buffer_),
-        cfg_->BfAntNum(), false);
-
-    vec_calib = calib_dl_mat.row(base_sc_id) / calib_ul_mat.row(base_sc_id);
+
+    arma::cx_fmat calib_dl_mat_prev(reinterpret_cast<arma::cx_float*>(
+                                        calib_dl_buffer_[frame_cal_slot_prev]),
+                                    cfg_->OfdmDataNum(), cfg_->BfAntNum(),
+                                    false);
+    arma::cx_fmat calib_ul_mat_prev(reinterpret_cast<arma::cx_float*>(
+                                        calib_ul_buffer_[frame_cal_slot_prev]),
+                                    cfg_->OfdmDataNum(), cfg_->BfAntNum(),
+                                    false);
+    arma::cx_fmat calib_dl_mat_mean = (calib_dl_mat + calib_dl_mat_prev) / 2;
+    arma::cx_fmat calib_ul_mat_mean = (calib_ul_mat + calib_ul_mat_prev) / 2;
+    arma::cx_fvec calib_dl_vec = calib_dl_mat_mean.row(base_sc_id).st();
+    arma::cx_fvec calib_ul_vec = calib_ul_mat_mean.row(base_sc_id).st();
+    calib_vec = calib_dl_vec / calib_ul_vec;
   }
 
   duration_stat_->task_duration_[1] += WorkerRdtsc() - start_tsc1;
@@ -513,18 +333,18 @@
     // Use stale CSI as predicted CSI
     // TODO: add prediction algorithm
     const size_t offset_in_buffer
-        = ((frame_id % kFrameWnd) * cfg->ofdm_data_num())
+        = ((frame_id % kFrameWnd) * cfg_->ofdm_data_num())
         + base_sc_id;
     auto* ptr_in = (arma::cx_float*)pred_csi_buffer;
     std::memcpy(ptr_in, (arma::cx_float*)csi_buffer_[offset_in_buffer],
-        sizeof(arma::cx_float) * cfg->bs_ant_num() * cfg->ue_num());
-    arma::cx_fmat mat_input(ptr_in, cfg->bs_ant_num(), cfg->ue_num(), false);
+        sizeof(arma::cx_float) * cfg_->bs_ant_num() * cfg_->ue_num());
+    arma::cx_fmat mat_input(ptr_in, cfg_->bs_ant_num(), cfg_->ue_num(), false);
 
     // Input matrix and calibration are for current frame, output precoders are
     // for the next frame
     compute_precoder(mat_input,
-        cfg->GetCalibBuffer(calib_buffer_, frame_id, base_sc_id),
-        cfg->get_ul_zf_mat(ul_zf_buffer_, frame_id + 1, base_sc_id),
-        cfg->get_dl_zf_mat(dl_zf_buffer_, frame_id + 1, base_sc_id));
+        cfg_->GetCalibBuffer(calib_buffer_, frame_id, base_sc_id),
+        cfg_->get_ul_zf_mat(ul_zf_buffer_, frame_id + 1, base_sc_id),
+        cfg_->get_dl_zf_mat(dl_zf_buffer_, frame_id + 1, base_sc_id));
 }
 */
--- conflicted
+++ resolved
@@ -159,7 +159,6 @@
   return EventData(EventType::kPrecode, tag);
 }
 
-<<<<<<< HEAD
 void DoPrecode::LoadInputData(size_t symbol_idx_dl,
                               size_t total_data_symbol_idx, size_t user_id,
                               size_t sc_id, size_t sc_id_in_block) {
@@ -167,7 +166,9 @@
       modulated_buffer_temp_ + sc_id_in_block * cfg_->UeNum();
   if ((symbol_idx_dl < cfg_->Frame().ClientDlPilotSymbols()) ||
       ((sc_id % cfg_->OfdmPilotSpacing()) == 0)) {
-    data_ptr[user_id] = cfg_->UeSpecificPilot()[user_id][sc_id];
+    // FIXME: cfg->ue_specific_pilot[user_id] index creates errors
+    // in the downlink receiver
+    data_ptr[user_id] = cfg_->UeSpecificPilot()[0][sc_id];
   } else {
     int8_t* raw_data_ptr =
         &dl_raw_data_[total_data_symbol_idx]
@@ -175,25 +176,6 @@
     data_ptr[user_id] =
         ModSingleUint8((uint8_t)(*raw_data_ptr), cfg_->ModTable());
   }
-=======
-void DoPrecode::load_input_data(size_t symbol_idx_dl,
-    size_t total_data_symbol_idx, size_t user_id, size_t sc_id,
-    size_t sc_id_in_block)
-{
-    complex_float* data_ptr
-        = modulated_buffer_temp + sc_id_in_block * cfg->UE_NUM;
-    if (symbol_idx_dl < cfg->DL_PILOT_SYMS
-        || sc_id % cfg->OFDM_PILOT_SPACING == 0) {
-        // FIXME: cfg->ue_specific_pilot[user_id] index creates errors
-        // in the downlink receiver
-        data_ptr[user_id] = cfg->ue_specific_pilot[0][sc_id];
-    } else {
-        int8_t* raw_data_ptr = &dl_raw_data[total_data_symbol_idx][sc_id
-            + roundup<64>(cfg->OFDM_DATA_NUM) * user_id];
-        data_ptr[user_id]
-            = mod_single_uint8((uint8_t)(*raw_data_ptr), cfg->mod_table);
-    }
->>>>>>> 16e8ab12
 }
 
 void DoPrecode::PrecodingPerSc(size_t frame_slot, size_t sc_id,

/**
 * @file dobeamweights.cc
 * @brief Implementation file for the DoBeamWeights class.  Calculates Precoder/Detector  for one
 * subcarrier.
 */
#include "dobeamweights.h"

#include "comms-lib.h"
#include "concurrent_queue_wrapper.h"
#include "doer.h"
#include "logger.h"

static constexpr bool kUseSIMDGather = true;
// Calculate the zeroforcing receiver using the formula W_zf = inv(H' * H) * H'.
// This is faster but less accurate than using an SVD-based pseudoinverse.
static constexpr bool kUseInverseForZF = true;
static constexpr bool kUseUlZfForDownlink = true;

DoBeamWeights::DoBeamWeights(
    Config* config, int tid,
    PtrGrid<kFrameWnd, kMaxUEs, complex_float>& csi_buffers,
    Table<complex_float>& calib_dl_buffer,
    Table<complex_float>& calib_ul_buffer,
    Table<complex_float>& calib_dl_msum_buffer,
    Table<complex_float>& calib_ul_msum_buffer,
    Table<complex_float>& calib_buffer,
    PtrGrid<kFrameWnd, kMaxDataSCs, complex_float>& ul_beam_matrices,
    PtrGrid<kFrameWnd, kMaxDataSCs, complex_float>& dl_beam_matrices,
    PhyStats* in_phy_stats, Stats* stats_manager)
    : Doer(config, tid),
      csi_buffers_(csi_buffers),
      calib_dl_buffer_(calib_dl_buffer),
      calib_ul_buffer_(calib_ul_buffer),
      calib_dl_msum_buffer_(calib_dl_msum_buffer),
      calib_ul_msum_buffer_(calib_ul_msum_buffer),
      calib_buffer_(calib_buffer),
      ul_beam_matrices_(ul_beam_matrices),
      dl_beam_matrices_(dl_beam_matrices),
      phy_stats_(in_phy_stats) {
  duration_stat_ = stats_manager->GetDurationStat(DoerType::kBeam, tid);
  pred_csi_buffer_ =
      static_cast<complex_float*>(Agora_memory::PaddedAlignedAlloc(
          Agora_memory::Alignment_t::kAlign64,
          kMaxAntennas * kMaxUEs * sizeof(complex_float)));
  csi_gather_buffer_ =
      static_cast<complex_float*>(Agora_memory::PaddedAlignedAlloc(
          Agora_memory::Alignment_t::kAlign64,
          kMaxAntennas * kMaxUEs * sizeof(complex_float)));
  calib_gather_buffer_ = static_cast<complex_float*>(
      Agora_memory::PaddedAlignedAlloc(Agora_memory::Alignment_t::kAlign64,
                                       kMaxAntennas * sizeof(complex_float)));

  calib_sc_vec_ptr_ = std::make_unique<arma::cx_fvec>(
      reinterpret_cast<arma::cx_float*>(calib_gather_buffer_), cfg_->BfAntNum(),
      false);

  //Init to identity
  calib_sc_vec_ptr_->fill(arma::cx_float(1.0f, 0.0f));

  num_ext_ref_ = 0;
  for (size_t i = 0; i < cfg_->NumCells(); i++) {
    if (cfg_->ExternalRefNode(i)) {
      num_ext_ref_++;
    }
  }
  if (num_ext_ref_ > 0) {
    ext_ref_id_.zeros(num_ext_ref_ * cfg_->NumChannels());
    size_t ext_id = 0;
    for (size_t i = 0; i < cfg_->NumCells(); i++) {
      if (cfg_->ExternalRefNode(i)) {
        for (size_t j = 0; j < cfg_->NumChannels(); j++) {
          ext_ref_id_.at(ext_id * cfg_->NumChannels() + j) =
              (cfg_->RefRadio(i) * cfg_->NumChannels()) + j;
        }
        ext_id++;
      }
    }
  }
}

DoBeamWeights::~DoBeamWeights() {
  std::free(pred_csi_buffer_);
  std::free(csi_gather_buffer_);
  calib_sc_vec_ptr_.reset();
  std::free(calib_gather_buffer_);
}

EventData DoBeamWeights::Launch(size_t tag) {
  ComputeFullCsiBeams(tag);
  return EventData(EventType::kBeam, tag);
}

float DoBeamWeights::ComputePrecoder(size_t frame_id, size_t cur_sc_id,
                                     const arma::cx_fmat& mat_csi,
                                     const arma::cx_fvec& calib_sc_vec,
                                     const float noise,
                                     complex_float* ul_beam_mem,
                                     complex_float* dl_beam_mem) {
  if (kEnableMatLog) {
    phy_stats_->UpdateUlCsi(frame_id, cur_sc_id, mat_csi);
  }
  arma::cx_fmat mat_ul_beam(reinterpret_cast<arma::cx_float*>(ul_beam_mem),
                            cfg_->UeAntNum(), cfg_->BsAntNum(), false);
  arma::cx_fmat mat_ul_beam_tmp;
  switch (cfg_->BeamformingAlgo()) {
    case CommsLib::BeamformingAlgorithm::kZF:
      if (kUseInverseForZF) {
        try {
          mat_ul_beam_tmp =
              arma::inv_sympd(mat_csi.t() * mat_csi) * mat_csi.t();
        } catch (std::runtime_error&) {
          AGORA_LOG_WARN(
              "Failed to invert channel matrix, falling back to pinv()\n");
          arma::pinv(mat_ul_beam_tmp, mat_csi, 1e-2, "dc");
        }
      } else {
        arma::pinv(mat_ul_beam_tmp, mat_csi, 1e-2, "dc");
      }
      break;
    case CommsLib::BeamformingAlgorithm::kMMSE:
      mat_ul_beam_tmp =
          arma::inv_sympd(mat_csi.t() * mat_csi +
                          noise * arma::eye<arma::cx_fmat>(cfg_->UeAntNum(),
                                                           cfg_->UeAntNum())) *
          mat_csi.t();
      break;
    case CommsLib::BeamformingAlgorithm::kMRC:
      mat_ul_beam_tmp = mat_csi.t();
      break;
    default:
      AGORA_LOG_ERROR("Beamforming algorithm is not implemented!");
  }

  if (cfg_->Frame().NumDLSyms() > 0) {
    arma::cx_fmat mat_dl_beam_tmp;
    if (kUseUlZfForDownlink == true) {
      // With orthonormal calib matrix:
      // pinv(calib * csi) = pinv(csi)*inv(calib)
      // This probably causes a performance hit since we are throwing
      // magnitude info away by taking the sign of the calibration matrix
      // Inv is already acheived by UL over DL division outside this function
      arma::cx_fmat inv_calib_mat = arma::diagmat(arma::sign(calib_sc_vec));
      mat_dl_beam_tmp = mat_ul_beam_tmp * inv_calib_mat;
    } else {
      arma::cx_fmat mat_dl_csi = inv(arma::diagmat(calib_sc_vec)) * mat_csi;
      if (kEnableMatLog) {
        phy_stats_->UpdateDlCsi(frame_id, cur_sc_id, mat_dl_csi);
      }
      switch (cfg_->BeamformingAlgo()) {
        case CommsLib::BeamformingAlgorithm::kZF:
          if (kUseInverseForZF) {
            try {
              mat_dl_beam_tmp =
                  arma::inv_sympd(mat_dl_csi.t() * mat_dl_csi) * mat_dl_csi.t();
            } catch (std::runtime_error&) {
              AGORA_LOG_WARN(
                  "Failed to invert channel matrix, falling back to pinv()\n");
              arma::pinv(mat_dl_beam_tmp, mat_csi, 1e-2, "dc");
            }
          } else {
            arma::pinv(mat_dl_beam_tmp, mat_csi, 1e-2, "dc");
          }
          break;
        case CommsLib::BeamformingAlgorithm::kMMSE:
          mat_dl_beam_tmp =
              arma::inv_sympd(mat_dl_csi.t() * mat_dl_csi +
                              noise * arma::eye<arma::cx_fmat>(
                                          cfg_->UeAntNum(), cfg_->UeAntNum())) *
              mat_dl_csi.t();
          break;
        case CommsLib::BeamformingAlgorithm::kMRC:
          mat_dl_beam_tmp = mat_dl_csi.t();
          break;
        default:
          AGORA_LOG_ERROR("Beamforming algorithm is not implemented!");
      }
    }
    // We should be scaling the beamforming matrix, so the IFFT
    // output can be scaled with OfdmCaNum() across all antennas.
    // See Argos paper (Mobicom 2012) Sec. 3.4 for details.
    const float scale = 1 / (abs(mat_dl_beam_tmp).max());
    mat_dl_beam_tmp = mat_dl_beam_tmp * scale;

    for (size_t i = 0; i < cfg_->NumCells(); i++) {
      if (cfg_->ExternalRefNode(i)) {
        // Zero out all antennas on the reference radio
        mat_dl_beam_tmp.insert_cols(
            (cfg_->RefRadio(i) * cfg_->NumChannels()),
            arma::cx_fmat(cfg_->UeAntNum(), cfg_->NumChannels(),
                          arma::fill::zeros));
      }
    }
    arma::cx_fmat mat_dl_beam(reinterpret_cast<arma::cx_float*>(dl_beam_mem),
                              cfg_->BsAntNum(), cfg_->UeAntNum(), false);
    mat_dl_beam = mat_dl_beam_tmp.st();
    if (kEnableMatLog) {
      phy_stats_->UpdateDlBeam(frame_id, cur_sc_id, mat_dl_beam);
    }
  }
  for (int i = (int)cfg_->NumCells() - 1; i >= 0; i--) {
    if (cfg_->ExternalRefNode(i) == true) {
      mat_ul_beam_tmp.insert_cols(
          (cfg_->RefRadio(i) * cfg_->NumChannels()),
          arma::cx_fmat(cfg_->UeAntNum(), cfg_->NumChannels(),
                        arma::fill::zeros));
    }
  }
  mat_ul_beam = mat_ul_beam_tmp;
  float rcond = -1;
  if (kPrintBeamStats) {
    rcond = arma::rcond(mat_csi.t() * mat_csi);
  }
  return rcond;
}

// Called for each frame_id / sc_id
// Updates calib_sc_vec
void DoBeamWeights::ComputeCalib(size_t frame_id, size_t sc_id,
                                 arma::cx_fvec& calib_sc_vec) {
  const size_t frames_to_complete = cfg_->RecipCalFrameCnt();
  if (cfg_->Frame().IsRecCalEnabled() && (frame_id >= frames_to_complete)) {
    const size_t cal_slot_current = cfg_->RecipCalIndex(frame_id);
    const bool frame_update = ((frame_id % frames_to_complete) == 0);

    // Use the previous window which has a full set of calibration results
    const size_t cal_slot_complete =
        cfg_->ModifyRecCalIndex(cal_slot_current, -1);

    // update moving sum
    arma::cx_fmat cur_calib_dl_msum_mat(
        reinterpret_cast<arma::cx_float*>(
            calib_dl_msum_buffer_[cal_slot_complete]),
        cfg_->BfAntNum(), cfg_->OfdmDataNum(), false);
    arma::cx_fmat cur_calib_ul_msum_mat(
        reinterpret_cast<arma::cx_float*>(
            calib_ul_msum_buffer_[cal_slot_complete]),
        cfg_->BfAntNum(), cfg_->OfdmDataNum(), false);

    arma::cx_fmat calib_mat(
        reinterpret_cast<arma::cx_float*>(calib_buffer_[cal_slot_complete]),
        cfg_->BfAntNum(), cfg_->OfdmDataNum(), false);

    // Update the moving sum
    if (frame_update) {
      if (sc_id == 0) {
        AGORA_LOG_TRACE(
            "DoBeamWeights[%d]: (Frame %zu, sc_id %zu), ComputeCalib "
            "updating "
            "calib at slot %zu : prev %zu, old %zu\n",
            tid_, frame_id, sc_id, cal_slot_complete, cal_slot_prev,
            cal_slot_old);
      }
      // Add the most recently completed value
      const arma::cx_fmat cur_calib_dl_mat(
          reinterpret_cast<arma::cx_float*>(
              calib_dl_buffer_[cal_slot_complete]),
          cfg_->OfdmDataNum(), cfg_->BfAntNum(), false);
      const arma::cx_fmat cur_calib_ul_mat(
          reinterpret_cast<arma::cx_float*>(
              calib_ul_buffer_[cal_slot_complete]),
          cfg_->OfdmDataNum(), cfg_->BfAntNum(), false);

      if (cfg_->SmoothCalib()) {
        // oldest frame data in buffer but could be partially written with newest values
        // using the second oldest....
        const size_t cal_slot_old =
            cfg_->ModifyRecCalIndex(cal_slot_current, +1);

        const arma::cx_fmat old_calib_dl_mat(
            reinterpret_cast<arma::cx_float*>(calib_dl_buffer_[cal_slot_old]),
            cfg_->OfdmDataNum(), cfg_->BfAntNum(), false);
        const arma::cx_fmat old_calib_ul_mat(
            reinterpret_cast<arma::cx_float*>(calib_ul_buffer_[cal_slot_old]),
            cfg_->OfdmDataNum(), cfg_->BfAntNum(), false);

        const size_t cal_slot_prev =
            cfg_->ModifyRecCalIndex(cal_slot_complete, -1);
        const arma::cx_fmat prev_calib_dl_msum_mat(
            reinterpret_cast<arma::cx_float*>(
                calib_dl_msum_buffer_[cal_slot_prev]),
            cfg_->BfAntNum(), cfg_->OfdmDataNum(), false);
        const arma::cx_fmat prev_calib_ul_msum_mat(
            reinterpret_cast<arma::cx_float*>(
                calib_ul_msum_buffer_[cal_slot_prev]),
            cfg_->BfAntNum(), cfg_->OfdmDataNum(), false);

        // Add new value to old rolling sum.  Then subtract out the oldest.

        cur_calib_dl_msum_mat.col(sc_id) =
            prev_calib_dl_msum_mat.col(sc_id) +
            (cur_calib_dl_mat.row(sc_id) - old_calib_dl_mat.row(sc_id)).st();
        cur_calib_ul_msum_mat.col(sc_id) =
            prev_calib_ul_msum_mat.col(sc_id) +
            (cur_calib_ul_mat.row(sc_id) - old_calib_ul_mat.row(sc_id)).st();
        calib_mat.col(sc_id) =
            cur_calib_ul_msum_mat.col(sc_id) / cur_calib_dl_msum_mat.col(sc_id);
      } else {
        calib_mat.col(sc_id) =
            (cur_calib_ul_mat.row(sc_id) / cur_calib_dl_mat.row(sc_id)).st();
      }
<<<<<<< HEAD

      // Add new value to old rolling sum.  Then subtract out the oldest.
      cur_calib_dl_msum_mat.row(sc_id) =
          (cur_calib_dl_mat.row(sc_id) + prev_calib_dl_msum_mat.row(sc_id)) -
          old_calib_dl_mat.row(sc_id);
      cur_calib_ul_msum_mat.row(sc_id) =
          (cur_calib_ul_mat.row(sc_id) + prev_calib_ul_msum_mat.row(sc_id)) -
          old_calib_ul_mat.row(sc_id);
    }

    calib_sc_vec =
        (cur_calib_ul_msum_mat.row(sc_id) / cur_calib_dl_msum_mat.row(sc_id))
            .st();

    if (kEnableMatLog && frame_update) {
      phy_stats_->UpdateCalibMat(frame_id, sc_id, calib_sc_vec);
=======
      phy_stats_->RecordCalibMat(frame_id, sc_id, calib_mat.col(sc_id));
>>>>>>> e3e9381e
    }
    calib_sc_vec = calib_mat.col(sc_id);
  }
  // Otherwise calib_sc_vec = identity from init
}

// Gather data of one symbol from partially-transposed buffer
// produced by dofft
static inline void PartialTransposeGather(size_t cur_sc_id, float* src,
                                          float*& dst, size_t bs_ant_num) {
  // The SIMD and non-SIMD methods are equivalent.

#ifdef __AVX512F__
  static constexpr size_t kAntNumPerSimd = 8;
#else
  static constexpr size_t kAntNumPerSimd = 4;
#endif

  size_t ant_start = 0;
  if (kUseSIMDGather && (bs_ant_num >= kAntNumPerSimd)) {
    const size_t transpose_block_id = cur_sc_id / kTransposeBlockSize;
    const size_t sc_inblock_idx = cur_sc_id % kTransposeBlockSize;
    const size_t offset_in_src_buffer =
        transpose_block_id * bs_ant_num * kTransposeBlockSize + sc_inblock_idx;

    src = src + offset_in_src_buffer * 2;
#ifdef __AVX512F__
    __m512i index = _mm512_setr_epi32(
        0, 1, kTransposeBlockSize * 2, kTransposeBlockSize * 2 + 1,
        kTransposeBlockSize * 4, kTransposeBlockSize * 4 + 1,
        kTransposeBlockSize * 6, kTransposeBlockSize * 6 + 1,
        kTransposeBlockSize * 8, kTransposeBlockSize * 8 + 1,
        kTransposeBlockSize * 10, kTransposeBlockSize * 10 + 1,
        kTransposeBlockSize * 12, kTransposeBlockSize * 12 + 1,
        kTransposeBlockSize * 14, kTransposeBlockSize * 14 + 1);
    for (size_t ant_idx = 0; ant_idx < bs_ant_num; ant_idx += kAntNumPerSimd) {
      // fetch 4 complex floats for 4 ants
      __m512 t = (kTransposeBlockSize == 1)
                     ? _mm512_load_ps(src)
                     : _mm512_i32gather_ps(index, src, 4);
      _mm512_storeu_ps(dst, t);
      src += kAntNumPerSimd * kTransposeBlockSize * 2;
      dst += kAntNumPerSimd * 2;
    }
#else
    __m256i index = _mm256_setr_epi32(
        0, 1, kTransposeBlockSize * 2, kTransposeBlockSize * 2 + 1,
        kTransposeBlockSize * 4, kTransposeBlockSize * 4 + 1,
        kTransposeBlockSize * 6, kTransposeBlockSize * 6 + 1);
    for (size_t ant_idx = 0; ant_idx < bs_ant_num; ant_idx += kAntNumPerSimd) {
      // fetch 4 complex floats for 4 ants
      __m256 t = _mm256_i32gather_ps(src, index, 4);
      _mm256_storeu_ps(dst, t);
      src += kAntNumPerSimd * kTransposeBlockSize * 2;
      dst += kAntNumPerSimd * 2;
    }
#endif
    // Set the of the remaining antennas to use non-SIMD gather
    ant_start = bs_ant_num - (bs_ant_num % kAntNumPerSimd);
  }
  if (ant_start < bs_ant_num) {
    const size_t pt_base_offset =
        (cur_sc_id / kTransposeBlockSize) * (kTransposeBlockSize * bs_ant_num);
    auto* cx_src = reinterpret_cast<complex_float*>(src);
    complex_float* cx_dst = (complex_float*)dst + ant_start;
    for (size_t ant_i = ant_start; ant_i < bs_ant_num; ant_i++) {
      *cx_dst = cx_src[pt_base_offset + (ant_i * kTransposeBlockSize) +
                       (cur_sc_id % kTransposeBlockSize)];
      cx_dst++;
    }
  }
}

// Gather data of one symbol from partially-transposed buffer
// produced by dofft
static inline void TransposeGather(size_t cur_sc_id, float* src, float*& dst,
                                   size_t bs_ant_num, size_t ofdm_data_num) {
  auto* cx_src = reinterpret_cast<complex_float*>(src);
  auto* cx_dst = reinterpret_cast<complex_float*>(dst);
  for (size_t ant_i = 0; ant_i < bs_ant_num; ant_i++) {
    *cx_dst = cx_src[ant_i * ofdm_data_num + cur_sc_id];
    cx_dst++;
  }
}

void DoBeamWeights::ComputeFullCsiBeams(size_t tag) {
  const size_t frame_id = gen_tag_t(tag).frame_id_;
  const size_t base_sc_id = gen_tag_t(tag).sc_id_;
  const size_t frame_slot = frame_id % kFrameWnd;
  if (kDebugPrintInTask) {
    std::printf("In doZF thread %d: frame: %zu, base subcarrier: %zu\n", tid_,
                frame_id, base_sc_id);
  }
  const size_t num_subcarriers =
      cfg_->FreqOrthogonalPilot()
          ? 1
          : std::min(cfg_->BeamBlockSize(), cfg_->OfdmDataNum() - base_sc_id);

  // Handle each subcarrier one by one
  for (size_t i = 0; i < num_subcarriers; i++) {
    arma::cx_fvec& cal_sc_vec = *calib_sc_vec_ptr_;
    const size_t start_tsc1 = GetTime::WorkerRdtsc();
    const size_t cur_sc_id = base_sc_id + i;

    // Gather CSI matrices of each pilot from partially-transposed CSIs.
    for (size_t ue_idx = 0; ue_idx < cfg_->UeAntNum(); ue_idx++) {
      auto* dst_csi_ptr = reinterpret_cast<float*>(csi_gather_buffer_ +
                                                   cfg_->BsAntNum() * ue_idx);
      if (kUsePartialTrans) {
        PartialTransposeGather(cur_sc_id,
                               (float*)csi_buffers_[frame_slot][ue_idx],
                               dst_csi_ptr, cfg_->BsAntNum());
      } else {
        TransposeGather(cur_sc_id, (float*)csi_buffers_[frame_slot][ue_idx],
                        dst_csi_ptr, cfg_->BsAntNum(), cfg_->OfdmDataNum());
      }
    }

    size_t start_tsc2 = GetTime::WorkerRdtsc();
    duration_stat_->task_duration_[1] += start_tsc2 - start_tsc1;

    arma::cx_fmat mat_csi((arma::cx_float*)csi_gather_buffer_, cfg_->BsAntNum(),
                          cfg_->UeAntNum(), false);

    if (cfg_->Frame().NumDLSyms() > 0) {
      ComputeCalib(frame_id, cur_sc_id, cal_sc_vec);
    }
    if (num_ext_ref_ > 0) {
      mat_csi.shed_rows(ext_ref_id_);
    }

    double start_tsc3 = GetTime::WorkerRdtsc();
    duration_stat_->task_duration_[2] += start_tsc3 - start_tsc2;

    float noise = 0;
    if (cfg_->BeamformingAlgo() == CommsLib::BeamformingAlgorithm::kMMSE) {
      noise = phy_stats_->GetNoise(frame_id);
    }
    float rcond = ComputePrecoder(
        frame_id, cur_sc_id, mat_csi, cal_sc_vec, noise,
        ul_beam_matrices_[frame_slot][cfg_->GetBeamScId(cur_sc_id)],
        dl_beam_matrices_[frame_slot][cfg_->GetBeamScId(cur_sc_id)]);
    if (kPrintBeamStats) {
      phy_stats_->UpdateCsiCond(frame_id, cur_sc_id, rcond);
    }

    duration_stat_->task_duration_[3] += GetTime::WorkerRdtsc() - start_tsc3;
    duration_stat_->task_count_++;
    duration_stat_->task_duration_[0] += GetTime::WorkerRdtsc() - start_tsc1;
    // if (duration > 500) {
    //     std::printf("Thread %d ZF takes %.2f\n", tid, duration);
    // }
  }
}

void DoBeamWeights::ComputePartialCsiBeams(size_t tag) {
  const size_t frame_id = gen_tag_t(tag).frame_id_;
  const size_t base_sc_id = gen_tag_t(tag).sc_id_;
  const size_t frame_slot = frame_id % kFrameWnd;
  arma::cx_fvec& cal_sc_vec = *calib_sc_vec_ptr_;
  if (kDebugPrintInTask) {
    std::printf(
        "In doZF thread %d: frame: %zu, subcarrier: %zu, block: %zu, "
        "Basestation ant number: %zu\n",
        tid_, frame_id, base_sc_id, base_sc_id / cfg_->UeAntNum(),
        cfg_->BsAntNum());
  }

  double start_tsc1 = GetTime::WorkerRdtsc();

  // Gather CSIs from partially-transposed CSIs
  for (size_t i = 0; i < cfg_->UeAntNum(); i++) {
    const size_t cur_sc_id = base_sc_id + i;
    auto* dst_csi_ptr =
        reinterpret_cast<float*>(csi_gather_buffer_ + cfg_->BsAntNum() * i);
    PartialTransposeGather(cur_sc_id, (float*)csi_buffers_[frame_slot][0],
                           dst_csi_ptr, cfg_->BsAntNum());
  }

  size_t start_tsc2 = GetTime::WorkerRdtsc();
  duration_stat_->task_duration_[1] += start_tsc2 - start_tsc1;

  if (cfg_->Frame().NumDLSyms() > 0) {
    size_t cal_slot_current;
    if (cfg_->Frame().IsRecCalEnabled()) {
      cal_slot_current = cfg_->RecipCalIndex(frame_id);
    } else {
      cal_slot_current = frame_id;
    }

    // use the previous window which has a full set of calibration results
    const size_t cal_slot_complete =
        cfg_->ModifyRecCalIndex(cal_slot_current, -1);
    const size_t cal_slot_prev = cfg_->ModifyRecCalIndex(cal_slot_current, -2);

    const arma::cx_fmat calib_dl_mat(
        reinterpret_cast<arma::cx_float*>(calib_dl_buffer_[cal_slot_complete]),
        cfg_->OfdmDataNum(), cfg_->BfAntNum(), false);
    const arma::cx_fmat calib_ul_mat(
        reinterpret_cast<arma::cx_float*>(calib_ul_buffer_[cal_slot_complete]),
        cfg_->OfdmDataNum(), cfg_->BfAntNum(), false);
    const arma::cx_fmat calib_dl_mat_prev(
        reinterpret_cast<arma::cx_float*>(calib_dl_buffer_[cal_slot_prev]),
        cfg_->OfdmDataNum(), cfg_->BfAntNum(), false);
    const arma::cx_fmat calib_ul_mat_prev(
        reinterpret_cast<arma::cx_float*>(calib_ul_buffer_[cal_slot_prev]),
        cfg_->OfdmDataNum(), cfg_->BfAntNum(), false);
    arma::cx_fvec calib_dl_vec =
        (calib_dl_mat.row(base_sc_id) + calib_dl_mat_prev.row(base_sc_id)).st();
    arma::cx_fvec calib_ul_vec =
        (calib_ul_mat.row(base_sc_id) + calib_ul_mat_prev.row(base_sc_id)).st();
    cal_sc_vec = calib_dl_vec / calib_ul_vec;
  }

  double start_tsc3 = GetTime::WorkerRdtsc();
  duration_stat_->task_duration_[2] += start_tsc3 - start_tsc2;

  arma::cx_fmat mat_csi(reinterpret_cast<arma::cx_float*>(csi_gather_buffer_),
                        cfg_->BsAntNum(), cfg_->UeAntNum(), false);

  if (num_ext_ref_ > 0) {
    mat_csi.shed_rows(ext_ref_id_);
  }

  float noise = 0;
  if (cfg_->BeamformingAlgo() == CommsLib::BeamformingAlgorithm::kMMSE) {
    noise = phy_stats_->GetNoise(frame_id);
  }
  ComputePrecoder(frame_id, base_sc_id, mat_csi, cal_sc_vec, noise,
                  ul_beam_matrices_[frame_slot][cfg_->GetBeamScId(base_sc_id)],
                  dl_beam_matrices_[frame_slot][cfg_->GetBeamScId(base_sc_id)]);

  duration_stat_->task_duration_[3] += GetTime::WorkerRdtsc() - start_tsc3;
  duration_stat_->task_count_++;
  duration_stat_->task_duration_[0] += GetTime::WorkerRdtsc() - start_tsc1;

  // if (duration > 500) {
  //     std::printf("Thread %d ZF takes %.2f\n", tid, duration);
  // }
}

// Currently unused
/*
void DoBeamWeights::Predict(size_t tag)
{
    size_t frame_id = gen_tag_t(tag).frame_id;
    size_t base_sc_id = gen_tag_t(tag).sc_id;

    // Use stale CSI as predicted CSI
    // TODO: add prediction algorithm
    const size_t offset_in_buffer
        = ((frame_id % kFrameWnd) * cfg_->OfdmDataNum())
        + base_sc_id;
    auto* ptr_in = (arma::cx_float*)pred_csi_buffer;
    std::memcpy(ptr_in, (arma::cx_float*)csi_buffer_[offset_in_buffer],
        sizeof(arma::cx_float) * cfg->BsAntNum() * cfg->UE_NUM);
    arma::cx_fmat mat_input(ptr_in, cfg->BsAntNum(), cfg->UE_NUM, false);

    // Input matrix and calibration are for current frame, output precoders are
    // for the next frame
    compute_precoder(mat_input,
        cfg_->GetCalibBuffer(calib_buffer_, frame_id, base_sc_id),
        cfg_->get_ul_beam_mat(ul_beam_buffer_, frame_id + 1, base_sc_id),
        cfg_->get_dl_beam_mat(dl_beam_buffer_, frame_id + 1, base_sc_id));
}
*/<|MERGE_RESOLUTION|>--- conflicted
+++ resolved
@@ -298,26 +298,9 @@
         calib_mat.col(sc_id) =
             (cur_calib_ul_mat.row(sc_id) / cur_calib_dl_mat.row(sc_id)).st();
       }
-<<<<<<< HEAD
-
-      // Add new value to old rolling sum.  Then subtract out the oldest.
-      cur_calib_dl_msum_mat.row(sc_id) =
-          (cur_calib_dl_mat.row(sc_id) + prev_calib_dl_msum_mat.row(sc_id)) -
-          old_calib_dl_mat.row(sc_id);
-      cur_calib_ul_msum_mat.row(sc_id) =
-          (cur_calib_ul_mat.row(sc_id) + prev_calib_ul_msum_mat.row(sc_id)) -
-          old_calib_ul_mat.row(sc_id);
-    }
-
-    calib_sc_vec =
-        (cur_calib_ul_msum_mat.row(sc_id) / cur_calib_dl_msum_mat.row(sc_id))
-            .st();
-
-    if (kEnableMatLog && frame_update) {
-      phy_stats_->UpdateCalibMat(frame_id, sc_id, calib_sc_vec);
-=======
-      phy_stats_->RecordCalibMat(frame_id, sc_id, calib_mat.col(sc_id));
->>>>>>> e3e9381e
+      if (kEnableMatLog) {
+        phy_stats_->UpdateCalibMat(frame_id, sc_id, calib_mat.col(sc_id));
+      }
     }
     calib_sc_vec = calib_mat.col(sc_id);
   }

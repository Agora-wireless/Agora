--- conflicted
+++ resolved
@@ -55,12 +55,7 @@
     int8_t* input_ptr
         = cfg->get_info_bits(raw_data_buffer_, symbol_idx_dl, ue_id, cur_cb_id);
 
-<<<<<<< HEAD
-    //printf("^^^^^^^^^^^^^Sizes %d, %d, %zu", LDPC_config.base_graph(), LDPC_config.expansion_factor(), LDPC_config.num_rows());
     ldpc_encode_helper(LDPC_config.base_graph(), LDPC_config.expansion_factor(), LDPC_config.num_rows(),
-=======
-    ldpc_encode_helper(LDPC_config.Bg, LDPC_config.Zc, LDPC_config.nRows,
->>>>>>> 2edbafb6
         encoded_buffer_temp, parity_buffer, input_ptr); /* overrun */
     int8_t* final_output_ptr = cfg->get_encoded_buf(
         encoded_buffer_, frame_id, symbol_idx_dl, ue_id, cur_cb_id);

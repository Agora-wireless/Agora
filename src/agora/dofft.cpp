#include "dofft.hpp"
#include "concurrent_queue_wrapper.hpp"
#include "datatype_conversion.h"

using namespace arma;

static constexpr bool kPrintFFTInput = false;
static constexpr bool kPrintIFFTOutput = false;
static constexpr bool kPrintSocketOutput = false;
static constexpr bool kUseOutOfPlaceIFFT = false;
static constexpr bool kMemcpyBeforeIFFT = true;

DoFFT::DoFFT(Config* config, int tid, Table<char>& socket_buffer,
    Table<int>& socket_buffer_status, Table<complex_float>& data_buffer,
    PtrGrid<kFrameWnd, kMaxUEs, complex_float>& csi_buffers,
    Table<complex_float>& calib_dl_buffer,
    Table<complex_float>& calib_ul_buffer, PhyStats* in_phy_stats,
    Stats* stats_manager)
    : Doer(config, tid)
    , socket_buffer_(socket_buffer)
    , socket_buffer_status_(socket_buffer_status)
    , data_buffer_(data_buffer)
    , csi_buffers_(csi_buffers)
    , calib_dl_buffer_(calib_dl_buffer)
    , calib_ul_buffer_(calib_ul_buffer)
    , phy_stats(in_phy_stats)
{
    duration_stat_fft = stats_manager->get_duration_stat(DoerType::kFFT, tid);
    duration_stat_csi = stats_manager->get_duration_stat(DoerType::kCSI, tid);
    DftiCreateDescriptor(
        &mkl_handle, DFTI_SINGLE, DFTI_COMPLEX, 1, cfg->ofdm_ca_num());
    DftiCommitDescriptor(mkl_handle);

    // Aligned for SIMD
    fft_inout = static_cast<complex_float*>(
        Agora_memory::padded_aligned_alloc(Agora_memory::Alignment_t::k64Align,
<<<<<<< HEAD
            cfg->ofdm_ca_num() * sizeof(complex_float)));
    temp_16bits_iq
        = reinterpret_cast<uint16_t*>(Agora_memory::padded_aligned_alloc(
            Agora_memory::Alignment_t::k64Align, 32 * sizeof(uint16_t)));
=======
            cfg->OFDM_CA_NUM * sizeof(complex_float)));
    temp_16bits_iq = static_cast<uint16_t*>(Agora_memory::padded_aligned_alloc(
        Agora_memory::Alignment_t::k64Align, 32 * sizeof(uint16_t)));
>>>>>>> 2edbafb6
}

DoFFT::~DoFFT()
{
    DftiFreeDescriptor(&mkl_handle);
    std::free(fft_inout);
    calib_ul_buffer_.free();
    calib_dl_buffer_.free();
}

// @brief
// @in_vec: input complex data to estimate regression params
// @x0: value of the first x data (assumed consecutive integers)
// @out_vec: output complex data with linearly regressed phase
static inline void calib_regression_estimate(
    arma::cx_fvec in_vec, arma::cx_fvec& out_vec, size_t x0)
{
    size_t in_len = in_vec.size();
    size_t out_len = out_vec.size();
    std::vector<float> scs(out_len, 0);
    for (size_t i = 0; i < out_len; i++)
        scs[i] = i;
    arma::fvec x_vec((float*)scs.data() + x0, in_len, false);
    arma::fvec in_phase = arg(in_vec);
    arma::fvec in_mag = abs(in_vec);

    // finding regression parameters from the input vector
    // https://www.cse.wustl.edu/~jain/iucee/ftp/k_14slr.pdf
    arma::fvec xy = in_phase % x_vec;
    float xbar = arma::mean(x_vec);
    float ybar = arma::mean(in_phase);
    float coeff = (arma::sum(xy) - in_len * xbar * ybar)
        / (arma::sum(arma::square(x_vec)) - in_len * xbar * xbar);
    float intercept = ybar - coeff * xbar;

    // extrapolating phase for the target subcarrier using regression
    arma::fvec x_vec_all((float*)scs.data(), out_len, false);
    arma::fvec tar_angle = coeff * x_vec_all + intercept;
    out_vec.set_real(arma::cos(tar_angle));
    out_vec.set_imag(arma::sin(tar_angle));
    out_vec *= arma::mean(in_mag);
}

Event_data DoFFT::launch(size_t tag)
{
    size_t socket_thread_id = fft_req_tag_t(tag).tid;
    size_t buf_offset = fft_req_tag_t(tag).offset;
    size_t start_tsc = worker_rdtsc();
    auto* pkt = (Packet*)(socket_buffer_[socket_thread_id]
        + buf_offset * cfg->packet_length);
    size_t frame_id = pkt->frame_id;
    size_t frame_slot = frame_id % kFrameWnd;
    size_t symbol_id = pkt->symbol_id;
    size_t ant_id = pkt->ant_id;
    SymbolType sym_type = cfg->get_symbol_type(frame_id, symbol_id);

    if (cfg->fft_in_rru) {
        simd_convert_float16_to_float32(reinterpret_cast<float*>(fft_inout),
            reinterpret_cast<float*>(
                &pkt->data[2 * cfg->ofdm_rx_zero_prefix_bs_]),
            cfg->ofdm_ca_num() * 2);
    } else {

        if (kUse12BitIQ) {
            simd_convert_12bit_iq_to_float(
                (uint8_t*)pkt->data + 3 * cfg->ofdm_rx_zero_prefix_bs_,
                reinterpret_cast<float*>(fft_inout), temp_16bits_iq,
                cfg->ofdm_ca_num() * 3);
        } else {
            size_t sample_offset = cfg->ofdm_rx_zero_prefix_bs_;
            if (sym_type == SymbolType::kCalDL)
                sample_offset = cfg->ofdm_rx_zero_prefix_cal_dl_;
            else if (sym_type == SymbolType::kCalUL)
                sample_offset = cfg->ofdm_rx_zero_prefix_cal_ul_;
            simd_convert_short_to_float(&pkt->data[2 * sample_offset],
                reinterpret_cast<float*>(fft_inout), cfg->ofdm_ca_num() * 2);
        }

        if (kDebugPrintInTask) {
            std::printf(
                "In doFFT thread %d: frame: %zu, symbol: %zu, ant: %zu\n", tid,
                frame_id, symbol_id, ant_id);
            if (kPrintFFTInput) {
                std::printf("FFT input\n");
                for (size_t i = 0; i < cfg->ofdm_ca_num(); i++) {
                    std::printf(
                        "%.4f+%.4fi ", fft_inout[i].re, fft_inout[i].im);
                }
                std::printf("\n");
            }
        }
    }

    DurationStat dummy_duration_stat; // TODO: timing for calibration symbols
    DurationStat* duration_stat = nullptr;
    if (sym_type == SymbolType::kUL) {
        duration_stat = duration_stat_fft;
    } else if (sym_type == SymbolType::kPilot) {
        duration_stat = duration_stat_csi;
    } else {
        duration_stat = &dummy_duration_stat; // For calibration symbols
    }

    size_t start_tsc1 = worker_rdtsc();
    duration_stat->task_duration[1] += start_tsc1 - start_tsc;

    if (!cfg->fft_in_rru) {
        DftiComputeForward(mkl_handle,
            reinterpret_cast<float*>(fft_inout)); // Compute FFT in-place
    }

    size_t start_tsc2 = worker_rdtsc();
    duration_stat->task_duration[2] += start_tsc2 - start_tsc1;

    if (sym_type == SymbolType::kPilot) {
        if (kCollectPhyStats) {
            phy_stats->update_pilot_snr(frame_id,
                cfg->get_pilot_symbol_idx(frame_id, symbol_id), fft_inout);
        }
        const size_t ue_id = cfg->get_pilot_symbol_idx(frame_id, symbol_id);
        partial_transpose(
            csi_buffers_[frame_slot][ue_id], ant_id, SymbolType::kPilot);
    } else if (sym_type == SymbolType::kUL) {
        partial_transpose(cfg->get_data_buf(data_buffer_, frame_id, symbol_id),
            ant_id, SymbolType::kUL);
    } else if (sym_type == SymbolType::kCalUL and ant_id != cfg->ref_ant) {
        // Only process uplink for antennas that also do downlink in this frame
        // for consistency with calib downlink processing.
        if (frame_id >= TX_FRAME_DELTA
            && ant_id / cfg->ant_per_group
                == (frame_id - TX_FRAME_DELTA) % cfg->ant_group_num) {
            size_t frame_grp_id
                = (frame_id - TX_FRAME_DELTA) / cfg->ant_group_num;
            size_t frame_grp_slot = frame_grp_id % kFrameWnd;
            partial_transpose(
                &calib_ul_buffer_[frame_grp_slot][ant_id * cfg->ofdm_data_num()],
                ant_id, sym_type);
        }
    } else if (sym_type == SymbolType::kCalDL and ant_id == cfg->ref_ant) {
        if (frame_id >= TX_FRAME_DELTA) {
            size_t frame_grp_id
                = (frame_id - TX_FRAME_DELTA) / cfg->ant_group_num;
            size_t frame_grp_slot = frame_grp_id % kFrameWnd;
            size_t cur_ant = frame_id - (frame_grp_id * cfg->ant_group_num);
            complex_float* calib_dl_ptr
                = &calib_dl_buffer_[frame_grp_slot]
                                   [cur_ant * cfg->ofdm_data_num()];
            partial_transpose(calib_dl_ptr, ant_id, sym_type);
        }
    } else {
        rt_assert(false, "Unknown or unsupported symbol type");
    }

    duration_stat->task_duration[3] += worker_rdtsc() - start_tsc2;
    socket_buffer_status_[socket_thread_id][buf_offset] = 0; // Reset sock buf
    duration_stat->task_count++;
    duration_stat->task_duration[0] += worker_rdtsc() - start_tsc;
    return Event_data(EventType::kFFT,
        gen_tag_t::frm_sym(pkt->frame_id, pkt->symbol_id)._tag);
}

void DoFFT::partial_transpose(
    complex_float* out_buf, size_t ant_id, SymbolType symbol_type) const
{
    // We have ofdm_data_num() % kTransposeBlockSize == 0
    const size_t num_blocks = cfg->ofdm_data_num() / kTransposeBlockSize;

    for (size_t block_idx = 0; block_idx < num_blocks; block_idx++) {
        const size_t block_base_offset
            = block_idx * (kTransposeBlockSize * cfg->bs_ant_num());
        // We have kTransposeBlockSize % kSCsPerCacheline == 0
        for (size_t sc_j = 0; sc_j < kTransposeBlockSize;
             sc_j += kSCsPerCacheline) {
            const size_t sc_idx = (block_idx * kTransposeBlockSize) + sc_j;
            const complex_float* src
                = &fft_inout[sc_idx + cfg->ofdm_data_start()];

            complex_float* dst = nullptr;
            if (symbol_type == SymbolType::kCalDL
                || symbol_type == SymbolType::kCalUL) {
                dst = &out_buf[sc_idx];
            } else {
                dst = kUsePartialTrans
                    ? &out_buf[block_base_offset
                          + (ant_id * kTransposeBlockSize) + sc_j]
                    : &out_buf[(cfg->ofdm_data_num() * ant_id) + sc_j
                          + block_idx * kTransposeBlockSize];
            }

            // With either of AVX-512 or AVX2, load one cacheline =
            // 16 float values = 8 subcarriers = kSCsPerCacheline

#if 0
            // AVX-512. Disabled for now because we don't have a working
            // complex multiply for __m512 type.
            __m512 fft_result
                = _mm512_load_ps(reinterpret_cast<const float*>(src));
            if (symbol_type == SymbolType::kPilot) {
                __m512 pilot_tx = _mm512_set_ps(cfg->pilots_sgn_[sc_idx + 7].im,
                    cfg->pilots_sgn_[sc_idx + 7].re,
                    cfg->pilots_sgn_[sc_idx + 6].im,
                    cfg->pilots_sgn_[sc_idx + 6].re,
                    cfg->pilots_sgn_[sc_idx + 5].im,
                    cfg->pilots_sgn_[sc_idx + 5].re,
                    cfg->pilots_sgn_[sc_idx + 4].im,
                    cfg->pilots_sgn_[sc_idx + 4].re,
                    cfg->pilots_sgn_[sc_idx + 3].im,
                    cfg->pilots_sgn_[sc_idx + 3].re,
                    cfg->pilots_sgn_[sc_idx + 2].im,
                    cfg->pilots_sgn_[sc_idx + 2].re,
                    cfg->pilots_sgn_[sc_idx + 1].im,
                    cfg->pilots_sgn_[sc_idx + 1].re,
                    cfg->pilots_sgn_[sc_idx].im, cfg->pilots_sgn_[sc_idx].re);
                fft_result = _mm512_mul_ps(fft_result, pilot_tx);
            }
            _mm512_stream_ps(reinterpret_cast<float*>(dst), fft_result);
#else
            __m256 fft_result0
                = _mm256_load_ps(reinterpret_cast<const float*>(src));
            __m256 fft_result1
                = _mm256_load_ps(reinterpret_cast<const float*>(src + 4));
            if (symbol_type == SymbolType::kPilot) {
                __m256 pilot_tx0 = _mm256_set_ps(
                    cfg->pilots_sgn_[sc_idx + 3].im,
                    cfg->pilots_sgn_[sc_idx + 3].re,
                    cfg->pilots_sgn_[sc_idx + 2].im,
                    cfg->pilots_sgn_[sc_idx + 2].re,
                    cfg->pilots_sgn_[sc_idx + 1].im,
                    cfg->pilots_sgn_[sc_idx + 1].re,
                    cfg->pilots_sgn_[sc_idx].im, cfg->pilots_sgn_[sc_idx].re);
                fft_result0 = CommsLib::__m256_complex_cf32_mult(
                    fft_result0, pilot_tx0, true);

                __m256 pilot_tx1
                    = _mm256_set_ps(cfg->pilots_sgn_[sc_idx + 7].im,
                        cfg->pilots_sgn_[sc_idx + 7].re,
                        cfg->pilots_sgn_[sc_idx + 6].im,
                        cfg->pilots_sgn_[sc_idx + 6].re,
                        cfg->pilots_sgn_[sc_idx + 5].im,
                        cfg->pilots_sgn_[sc_idx + 5].re,
                        cfg->pilots_sgn_[sc_idx + 4].im,
                        cfg->pilots_sgn_[sc_idx + 4].re);
                fft_result1 = CommsLib::__m256_complex_cf32_mult(
                    fft_result1, pilot_tx1, true);
            }
            _mm256_stream_ps(reinterpret_cast<float*>(dst), fft_result0);
            _mm256_stream_ps(reinterpret_cast<float*>(dst + 4), fft_result1);
#endif
        }
    }
}

DoIFFT::DoIFFT(Config* in_config, int in_tid,
    Table<complex_float>& in_dl_ifft_buffer, char* in_dl_socket_buffer,
    Stats* in_stats_manager)
    : Doer(in_config, in_tid)
    , dl_ifft_buffer_(in_dl_ifft_buffer)
    , dl_socket_buffer_(in_dl_socket_buffer)
{
    duration_stat
        = in_stats_manager->get_duration_stat(DoerType::kIFFT, in_tid);
    DftiCreateDescriptor(
        &mkl_handle, DFTI_SINGLE, DFTI_COMPLEX, 1, cfg->ofdm_ca_num());
    if (kUseOutOfPlaceIFFT)
        DftiSetValue(mkl_handle, DFTI_PLACEMENT, DFTI_NOT_INPLACE);
    DftiCommitDescriptor(mkl_handle);

    // Aligned for SIMD
    ifft_out = static_cast<float*>(
        Agora_memory::padded_aligned_alloc(Agora_memory::Alignment_t::k64Align,
            2 * cfg->ofdm_ca_num() * sizeof(float)));
}

DoIFFT::~DoIFFT() { DftiFreeDescriptor(&mkl_handle); }

Event_data DoIFFT::launch(size_t tag)
{
    size_t start_tsc = worker_rdtsc();
    size_t ant_id = gen_tag_t(tag).ant_id;
    size_t frame_id = gen_tag_t(tag).frame_id;
    size_t symbol_id = gen_tag_t(tag).symbol_id;
    size_t symbol_idx_dl = cfg->get_dl_symbol_idx(frame_id, symbol_id);

    if (kDebugPrintInTask) {
        std::printf(
            "In doIFFT thread %d: frame: %zu, symbol: %zu, antenna: %zu\n", tid,
            frame_id, symbol_id, ant_id);
    }

    size_t offset = (cfg->get_total_data_symbol_idx_dl(frame_id, symbol_idx_dl)
                        * cfg->bs_ant_num())
        + ant_id;

    size_t start_tsc1 = worker_rdtsc();
    duration_stat->task_duration[1] += start_tsc1 - start_tsc;

    auto* ifft_in_ptr = reinterpret_cast<float*>(dl_ifft_buffer_[offset]);
    auto* ifft_out_ptr
        = (kUseOutOfPlaceIFFT || kMemcpyBeforeIFFT) ? ifft_out : ifft_in_ptr;

    if (kMemcpyBeforeIFFT) {
        std::memset(ifft_out_ptr, 0, sizeof(float) * cfg->ofdm_data_start() * 2);
        std::memset(ifft_out_ptr + (cfg->ofdm_data_stop()) * 2, 0,
            sizeof(float) * cfg->ofdm_data_start() * 2);
        std::memcpy(ifft_out_ptr + (cfg->ofdm_data_start()) * 2,
            ifft_in_ptr + (cfg->ofdm_data_start()) * 2,
            sizeof(float) * cfg->ofdm_data_num() * 2);
        DftiComputeBackward(mkl_handle, ifft_out_ptr);
    } else {
        if (kUseOutOfPlaceIFFT) {
            // Use out-of-place IFFT here is faster than in place IFFT
            // There is no need to reset non-data subcarriers in ifft input
            // to 0 since their values are not changed after IFFT
            DftiComputeBackward(mkl_handle, ifft_in_ptr, ifft_out_ptr);
        } else {
            std::memset(
                ifft_in_ptr, 0, sizeof(float) * cfg->ofdm_data_start() * 2);
            std::memset(ifft_in_ptr + (cfg->ofdm_data_stop()) * 2, 0,
                sizeof(float) * cfg->ofdm_data_start() * 2);
            DftiComputeBackward(mkl_handle, ifft_in_ptr);
        }
    }

    if (kPrintIFFTOutput) {
        std::printf("data after ifft\n");
        for (size_t i = 0; i < cfg->ofdm_ca_num(); i++)
            std::printf("%.1f+%.1fj ", dl_ifft_buffer_[offset][i].re,
                dl_ifft_buffer_[offset][i].im);
        std::printf("\n");
    }

    size_t start_tsc2 = worker_rdtsc();
    duration_stat->task_duration[2] += start_tsc2 - start_tsc1;

    struct Packet* pkt
        = (struct Packet*)&dl_socket_buffer_[offset * cfg->dl_packet_length()];
    short* socket_ptr = &pkt->data[2 * cfg->ofdm_tx_zero_prefix_];

    // IFFT scaled results by ofdm_ca_num(), we scale down IFFT results
    // during data type coversion
    simd_convert_float_to_short(ifft_out_ptr, socket_ptr, cfg->ofdm_ca_num(),
        cfg->cp_len(), cfg->ofdm_ca_num());

    duration_stat->task_duration[3] += worker_rdtsc() - start_tsc2;

    if (kPrintSocketOutput) {
        std::printf("IFFT data in socket\n");
        for (size_t i = 0; i < cfg->ofdm_ca_num(); i++) {
            std::printf("%hi+%hij ", socket_ptr[i * 2], socket_ptr[i * 2 + 1]);
        }
        std::printf("\n");
    }

    duration_stat->task_count++;
    duration_stat->task_duration[0] += worker_rdtsc() - start_tsc;
    return Event_data(EventType::kIFFT, tag);
}<|MERGE_RESOLUTION|>--- conflicted
+++ resolved
@@ -34,16 +34,9 @@
     // Aligned for SIMD
     fft_inout = static_cast<complex_float*>(
         Agora_memory::padded_aligned_alloc(Agora_memory::Alignment_t::k64Align,
-<<<<<<< HEAD
             cfg->ofdm_ca_num() * sizeof(complex_float)));
-    temp_16bits_iq
-        = reinterpret_cast<uint16_t*>(Agora_memory::padded_aligned_alloc(
-            Agora_memory::Alignment_t::k64Align, 32 * sizeof(uint16_t)));
-=======
-            cfg->OFDM_CA_NUM * sizeof(complex_float)));
     temp_16bits_iq = static_cast<uint16_t*>(Agora_memory::padded_aligned_alloc(
         Agora_memory::Alignment_t::k64Align, 32 * sizeof(uint16_t)));
->>>>>>> 2edbafb6
 }
 
 DoFFT::~DoFFT()

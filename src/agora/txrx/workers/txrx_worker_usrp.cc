--- conflicted
+++ resolved
@@ -12,13 +12,8 @@
 #include "logger.h"
 #include "message.h"
 
-<<<<<<< HEAD
 static constexpr size_t kFirstBeaconFrameAdvance = 400;
 static constexpr size_t kBeaconFrameAdvance = 0;
-=======
-static constexpr size_t kFirstBeaconFrameAdvance = 40;
-static constexpr size_t kBeaconFrameAdvance = 5;
->>>>>>> b115996d
 
 TxRxWorkerUsrp::TxRxWorkerUsrp(
     size_t core_offset, size_t tid, size_t radio_hi, size_t radio_lo,
@@ -49,13 +44,8 @@
   /// For multi-uhd    num_interfaces_ = 1. (all radios are handled with 1 rx call)
   /// Determine the number of channels (A + B) / radios
   /// cfg_->NumRadios() * cfg_->NumChannels()?
-<<<<<<< HEAD
-  const size_t number_bs_radios = Configuration()->NumChannels();
-  // const size_t number_bs_radios = 1;
-=======
   const size_t number_bs_radios =
       Configuration()->NumRadios() * Configuration()->NumChannels();
->>>>>>> b115996d
 
   //Allocate a tx vector of zeros;
   //Overallocated by 1 (replaced by the beacon)
@@ -103,14 +93,11 @@
   tx_time_bs_ = rx_time_bs_ + ((Configuration()->SampsPerSymbol() *
                                 Configuration()->Frame().NumTotalSyms()) *
                                kFirstBeaconFrameAdvance);
-<<<<<<< HEAD
   std::cout << "delay time is: "
             << Configuration()->SampsPerSymbol() *
                    Configuration()->Frame().NumTotalSyms() * kBeaconFrameAdvance
             << std::endl;
   std::cout << "Tx Time BS: (tx_time_bs) " << tx_time_bs_ << std::endl;
-=======
->>>>>>> b115996d
   auto tx_status = radio_config_.RadioTx(
       radio_id, tx_locs.data(), Radio::TxFlags::kEndTransmit, tx_time_bs_);
   if (rx_status <= 0) {
@@ -129,7 +116,6 @@
     if (rx_status <= 0) {
       AGORA_LOG_WARN("DoTxRx:Rx status is unexpected %zu\n", rx_status);
     }
-<<<<<<< HEAD
   }
 
   // rx_time_bs_ should be 1 symbol / slot time before the tx beacon time;
@@ -138,16 +124,6 @@
     throw std::runtime_error("Rx time is greater than the tx beacon time");
   }
 
-=======
-  }
-
-  // rx_time_bs_ should be 1 symbol / slot time before the tx beacon time;
-  if (rx_time_bs_ >= tx_time_bs_) {
-    AGORA_LOG_ERROR("Rx time is greater than the tx beacon time");
-    throw std::runtime_error("Rx time is greater than the tx beacon time");
-  }
-
->>>>>>> b115996d
   //Schedule tx beacons advanced.
   for (size_t i = 0; i < kBeaconFrameAdvance; i++) {
     //Schedule kBeaconFrameAdvance -1 frames ahead
@@ -167,17 +143,11 @@
   size_t global_symbol_id = 0;
   size_t local_interface = 0;
 
-<<<<<<< HEAD
   int count = 0;
   while (Configuration()->Running()) {
     // receive data
     RecvEnqueue(local_interface, global_frame_id, global_symbol_id, rx_locs,
                 count);
-=======
-  while (Configuration()->Running()) {
-    // receive data
-    RecvEnqueue(local_interface, global_frame_id, global_symbol_id, rx_locs);
->>>>>>> b115996d
 
     //if rx is successful than update the counter / times
     // Schedule the next beacon
@@ -185,7 +155,6 @@
       tx_time_bs_ = rx_time_bs_ + Configuration()->SampsPerSymbol() *
                                       Configuration()->Frame().NumTotalSyms() *
                                       kBeaconFrameAdvance;
-<<<<<<< HEAD
       std::cout << "delay time is: "
                 << Configuration()->SampsPerSymbol() *
                        Configuration()->Frame().NumTotalSyms() *
@@ -194,10 +163,6 @@
       const int tx_ret = radio_config_.RadioTx(
           radio_id, tx_locs.data(), Radio::TxFlags::kEndTransmit, tx_time_bs_);
       std::cout << "TX BS time  (tx_time_bs): " << tx_time_bs_ << std::endl;
-=======
-      const int tx_ret = radio_config_.RadioTx(
-          radio_id, tx_locs.data(), Radio::TxFlags::kEndTransmit, tx_time_bs_);
->>>>>>> b115996d
       if (tx_ret != static_cast<int>(Configuration()->SampsPerSymbol())) {
         AGORA_LOG_ERROR(
             "BAD Transmit(%d:%zu) at Time %lld and frame count %zu\n", tx_ret,
@@ -228,11 +193,7 @@
 //RX data and pass the samples to the scheduler
 std::vector<Packet*> TxRxWorkerUsrp::RecvEnqueue(
     size_t radio_id, size_t frame_id, size_t symbol_id,
-<<<<<<< HEAD
     const std::vector<void*>& discard_locs, int& count) {
-=======
-    const std::vector<void*>& discard_locs) {
->>>>>>> b115996d
   std::vector<Packet*> rx_packets;
   std::vector<RxPacket*> memory_tracking;
 
@@ -241,10 +202,7 @@
                               Configuration()->IsUplink(frame_id, symbol_id);
 
   std::vector<void*> rx_locs(total_channels);
-<<<<<<< HEAD
   // std::cout<<"in txrx worker usrp recv enqueue, total number of channel is: " << total_channels << std::endl;
-=======
->>>>>>> b115996d
   for (size_t ch = 0; ch < total_channels; ch++) {
     if (publish_symbol) {
       //Allocate memory if we care about the results
@@ -254,16 +212,17 @@
     } else {
       rx_locs.at(ch) = discard_locs.at(ch);
     }
-<<<<<<< HEAD
   }
 
   Radio::RxFlags rx_flags;
   const int rx_status = radio_config_.RadioRx(radio_id, rx_locs,
                                               Configuration()->SampsPerSymbol(),
                                               rx_flags, rx_time_bs_);
+
   // added to test
   count++;
-  if (Configuration()->IsUplink(frame_id, symbol_id) == true &&
+  if (rx_status == static_cast<int>(Configuration()->SampsPerSymbol() && 
+      Configuration()->IsUplink(frame_id, symbol_id) == true &&
       count >= 1000000) {
     // added to test if recv is getting the correct samples:
 
@@ -288,18 +247,6 @@
     //Process the rx data
     if (publish_symbol) {
       std::cout << "this is a pilot or uplink symbol" << std::endl;
-=======
-  }
-
-  Radio::RxFlags rx_flags;
-  const int rx_status = radio_config_.RadioRx(radio_id, rx_locs,
-                                              Configuration()->SampsPerSymbol(),
-                                              rx_flags, rx_time_bs_);
-
-  if (rx_status == static_cast<int>(Configuration()->SampsPerSymbol())) {
-    //Process the rx data
-    if (publish_symbol) {
->>>>>>> b115996d
       const size_t ant_offset = radio_id * total_channels;
       for (size_t ch = 0; ch < total_channels; ++ch) {
         RxPacket& rx = *memory_tracking.at(ch);

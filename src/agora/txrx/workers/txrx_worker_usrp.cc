--- conflicted
+++ resolved
@@ -164,12 +164,7 @@
         RxPacket& rx = *memory_tracking.at(ch);
         new (rx.RawPacket()) Packet(frame_id, symbol_id, 0, ant_offset + ch);
         rx_packets.push_back(rx.RawPacket());
-<<<<<<< HEAD
-        EventData rx_message(EventType::kPacketRX, rx_tag_t(rx).tag_);
-=======
-        // Push kPacketRX event into the queue
         const EventData rx_message(EventType::kPacketRX, rx_tag_t(rx).tag_);
->>>>>>> 95489656
         NotifyComplete(rx_message);
       }
     }

--- conflicted
+++ resolved
@@ -331,24 +331,15 @@
   }
 }
 
-<<<<<<< HEAD
 void TxRxWorkerHw::TxBcastSymbolsHw(size_t frame_id, size_t radio_id,
                                     long long time0) {
   RtAssert(Configuration()->Frame().NumDlControlSyms() > 0,
-           "Number of broadcast symbols > 0 when TxBcastSymbolHw was called");
-=======
-void TxRxWorkerHw::TxBcastSymbolsHw(size_t frame_id, size_t interface_id,
-                                    long long time0) {
-  RtAssert(Configuration()->Frame().NumDlControlSyms() > 0,
-           "Number of broadcast symbols > 0 when TxBcastSymbolHw was called");
-  const size_t radio_id = interface_id + interface_offset_;
->>>>>>> a77b234b
+           "Number of broadcast symbols = 0 when TxBcastSymbolHw was called");
 
   //We can just point the tx to the same zeros location, no need to make more
   std::vector<const void*> tx_buffs(Configuration()->NumChannels(),
                                     zeros_.data());
 
-<<<<<<< HEAD
   std::vector<std::complex<int16_t>*> ctrl_samp_buffer(
       Configuration()->Frame().NumDlControlSyms());
   for (size_t i = 0; i < Configuration()->Frame().NumDlControlSyms(); i++) {
@@ -361,8 +352,6 @@
   std::vector<size_t> ctrl_data(1, frame_id);
   Configuration()->GenBroadcastSlots(ctrl_samp_buffer, ctrl_data);
 
-=======
->>>>>>> a77b234b
   const size_t bcast_radio =
       Configuration()->BeaconAnt() / Configuration()->NumChannels();
   const size_t bcast_ch =
@@ -376,12 +365,7 @@
         (Configuration()->SampsPerSymbol() *
          ((frame_id * Configuration()->Frame().NumTotalSyms()) + symbol_id));
     if (bcast_radio == radio_id) {
-<<<<<<< HEAD
       tx_buffs.at(bcast_ch) = reinterpret_cast<void*>(ctrl_samp_buffer.at(i));
-=======
-      auto* pkt = GetTxPacket(frame_id, i, Configuration()->BeaconAnt());
-      tx_buffs.at(bcast_ch) = reinterpret_cast<void*>(pkt->data_);
->>>>>>> a77b234b
     }
     int tx_ret = radio_config_.RadioTx(
         radio_id, tx_buffs.data(), GetTxFlags(radio_id, symbol_id), frame_time);
@@ -392,12 +376,9 @@
                 << " at Time " << frame_time << std::endl;
     }
   }
-<<<<<<< HEAD
   for (size_t i = 0; i < Configuration()->Frame().NumDlControlSyms(); i++) {
     FreeBuffer1d(&ctrl_samp_buffer.at(i));
   }
-=======
->>>>>>> a77b234b
 }
 
 //Called when finished with the last antenna of the given radio
@@ -920,13 +901,6 @@
         TxBeaconHw(frame, radio, time0);
       }
 
-<<<<<<< HEAD
-=======
-      if (Configuration()->Frame().NumDlControlSyms() > 0) {
-        TxBcastSymbolsHw(frame, radio, time0);
-      }
-
->>>>>>> a77b234b
       //Keep the assumption that Cal is before an 'D' symbols
       // Maybe a good idea to combine / optimize the schedule by iterating through the entire frame symbol by symbol
       if (Configuration()->Frame().IsRecCalEnabled() == true) {

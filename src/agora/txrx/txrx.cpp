--- conflicted
+++ resolved
@@ -236,15 +236,9 @@
     new (pkt) Packet(frame_id, data_symbol_idx, 0 /* cell_id */, ant_id);
 
     // Send data (one OFDM symbol)
-<<<<<<< HEAD
     ssize_t ret = sendto(socket_[ant_id], cur_buffer_ptr, c->packet_length, 0,
-        (struct sockaddr*)&servaddr_[ant_id], sizeof(servaddr_[ant_id]));
-=======
-    ssize_t ret
-        = sendto(socket_[ant_id % cfg->socket_thread_num], cur_buffer_ptr,
-            c->packet_length, 0, (struct sockaddr*)&bs_rru_sockaddr_[tid],
-            sizeof(bs_rru_sockaddr_[tid]));
->>>>>>> 2dd72dbe
+        (struct sockaddr*)&bs_rru_sockaddr_[ant_id],
+        sizeof(bs_rru_sockaddr_[ant_id]));
     rt_assert(ret > 0, "sendto() failed");
 
     rt_assert(message_queue_->enqueue(*rx_ptoks_[tid],

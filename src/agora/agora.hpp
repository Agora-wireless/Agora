--- conflicted
+++ resolved
@@ -215,24 +215,12 @@
     FrameCounters frommac_counters_;
     FrameCounters rc_counters_;
     RxCounters rx_counters_;
-<<<<<<< HEAD
-    size_t zf_last_frame;
+    size_t zf_last_frame = SIZE_MAX;
     size_t rc_last_frame = SIZE_MAX;
-    std::vector<size_t>
-        cur_frame_for_symbol; // is the current frame for the symbol whose index in the frame's uplink symbols is i
-=======
-    FFT_stats fft_stats_;
-    ZF_stats zf_stats_;
-    RC_stats rc_stats_;
-    Data_stats demul_stats_;
-    Data_stats decode_stats_;
-    Encode_stats encode_stats_;
-    Data_stats precode_stats_;
-    Data_stats ifft_stats_;
-    Data_stats tx_stats_;
-    Data_stats tomac_stats_;
-    Data_stats frommac_stats_;
->>>>>>> 88e1bb90
+    // The frame index for a symbol whose FFT is done
+    std::vector<size_t> fft_cur_frame_for_symbol;
+    // The frame index for a symbol whose encode is done
+    std::vector<size_t> encode_cur_frame_for_symbol;
 
     // Per-frame queues of delayed FFT tasks. The queue contains offsets into
     // TX/RX buffers.

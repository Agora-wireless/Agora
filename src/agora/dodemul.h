#ifndef DODEMUL
#define DODEMUL

<<<<<<< HEAD
#include <armadillo>
#include <iostream>
#include <vector>

#include "buffer.inc"
=======
#include "buffer.h"
>>>>>>> 112413f5
#include "concurrentqueue.h"
#include "config.h"
#include "doer.h"
#include "gettime.h"
#include "modulation.h"
#include "phy_stats.h"
#include "stats.h"
#include "symbols.h"

using namespace arma;
class DoDemul : public Doer {
 public:
  DoDemul(Config* config, int tid, Table<complex_float>& data_buffer,
          PtrGrid<kFrameWnd, kMaxDataSCs, complex_float>& ul_zf_matrices,
          Table<complex_float>& ue_spec_pilot_buffer,
          Table<complex_float>& equal_buffer,
          PtrCube<kFrameWnd, kMaxSymbols, kMaxUEs, int8_t>& demod_buffers_,
          PhyStats* in_phy_stats, Stats* in_stats_manager);
  ~DoDemul();

  /**
   * Do demodulation task for a block of subcarriers (demul_block_size)
   * @param tid: task thread index, used for selecting data_gather_buffer
   * and task ptok
   * @param offset: offset of the first subcarrier in the block in
   * data_buffer_ Buffers: data_buffer_, data_gather_buffer_, precoder_buffer_,
   * equal_buffer_, demod_hard_buffer_ Input buffer: data_buffer_,
   * precoder_buffer_ Output buffer: demod_hard_buffer_ Intermediate buffer:
   * data_gather_buffer, equal_buffer_ Offsets: data_buffer_: dim1: frame index
   * * # of data symbols per frame + data symbol index dim2: transpose block
   * index * block size * # of antennas + antenna index * block size
   *     data_gather_buffer:
   *         dim1: task thread index
   *         dim2: antenna index
   *     precoder_buffer_:
   *         dim1: frame index * FFT size + subcarrier index in the current
   * frame equal_buffer_, demul_buffer: dim1: frame index * # of data
   * symbols per frame + data symbol index dim2: subcarrier index * # of
   * users Event offset: offset Description:
   *     1. for each subcarrier in the block, block-wisely copy data from
   * data_buffer_ to data_gather_buffer_
   *     2. perform equalization with data and percoder matrixes
   *     3. perform demodulation on equalized data matrix
   *     4. add an event to the message queue to infrom main thread the
   * completion of this task
   */
  EventData Launch(size_t tag);

 private:
  Table<complex_float>& data_buffer_;
  PtrGrid<kFrameWnd, kMaxDataSCs, complex_float>& ul_zf_matrices_;
  Table<complex_float>& ue_spec_pilot_buffer_;
  Table<complex_float>& equal_buffer_;
  PtrCube<kFrameWnd, kMaxSymbols, kMaxUEs, int8_t>& demod_buffers_;
  DurationStat* duration_stat_;
  PhyStats* phy_stats_;

  /// Intermediate buffer to gather raw data. Size = subcarriers per cacheline
  /// times number of antennas
  complex_float* data_gather_buffer_;

  // Intermediate buffers for equalized data
  complex_float* equaled_buffer_temp_;
  complex_float* equaled_buffer_temp_transposed_;
  cx_fmat ue_pilot_data_;
  int ue_num_simd256_;

#if USE_MKL_JIT
  void* jitter_;
  cgemm_jit_kernel_t mkl_jit_cgemm_;
#endif
};

#endif<|MERGE_RESOLUTION|>--- conflicted
+++ resolved
@@ -1,15 +1,11 @@
 #ifndef DODEMUL
 #define DODEMUL
 
-<<<<<<< HEAD
 #include <armadillo>
 #include <iostream>
 #include <vector>
 
-#include "buffer.inc"
-=======
 #include "buffer.h"
->>>>>>> 112413f5
 #include "concurrentqueue.h"
 #include "config.h"
 #include "doer.h"

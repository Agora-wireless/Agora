#ifndef DODEMUL
#define DODEMUL

<<<<<<< HEAD
#include <armadillo>
#include <iostream>
#include <vector>

#include "buffer.inc"
=======
#include "buffer.h"
>>>>>>> 6c579aa1
#include "concurrentqueue.h"
#include "config.h"
#include "doer.h"
#include "gettime.h"
#include "modulation.h"
#include "phy_stats.h"
#include "stats.h"
#include "symbols.h"

using namespace arma;
class DoDemul : public Doer {
 public:
  DoDemul(Config* config, int tid, Table<complex_float>& data_buffer,
          PtrGrid<kFrameWnd, kMaxDataSCs, complex_float>& ul_zf_matrices,
          Table<complex_float>& ue_spec_pilot_buffer,
          Table<complex_float>& equal_buffer,
          PtrCube<kFrameWnd, kMaxSymbols, kMaxUEs, int8_t>& demod_buffers_,
          PhyStats* in_phy_stats, Stats* in_stats_manager);
  ~DoDemul();

  /**
   * Do demodulation task for a block of subcarriers (demul_block_size)
   * @param tid: task thread index, used for selecting data_gather_buffer
   * and task ptok
   * @param offset: offset of the first subcarrier in the block in
   * data_buffer_ Buffers: data_buffer_, data_gather_buffer_, precoder_buffer_,
   * equal_buffer_, demod_hard_buffer_ Input buffer: data_buffer_,
   * precoder_buffer_ Output buffer: demod_hard_buffer_ Intermediate buffer:
   * data_gather_buffer, equal_buffer_ Offsets: data_buffer_: dim1: frame index
   * * # of data symbols per frame + data symbol index dim2: transpose block
   * index * block size * # of antennas + antenna index * block size
   *     data_gather_buffer:
   *         dim1: task thread index
   *         dim2: antenna index
   *     precoder_buffer_:
   *         dim1: frame index * FFT size + subcarrier index in the current
   * frame equal_buffer_, demul_buffer: dim1: frame index * # of data
   * symbols per frame + data symbol index dim2: subcarrier index * # of
   * users Event offset: offset Description:
   *     1. for each subcarrier in the block, block-wisely copy data from
   * data_buffer_ to data_gather_buffer_
   *     2. perform equalization with data and percoder matrixes
   *     3. perform demodulation on equalized data matrix
   *     4. add an event to the message queue to infrom main thread the
   * completion of this task
   */
  EventData Launch(size_t tag);

 private:
  Table<complex_float>& data_buffer_;
  PtrGrid<kFrameWnd, kMaxDataSCs, complex_float>& ul_zf_matrices_;
  Table<complex_float>& ue_spec_pilot_buffer_;
  Table<complex_float>& equal_buffer_;
  PtrCube<kFrameWnd, kMaxSymbols, kMaxUEs, int8_t>& demod_buffers_;
  DurationStat* duration_stat_;
  PhyStats* phy_stats_;

  /// Intermediate buffer to gather raw data. Size = subcarriers per cacheline
  /// times number of antennas
  complex_float* data_gather_buffer_;

  // Intermediate buffers for equalized data
  complex_float* equaled_buffer_temp_;
  complex_float* equaled_buffer_temp_transposed_;
  cx_fmat ue_pilot_data_;
  int ue_num_simd256_;

#if USE_MKL_JIT
  void* jitter_;
  cgemm_jit_kernel_t mkl_jit_cgemm_;
#endif
};

#endif<|MERGE_RESOLUTION|>--- conflicted
+++ resolved
@@ -1,15 +1,11 @@
 #ifndef DODEMUL
 #define DODEMUL
 
-<<<<<<< HEAD
 #include <armadillo>
 #include <iostream>
 #include <vector>
 
-#include "buffer.inc"
-=======
 #include "buffer.h"
->>>>>>> 6c579aa1
 #include "concurrentqueue.h"
 #include "config.h"
 #include "doer.h"

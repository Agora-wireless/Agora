/**
 * @file radio_lib.cc
 * @brief Implementation file for the RadioConfig class.
 */
#include "radio_lib.h"

#include <SoapySDR/Logger.hpp>

#include "comms-lib.h"
#include "nlohmann/json.hpp"

static constexpr bool kPrintCalibrationMats = false;
static constexpr bool kPrintRadioSettings = false;

<<<<<<< HEAD
static constexpr size_t kSoapyMakeMaxAttemps = 3;
=======
static constexpr size_t kSoapyMakeMaxAttempts = 3;
>>>>>>> 2a7d597f
static constexpr size_t kHubMissingWaitMs = 100;

RadioConfig::RadioConfig(Config* cfg)
    : cfg_(cfg), num_radios_initialized_(0), num_radios_configured_(0) {
  SoapySDR::Kwargs args;
  SoapySDR::Kwargs sargs;
  // load channels
  auto channels = Utils::StrToChannels(cfg_->Channel());
  ///Reduce the soapy log level
  SoapySDR::setLogLevel(SoapySDR::LogLevel::SOAPY_SDR_NOTICE);

  this->radio_num_ = cfg_->NumRadios();
  this->antenna_num_ = cfg_->BsAntNum();
  std::cout << "BS Radio num is " << this->radio_num_
            << ", Antenna num: " << antenna_num_ << std::endl;
  if (kUseUHD == false) {
    for (size_t i = 0; i < cfg_->NumCells(); i++) {
      SoapySDR::Device* hub_device = nullptr;
      if (!cfg_->HubId().at(i).empty()) {
        args["driver"] = "remote";
        args["timeout"] = "1000000";
        args["serial"] = cfg_->HubId().at(i);

        for (size_t tries = 0; tries < kSoapyMakeMaxAttempts; tries++) {
          try {
            hub_device = SoapySDR::Device::make(args);
            break;
          } catch (const std::runtime_error& e) {
            const auto* message = e.what();
            std::printf("RadioConfig::Soapy error[%zu] -- %s\n", tries,
                        message);
            std::this_thread::sleep_for(
                std::chrono::milliseconds(kHubMissingWaitMs));
          }
        }
        if (hub_device == nullptr) {
          std::printf(
              "SoapySDR failed to locate the hub device %s in %zu tries\n",
              cfg_->HubId().at(i).c_str(), kSoapyMakeMaxAttempts);
          throw std::runtime_error("SoapySDR failed to locate the hub device");
        }
      }
      hubs_.push_back(hub_device);
    }
  }

  ba_stn_.resize(radio_num_);
  tx_streams_.resize(radio_num_);
  rx_streams_.resize(radio_num_);

  std::vector<std::thread> init_bs_threads;

  for (size_t i = 0; i < this->radio_num_; i++) {
#ifdef THREADED_INIT
    init_bs_threads.emplace_back(&RadioConfig::InitBsRadio, this, i);
#else
    InitBsRadio(i);
#endif
  }

  // Block until all radios are initialized
  size_t num_checks = 0;
  size_t num_radios_init = num_radios_initialized_.load();
  while (num_radios_init != this->radio_num_) {
    num_checks++;
    if (num_checks > 1e9) {
      std::printf(
          "RadioConfig: Waiting for radio initialization, %zu of %zu ready\n",
          num_radios_init, this->radio_num_);
      num_checks = 0;
    }
    num_radios_init = num_radios_initialized_.load();
  }

  for (auto& join_thread : init_bs_threads) {
    join_thread.join();
  }

  // Perform DC Offset & IQ Imbalance Calibration
  if (cfg_->ImbalanceCalEn()) {
    if (cfg_->Channel().find('A') != std::string::npos) {
      DciqCalibrationProc(0);
    }
    if (cfg_->Channel().find('B') != std::string::npos) {
      DciqCalibrationProc(1);
    }
  }

  std::vector<std::thread> config_bs_threads;
  for (size_t i = 0; i < this->radio_num_; i++) {
#ifdef THREADED_INIT
    config_bs_threads.emplace_back(&RadioConfig::ConfigureBsRadio, this, i);
#else
    ConfigureBsRadio(i);
#endif
  }

  num_checks = 0;
  // Block until all radios are configured
  size_t num_radios_config = num_radios_configured_.load();
  while (num_radios_config != this->radio_num_) {
    num_checks++;
    if (num_checks > 1e9) {
      std::printf(
          "RadioConfig: Waiting for radio initialization, %zu of %zu ready\n",
          num_radios_config, this->radio_num_);
      num_checks = 0;
    }
    num_radios_config = num_radios_configured_.load();
  }

  for (auto& join_thread : config_bs_threads) {
    join_thread.join();
  }

  for (size_t i = 0; i < this->radio_num_; i++) {
    std::cout << cfg_->RadioId().at(i) << ": Front end "
              << ba_stn_.at(i)->getHardwareInfo()["frontend"] << std::endl;

    if (kPrintRadioSettings) {
      for (auto c : channels) {
        if (c < ba_stn_.at(i)->getNumChannels(SOAPY_SDR_RX)) {
          std::printf("RX Channel %zu\n", c);
          std::printf("Actual RX sample rate: %fMSps...\n",
                      (ba_stn_.at(i)->getSampleRate(SOAPY_SDR_RX, c) / 1e6));
          std::printf("Actual RX frequency: %fGHz...\n",
                      (ba_stn_.at(i)->getFrequency(SOAPY_SDR_RX, c) / 1e9));
          std::printf("Actual RX gain: %f...\n",
                      (ba_stn_.at(i)->getGain(SOAPY_SDR_RX, c)));
          if (!kUseUHD) {
            std::printf("Actual RX LNA gain: %f...\n",
                        (ba_stn_.at(i)->getGain(SOAPY_SDR_RX, c, "LNA")));
            std::printf("Actual RX PGA gain: %f...\n",
                        (ba_stn_.at(i)->getGain(SOAPY_SDR_RX, c, "PGA")));
            std::printf("Actual RX TIA gain: %f...\n",
                        (ba_stn_.at(i)->getGain(SOAPY_SDR_RX, c, "TIA")));
            if (ba_stn_.at(i)->getHardwareInfo()["frontend"].find("CBRS") !=
                std::string::npos) {
              std::printf("Actual RX LNA1 gain: %f...\n",
                          (ba_stn_.at(i)->getGain(SOAPY_SDR_RX, c, "LNA1")));
              std::printf("Actual RX LNA2 gain: %f...\n",
                          (ba_stn_.at(i)->getGain(SOAPY_SDR_RX, c, "LNA2")));
            }
          }
          std::printf("Actual RX bandwidth: %fM...\n",
                      (ba_stn_.at(i)->getBandwidth(SOAPY_SDR_RX, c) / 1e6));
          std::printf("Actual RX antenna: %s...\n",
                      (ba_stn_.at(i)->getAntenna(SOAPY_SDR_RX, c).c_str()));
        }
      }

      for (auto c : channels) {
        if (c < ba_stn_.at(i)->getNumChannels(SOAPY_SDR_TX)) {
          std::printf("TX Channel %zu\n", c);
          std::printf("Actual TX sample rate: %fMSps...\n",
                      (ba_stn_.at(i)->getSampleRate(SOAPY_SDR_TX, c) / 1e6));
          std::printf("Actual TX frequency: %fGHz...\n",
                      (ba_stn_.at(i)->getFrequency(SOAPY_SDR_TX, c) / 1e9));
          std::printf("Actual TX gain: %f...\n",
                      (ba_stn_.at(i)->getGain(SOAPY_SDR_TX, c)));
          if (!kUseUHD) {
            std::printf("Actual TX PAD gain: %f...\n",
                        (ba_stn_.at(i)->getGain(SOAPY_SDR_TX, c, "PAD")));
            std::printf("Actual TX IAMP gain: %f...\n",
                        (ba_stn_.at(i)->getGain(SOAPY_SDR_TX, c, "IAMP")));
            if (ba_stn_.at(i)->getHardwareInfo()["frontend"].find("CBRS") !=
                std::string::npos) {
              std::printf("Actual TX PA1 gain: %f...\n",
                          (ba_stn_.at(i)->getGain(SOAPY_SDR_TX, c, "PA1")));
              std::printf("Actual TX PA2 gain: %f...\n",
                          (ba_stn_.at(i)->getGain(SOAPY_SDR_TX, c, "PA2")));
              std::printf("Actual TX PA3 gain: %f...\n",
                          (ba_stn_.at(i)->getGain(SOAPY_SDR_TX, c, "PA3")));
            }
          }
          std::printf("Actual TX bandwidth: %fM...\n",
                      (ba_stn_.at(i)->getBandwidth(SOAPY_SDR_TX, c) / 1e6));
          std::printf("Actual TX antenna: %s...\n",
                      (ba_stn_.at(i)->getAntenna(SOAPY_SDR_TX, c).c_str()));
        }
      }
      std::cout << std::endl;
    }
  }

  // TODO: For multi-cell, this procedure needs modification
  if (kUseUHD == false) {
    for (size_t i = 0; i < cfg_->NumCells(); i++) {
      if (hubs_.at(i) == nullptr) {
        ba_stn_.at(i)->writeSetting("SYNC_DELAYS", "");
      } else {
        hubs_[i]->writeSetting("SYNC_DELAYS", "");
      }
    }
  }
  std::cout << "radio init done!" << std::endl;
}

void RadioConfig::InitBsRadio(size_t tid) {
  size_t i = tid;
  auto channels = Utils::StrToChannels(cfg_->Channel());
  SoapySDR::Kwargs args;
  SoapySDR::Kwargs sargs;
  args["timeout"] = "1000000";
  if (!kUseUHD) {
    args["driver"] = "iris";
    args["serial"] = cfg_->RadioId().at(i);
  } else {
    args["driver"] = "uhd";
    args["addr"] = cfg_->RadioId().at(i);
  }

  SoapySDR::Device* bs_device = nullptr;
  for (size_t tries = 0; tries < kSoapyMakeMaxAttempts; tries++) {
    try {
      bs_device = SoapySDR::Device::make(args);
      break;
    } catch (const std::runtime_error& e) {
      const auto* message = e.what();
      std::printf("InitBsRadio[%zu] - Soapy error try %zu -- %s\n", tid, tries,
                  message);
    }
  }
  if (bs_device == nullptr) {
    std::printf("SoapySDR failed to locate the Bs radio %s in %zu attempts\n",
                cfg_->RadioId().at(tid).c_str(), kSoapyMakeMaxAttempts);
    throw std::runtime_error("SoapySDR failed to locate the Bs radio");
  }
  ba_stn_.at(i) = bs_device;
  for (auto ch : {0, 1}) {
    ba_stn_.at(i)->setSampleRate(SOAPY_SDR_RX, ch, cfg_->Rate());
    ba_stn_.at(i)->setSampleRate(SOAPY_SDR_TX, ch, cfg_->Rate());
  }

  // resets the DATA_clk domain logic.
  ba_stn_.at(i)->writeSetting("RESET_DATA_LOGIC", "");

  rx_streams_.at(i) =
      ba_stn_.at(i)->setupStream(SOAPY_SDR_RX, SOAPY_SDR_CS16, channels, sargs);
  tx_streams_.at(i) =
      ba_stn_.at(i)->setupStream(SOAPY_SDR_TX, SOAPY_SDR_CS16, channels, sargs);
  this->num_radios_initialized_.fetch_add(1);
}

void RadioConfig::ConfigureBsRadio(size_t tid) {
  // load channels
  auto channels = Utils::StrToChannels(cfg_->Channel());

  // use the TRX antenna port for both tx and rx
  for (auto ch : channels) {
    if (kUseUHD == false) {
      ba_stn_.at(tid)->setAntenna(SOAPY_SDR_RX, ch, "TRX");
    } else {
      ba_stn_.at(tid)->setAntenna(SOAPY_SDR_RX, ch, "RX2");
      ba_stn_.at(tid)->setAntenna(SOAPY_SDR_TX, ch, "TX/RX");
    }
  }

  SoapySDR::Kwargs info = ba_stn_.at(tid)->getHardwareInfo();
  for (auto ch : channels) {
    if (kUseUHD == false) {
      ba_stn_.at(tid)->setBandwidth(SOAPY_SDR_RX, ch, cfg_->BwFilter());
      ba_stn_.at(tid)->setBandwidth(SOAPY_SDR_TX, ch, cfg_->BwFilter());
    }

    // ba_stn_.at(tid)->setSampleRate(SOAPY_SDR_RX, ch, cfg->Rate());
    // ba_stn_.at(tid)->setSampleRate(SOAPY_SDR_TX, ch, cfg->Rate());

    ba_stn_.at(tid)->setFrequency(SOAPY_SDR_RX, ch, "RF", cfg_->RadioRfFreq());
    ba_stn_.at(tid)->setFrequency(SOAPY_SDR_RX, ch, "BB",
                                  kUseUHD ? 0 : cfg_->Nco());
    ba_stn_.at(tid)->setFrequency(SOAPY_SDR_TX, ch, "RF", cfg_->RadioRfFreq());
    ba_stn_.at(tid)->setFrequency(SOAPY_SDR_TX, ch, "BB",
                                  kUseUHD ? 0 : cfg_->Nco());

    if (kUseUHD == false) {
      // Unified gains for both lime and frontend
      if (cfg_->SingleGain()) {
        // w/CBRS 3.6GHz [0:105], 2.5GHZ [0:108]
        ba_stn_.at(tid)->setGain(SOAPY_SDR_RX, ch,
                                 ch != 0u ? cfg_->RxGainB() : cfg_->RxGainA());
        // w/CBRS 3.6GHz [0:105], 2.5GHZ [0:105]
        ba_stn_.at(tid)->setGain(SOAPY_SDR_TX, ch,
                                 ch != 0u ? cfg_->TxGainB() : cfg_->TxGainA());
      } else {
        if (info["frontend"].find("CBRS") != std::string::npos) {
          if (cfg_->Freq() > 3e9) {
            ba_stn_.at(tid)->setGain(SOAPY_SDR_RX, ch, "ATTN", -6);  //[-18,0]
          } else if ((cfg_->Freq() > 2e9) && (cfg_->Freq() < 3e9)) {
            ba_stn_.at(tid)->setGain(SOAPY_SDR_RX, ch, "ATTN", -18);  //[-18,0]
          } else {
            ba_stn_.at(tid)->setGain(SOAPY_SDR_RX, ch, "ATTN", -12);  //[-18,0]
          }
          ba_stn_.at(tid)->setGain(SOAPY_SDR_RX, ch, "LNA2", 17);  //[0,17]
        }

        ba_stn_.at(tid)->setGain(
            SOAPY_SDR_RX, ch, "LNA",
            ch != 0u ? cfg_->RxGainB() : cfg_->RxGainA());     //[0,30]
        ba_stn_.at(tid)->setGain(SOAPY_SDR_RX, ch, "TIA", 0);  //[0,12]
        ba_stn_.at(tid)->setGain(SOAPY_SDR_RX, ch, "PGA", 0);  //[-12,19]

        if (info["frontend"].find("CBRS") != std::string::npos) {
          ba_stn_.at(tid)->setGain(SOAPY_SDR_TX, ch, "ATTN",
                                   -6);                          //[-18,0] by 3
          ba_stn_.at(tid)->setGain(SOAPY_SDR_TX, ch, "PA2", 0);  //[0|15]
        }
        ba_stn_.at(tid)->setGain(SOAPY_SDR_TX, ch, "IAMP", 0);  //[-12,12]
        ba_stn_.at(tid)->setGain(
            SOAPY_SDR_TX, ch, "PAD",
            ch != 0u ? cfg_->TxGainB() : cfg_->TxGainA());  //[0,30]
      }
    } else {
      ba_stn_.at(tid)->setGain(SOAPY_SDR_RX, ch, "PGA0",
                               ch != 0u ? cfg_->RxGainB() : cfg_->RxGainA());
      ba_stn_.at(tid)->setGain(SOAPY_SDR_TX, ch, "PGA0",
                               ch != 0u ? cfg_->TxGainB() : cfg_->TxGainA());
    }
  }

  for (auto ch : channels) {
    ba_stn_.at(tid)->setDCOffsetMode(SOAPY_SDR_RX, ch, true);
  }
  this->num_radios_configured_.fetch_add(1);
}

bool RadioConfig::RadioStart() {
  bool good_calib = false;
  AllocBuffer1d(&init_calib_dl_processed_,
                cfg_->OfdmDataNum() * cfg_->BfAntNum() * sizeof(arma::cx_float),
                Agora_memory::Alignment_t::kAlign64, 1);
  AllocBuffer1d(&init_calib_ul_processed_,
                cfg_->OfdmDataNum() * cfg_->BfAntNum() * sizeof(arma::cx_float),
                Agora_memory::Alignment_t::kAlign64, 1);
  // initialize init_calib to a matrix of zeros
  for (size_t i = 0; i < cfg_->OfdmDataNum() * cfg_->BfAntNum(); i++) {
    init_calib_dl_processed_[i] = 0;
    init_calib_ul_processed_[i] = 0;
  }

  calib_meas_num_ = cfg_->InitCalibRepeat();
  if (calib_meas_num_ != 0u) {
    init_calib_ul_.Calloc(calib_meas_num_,
                          cfg_->OfdmDataNum() * cfg_->BfAntNum(),
                          Agora_memory::Alignment_t::kAlign64);
    init_calib_dl_.Calloc(calib_meas_num_,
                          cfg_->OfdmDataNum() * cfg_->BfAntNum(),
                          Agora_memory::Alignment_t::kAlign64);
    if (cfg_->Frame().NumDLSyms() > 0) {
      int iter = 0;
      int max_iter = 1;
      std::cout << "Start initial reciprocity calibration..." << std::endl;
      while (good_calib == false) {
        good_calib = InitialCalib(cfg_->SampleCalEn());
        iter++;
        if ((iter == max_iter) && (good_calib == false)) {
          std::cout << "attempted " << max_iter
                    << " unsucessful calibration, stopping ..." << std::endl;
          break;
        }
      }
      if (good_calib == false) {
        return good_calib;
      } else {
        std::cout << "initial calibration successful!" << std::endl;
      }
      // process initial measurements
      arma::cx_fcube calib_dl_cube(cfg_->OfdmDataNum(), cfg_->BfAntNum(),
                                   calib_meas_num_, arma::fill::zeros);
      arma::cx_fcube calib_ul_cube(cfg_->OfdmDataNum(), cfg_->BfAntNum(),
                                   calib_meas_num_, arma::fill::zeros);
      for (size_t i = 0; i < calib_meas_num_; i++) {
        arma::cx_fmat calib_dl_mat(init_calib_dl_[i], cfg_->OfdmDataNum(),
                                   cfg_->BfAntNum(), false);
        arma::cx_fmat calib_ul_mat(init_calib_ul_[i], cfg_->OfdmDataNum(),
                                   cfg_->BfAntNum(), false);
        calib_dl_cube.slice(i) = calib_dl_mat;
        calib_ul_cube.slice(i) = calib_ul_mat;
        if (kPrintCalibrationMats) {
          Utils::PrintMat(calib_dl_mat, "calib_dl_mat" + std::to_string(i));
          Utils::PrintMat(calib_ul_mat, "calib_ul_mat" + std::to_string(i));
          Utils::PrintMat(calib_dl_mat / calib_ul_mat,
                          "calib_mat" + std::to_string(i));
        }
        if (kRecordCalibrationMats == true) {
          Utils::SaveMat(calib_dl_mat, "calib_dl_mat.m",
                         "init_calib_dl_mat" + std::to_string(i),
                         i > 0 /*append*/);
          Utils::SaveMat(calib_ul_mat, "calib_ul_mat.m",
                         "init_calib_ul_mat" + std::to_string(i),
                         i > 0 /*append*/);
        }
      }
      arma::cx_fmat calib_dl_mean_mat(init_calib_dl_processed_,
                                      cfg_->OfdmDataNum(), cfg_->BfAntNum(),
                                      false);
      arma::cx_fmat calib_ul_mean_mat(init_calib_ul_processed_,
                                      cfg_->OfdmDataNum(), cfg_->BfAntNum(),
                                      false);
      calib_dl_mean_mat = arma::mean(calib_dl_cube, 2);  // mean along dim 2
      calib_ul_mean_mat = arma::mean(calib_ul_cube, 2);  // mean along dim 2
      if (kPrintCalibrationMats) {
        Utils::PrintMat(calib_dl_mean_mat, "calib_dl_mat");
        Utils::PrintMat(calib_ul_mean_mat, "calib_ul_mat");
        Utils::PrintMat(calib_dl_mean_mat / calib_ul_mean_mat, "calib_mat");
      }
      if (kRecordCalibrationMats == true) {
        Utils::SaveMat(calib_dl_mean_mat, "calib_dl_mat.m",
                       "init_calib_dl_mat_mean", true /*append*/);
        Utils::SaveMat(calib_ul_mean_mat, "calib_ul_mat.m",
                       "init_calib_ul_mat_mean", true /*append*/);
      }
    }
    init_calib_dl_.Free();
    init_calib_ul_.Free();
  }

  DrainBuffers();
  nlohmann::json conf;
  conf["tdd_enabled"] = true;
  conf["frame_mode"] = "free_running";
  conf["max_frame"] = 0;
  conf["symbol_size"] = cfg_->SampsPerSymbol();
  conf["beacon_start"] = cfg_->OfdmTxZeroPrefix();
  conf["beacon_stop"] = cfg_->OfdmTxZeroPrefix() + cfg_->BeaconLen();

  size_t ndx = 0;
  for (size_t i = 0; i < this->radio_num_; i++) {
    size_t cell_id = cfg_->CellId().at(i);
    bool is_ref_radio = (i == cfg_->RefRadio(cell_id));
    if (cfg_->HwFramer() == true) {
      ba_stn_.at(i)->writeSetting(
          "TX_SW_DELAY",
          "30");  // experimentally good value for dev front-end
      ba_stn_.at(i)->writeSetting("TDD_MODE", "true");
      std::vector<std::string> tdd_sched;

      std::string sched = cfg_->Frame().FrameIdentifier();
      size_t sched_size = sched.length();
      for (size_t s = 0; s < sched_size; s++) {
        char c = cfg_->Frame().FrameIdentifier().at(s);
        if (c == 'C') {
          sched.replace(s, 1, is_ref_radio ? "R" : "T");
        } else if (c == 'L') {
          sched.replace(s, 1, is_ref_radio ? "T" : "R");
        } else if (c == 'P') {
          sched.replace(s, 1, "R");
        } else if (c == 'U') {
          sched.replace(s, 1, "R");
        } else if (c == 'D') {
          sched.replace(s, 1, "T");
        } else if (c != 'B') {
          sched.replace(s, 1, "G");
        }
      }
      std::cout << "Radio " << i << " Frame 1: " << sched << std::endl;
      tdd_sched.push_back(sched);

      conf["frames"] = tdd_sched;
      std::string conf_string = conf.dump();
      ba_stn_.at(i)->writeSetting("TDD_CONFIG", conf_string);

      ba_stn_.at(i)->writeRegisters("BEACON_RAM", 0, cfg_->Beacon());
      for (char const& c : cfg_->Channel()) {
        bool is_beacon_antenna = !cfg_->Beamsweep() && ndx == cfg_->BeaconAnt();
        std::vector<unsigned> beacon_weights(
            cfg_->NumRadios() * cfg_->NumChannels(), is_beacon_antenna ? 1 : 0);
        std::string tx_ram_wgt = "BEACON_RAM_WGT_";
        if (cfg_->Beamsweep()) {
          for (size_t j = 0; j < beacon_weights.size(); j++) {
            beacon_weights.at(j) = CommsLib::Hadamard2(ndx, j);
          }
        }
        ba_stn_.at(i)->writeRegisters(tx_ram_wgt + c, 0, beacon_weights);
        ++ndx;
      }
      ba_stn_.at(i)->writeSetting("BEACON_START", std::to_string(radio_num_));
    }

    if (!kUseUHD) {
      ba_stn_.at(i)->setHardwareTime(0, "TRIGGER");
      if (cfg_->HwFramer() == true) {
        ba_stn_.at(i)->activateStream(this->rx_streams_.at(i));
        ba_stn_.at(i)->activateStream(this->tx_streams_.at(i));
      }
    } else {
      ba_stn_.at(i)->setHardwareTime(0, "UNKNOWN_PPS");
      ba_stn_.at(i)->activateStream(this->rx_streams_.at(i), SOAPY_SDR_HAS_TIME,
                                    1e9, 0);
      ba_stn_.at(i)->activateStream(this->tx_streams_.at(i), SOAPY_SDR_HAS_TIME,
                                    1e9, 0);
    }
  }

  //Stream is already activated?
  if (!kUseUHD && cfg_->HwFramer() == false) {
    this->Go();  // to set all radio timestamps to zero
    int flags = SOAPY_SDR_HAS_TIME;
    for (size_t i = 0; i < this->radio_num_; i++) {
      ba_stn_.at(i)->activateStream(this->rx_streams_.at(i), flags, 1e9, 0);
      ba_stn_.at(i)->activateStream(this->tx_streams_.at(i), flags, 1e9, 0);
    }
  }
  std::cout << "radio start done!" << std::endl;
  return true;
}

void RadioConfig::Go() {
  // TODO: For multi-cell trigger process needs modification
  if (kUseUHD == false) {
    for (size_t i = 0; i < cfg_->NumCells(); i++) {
      if (hubs_.at(i) == nullptr) {
        ba_stn_.at(i)->writeSetting("TRIGGER_GEN", "");
      } else {
        hubs_[i]->writeSetting("TRIGGER_GEN", "");
      }
    }
  }
}

void RadioConfig::RadioTx(void** buffs) {
  static constexpr size_t kTxTimeoutUs = 1000000;
  int flags = 0;
  long long frame_time(0);
  for (size_t i = 0; i < this->radio_num_; i++) {
    ba_stn_.at(i)->writeStream(this->tx_streams_.at(i), buffs,
                               cfg_->SampsPerSymbol(), flags, frame_time,
                               kTxTimeoutUs);
  }
}

int RadioConfig::RadioTx(size_t radio_id, const void* const* buffs, int flags,
                         long long& frameTime) {
  static constexpr size_t kTxTimeoutUs = 1000000;
  int tx_flags = 0;
  if (flags == 1) {
    tx_flags = SOAPY_SDR_HAS_TIME;
  } else if (flags == 2) {
    tx_flags = SOAPY_SDR_HAS_TIME | SOAPY_SDR_END_BURST;
  }
  // long long frameTime(0);

  int w;
  if (cfg_->HwFramer() == true) {
    w = ba_stn_.at(radio_id)->writeStream(tx_streams_.at(radio_id), buffs,
                                          cfg_->SampsPerSymbol(), tx_flags,
<<<<<<< HEAD
                                          frameTime, kTxTimeoutUs);
=======
                                          frameTime, 1000000);
>>>>>>> 2a7d597f
  } else {
    // For UHD device xmit from host using frameTimeNs
    long long frame_time_ns = SoapySDR::ticksToTimeNs(frameTime, cfg_->Rate());
    w = ba_stn_.at(radio_id)->writeStream(tx_streams_.at(radio_id), buffs,
                                          cfg_->SampsPerSymbol(), tx_flags,
<<<<<<< HEAD
                                          frame_time_ns, kTxTimeoutUs);
=======
                                          frame_time_ns, 1000000);
>>>>>>> 2a7d597f
  }
  if (kDebugRadioTX) {
    size_t chan_mask;
    long timeout_us(0);
    int status_flag = 0;
    int s = ba_stn_.at(radio_id)->readStreamStatus(tx_streams_.at(radio_id),
                                                   chan_mask, status_flag,
                                                   frameTime, timeout_us);
    std::cout << "radio " << radio_id << " tx returned " << w << " and status "
              << s << " when flags was " << flags << std::endl;
  }
  return w;
}

int RadioConfig::RadioTx(
    size_t radio_id,
    const std::vector<std::vector<std::complex<int16_t>>>& tx_data, int flags,
    long long& frameTime)

{
  std::vector<const void*> buffs(tx_data.size());
  for (size_t i = 0; i < tx_data.size(); i++) {
    buffs.at(i) = tx_data.at(i).data();
  }
  return RadioTx(radio_id, buffs.data(), flags, frameTime);
}

void RadioConfig::RadioRx(void** buffs) {
<<<<<<< HEAD
  static constexpr size_t kTxTimeoutUs = 1000000;
=======
>>>>>>> 2a7d597f
  long long frame_time(0);
  int rx_flags = SOAPY_SDR_END_BURST;
  for (size_t i = 0; i < this->radio_num_; i++) {
    void** buff = buffs + (i * 2);
    ba_stn_.at(i)->readStream(this->rx_streams_.at(i), buff,
                              cfg_->SampsPerSymbol(), rx_flags, frame_time,
<<<<<<< HEAD
                              kTxTimeoutUs);
=======
                              1000000);
>>>>>>> 2a7d597f
  }
}

int RadioConfig::RadioRx(size_t radio_id, void** buffs, long long& rx_time_ns) {
  int rx_status = 0;
  // SOAPY_SDR_ONE_PACKET; SOAPY_SDR_END_BURST
  int rx_flags = SOAPY_SDR_END_BURST;
  constexpr long kRxTimeout = 1;  // 1uS
  //constexpr long kRxTimeout = 1000000;  // 1S

  if (radio_id < radio_num_) {
    long long frame_time_ns = 0;
    rx_status = ba_stn_.at(radio_id)->readStream(
        rx_streams_.at(radio_id), buffs, cfg_->SampsPerSymbol(), rx_flags,
        frame_time_ns, kRxTimeout);

    if (cfg_->HwFramer() == true) {
      rx_time_ns = frame_time_ns;
    } else {
      // for UHD device recv using ticks
      rx_time_ns = SoapySDR::timeNsToTicks(frame_time_ns, cfg_->Rate());
    }

    if (kDebugRadioRX) {
      if (rx_status == static_cast<int>(cfg_->SampsPerSymbol())) {
        std::cout << "Radio " << radio_id << " received " << rx_status
                  << " flags: " << rx_flags << " MTU "
                  << ba_stn_.at(radio_id)->getStreamMTU(
                         rx_streams_.at(radio_id))
                  << std::endl;
      } else {
        if (!((rx_status == SOAPY_SDR_TIMEOUT) && (rx_flags == 0))) {
          std::cout << "Unexpected RadioRx return value " << rx_status
                    << " from radio " << radio_id << " flags: " << rx_flags
                    << std::endl;
        }
      }
    }
  } else {
    std::cout << "Invalid radio id " << radio_id << std::endl;
  }

  /// If a timeout occurs tell the user you received 0 bytes
  if (rx_status == SOAPY_SDR_TIMEOUT) {
    rx_status = 0;
  }
  return rx_status;
}

int RadioConfig::RadioRx(
    size_t radio_id, std::vector<std::vector<std::complex<int16_t>>>& rx_data,
    long long& rx_time_ns) {
  std::vector<void*> buffs(rx_data.size());
  for (size_t i = 0u; i < rx_data.size(); i++) {
    buffs.at(i) = rx_data.at(i).data();
  }
  return RadioRx(radio_id, buffs.data(), rx_time_ns);
}

void RadioConfig::DrainBuffers() {
  std::vector<std::vector<std::complex<int16_t>>> sample_storage(
      cfg_->NumChannels(),
      std::vector<std::complex<int16_t>>(cfg_->SampsPerSymbol(),
                                         std::complex<int16_t>(0, 0)));
  std::vector<void*> rx_buffs;
  rx_buffs.reserve(sample_storage.size());
  for (auto& buff : sample_storage) {
    rx_buffs.push_back(buff.data());
  }

  for (size_t i = 0; i < cfg_->NumRadios(); i++) {
    RadioConfig::DrainRxBuffer(ba_stn_.at(i), rx_streams_.at(i), rx_buffs,
                               cfg_->SampsPerSymbol());
  }
}

void RadioConfig::DrainRxBuffer(SoapySDR::Device* ibsSdrs,
                                SoapySDR::Stream* istream,
                                std::vector<void*> buffs, size_t symSamp) {
  long long frame_time = 0;
  int flags = 0;
  int r = 0;
  int i = 0;
  long timeout_us(0);
  while (r != -1) {
    r = ibsSdrs->readStream(istream, buffs.data(), symSamp, flags, frame_time,
                            timeout_us);
    i++;
  }
  //std::cout << "Number of reads needed to drain: " << i << std::endl;
}

void RadioConfig::ReadSensors() {
  for (size_t i = 0; i < this->radio_num_; i++) {
    std::cout << "TEMPs on Iris " << i << std::endl;
    std::cout << "ZYNQ_TEMP: " << ba_stn_.at(i)->readSensor("ZYNQ_TEMP")
              << std::endl;
    std::cout << "LMS7_TEMP  : " << ba_stn_.at(i)->readSensor("LMS7_TEMP")
              << std::endl;
    std::cout << "FE_TEMP  : " << ba_stn_.at(i)->readSensor("FE_TEMP")
              << std::endl;
    std::cout << "TX0 TEMP  : "
              << ba_stn_.at(i)->readSensor(SOAPY_SDR_TX, 0, "TEMP")
              << std::endl;
    std::cout << "TX1 TEMP  : "
              << ba_stn_.at(i)->readSensor(SOAPY_SDR_TX, 1, "TEMP")
              << std::endl;
    std::cout << "RX0 TEMP  : "
              << ba_stn_.at(i)->readSensor(SOAPY_SDR_RX, 0, "TEMP")
              << std::endl;
    std::cout << "RX1 TEMP  : "
              << ba_stn_.at(i)->readSensor(SOAPY_SDR_RX, 1, "TEMP")
              << std::endl;
    std::cout << std::endl;
  }
}

void RadioConfig::RadioStop() {
  std::vector<uint32_t> zeros(4096, 0);
  std::string corr_conf_str = "{\"corr_enabled\":false}";
  std::string tdd_conf_str = "{\"tdd_enabled\":false}";
  for (size_t i = 0; i < this->radio_num_; i++) {
    ba_stn_.at(i)->deactivateStream(this->rx_streams_.at(i));
    ba_stn_.at(i)->deactivateStream(this->tx_streams_.at(i));
    ba_stn_.at(i)->writeSetting("TDD_MODE", "false");
    ba_stn_.at(i)->writeSetting("TDD_CONFIG", tdd_conf_str);
  }
}

RadioConfig::~RadioConfig() {
  FreeBuffer1d(&init_calib_dl_processed_);
  FreeBuffer1d(&init_calib_ul_processed_);

  if ((radio_num_ != ba_stn_.size()) || (rx_streams_.size() != radio_num_) ||
      (tx_streams_.size() != radio_num_)) {
    std::printf(
        "**************************** BAD NEWS ****************************");
    std::printf("radio_num_ != the size of the radio array!");
  }

  for (size_t i = 0; i < radio_num_; i++) {
    ba_stn_.at(i)->closeStream(rx_streams_.at(i));
    ba_stn_.at(i)->closeStream(tx_streams_.at(i));
    SoapySDR::Device::unmake(ba_stn_.at(i));
    ba_stn_.at(i) = nullptr;
  }
  ba_stn_.clear();

  for (auto* hub : hubs_) {
    SoapySDR::Device::unmake(hub);
  }
  hubs_.clear();
}<|MERGE_RESOLUTION|>--- conflicted
+++ resolved
@@ -12,11 +12,7 @@
 static constexpr bool kPrintCalibrationMats = false;
 static constexpr bool kPrintRadioSettings = false;
 
-<<<<<<< HEAD
-static constexpr size_t kSoapyMakeMaxAttemps = 3;
-=======
 static constexpr size_t kSoapyMakeMaxAttempts = 3;
->>>>>>> 2a7d597f
 static constexpr size_t kHubMissingWaitMs = 100;
 
 RadioConfig::RadioConfig(Config* cfg)
@@ -563,21 +559,13 @@
   if (cfg_->HwFramer() == true) {
     w = ba_stn_.at(radio_id)->writeStream(tx_streams_.at(radio_id), buffs,
                                           cfg_->SampsPerSymbol(), tx_flags,
-<<<<<<< HEAD
                                           frameTime, kTxTimeoutUs);
-=======
-                                          frameTime, 1000000);
->>>>>>> 2a7d597f
   } else {
     // For UHD device xmit from host using frameTimeNs
     long long frame_time_ns = SoapySDR::ticksToTimeNs(frameTime, cfg_->Rate());
     w = ba_stn_.at(radio_id)->writeStream(tx_streams_.at(radio_id), buffs,
                                           cfg_->SampsPerSymbol(), tx_flags,
-<<<<<<< HEAD
                                           frame_time_ns, kTxTimeoutUs);
-=======
-                                          frame_time_ns, 1000000);
->>>>>>> 2a7d597f
   }
   if (kDebugRadioTX) {
     size_t chan_mask;
@@ -606,21 +594,14 @@
 }
 
 void RadioConfig::RadioRx(void** buffs) {
-<<<<<<< HEAD
   static constexpr size_t kTxTimeoutUs = 1000000;
-=======
->>>>>>> 2a7d597f
   long long frame_time(0);
   int rx_flags = SOAPY_SDR_END_BURST;
   for (size_t i = 0; i < this->radio_num_; i++) {
     void** buff = buffs + (i * 2);
     ba_stn_.at(i)->readStream(this->rx_streams_.at(i), buff,
                               cfg_->SampsPerSymbol(), rx_flags, frame_time,
-<<<<<<< HEAD
                               kTxTimeoutUs);
-=======
-                              1000000);
->>>>>>> 2a7d597f
   }
 }
 

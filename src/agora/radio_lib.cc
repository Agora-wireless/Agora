/**
 * @file radio_lib.cc
 * @brief Implementation file for the RadioConfig class.
 */
#include "radio_lib.h"

#include "comms-lib.h"
#include "nlohmann/json.hpp"

static constexpr bool kPrintCalibrationMats = false;

RadioConfig::RadioConfig(Config* cfg)
    : cfg_(cfg), num_radios_initialized_(0), num_radios_configured_(0) {
  SoapySDR::Kwargs args;
  SoapySDR::Kwargs sargs;
  // load channels
  auto channels = Utils::StrToChannels(cfg_->Channel());

  this->radio_num_ = cfg_->NumRadios();
  this->antenna_num_ = cfg_->BsAntNum();
  std::cout << "Radio num is " << this->radio_num_
            << " Antenna num: " << antenna_num_ << std::endl;
  if (kUseUHD == false) {
    for (size_t i = 0; i < cfg_->NumCells(); i++) {
      if (cfg_->HubId().at(i) != "") {
        args["driver"] = "remote";
        args["timeout"] = "1000000";
        args["serial"] = cfg_->HubId().at(i);
        hubs_.push_back(SoapySDR::Device::make(args));
      } else {
        hubs_.push_back(nullptr);
      }
    }
  }

  ba_stn_.resize(radio_num_);
  tx_streams_.resize(radio_num_);
  rx_streams_.resize(radio_num_);

  std::vector<std::thread> init_bs_threads;

  for (size_t i = 0; i < this->radio_num_; i++) {
#ifdef THREADED_INIT
    init_bs_threads.emplace_back(&RadioConfig::InitBsRadio, this, i);
#else
    InitBsRadio(i);
#endif
  }

  // Block until all radios are initialized
  size_t num_checks = 0;
  size_t num_radios_init = num_radios_initialized_.load();
  while (num_radios_init != this->radio_num_) {
    num_checks++;
    if (num_checks > 1e9) {
      std::printf(
          "RadioConfig: Waiting for radio initialization, %zu of %zu "
          "ready\n",
          num_radios_init, this->radio_num_);
      num_checks = 0;
    }
    num_radios_init = num_radios_initialized_.load();
  }

  for (auto& join_thread : init_bs_threads) {
    join_thread.join();
  }

  // Perform DC Offset & IQ Imbalance Calibration
  if (cfg_->ImbalanceCalEn()) {
    if (cfg_->Channel().find('A') != std::string::npos) {
      DciqCalibrationProc(0);
    }
    if (cfg_->Channel().find('B') != std::string::npos) {
      DciqCalibrationProc(1);
    }
  }

  std::vector<std::thread> config_bs_threads;
  for (size_t i = 0; i < this->radio_num_; i++) {
#ifdef THREADED_INIT
    config_bs_threads.emplace_back(&RadioConfig::ConfigureBsRadio, this, i);
#else
    ConfigureBsRadio(i);
#endif
  }

  num_checks = 0;
  // Block until all radios are configured
  size_t num_radios_config = num_radios_configured_.load();
  while (num_radios_config != this->radio_num_) {
    num_checks++;
    if (num_checks > 1e9) {
      std::printf(
          "RadioConfig: Waiting for radio initialization, %zu of %zu "
          "ready\n",
          num_radios_config, this->radio_num_);
      num_checks = 0;
    }
    num_radios_config = num_radios_configured_.load();
  }

  for (auto& join_thread : config_bs_threads) {
    join_thread.join();
  }

  for (size_t i = 0; i < this->radio_num_; i++) {
    std::cout << cfg_->RadioId().at(i) << ": Front end "
              << ba_stn_[i]->getHardwareInfo()["frontend"] << std::endl;
    for (auto c : channels) {
      if (c < ba_stn_[i]->getNumChannels(SOAPY_SDR_RX)) {
        std::printf("RX Channel %zu\n", c);
        std::printf("Actual RX sample rate: %fMSps...\n",
                    (ba_stn_[i]->getSampleRate(SOAPY_SDR_RX, c) / 1e6));
        std::printf("Actual RX frequency: %fGHz...\n",
                    (ba_stn_[i]->getFrequency(SOAPY_SDR_RX, c) / 1e9));
        std::printf("Actual RX gain: %f...\n",
                    (ba_stn_[i]->getGain(SOAPY_SDR_RX, c)));
        if (!kUseUHD) {
          std::printf("Actual RX LNA gain: %f...\n",
                      (ba_stn_[i]->getGain(SOAPY_SDR_RX, c, "LNA")));
          std::printf("Actual RX PGA gain: %f...\n",
                      (ba_stn_[i]->getGain(SOAPY_SDR_RX, c, "PGA")));
          std::printf("Actual RX TIA gain: %f...\n",
                      (ba_stn_[i]->getGain(SOAPY_SDR_RX, c, "TIA")));
          if (ba_stn_[i]->getHardwareInfo()["frontend"].find("CBRS") !=
              std::string::npos) {
            std::printf("Actual RX LNA1 gain: %f...\n",
                        (ba_stn_[i]->getGain(SOAPY_SDR_RX, c, "LNA1")));
            std::printf("Actual RX LNA2 gain: %f...\n",
                        (ba_stn_[i]->getGain(SOAPY_SDR_RX, c, "LNA2")));
          }
        }
        std::printf("Actual RX bandwidth: %fM...\n",
                    (ba_stn_[i]->getBandwidth(SOAPY_SDR_RX, c) / 1e6));
        std::printf("Actual RX antenna: %s...\n",
                    (ba_stn_[i]->getAntenna(SOAPY_SDR_RX, c).c_str()));
      }
    }

    for (auto c : channels) {
      if (c < ba_stn_[i]->getNumChannels(SOAPY_SDR_TX)) {
        std::printf("TX Channel %zu\n", c);
        std::printf("Actual TX sample rate: %fMSps...\n",
                    (ba_stn_[i]->getSampleRate(SOAPY_SDR_TX, c) / 1e6));
        std::printf("Actual TX frequency: %fGHz...\n",
                    (ba_stn_[i]->getFrequency(SOAPY_SDR_TX, c) / 1e9));
        std::printf("Actual TX gain: %f...\n",
                    (ba_stn_[i]->getGain(SOAPY_SDR_TX, c)));
        if (!kUseUHD) {
          std::printf("Actual TX PAD gain: %f...\n",
                      (ba_stn_[i]->getGain(SOAPY_SDR_TX, c, "PAD")));
          std::printf("Actual TX IAMP gain: %f...\n",
                      (ba_stn_[i]->getGain(SOAPY_SDR_TX, c, "IAMP")));
          if (ba_stn_[i]->getHardwareInfo()["frontend"].find("CBRS") !=
              std::string::npos) {
            std::printf("Actual TX PA1 gain: %f...\n",
                        (ba_stn_[i]->getGain(SOAPY_SDR_TX, c, "PA1")));
            std::printf("Actual TX PA2 gain: %f...\n",
                        (ba_stn_[i]->getGain(SOAPY_SDR_TX, c, "PA2")));
            std::printf("Actual TX PA3 gain: %f...\n",
                        (ba_stn_[i]->getGain(SOAPY_SDR_TX, c, "PA3")));
          }
        }
        std::printf("Actual TX bandwidth: %fM...\n",
                    (ba_stn_[i]->getBandwidth(SOAPY_SDR_TX, c) / 1e6));
        std::printf("Actual TX antenna: %s...\n",
                    (ba_stn_[i]->getAntenna(SOAPY_SDR_TX, c).c_str()));
      }
    }
    std::cout << std::endl;
  }

  // TODO: For multi-cell, this procedure needs modification
  if (kUseUHD == false) {
    for (size_t i = 0; i < cfg_->NumCells(); i++) {
      if (hubs_.at(i) == nullptr) {
        ba_stn_[i]->writeSetting("SYNC_DELAYS", "");
      } else {
        hubs_[i]->writeSetting("SYNC_DELAYS", "");
      }
    }
  }

  std::cout << "radio init done!" << std::endl;
}

void RadioConfig::InitBsRadio(size_t tid) {
  size_t i = tid;
  auto channels = Utils::StrToChannels(cfg_->Channel());
  SoapySDR::Kwargs args;
  SoapySDR::Kwargs sargs;
  args["timeout"] = "1000000";
  if (!kUseUHD) {
    args["driver"] = "iris";
    args["serial"] = cfg_->RadioId().at(i);
  } else {
    args["driver"] = "uhd";
    args["addr"] = cfg_->RadioId().at(i);
  }
  ba_stn_[i] = SoapySDR::Device::make(args);
  for (auto ch : {0, 1}) {
    ba_stn_[i]->setSampleRate(SOAPY_SDR_RX, ch, cfg_->Rate());
    ba_stn_[i]->setSampleRate(SOAPY_SDR_TX, ch, cfg_->Rate());
  }
  rx_streams_[i] =
      ba_stn_[i]->setupStream(SOAPY_SDR_RX, SOAPY_SDR_CS16, channels, sargs);
  tx_streams_[i] =
      ba_stn_[i]->setupStream(SOAPY_SDR_TX, SOAPY_SDR_CS16, channels, sargs);
  this->num_radios_initialized_.fetch_add(1);
}

void RadioConfig::ConfigureBsRadio(size_t tid) {
  // load channels
  auto channels = Utils::StrToChannels(cfg_->Channel());

  // resets the DATA_clk domain logic.
  ba_stn_[tid]->writeSetting("RESET_DATA_LOGIC", "");

  // use the TRX antenna port for both tx and rx
  for (auto ch : channels) {
    if (kUseUHD == false) {
      ba_stn_[tid]->setAntenna(SOAPY_SDR_RX, ch, "TRX");
    } else {
      ba_stn_[tid]->setAntenna(SOAPY_SDR_RX, ch, "RX2");
      ba_stn_[tid]->setAntenna(SOAPY_SDR_TX, ch, "TX/RX");
    }
  }

  SoapySDR::Kwargs info = ba_stn_[tid]->getHardwareInfo();
  for (auto ch : channels) {
    if (kUseUHD == false) {
      ba_stn_[tid]->setBandwidth(SOAPY_SDR_RX, ch, cfg_->BwFilter());
      ba_stn_[tid]->setBandwidth(SOAPY_SDR_TX, ch, cfg_->BwFilter());
    }

    // ba_stn_[tid]->setSampleRate(SOAPY_SDR_RX, ch, cfg->Rate());
    // ba_stn_[tid]->setSampleRate(SOAPY_SDR_TX, ch, cfg->Rate());

    ba_stn_[tid]->setFrequency(SOAPY_SDR_RX, ch, "RF", cfg_->RadioRfFreq());
    ba_stn_[tid]->setFrequency(SOAPY_SDR_RX, ch, "BB",
                               kUseUHD ? 0 : cfg_->Nco());
    ba_stn_[tid]->setFrequency(SOAPY_SDR_TX, ch, "RF", cfg_->RadioRfFreq());
    ba_stn_[tid]->setFrequency(SOAPY_SDR_TX, ch, "BB",
                               kUseUHD ? 0 : cfg_->Nco());

    if (kUseUHD == false) {
      // Unified gains for both lime and frontend
      if (cfg_->SingleGain()) {
        // w/CBRS 3.6GHz [0:105], 2.5GHZ [0:108]
        ba_stn_[tid]->setGain(SOAPY_SDR_RX, ch,
                              ch != 0u ? cfg_->RxGainB() : cfg_->RxGainA());
        // w/CBRS 3.6GHz [0:105], 2.5GHZ [0:105]
        ba_stn_[tid]->setGain(SOAPY_SDR_TX, ch,
                              ch != 0u ? cfg_->TxGainB() : cfg_->TxGainA());
      } else {
        if (info["frontend"].find("CBRS") != std::string::npos) {
          if (cfg_->Freq() > 3e9) {
            ba_stn_[tid]->setGain(SOAPY_SDR_RX, ch, "ATTN", -6);  //[-18,0]
          } else if ((cfg_->Freq() > 2e9) && (cfg_->Freq() < 3e9)) {
            ba_stn_[tid]->setGain(SOAPY_SDR_RX, ch, "ATTN", -18);  //[-18,0]
          } else {
            ba_stn_[tid]->setGain(SOAPY_SDR_RX, ch, "ATTN", -12);  //[-18,0]
          }
          ba_stn_[tid]->setGain(SOAPY_SDR_RX, ch, "LNA2", 17);  //[0,17]
        }

        ba_stn_[tid]->setGain(
            SOAPY_SDR_RX, ch, "LNA",
            ch != 0u ? cfg_->RxGainB() : cfg_->RxGainA());  //[0,30]
        ba_stn_[tid]->setGain(SOAPY_SDR_RX, ch, "TIA", 0);  //[0,12]
        ba_stn_[tid]->setGain(SOAPY_SDR_RX, ch, "PGA", 0);  //[-12,19]

        if (info["frontend"].find("CBRS") != std::string::npos) {
          ba_stn_[tid]->setGain(SOAPY_SDR_TX, ch, "ATTN", -6);  //[-18,0] by 3
          ba_stn_[tid]->setGain(SOAPY_SDR_TX, ch, "PA2", 0);    //[0|15]
        }
        ba_stn_[tid]->setGain(SOAPY_SDR_TX, ch, "IAMP", 0);  //[-12,12]
        ba_stn_[tid]->setGain(
            SOAPY_SDR_TX, ch, "PAD",
            ch != 0u ? cfg_->TxGainB() : cfg_->TxGainA());  //[0,30]
      }
    } else {
      ba_stn_[tid]->setGain(SOAPY_SDR_RX, ch, "PGA0",
                            ch != 0u ? cfg_->RxGainB() : cfg_->RxGainA());
      ba_stn_[tid]->setGain(SOAPY_SDR_TX, ch, "PGA0",
                            ch != 0u ? cfg_->TxGainB() : cfg_->TxGainA());
    }
  }

  for (auto ch : channels) {
    ba_stn_[tid]->setDCOffsetMode(SOAPY_SDR_RX, ch, true);
  }
  this->num_radios_configured_.fetch_add(1);
}

bool RadioConfig::RadioStart() {
  bool good_calib = false;
  AllocBuffer1d(&init_calib_dl_processed_,
                cfg_->OfdmDataNum() * cfg_->BfAntNum() * sizeof(arma::cx_float),
                Agora_memory::Alignment_t::kAlign64, 1);
  AllocBuffer1d(&init_calib_ul_processed_,
                cfg_->OfdmDataNum() * cfg_->BfAntNum() * sizeof(arma::cx_float),
                Agora_memory::Alignment_t::kAlign64, 1);
  // initialize init_calib to a matrix of zeros
  for (size_t i = 0; i < cfg_->OfdmDataNum() * cfg_->BfAntNum(); i++) {
    init_calib_dl_processed_[i] = 0;
    init_calib_ul_processed_[i] = 0;
  }

  calib_meas_num_ = cfg_->InitCalibRepeat();
  if (calib_meas_num_ != 0u) {
    init_calib_ul_.Calloc(calib_meas_num_,
                          cfg_->OfdmDataNum() * cfg_->BfAntNum(),
                          Agora_memory::Alignment_t::kAlign64);
    init_calib_dl_.Calloc(calib_meas_num_,
                          cfg_->OfdmDataNum() * cfg_->BfAntNum(),
                          Agora_memory::Alignment_t::kAlign64);
    if (cfg_->Frame().NumDLSyms() > 0) {
      int iter = 0;
      int max_iter = 1;
      std::cout << "Start initial reciprocity calibration..." << std::endl;
      while (good_calib == false) {
        good_calib = InitialCalib(cfg_->SampleCalEn());
        iter++;
        if ((iter == max_iter) && (good_calib == false)) {
          std::cout << "attempted " << max_iter
                    << " unsucessful calibration, stopping ..." << std::endl;
          break;
        }
      }
      if (good_calib == false) {
        return good_calib;
      } else {
        std::cout << "initial calibration successful!" << std::endl;
      }
      // process initial measurements
      arma::cx_fcube calib_dl_cube(cfg_->OfdmDataNum(), cfg_->BfAntNum(),
                                   calib_meas_num_, arma::fill::zeros);
      arma::cx_fcube calib_ul_cube(cfg_->OfdmDataNum(), cfg_->BfAntNum(),
                                   calib_meas_num_, arma::fill::zeros);
      for (size_t i = 0; i < calib_meas_num_; i++) {
        arma::cx_fmat calib_dl_mat(init_calib_dl_[i], cfg_->OfdmDataNum(),
                                   cfg_->BfAntNum(), false);
        arma::cx_fmat calib_ul_mat(init_calib_ul_[i], cfg_->OfdmDataNum(),
                                   cfg_->BfAntNum(), false);
        calib_dl_cube.slice(i) = calib_dl_mat;
        calib_ul_cube.slice(i) = calib_ul_mat;
        if (kPrintCalibrationMats) {
          Utils::PrintMat(calib_dl_mat, "calib_dl_mat" + std::to_string(i));
          Utils::PrintMat(calib_ul_mat, "calib_ul_mat" + std::to_string(i));
          Utils::PrintMat(calib_dl_mat / calib_ul_mat,
                          "calib_mat" + std::to_string(i));
        }
        if (kRecordCalibrationMats == true) {
          Utils::SaveMat(calib_dl_mat, "calib_dl_mat.m",
                         "init_calib_dl_mat" + std::to_string(i),
                         i > 0 /*append*/);
          Utils::SaveMat(calib_ul_mat, "calib_ul_mat.m",
                         "init_calib_ul_mat" + std::to_string(i),
                         i > 0 /*append*/);
        }
      }
      arma::cx_fmat calib_dl_mean_mat(init_calib_dl_processed_,
                                      cfg_->OfdmDataNum(), cfg_->BfAntNum(),
                                      false);
      arma::cx_fmat calib_ul_mean_mat(init_calib_ul_processed_,
                                      cfg_->OfdmDataNum(), cfg_->BfAntNum(),
                                      false);
      calib_dl_mean_mat = arma::mean(calib_dl_cube, 2);  // mean along dim 2
      calib_ul_mean_mat = arma::mean(calib_ul_cube, 2);  // mean along dim 2
      if (kPrintCalibrationMats) {
        Utils::PrintMat(calib_dl_mean_mat, "calib_dl_mat");
        Utils::PrintMat(calib_ul_mean_mat, "calib_ul_mat");
        Utils::PrintMat(calib_dl_mean_mat / calib_ul_mean_mat, "calib_mat");
      }
      if (kRecordCalibrationMats == true) {
        Utils::SaveMat(calib_dl_mean_mat, "calib_dl_mat.m",
                       "init_calib_dl_mat_mean", true /*append*/);
        Utils::SaveMat(calib_ul_mean_mat, "calib_ul_mat.m",
                       "init_calib_ul_mat_mean", true /*append*/);
      }
    }
    init_calib_dl_.Free();
    init_calib_ul_.Free();
  }

  std::vector<unsigned> zeros(cfg_->SampsPerSymbol(), 0);
  std::vector<uint32_t> beacon = cfg_->Beacon();
  std::vector<uint32_t> pilot = cfg_->Pilot();

  DrainBuffers();
  nlohmann::json conf;
  conf["tdd_enabled"] = true;
  conf["frame_mode"] = "free_running";
  conf["max_frame"] = 0;
  conf["symbol_size"] = cfg_->SampsPerSymbol();
  conf["beacon_start"] = cfg_->OfdmTxZeroPrefix();
  conf["beacon_stop"] = cfg_->OfdmTxZeroPrefix() + cfg_->BeaconLen();

  size_t ndx = 0;
  for (size_t i = 0; i < this->radio_num_; i++) {
<<<<<<< HEAD
    bool is_ref_radio = (i == cfg_->RefRadio());
    if (cfg_->HwFramer() == true) {
      ba_stn_[i]->writeSetting(
          "TX_SW_DELAY", "30");  // experimentally good value for dev front-end
      ba_stn_[i]->writeSetting("TDD_MODE", "true");
      std::vector<std::string> tdd_sched;

      std::string sched = cfg_->Frame().FrameIdentifier();
      size_t sched_size = sched.length();
      for (size_t s = 0; s < sched_size; s++) {
        char c = cfg_->Frame().FrameIdentifier().at(s);
        if (c == 'C') {
          sched.replace(s, 1, is_ref_radio ? "R" : "T");
        } else if (c == 'L') {
          sched.replace(s, 1, is_ref_radio ? "T" : "R");
        } else if (c == 'P') {
          sched.replace(s, 1, "R");
        } else if (c == 'U') {
          sched.replace(s, 1, "R");
        } else if (c == 'D') {
          sched.replace(s, 1, "T");
        } else if (c != 'B') {
          sched.replace(s, 1, "G");
        }
=======
    size_t cell_id = cfg_->CellId().at(i);
    bool is_ref_radio = (i == cfg_->RefRadio().at(cell_id));
    ba_stn_[i]->writeSetting(
        "TX_SW_DELAY", "30");  // experimentally good value for dev front-end
    ba_stn_[i]->writeSetting("TDD_MODE", "true");
    std::vector<std::string> tdd_sched;

    std::string sched = cfg_->Frame().FrameIdentifier();
    size_t sched_size = sched.length();
    for (size_t s = 0; s < sched_size; s++) {
      char c = cfg_->Frame().FrameIdentifier().at(s);
      if (c == 'C') {
        sched.replace(s, 1, is_ref_radio ? "R" : "T");
      } else if (c == 'L') {
        sched.replace(s, 1, is_ref_radio ? "T" : "R");
      } else if (c == 'P') {
        sched.replace(s, 1, "R");
      } else if (c == 'U') {
        sched.replace(s, 1, "R");
      } else if (c == 'D') {
        sched.replace(s, 1, "T");
      } else if (c != 'B') {
        sched.replace(s, 1, "G");
>>>>>>> fb550038
      }
      std::cout << "Radio " << i << " Frame 1: " << sched << std::endl;
      tdd_sched.push_back(sched);

      conf["frames"] = tdd_sched;
      std::string conf_string = conf.dump();
      ba_stn_[i]->writeSetting("TDD_CONFIG", conf_string);

      ba_stn_[i]->writeRegisters("BEACON_RAM", 0, beacon);
      for (char const& c : cfg_->Channel()) {
        bool is_beacon_antenna = !cfg_->Beamsweep() && ndx == cfg_->BeaconAnt();
        std::vector<unsigned> beacon_weights(cfg_->NumAntennas(),
                                             is_beacon_antenna ? 1 : 0);
        std::string tx_ram_wgt = "BEACON_RAM_WGT_";
        if (cfg_->Beamsweep()) {
          for (size_t j = 0; j < cfg_->NumAntennas(); j++) {
            beacon_weights[j] = CommsLib::Hadamard2(ndx, j);
          }
        }
        ba_stn_[i]->writeRegisters(tx_ram_wgt + c, 0, beacon_weights);
        ++ndx;
      }
      ba_stn_[i]->writeSetting("BEACON_START", std::to_string(radio_num_));
      if (cfg_->Frame().IsRecCalEnabled()) {
        if (is_ref_radio) {
          // Write to the first channel TX_RAM on the calibration node for
          // ref-to-array transmission
          ba_stn_[i]->writeRegisters(
              std::string("TX_RAM_") + cfg_->Channel().at(0), 0, pilot);
        }
      }
    }

    if (!kUseUHD) {
      ba_stn_[i]->setHardwareTime(0, "TRIGGER");
      if (cfg_->HwFramer() == true) {
        ba_stn_[i]->activateStream(this->rx_streams_[i]);
        ba_stn_[i]->activateStream(this->tx_streams_[i]);
      }
    } else {
      ba_stn_[i]->setHardwareTime(0, "UNKNOWN_PPS");
      ba_stn_[i]->activateStream(this->rx_streams_[i], SOAPY_SDR_HAS_TIME, 1e9,
                                 0);
      ba_stn_[i]->activateStream(this->tx_streams_[i], SOAPY_SDR_HAS_TIME, 1e9,
                                 0);
    }
  }

  if (!kUseUHD && cfg_->HwFramer() == false) {
    this->Go();  // to set all radio timestamps to zero
    int flags = SOAPY_SDR_HAS_TIME;
    for (size_t i = 0; i < this->radio_num_; i++) {
      ba_stn_[i]->activateStream(this->rx_streams_[i], flags, 1e9, 0);
      ba_stn_[i]->activateStream(this->tx_streams_[i], flags, 1e9, 0);
    }
  }
  std::cout << "radio start done!" << std::endl;
  return true;
}

void RadioConfig::Go() {
  // TODO: For multi-cell trigger process needs modification
  if (kUseUHD == false) {
    for (size_t i = 0; i < cfg_->NumCells(); i++) {
      if (hubs_.at(i) == nullptr) {
        ba_stn_[i]->writeSetting("TRIGGER_GEN", "");
      } else {
        hubs_[i]->writeSetting("TRIGGER_GEN", "");
      }
    }
  }
}

void RadioConfig::RadioTx(void** buffs) {
  int flags = 0;
  long long frame_time(0);
  for (size_t i = 0; i < this->radio_num_; i++) {
    ba_stn_[i]->writeStream(this->tx_streams_[i], buffs, cfg_->SampsPerSymbol(),
                            flags, frame_time, 1000000);
  }
}

int RadioConfig::RadioTx(size_t r /*radio id*/, void** buffs, int flags,
                         long long& frameTime) {
  int tx_flags = 0;
  if (flags == 1) {
    tx_flags = SOAPY_SDR_HAS_TIME;
  } else if (flags == 2) {
    tx_flags = SOAPY_SDR_HAS_TIME | SOAPY_SDR_END_BURST;
  }
  // long long frameTime(0);

  int w;
  if (cfg_->HwFramer() == true) {
    w = ba_stn_[r]->writeStream(this->tx_streams_[r], buffs,
                                cfg_->SampsPerSymbol(), tx_flags, frameTime,
                                1000000);
  } else {
    // For UHD device xmit from host using frameTimeNs
    long long frame_time_ns = SoapySDR::ticksToTimeNs(frameTime, cfg_->Rate());
    w = ba_stn_[r]->writeStream(this->tx_streams_[r], buffs,
                                cfg_->SampsPerSymbol(), tx_flags, frame_time_ns,
                                1000000);
  }
  if (kDebugRadioTX) {
    size_t chan_mask;
    long timeout_us(0);
    int status_flag = 0;
    int s = ba_stn_[r]->readStreamStatus(this->tx_streams_[r], chan_mask,
                                         status_flag, frameTime, timeout_us);
    std::cout << "radio " << r << " tx returned " << w << " and status " << s
              << " when flags was " << flags << std::endl;
  }
  return w;
}

void RadioConfig::RadioRx(void** buffs) {
  int flags = 0;
  long long frame_time(0);
  for (size_t i = 0; i < this->radio_num_; i++) {
    void** buff = buffs + (i * 2);
    ba_stn_[i]->readStream(this->rx_streams_[i], buff, cfg_->SampsPerSymbol(),
                           flags, frame_time, 1000000);
  }
}

int RadioConfig::RadioRx(size_t r /*radio id*/, void** buffs,
                         long long& frameTime) {
  int flags = 0;
  if (r < this->radio_num_) {
    long long frame_time_ns = 0;
    int ret = ba_stn_[r]->readStream(this->rx_streams_[r], buffs,
                                     cfg_->SampsPerSymbol(), flags,
                                     frame_time_ns, 1000000);

    if (cfg_->HwFramer() == true) {
      // SoapySDR::timeNsToTicks(frameTimeNs, _rate);
      frameTime = frame_time_ns;
    } else {
      // for UHD device recv using ticks
      frameTime = SoapySDR::timeNsToTicks(frame_time_ns, cfg_->Rate());
    }

    if (kDebugRadioRX) {
      if (ret != (int)cfg_->SampsPerSymbol()) {
        std::cout << "invalid return " << ret << " from radio " << r
                  << std::endl;
      } else {
        std::cout << "radio " << r << "received " << ret << std::endl;
      }
    }
    return ret;
  }
  std::cout << "invalid radio id " << r << std::endl;
  return 0;
}

void RadioConfig::DrainBuffers() {
  std::vector<std::complex<int16_t>> dummy_buff0(cfg_->SampsPerSymbol());
  std::vector<std::complex<int16_t>> dummy_buff1(cfg_->SampsPerSymbol());
  std::vector<void*> dummybuffs(2);
  dummybuffs[0] = dummy_buff0.data();
  dummybuffs[1] = dummy_buff1.data();
  for (size_t i = 0; i < cfg_->NumRadios(); i++) {
    RadioConfig::DrainRxBuffer(ba_stn_[i], rx_streams_[i], dummybuffs,
                               cfg_->SampsPerSymbol());
  }
}

void RadioConfig::DrainRxBuffer(SoapySDR::Device* ibsSdrs,
                                SoapySDR::Stream* istream,
                                std::vector<void*> buffs, size_t symSamp) {
  long long frame_time = 0;
  int flags = 0;
  int r = 0;
  int i = 0;
  long timeout_us(0);
  while (r != -1) {
    r = ibsSdrs->readStream(istream, buffs.data(), symSamp, flags, frame_time,
                            timeout_us);
    i++;
  }
  // std::cout << "Number of reads needed to drain: " << i << std::endl;
}

void RadioConfig::ReadSensors() {
  for (size_t i = 0; i < this->radio_num_; i++) {
    std::cout << "TEMPs on Iris " << i << std::endl;
    std::cout << "ZYNQ_TEMP: " << ba_stn_[i]->readSensor("ZYNQ_TEMP")
              << std::endl;
    std::cout << "LMS7_TEMP  : " << ba_stn_[i]->readSensor("LMS7_TEMP")
              << std::endl;
    std::cout << "FE_TEMP  : " << ba_stn_[i]->readSensor("FE_TEMP")
              << std::endl;
    std::cout << "TX0 TEMP  : "
              << ba_stn_[i]->readSensor(SOAPY_SDR_TX, 0, "TEMP") << std::endl;
    std::cout << "TX1 TEMP  : "
              << ba_stn_[i]->readSensor(SOAPY_SDR_TX, 1, "TEMP") << std::endl;
    std::cout << "RX0 TEMP  : "
              << ba_stn_[i]->readSensor(SOAPY_SDR_RX, 0, "TEMP") << std::endl;
    std::cout << "RX1 TEMP  : "
              << ba_stn_[i]->readSensor(SOAPY_SDR_RX, 1, "TEMP") << std::endl;
    std::cout << std::endl;
  }
}

void RadioConfig::RadioStop() {
  std::vector<uint32_t> zeros(4096, 0);
  std::string corr_conf_str = "{\"corr_enabled\":false}";
  std::string tdd_conf_str = "{\"tdd_enabled\":false}";
  for (size_t i = 0; i < this->radio_num_; i++) {
    ba_stn_[i]->deactivateStream(this->rx_streams_[i]);
    ba_stn_[i]->deactivateStream(this->tx_streams_[i]);
    ba_stn_[i]->writeSetting("TDD_MODE", "false");
    ba_stn_[i]->writeSetting("TDD_CONFIG", tdd_conf_str);
  }
}

RadioConfig::~RadioConfig() {
  FreeBuffer1d(&init_calib_dl_processed_);
  FreeBuffer1d(&init_calib_ul_processed_);
  for (size_t i = 0; i < this->radio_num_; i++) {
    ba_stn_[i]->closeStream(this->rx_streams_[i]);
    ba_stn_[i]->closeStream(this->tx_streams_[i]);
    SoapySDR::Device::unmake(ba_stn_[i]);
  }
}<|MERGE_RESOLUTION|>--- conflicted
+++ resolved
@@ -400,8 +400,8 @@
 
   size_t ndx = 0;
   for (size_t i = 0; i < this->radio_num_; i++) {
-<<<<<<< HEAD
-    bool is_ref_radio = (i == cfg_->RefRadio());
+    size_t cell_id = cfg_->CellId().at(i);
+    bool is_ref_radio = (i == cfg_->RefRadio().at(cell_id));
     if (cfg_->HwFramer() == true) {
       ba_stn_[i]->writeSetting(
           "TX_SW_DELAY", "30");  // experimentally good value for dev front-end
@@ -425,31 +425,6 @@
         } else if (c != 'B') {
           sched.replace(s, 1, "G");
         }
-=======
-    size_t cell_id = cfg_->CellId().at(i);
-    bool is_ref_radio = (i == cfg_->RefRadio().at(cell_id));
-    ba_stn_[i]->writeSetting(
-        "TX_SW_DELAY", "30");  // experimentally good value for dev front-end
-    ba_stn_[i]->writeSetting("TDD_MODE", "true");
-    std::vector<std::string> tdd_sched;
-
-    std::string sched = cfg_->Frame().FrameIdentifier();
-    size_t sched_size = sched.length();
-    for (size_t s = 0; s < sched_size; s++) {
-      char c = cfg_->Frame().FrameIdentifier().at(s);
-      if (c == 'C') {
-        sched.replace(s, 1, is_ref_radio ? "R" : "T");
-      } else if (c == 'L') {
-        sched.replace(s, 1, is_ref_radio ? "T" : "R");
-      } else if (c == 'P') {
-        sched.replace(s, 1, "R");
-      } else if (c == 'U') {
-        sched.replace(s, 1, "R");
-      } else if (c == 'D') {
-        sched.replace(s, 1, "T");
-      } else if (c != 'B') {
-        sched.replace(s, 1, "G");
->>>>>>> fb550038
       }
       std::cout << "Radio " << i << " Frame 1: " << sched << std::endl;
       tdd_sched.push_back(sched);

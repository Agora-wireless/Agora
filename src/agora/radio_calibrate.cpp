--- conflicted
+++ resolved
@@ -176,7 +176,7 @@
     }
     tone_levels[r] = tone_level;
     cout << "Node " << r << ": toneLevel3=" << tone_level << endl;
-    if (plot) {
+    if (kIQImbalancePlot && plot) {
       auto fft_mag = CommsLib::MagnitudeFft(samps, win, n);
       std::vector<double> mag_double(n);
       std::transform(fft_mag.begin(), fft_mag.end(), mag_double.begin(),
@@ -202,52 +202,8 @@
     }
   }
 
-<<<<<<< HEAD
   std::cout << rx_devs_size - remaining_radios << " radios reached target level"
             << std::endl;
-=======
-    for (size_t r = 0; r < rxDevsSize; r++) {
-        if (adjustedRadios[r])
-            continue;
-        auto samps = RadioConfig::snoopSamples(rxDevs[r], channel, N);
-        float toneLevel
-            = CommsLib::measureTone(samps, win, windowGain, fftBin, N);
-        if (toneLevel > targetLevel) {
-            adjustedRadios[r] = true;
-            remainingRadios--;
-        }
-        toneLevels[r] = toneLevel;
-        cout << "Node " << r << ": toneLevel3=" << toneLevel << endl;
-        if (kIQImbalancePlot && plot) {
-            auto fftMag = CommsLib::magnitudeFFT(samps, win, N);
-            std::vector<double> magDouble(N);
-            std::transform(
-                fftMag.begin(), fftMag.end(), magDouble.begin(), [](float cf) {
-                    return 10 * std::max(std::log10((double)cf), -20.0);
-                });
-            // std::vector<double> sampsDouble(N);
-            // std::transform(samps.begin(), samps.end(), sampsDouble.begin(),
-            //    [](std::complex<float> cf) {
-            //        return cf.real();
-            //    });
-            plt::figure_size(1200, 780);
-            // plt::plot(sampsDouble);
-            plt::plot(magDouble);
-            plt::xlim(0, (int)N);
-            plt::ylim(-100, 100);
-            // plt::ylim(-1, 1);
-            plt::title(
-                "Spectrum figure After Gain Adjustment, FFT Window POWER "
-                + std::to_string(windowGain));
-            plt::legend();
-            plt::save("rx" + std::to_string(rxDevsSize) + "_"
-                + std::to_string(r) + "_ch" + std::to_string(channel) + ".png");
-        }
-    }
-
-    std::cout << rxDevsSize - remainingRadios << " radios reached target level"
-              << std::endl;
->>>>>>> 16e8ab12
 }
 
 void RadioConfig::SetIqBalance(SoapySDR::Device* dev, int direction,
@@ -413,7 +369,6 @@
   }
 }
 
-<<<<<<< HEAD
 void RadioConfig::DciqCalibrationProc(size_t channel) {
   std::cout << "****************************************************\n";
   std::cout << "   DC Offset and IQ Imbalance Calibration: Ch " << channel
@@ -424,7 +379,7 @@
   double tone_bb_freq = sample_rate / 7;
   size_t radio_size = cfg_->NumRadios();
 
-  size_t reference_radio = radio_size / 2;
+  size_t reference_radio = cfg_->RefAnt() / cfg_->NumChannels();
   SoapySDR::Device* ref_dev = ba_stn_[reference_radio];
 
   /*
@@ -573,161 +528,6 @@
   std::cout << "****************************************************\n";
   std::cout << "   Ending DC Offset and IQ Imbalance Calibration\n";
   std::cout << "****************************************************\n";
-=======
-void RadioConfig::dciqCalibrationProc(size_t channel)
-{
-    std::cout << "****************************************************\n";
-    std::cout << "   DC Offset and IQ Imbalance Calibration: Ch " << channel
-              << std::endl;
-    std::cout << "****************************************************\n";
-    double sampleRate = _cfg->rate;
-    double centerRfFreq = _cfg->radioRfFreq;
-    double toneBBFreq = sampleRate / 7;
-    size_t radioSize = _cfg->nRadios;
-
-    size_t referenceRadio = _cfg->ref_ant / _cfg->nChannels;
-    SoapySDR::Device* refDev = baStn[referenceRadio];
-
-    /*
-     * Start with calibrating the rx paths on all radios using the reference
-     * radio
-     */
-    std::cout << "Calibrating Rx Channels with Tx Reference Radio\n";
-    refDev->setFrequency(
-        SOAPY_SDR_TX, channel, "RF", centerRfFreq + toneBBFreq);
-    refDev->setFrequency(SOAPY_SDR_RX, channel, "RF", centerRfFreq);
-    refDev->setFrequency(SOAPY_SDR_TX, channel, "BB", 0);
-    std::vector<SoapySDR::Device*> allButRefDevs;
-    for (size_t r = 0; r < radioSize; r++) {
-        if (r == referenceRadio)
-            continue;
-        SoapySDR::Device* dev = baStn[r];
-        // must set TX "RF" Freq to make sure, we continue using the same LO for
-        // rx cal
-        dev->setFrequency(SOAPY_SDR_TX, channel, "RF", centerRfFreq);
-        dev->setFrequency(SOAPY_SDR_RX, channel, "RF", centerRfFreq);
-        dev->setFrequency(SOAPY_SDR_RX, channel, "BB", 0);
-        dev->setDCOffsetMode(SOAPY_SDR_RX, channel, false);
-        allButRefDevs.push_back(dev);
-    }
-    refDev->writeSetting(
-        SOAPY_SDR_TX, channel, "TSP_TSG_CONST", std::to_string(1 << 14));
-    refDev->writeSetting(SOAPY_SDR_TX, channel, "TX_ENB_OVERRIDE", "true");
-
-    // Tune rx gains for calibration on all radios except reference radio
-    // Tune tx gain on reference radio
-    RadioConfig::adjustCalibrationGains(
-        allButRefDevs, refDev, channel, toneBBFreq / sampleRate, true);
-
-    // Minimize Rx DC offset and IQ Imbalance on all receiving radios
-    // TODO: Parallelize this loop
-    for (size_t r = 0; r < radioSize - 1; r++) {
-        RadioConfig::dciqMinimize(allButRefDevs[r], allButRefDevs[r],
-            SOAPY_SDR_RX, channel, 0.0, toneBBFreq / sampleRate);
-    }
-
-    refDev->writeSetting(SOAPY_SDR_TX, channel, "TSP_TSG_CONST", "NONE");
-    refDev->writeSetting(SOAPY_SDR_TX, channel, "TX_ENB_OVERRIDE", "false");
-
-    /*
-     * Calibrate the rx path of the reference radio
-     */
-    std::cout << "Calibrating Rx Channel of the Reference Radio\n";
-    std::vector<SoapySDR::Device*> refDevContainer;
-    refDevContainer.push_back(refDev);
-    SoapySDR::Device* refRefDev = allButRefDevs[referenceRadio - 1];
-
-    refRefDev->setFrequency(
-        SOAPY_SDR_TX, channel, "RF", centerRfFreq + toneBBFreq);
-    refRefDev->setFrequency(SOAPY_SDR_TX, channel, "BB", 0);
-    // must set TX "RF" Freq to make sure, we continue using the same LO for rx
-    // cal
-    refDev->setFrequency(SOAPY_SDR_TX, channel, "RF", centerRfFreq);
-    refDev->setFrequency(SOAPY_SDR_RX, channel, "RF", centerRfFreq);
-    refDev->setFrequency(SOAPY_SDR_RX, channel, "BB", 0);
-    refDev->setDCOffsetMode(SOAPY_SDR_RX, channel, false);
-
-    refRefDev->writeSetting(
-        SOAPY_SDR_TX, channel, "TSP_TSG_CONST", std::to_string(1 << 14));
-    refRefDev->writeSetting(SOAPY_SDR_TX, channel, "TX_ENB_OVERRIDE", "true");
-
-    // Tune rx gain for calibraion on reference radio
-    // Tune tx gain on neighboring radio to reference radio
-    RadioConfig::adjustCalibrationGains(
-        refDevContainer, refRefDev, channel, toneBBFreq / sampleRate);
-    RadioConfig::dciqMinimize(
-        refDev, refDev, SOAPY_SDR_RX, channel, 0.0, toneBBFreq / sampleRate);
-
-    refRefDev->writeSetting(SOAPY_SDR_TX, channel, "TSP_TSG_CONST", "NONE");
-    refRefDev->writeSetting(SOAPY_SDR_TX, channel, "TX_ENB_OVERRIDE", "false");
-
-    /*
-     * Calibrate the tx path of the reference radio
-     */
-    std::cout << "Calibrating Tx Channels with Rx Reference Radio\n";
-    double txToneBBFreq = sampleRate / 21;
-    std::vector<SoapySDR::Device*> refRefDevContainer;
-    refRefDevContainer.push_back(refRefDev);
-
-    // must set TX "RF" Freq to make sure, we continue using the same LO for rx
-    // cal
-    refRefDev->setFrequency(SOAPY_SDR_TX, channel, "RF", centerRfFreq);
-    refRefDev->setFrequency(SOAPY_SDR_RX, channel, "RF", centerRfFreq);
-    refRefDev->setFrequency(SOAPY_SDR_RX, channel, "BB",
-        -toneBBFreq); // Should this be nagative if we need
-    // centerRfFreq-toneBBFreq at true center?
-    refDev->setFrequency(SOAPY_SDR_TX, channel, "RF", centerRfFreq);
-    refDev->setFrequency(SOAPY_SDR_TX, channel, "BB", txToneBBFreq);
-    refDev->writeSetting(
-        SOAPY_SDR_TX, channel, "TSP_TSG_CONST", std::to_string(1 << 14));
-    refDev->writeSetting(SOAPY_SDR_TX, channel, "TX_ENB_OVERRIDE", "true");
-
-    // Tune tx gain for calibraion on reference antenna
-    // Tune rx gain on neighboring radio to reference radio
-    RadioConfig::adjustCalibrationGains(refRefDevContainer, refDev, channel,
-        (toneBBFreq + txToneBBFreq) / sampleRate);
-    RadioConfig::dciqMinimize(refDev, refRefDev, SOAPY_SDR_TX, channel,
-        toneBBFreq / sampleRate, txToneBBFreq / sampleRate);
-
-    // kill TX on ref at the end
-    refDev->writeSetting(SOAPY_SDR_TX, channel, "TSP_TSG_CONST", "NONE");
-    refDev->writeSetting(SOAPY_SDR_TX, channel, "TX_ENB_OVERRIDE", "false");
-    refDev->setFrequency(SOAPY_SDR_TX, channel, "BB", 0);
-    refRefDev->setFrequency(SOAPY_SDR_RX, channel, "BB", 0);
-
-    /*
-     * Now calibrate the tx paths on all other radios using the reference radio
-     */
-    std::cout << "Calibrating Tx Channel of the Reference Radio\n";
-    // refDev->setFrequency(SOAPY_SDR_RX, channel, "RF", centerRfFreq);
-    refDev->setFrequency(SOAPY_SDR_RX, channel, "BB",
-        -toneBBFreq); // Should this be nagative if we need
-    // centerRfFreq-toneBBFreq at true center?
-    for (size_t r = 0; r < radioSize - 1; r++) {
-        allButRefDevs[r]->setFrequency(
-            SOAPY_SDR_TX, channel, "RF", centerRfFreq);
-        allButRefDevs[r]->setFrequency(
-            SOAPY_SDR_TX, channel, "BB", txToneBBFreq);
-        allButRefDevs[r]->writeSetting(
-            SOAPY_SDR_TX, channel, "TSP_TSG_CONST", std::to_string(1 << 14));
-        allButRefDevs[r]->writeSetting(
-            SOAPY_SDR_TX, channel, "TX_ENB_OVERRIDE", "true");
-        // Tune tx gain for calibraion of the current radio
-        // Tune rx gain on the reference radio
-        RadioConfig::adjustCalibrationGains(refDevContainer, allButRefDevs[r],
-            channel, (toneBBFreq + txToneBBFreq) / sampleRate);
-        RadioConfig::dciqMinimize(allButRefDevs[r], refDev, SOAPY_SDR_TX,
-            channel, toneBBFreq / sampleRate, txToneBBFreq / sampleRate);
-        allButRefDevs[r]->writeSetting(
-            SOAPY_SDR_TX, channel, "TX_ENB_OVERRIDE", "false");
-        allButRefDevs[r]->writeSetting(
-            SOAPY_SDR_TX, channel, "TSP_TSG_CONST", "NONE");
-        allButRefDevs[r]->setFrequency(SOAPY_SDR_TX, channel, "BB", 0);
-    }
-    std::cout << "****************************************************\n";
-    std::cout << "   Ending DC Offset and IQ Imbalance Calibration\n";
-    std::cout << "****************************************************\n";
->>>>>>> 16e8ab12
 }
 
 void RadioConfig::AdjustDelays(std::vector<int> offset) {
@@ -752,22 +552,19 @@
   }
 }
 
-<<<<<<< HEAD
 bool RadioConfig::InitialCalib(bool sample_adjust) {
-  bool good_csi = true;
-
   size_t seq_len = cfg_->PilotCf32().size();
   size_t read_len = cfg_->PilotCi16().size();
 
   // Transmitting from only one chain, create a null vector for chainB
   std::vector<std::complex<int16_t>> dummy_ci16(read_len, 0);
 
+  size_t ch = cfg_->Channel() == "B" ? 1 : 0;
   std::vector<void*> txbuff0(2);
   txbuff0[0] = cfg_->PilotCi16().data();
-  txbuff0[1] = dummy_ci16.data();
 
   std::vector<std::vector<std::complex<int16_t>>> buff;
-  // int ant = _cfg->num_channels();
+  // int ant = cfg_->num_channels();
   size_t m = cfg_->NumAntennas();
   size_t r = cfg_->NumRadios();
   // TODO: Support 2-channels
@@ -787,474 +584,267 @@
   DrainBuffers();
 
   for (size_t i = 0; i < r; i++) {
-    ba_stn_[i]->setGain(SOAPY_SDR_TX, 0, "PAD", cfg_->CalibTxGainA());
+    ba_stn_[i]->setGain(SOAPY_SDR_TX, ch, "PAD",
+                        ch ? cfg_->CalibTxGainB() : cfg_->CalibTxGainA());
     ba_stn_[i]->writeSetting("TDD_CONFIG", "{\"tdd_enabled\":false}");
     ba_stn_[i]->writeSetting("TDD_MODE", "false");
     ba_stn_[i]->activateStream(this->tx_streams_[i]);
   }
 
-  long long tx_time(0);
-  long long rx_time(0);
-  for (size_t i = 0; i < r; i++) {
-    if (good_csi == false) {
-      break;
-    }
-    int tx_flags = SOAPY_SDR_WAIT_TRIGGER | SOAPY_SDR_END_BURST;
-    int ret = ba_stn_[i]->writeStream(this->tx_streams_[i], txbuff0.data(),
-                                      cfg_->PilotCi16().size(), tx_flags,
-                                      tx_time, 1000000);
-    if (ret < (int)read_len) {
-      std::cout << "bad write\n";
-    }
-    for (size_t j = 0; j < r; j++) {
-      if (j == i) {
-        continue;
-      }
-      int rx_flags = SOAPY_SDR_WAIT_TRIGGER | SOAPY_SDR_END_BURST;
-      ret = ba_stn_[j]->activateStream(this->rx_streams_[j], rx_flags, rx_time,
-                                       read_len);
-    }
-
-    Go();
-
-    int flags = 0;
-    for (size_t j = 0; j < r; j++) {
-      if (j == i) {
-        continue;
-      }
+  size_t good_csi_cnt = 0;
+  size_t n = 0;
+  // second condition is for when too many attemps fail
+  while ((good_csi_cnt < calib_meas_num_) && (n < (2 * calib_meas_num_))) {
+    bool good_csi = true;
+    long long tx_time(0);
+    long long rx_time(0);
+    for (size_t i = 0; i < r; i++) {
+      if (good_csi == false) break;
+      int tx_flags = SOAPY_SDR_WAIT_TRIGGER | SOAPY_SDR_END_BURST;
+      int ret = ba_stn_[i]->writeStream(this->tx_streams_[i], txbuff0.data(),
+                                        cfg_->PilotCi16().size(), tx_flags,
+                                        tx_time, 1000000);
+      if (ret < (int)read_len) {
+        std::cout << "bad write\n";
+      }
+      for (size_t j = 0; j < r; j++) {
+        if (j == i) {
+          continue;
+        }
+        int rx_flags = SOAPY_SDR_WAIT_TRIGGER | SOAPY_SDR_END_BURST;
+        ret = ba_stn_[j]->activateStream(this->rx_streams_[j], rx_flags,
+                                         rx_time, read_len);
+      }
+
+      Go();
+
+      int flags = 0;
+      for (size_t j = 0; j < r; j++) {
+        if (j == i) {
+          continue;
+        }
+        std::vector<void*> rxbuff(2);
+        rxbuff[0] = buff[(i * r + j)].data();
+        // rxbuff[1] = ant == 2 ? buff[(i*M+j)*ant+1].data() :
+        // dummyBuff.data();
+        // rxbuff[1 - ch] = dummybuff.data();
+        ret = ba_stn_[j]->readStream(this->rx_streams_[j], rxbuff.data(),
+                                     read_len, flags, rx_time, 1000000);
+        if (ret < (int)read_len) {
+          good_csi = false;
+          std::cout << "bad read (" << ret << ") at node " << j << " from node "
+                    << i << std::endl;
+        }
+      }
+    }
+
+    for (size_t i = 0; i < r; i++) {
+      int rx_flags = SOAPY_SDR_END_BURST;
+      int flags = 0;
+      int ret = ba_stn_[i]->activateStream(this->rx_streams_[i], rx_flags,
+                                           rx_time, read_len);
       std::vector<void*> rxbuff(2);
-      rxbuff[0] = buff[(i * r + j)].data();
-      // rxbuff[1] = ant == 2 ? buff[(i*M+j)*ant+1].data() :
-      // dummyBuff.data();
-      rxbuff[1] = dummybuff.data();
-      ret = ba_stn_[j]->readStream(this->rx_streams_[j], rxbuff.data(),
+      rxbuff[0] = buff[(i * r + i)].data();
+      ret = ba_stn_[i]->readStream(this->rx_streams_[i], rxbuff.data(),
                                    read_len, flags, rx_time, 1000000);
       if (ret < (int)read_len) {
         good_csi = false;
-        std::cout << "bad read (" << ret << ") at node " << j << " from node "
-                  << i << std::endl;
-      }
-    }
-  }
-
+        std::cout << "bad noise read (" << ret << ") at node " << i
+                  << std::endl;
+      }
+      ba_stn_[i]->deactivateStream(this->rx_streams_[i]);
+    }
+
+    std::vector<int> offset(r);
+    std::vector<size_t> start_up(r);
+    std::vector<size_t> start_dn(r);
+
+    std::vector<std::vector<std::complex<float>>> up(r);
+    std::vector<std::vector<std::complex<float>>> dn(r);
+    std::vector<std::vector<std::complex<float>>> noise(r);
+    for (size_t i = 0; i < r; i++) {
+      noise[i].resize(read_len);
+      std::transform(buff[i * r + i].begin(), buff[i * r + i].end(),
+                     noise[i].begin(), [](std::complex<int16_t> ci) {
+                       return std::complex<float>(ci.real() / 32768.0,
+                                                  ci.imag() / 32768.0);
+                     });
+    }
+    std::stringstream ss0;
+    ss0 << "SNR_dn" << n << " = [";
+    std::stringstream ss1;
+    ss1 << "SNR_up" << n << " = [";
+    for (size_t i = 0; i < r; i++) {
+      if (good_csi == false) {
+        break;
+      }
+      up[i].resize(read_len);
+      dn[i].resize(read_len);
+      if (i == cfg_->RefAnt()) {
+        continue;
+      }
+      std::transform(buff[cfg_->RefAnt() * r + i].begin(),
+                     buff[cfg_->RefAnt() * r + i].end(), up[i].begin(),
+                     [](std::complex<int16_t> ci) {
+                       return std::complex<float>(ci.real() / 32768.0,
+                                                  ci.imag() / 32768.0);
+                     });
+      std::transform(buff[i * r + cfg_->RefAnt()].begin(),
+                     buff[i * r + cfg_->RefAnt()].end(), dn[i].begin(),
+                     [](std::complex<int16_t> ci) {
+                       return std::complex<float>(ci.real() / 32768.0,
+                                                  ci.imag() / 32768.0);
+                     });
+
+      size_t peak_up =
+          CommsLib::FindPilotSeq(up[i], cfg_->PilotCf32(), seq_len);
+      size_t peak_dn =
+          CommsLib::FindPilotSeq(dn[i], cfg_->PilotCf32(), seq_len);
+      start_up[i] = peak_up < seq_len ? 0 : peak_up - seq_len + cfg_->CpLen();
+      start_dn[i] = peak_dn < seq_len ? 0 : peak_dn - seq_len + cfg_->CpLen();
+      if (kVerboseCalibration)
+        std::cout << "receive starting position from/to node " << i << ": "
+                  << peak_up << "/" << peak_dn << std::endl;
+
+      float sig_up = 0;
+      float noise_up = 0;
+      for (size_t q = 0; q < cfg_->OfdmCaNum(); q++) {
+        sig_up += std::pow(std::abs(up[i][q + start_up[i]]), 2);
+        noise_up += std::pow(std::abs(noise[i][q + start_up[i]]), 2);
+      }
+      ss1 << 10 * std::log10(sig_up / noise_up) << " ";
+
+      float sig_dn = 0;
+      float noise_dn = 0;
+      for (size_t q = 0; q < cfg_->OfdmCaNum(); q++) {
+        sig_dn += std::pow(std::abs(dn[i][q + start_dn[i]]), 2);
+        noise_dn +=
+            std::pow(std::abs(noise[cfg_->RefAnt()][q + start_dn[i]]), 2);
+      }
+      ss0 << 10 * std::log10(sig_dn / noise_dn) << " ";
+
+      if (kReciprocalCalibPlot) {
+        std::vector<double> up_I(read_len);
+        std::transform(up[i].begin(), up[i].end(), up_I.begin(),
+                       [](std::complex<double> cd) { return cd.real(); });
+
+        std::vector<double> dn_I(read_len);
+        std::transform(dn[i].begin(), dn[i].end(), dn_I.begin(),
+                       [](std::complex<double> cd) { return cd.real(); });
+
+        plt::figure_size(1200, 780);
+        plt::plot(up_I);
+        // plt::xlim(0, read_len);
+        plt::ylim(-1, 1);
+        plt::title("ant " + std::to_string(cfg_->RefAnt()) + " (ref) to ant " +
+                   std::to_string(i));
+        plt::legend();
+        plt::save("up_" + std::to_string(i) + ".png");
+
+        plt::figure_size(1200, 780);
+        plt::plot(dn_I);
+        // plt::xlim(0, read_len);
+        plt::ylim(-1, 1);
+        plt::title("ant " + std::to_string(i) + " to ant (ref)" +
+                   std::to_string(cfg_->RefAnt()));
+        plt::legend();
+        plt::save("dn_" + std::to_string(i) + ".png");
+      }
+      if ((start_up[i] == 0) || (start_dn[i] == 0)) {
+        good_csi = false;
+        break;
+      }
+      if ((i > 0) &&
+          ((std::abs((int)start_up[i] - (int)start_up[i - 1]) >
+            static_cast<int>(kMaxArraySampleOffset)) ||
+           (std::abs((int)start_dn[i] - (int)start_dn[i - 1]) >
+            static_cast<int>(
+                kMaxArraySampleOffset)))) {  // make sure offsets are not too
+                                             // different from each other
+        good_csi = false;
+        break;
+      }
+      offset[i] = start_up[i];
+    }
+    ss0 << "];\n";
+    ss1 << "];\n";
+    if (kVerboseCalibration) {
+      std::cout << ss1.str();
+      std::cout << ss0.str();
+    }
+
+    n++;  // increment number of measurement attemps
+    if (good_csi == false) {
+      continue;
+    }
+
+    for (size_t i = 0; i < r; i++) {
+      size_t id = i;
+      if (cfg_->ExternalRefNode() && i == cfg_->RefAnt()) {
+        continue;
+      }
+      if (cfg_->ExternalRefNode() && (i > cfg_->RefAnt())) {
+        id = i - 1;
+      }
+      if (kVerboseCalibration) {  // print time-domain data
+        std::cout << "up_t" << id << " = [";
+        for (size_t j = 0; j < read_len; j++) {
+          std::cout << buff[cfg_->RefAnt() * r + i][j].real() << "+1j*"
+                    << buff[cfg_->RefAnt() * r + i][j].imag() << " ";
+        }
+        std::cout << "];" << std::endl;
+        std::cout << "dn_t" << id << " = [";
+        for (size_t j = 0; j < read_len; j++) {
+          std::cout << buff[i * r + cfg_->RefAnt()][j].real() << "+1j*"
+                    << buff[i * r + cfg_->RefAnt()][j].imag() << " ";
+        }
+        std::cout << "];" << std::endl;
+      }
+      // computing reciprocity calibration matrix
+      auto first_up = up[i].begin() + start_up[i];
+      auto last_up = up[i].begin() + start_up[i] + cfg_->OfdmCaNum();
+      std::vector<std::complex<float>> up_ofdm(first_up, last_up);
+      assert(up_ofdm.size() == cfg_->OfdmCaNum());
+
+      auto first_dn = dn[i].begin() + start_dn[i];
+      auto last_dn = dn[i].begin() + start_dn[i] + cfg_->OfdmCaNum();
+      std::vector<std::complex<float>> dn_ofdm(first_dn, last_dn);
+      assert(dn_ofdm.size() == cfg_->OfdmCaNum());
+
+      auto dn_f = CommsLib::FFT(dn_ofdm, cfg_->OfdmCaNum());
+      auto up_f = CommsLib::FFT(up_ofdm, cfg_->OfdmCaNum());
+      arma::cx_fvec dn_vec(
+          reinterpret_cast<arma::cx_float*>(&dn_f[cfg_->OfdmDataStart()]),
+          cfg_->OfdmDataNum(), false);
+      arma::cx_fvec calib_dl_vec(
+          reinterpret_cast<arma::cx_float*>(
+              &init_calib_dl_[good_csi_cnt][id * cfg_->OfdmDataNum()]),
+          cfg_->OfdmDataNum(), false);
+      calib_dl_vec = dn_vec;
+
+      arma::cx_fvec up_vec(
+          reinterpret_cast<arma::cx_float*>(&up_f[cfg_->OfdmDataStart()]),
+          cfg_->OfdmDataNum(), false);
+      arma::cx_fvec calib_ul_vec(
+          reinterpret_cast<arma::cx_float*>(
+              &init_calib_ul_[good_csi_cnt][id * cfg_->OfdmDataNum()]),
+          cfg_->OfdmDataNum(), false);
+      calib_ul_vec = up_vec;
+      // Utils::print_vec(dn_vec / up_vec,
+      //     "n" + std::to_string(good_csi_cnt) + "_ant" + std::to_string(i));
+    }
+
+    // sample_adjusting trigger delays based on lts peak index
+    if (sample_adjust && good_csi_cnt == 0) {  // just do it once
+      AdjustDelays(offset);
+    }
+    good_csi_cnt++;
+  }
   for (size_t i = 0; i < r; i++) {
     ba_stn_[i]->deactivateStream(this->tx_streams_[i]);
     ba_stn_[i]->deactivateStream(this->rx_streams_[i]);
-    ba_stn_[i]->setGain(SOAPY_SDR_TX, 0, "PAD", cfg_->TxGainA());
-  }
-
-  std::vector<int> offset(r);
-  std::vector<size_t> start_up(r);
-  std::vector<size_t> start_dn(r);
-
-  std::vector<std::vector<std::complex<float>>> up(r);
-  std::vector<std::vector<std::complex<float>>> dn(r);
-  for (size_t i = 0; i < r; i++) {
-    if (good_csi == false) {
-      break;
-    }
-    up[i].resize(read_len);
-    dn[i].resize(read_len);
-    if (i == cfg_->RefAnt()) {
-      continue;
-    }
-    std::transform(buff[cfg_->RefAnt() * r + i].begin(),
-                   buff[cfg_->RefAnt() * r + i].end(), up[i].begin(),
-                   [](std::complex<int16_t> ci) {
-                     return std::complex<float>(ci.real() / 32768.0,
-                                                ci.imag() / 32768.0);
-                   });
-    std::transform(buff[i * r + cfg_->RefAnt()].begin(),
-                   buff[i * r + cfg_->RefAnt()].end(), dn[i].begin(),
-                   [](std::complex<int16_t> ci) {
-                     return std::complex<float>(ci.real() / 32768.0,
-                                                ci.imag() / 32768.0);
-                   });
-
-    size_t peak_up = CommsLib::FindPilotSeq(up[i], cfg_->PilotCf32(), seq_len);
-    size_t peak_dn = CommsLib::FindPilotSeq(dn[i], cfg_->PilotCf32(), seq_len);
-    start_up[i] = peak_up < seq_len ? 0 : peak_up - seq_len + cfg_->CpLen();
-    start_dn[i] = peak_dn < seq_len ? 0 : peak_dn - seq_len + cfg_->CpLen();
-    std::cout << "receive starting position from/to node " << i << ": "
-              << peak_up << "/" << peak_dn << std::endl;
-#if DEBUG_PLOT
-    std::vector<double> up_I(read_len);
-    std::transform(up[i].begin(), up[i].end(), up_I.begin(),
-                   [](std::complex<double> cd) { return cd.real(); });
-
-    std::vector<double> dn_I(read_len);
-    std::transform(dn[i].begin(), dn[i].end(), dn_I.begin(),
-                   [](std::complex<double> cd) { return cd.real(); });
-
-    plt::figure_size(1200, 780);
-    plt::plot(up_I);
-    // plt::xlim(0, read_len);
-    plt::ylim(-1, 1);
-    plt::title("ant " + std::to_string(_cfg->ref_ant()) + " (ref) to ant " +
-               std::to_string(i));
-    plt::legend();
-    plt::save("up_" + std::to_string(i) + ".png");
-
-    plt::figure_size(1200, 780);
-    plt::plot(dn_I);
-    // plt::xlim(0, read_len);
-    plt::ylim(-1, 1);
-    plt::title("ant " + std::to_string(i) + " to ant (ref)" +
-               std::to_string(_cfg->ref_ant()));
-    plt::legend();
-    plt::save("dn_" + std::to_string(i) + ".png");
-#endif
-    if ((start_up[i] == 0) || (start_dn[i] == 0)) {
-      good_csi = false;
-      break;
-    }
-    if ((i > 0) &&
-        ((std::abs((int)start_up[i] - (int)start_up[i - 1]) >
-          static_cast<int>(kMaxArraySampleOffset)) ||
-         (std::abs((int)start_dn[i] - (int)start_dn[i - 1]) >
-          static_cast<int>(
-              kMaxArraySampleOffset)))) {  // make sure offsets are too
-                                           // different from each other
-      good_csi = false;
-      break;
-    }
-    offset[i] = start_up[i];
-  }
-  // sample_adjusting trigger delays based on lts peak index
-  if (good_csi) {
-    if (sample_adjust) {
-      AdjustDelays(offset);
-    }
-  } else {
-    return good_csi;
-  }
-
-  for (size_t i = 0; i < r; i++) {
-    size_t id = i;
-    if (cfg_->ExternalRefNode() && i == cfg_->RefAnt()) {
-      continue;
-    }
-    if (cfg_->ExternalRefNode() && i > cfg_->RefAnt()) {
-      id = i - 1;
-    }
-    // computing reciprocity calibration matrix
-    auto first_up = up[i].begin() + start_up[i];
-    auto last_up = up[i].begin() + start_up[i] + cfg_->OfdmCaNum();
-    std::vector<std::complex<float>> up_ofdm(first_up, last_up);
-    assert(up_ofdm.size() == cfg_->OfdmCaNum());
-
-    auto first_dn = dn[i].begin() + start_dn[i];
-    auto last_dn = dn[i].begin() + start_dn[i] + cfg_->OfdmCaNum();
-    std::vector<std::complex<float>> dn_ofdm(first_dn, last_dn);
-    assert(dn_ofdm.size() == cfg_->OfdmCaNum());
-
-    auto dn_f = CommsLib::FFT(dn_ofdm, cfg_->OfdmCaNum());
-    auto up_f = CommsLib::FFT(up_ofdm, cfg_->OfdmCaNum());
-    arma::cx_fvec dn_vec(
-        reinterpret_cast<arma::cx_float*>(&dn_f[cfg_->OfdmDataStart()]),
-        cfg_->OfdmDataNum(), false);
-    arma::cx_fvec calib_dl_vec(reinterpret_cast<arma::cx_float*>(
-                                   &init_calib_dl_[id * cfg_->OfdmDataNum()]),
-                               cfg_->OfdmDataNum(), false);
-    calib_dl_vec = dn_vec;
-
-    arma::cx_fvec up_vec(
-        reinterpret_cast<arma::cx_float*>(&up_f[cfg_->OfdmDataStart()]),
-        cfg_->OfdmDataNum(), false);
-    arma::cx_fvec calib_ul_vec(reinterpret_cast<arma::cx_float*>(
-                                   &init_calib_ul_[id * cfg_->OfdmDataNum()]),
-                               cfg_->OfdmDataNum(), false);
-    calib_ul_vec = up_vec;
-  }
-  return good_csi;
-=======
-bool RadioConfig::initial_calib(bool sample_adjust)
-{
-
-    size_t seq_len = _cfg->pilot_cf32.size();
-    size_t read_len = _cfg->pilot_ci16.size();
-
-    // Transmitting from only one chain, create a null vector for chainB
-    std::vector<std::complex<int16_t>> dummy_ci16(read_len, 0);
-
-    size_t ch = _cfg->channel == "B" ? 1 : 0;
-    std::vector<void*> txbuff0(2);
-    txbuff0[0] = _cfg->pilot_ci16.data();
-    //txbuff0[1 - ch] = dummy_ci16.data();
-
-    std::vector<std::vector<std::complex<int16_t>>> buff;
-    // int ant = _cfg->nChannels;
-    size_t M = _cfg->nAntennas;
-    size_t R = _cfg->nRadios;
-    // TODO: Support 2-channels
-    assert(M == R);
-    buff.resize(M * M);
-    for (size_t i = 0; i < M; i++) {
-        for (size_t j = 0; j < M; j++) {
-            if (i == j)
-                buff[i * M + j] = _cfg->pilot_ci16;
-            else
-                buff[i * M + j].resize(read_len);
-        }
-    }
-
-    std::vector<std::complex<int16_t>> dummybuff(read_len);
-    drain_buffers();
-
-    for (size_t i = 0; i < R; i++) {
-        baStn[i]->setGain(SOAPY_SDR_TX, ch, "PAD",
-            ch ? _cfg->calib_tx_gain_b : _cfg->calib_tx_gain_a);
-        baStn[i]->writeSetting("TDD_CONFIG", "{\"tdd_enabled\":false}");
-        baStn[i]->writeSetting("TDD_MODE", "false");
-        baStn[i]->activateStream(this->txStreams[i]);
-    }
-
-    size_t good_csi_cnt = 0;
-    size_t n = 0;
-    // for (size_t n = 0; n < calib_meas_num_; n++) {
-    // second condition is for when too many attemps fail
-    while (good_csi_cnt < calib_meas_num_ && n < 2 * calib_meas_num_) {
-        bool good_csi = true;
-        long long txTime(0);
-        long long rxTime(0);
-        for (size_t i = 0; i < R; i++) {
-            if (good_csi == false)
-                break;
-            int tx_flags = SOAPY_SDR_WAIT_TRIGGER | SOAPY_SDR_END_BURST;
-            int ret = baStn[i]->writeStream(this->txStreams[i], txbuff0.data(),
-                _cfg->pilot_ci16.size(), tx_flags, txTime, 1000000);
-            if (ret < (int)read_len)
-                std::cout << "bad write\n";
-            for (size_t j = 0; j < R; j++) {
-                if (j == i)
-                    continue;
-                int rx_flags = SOAPY_SDR_WAIT_TRIGGER | SOAPY_SDR_END_BURST;
-                ret = baStn[j]->activateStream(
-                    this->rxStreams[j], rx_flags, rxTime, read_len);
-            }
-
-            go();
-
-            int flags = 0;
-            for (size_t j = 0; j < R; j++) {
-                if (j == i)
-                    continue;
-                std::vector<void*> rxbuff(2);
-                rxbuff[0] = buff[(i * R + j)].data();
-                // rxbuff[1] = ant == 2 ? buff[(i*M+j)*ant+1].data() :
-                // dummyBuff.data();
-                //rxbuff[1 - ch] = dummybuff.data();
-                ret = baStn[j]->readStream(this->rxStreams[j], rxbuff.data(),
-                    read_len, flags, rxTime, 1000000);
-                if (ret < (int)read_len) {
-                    good_csi = false;
-                    std::cout << "bad read (" << ret << ") at node " << j
-                              << " from node " << i << std::endl;
-                }
-            }
-        }
-
-        for (size_t i = 0; i < R; i++) {
-            int rx_flags = SOAPY_SDR_END_BURST;
-            int flags = 0;
-            int ret = baStn[i]->activateStream(
-                this->rxStreams[i], rx_flags, rxTime, read_len);
-            std::vector<void*> rxbuff(2);
-            rxbuff[0] = buff[(i * R + i)].data();
-            ret = baStn[i]->readStream(this->rxStreams[i], rxbuff.data(),
-                read_len, flags, rxTime, 1000000);
-            if (ret < (int)read_len) {
-                good_csi = false;
-                std::cout << "bad noise read (" << ret << ") at node " << i
-                          << std::endl;
-            }
-            baStn[i]->deactivateStream(this->rxStreams[i]);
-        }
-
-        std::vector<int> offset(R);
-        std::vector<size_t> start_up(R);
-        std::vector<size_t> start_dn(R);
-
-        std::vector<std::vector<std::complex<float>>> up(R);
-        std::vector<std::vector<std::complex<float>>> dn(R);
-        std::vector<std::vector<std::complex<float>>> noise(R);
-        for (size_t i = 0; i < R; i++) {
-            noise[i].resize(read_len);
-            std::transform(buff[i * R + i].begin(), buff[i * R + i].end(),
-                noise[i].begin(), [](std::complex<int16_t> ci) {
-                    return std::complex<float>(
-                        ci.real() / 32768.0, ci.imag() / 32768.0);
-                });
-        }
-        std::stringstream ss0;
-        ss0 << "SNR_dn" << n << " = [";
-        std::stringstream ss1;
-        ss1 << "SNR_up" << n << " = [";
-        for (size_t i = 0; i < R; i++) {
-            if (good_csi == false)
-                break;
-            up[i].resize(read_len);
-            dn[i].resize(read_len);
-            if (i == _cfg->ref_ant)
-                continue;
-            std::transform(buff[_cfg->ref_ant * R + i].begin(),
-                buff[_cfg->ref_ant * R + i].end(), up[i].begin(),
-                [](std::complex<int16_t> ci) {
-                    return std::complex<float>(
-                        ci.real() / 32768.0, ci.imag() / 32768.0);
-                });
-            std::transform(buff[i * R + _cfg->ref_ant].begin(),
-                buff[i * R + _cfg->ref_ant].end(), dn[i].begin(),
-                [](std::complex<int16_t> ci) {
-                    return std::complex<float>(
-                        ci.real() / 32768.0, ci.imag() / 32768.0);
-                });
-
-            size_t peak_up
-                = CommsLib::find_pilot_seq(up[i], _cfg->pilot_cf32, seq_len);
-            size_t peak_dn
-                = CommsLib::find_pilot_seq(dn[i], _cfg->pilot_cf32, seq_len);
-            start_up[i]
-                = peak_up < seq_len ? 0 : peak_up - seq_len + _cfg->CP_LEN;
-            start_dn[i]
-                = peak_dn < seq_len ? 0 : peak_dn - seq_len + _cfg->CP_LEN;
-            if (kVerboseCalibration)
-                std::cout << "receive starting position from/to node " << i
-                          << ": " << peak_up << "/" << peak_dn << std::endl;
-
-            float sig_up = 0;
-            float noise_up = 0;
-            for (size_t q = 0; q < _cfg->OFDM_CA_NUM; q++) {
-                sig_up += std::pow(std::abs(up[i][q + start_up[i]]), 2);
-                noise_up += std::pow(std::abs(noise[i][q + start_up[i]]), 2);
-            }
-            ss1 << 10 * std::log10(sig_up / noise_up) << " ";
-
-            float sig_dn = 0;
-            float noise_dn = 0;
-            for (size_t q = 0; q < _cfg->OFDM_CA_NUM; q++) {
-                sig_dn += std::pow(std::abs(dn[i][q + start_dn[i]]), 2);
-                noise_dn += std::pow(
-                    std::abs(noise[_cfg->ref_ant][q + start_dn[i]]), 2);
-            }
-            ss0 << 10 * std::log10(sig_dn / noise_dn) << " ";
-
-            if (kReciprocalCalibPlot) {
-                std::vector<double> up_I(read_len);
-                std::transform(up[i].begin(), up[i].end(), up_I.begin(),
-                    [](std::complex<double> cd) { return cd.real(); });
-
-                std::vector<double> dn_I(read_len);
-                std::transform(dn[i].begin(), dn[i].end(), dn_I.begin(),
-                    [](std::complex<double> cd) { return cd.real(); });
-
-                plt::figure_size(1200, 780);
-                plt::plot(up_I);
-                // plt::xlim(0, read_len);
-                plt::ylim(-1, 1);
-                plt::title("ant " + std::to_string(_cfg->ref_ant)
-                    + " (ref) to ant " + std::to_string(i));
-                plt::legend();
-                plt::save("up_" + std::to_string(i) + ".png");
-
-                plt::figure_size(1200, 780);
-                plt::plot(dn_I);
-                // plt::xlim(0, read_len);
-                plt::ylim(-1, 1);
-                plt::title("ant " + std::to_string(i) + " to ant (ref)"
-                    + std::to_string(_cfg->ref_ant));
-                plt::legend();
-                plt::save("dn_" + std::to_string(i) + ".png");
-            }
-            if (start_up[i] == 0 || start_dn[i] == 0) {
-                good_csi = false;
-                break;
-            }
-            if (i > 0
-                && (std::abs((int)start_up[i] - (int)start_up[i - 1])
-                           > kMaxArraySampleOffset
-                       || std::abs((int)start_dn[i] - (int)start_dn[i - 1])
-                           > kMaxArraySampleOffset)) { // make sure offsets are not too different from each other
-                good_csi = false;
-                break;
-            }
-            offset[i] = start_up[i];
-        }
-        ss0 << "];\n";
-        ss1 << "];\n";
-        if (kVerboseCalibration) {
-            std::cout << ss1.str();
-            std::cout << ss0.str();
-        }
-
-        n++; // increment number of measurement attemps
-        if (!good_csi)
-            continue;
-
-        for (size_t i = 0; i < R; i++) {
-            size_t id = i;
-            if (_cfg->external_ref_node && i == _cfg->ref_ant)
-                continue;
-            if (_cfg->external_ref_node && i > _cfg->ref_ant)
-                id = i - 1;
-            if (kVerboseCalibration) { // print time-domain data
-                std::cout << "up_t" << id << " = [";
-                for (size_t j = 0; j < read_len; j++)
-                    std::cout << buff[_cfg->ref_ant * R + i][j].real() << "+1j*"
-                              << buff[_cfg->ref_ant * R + i][j].imag() << " ";
-                std::cout << "];" << std::endl;
-                std::cout << "dn_t" << id << " = [";
-                for (size_t j = 0; j < read_len; j++)
-                    std::cout << buff[i * R + _cfg->ref_ant][j].real() << "+1j*"
-                              << buff[i * R + _cfg->ref_ant][j].imag() << " ";
-                std::cout << "];" << std::endl;
-            }
-            // computing initial calib vectors
-            auto first_up = up[i].begin() + start_up[i];
-            auto last_up = up[i].begin() + start_up[i] + _cfg->OFDM_CA_NUM;
-            std::vector<std::complex<float>> up_ofdm(first_up, last_up);
-            assert(up_ofdm.size() == _cfg->OFDM_CA_NUM);
-
-            auto first_dn = dn[i].begin() + start_dn[i];
-            auto last_dn = dn[i].begin() + start_dn[i] + _cfg->OFDM_CA_NUM;
-            std::vector<std::complex<float>> dn_ofdm(first_dn, last_dn);
-            assert(dn_ofdm.size() == _cfg->OFDM_CA_NUM);
-
-            auto dn_f = CommsLib::FFT(dn_ofdm, _cfg->OFDM_CA_NUM);
-            auto up_f = CommsLib::FFT(up_ofdm, _cfg->OFDM_CA_NUM);
-            arma::cx_fvec dn_vec(
-                reinterpret_cast<arma::cx_float*>(&dn_f[_cfg->OFDM_DATA_START]),
-                _cfg->OFDM_DATA_NUM, false);
-            arma::cx_fvec calib_dl_vec(
-                reinterpret_cast<arma::cx_float*>(
-                    &init_calib_dl_[good_csi_cnt][id * _cfg->OFDM_DATA_NUM]),
-                _cfg->OFDM_DATA_NUM, false);
-            calib_dl_vec = dn_vec;
-
-            arma::cx_fvec up_vec(
-                reinterpret_cast<arma::cx_float*>(&up_f[_cfg->OFDM_DATA_START]),
-                _cfg->OFDM_DATA_NUM, false);
-            arma::cx_fvec calib_ul_vec(
-                reinterpret_cast<arma::cx_float*>(
-                    &init_calib_ul_[good_csi_cnt][id * _cfg->OFDM_DATA_NUM]),
-                _cfg->OFDM_DATA_NUM, false);
-            calib_ul_vec = up_vec;
-            // Utils::print_vec(dn_vec / up_vec,
-            //     "n" + std::to_string(good_csi_cnt) + "_ant" + std::to_string(i));
-        }
-
-        // sample_adjusting trigger delays based on lts peak index
-        if (sample_adjust && good_csi_cnt == 0) // just do it once
-            adjustDelays(offset);
-        good_csi_cnt++;
-    }
-    for (size_t i = 0; i < R; i++) {
-        baStn[i]->deactivateStream(this->txStreams[i]);
-        baStn[i]->deactivateStream(this->rxStreams[i]);
-        baStn[i]->setGain(
-            SOAPY_SDR_TX, ch, "PAD", ch ? _cfg->tx_gain_b : _cfg->tx_gain_a);
-    }
-
-    return good_csi_cnt == calib_meas_num_;
->>>>>>> 16e8ab12
+    ba_stn_[i]->setGain(SOAPY_SDR_TX, ch, "PAD",
+                        ch ? cfg_->TxGainB() : cfg_->TxGainA());
+  }
+  return good_csi_cnt == calib_meas_num_;
 }
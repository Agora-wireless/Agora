#include "radio_lib.hpp"
<<<<<<< HEAD
=======
#include "comms-lib.h"

static constexpr bool kPrintCalibrationMats = false;

std::atomic<size_t> num_radios_initialized;
std::atomic<size_t> num_radios_configured;

RadioConfig::RadioConfig(Config* cfg)
    : _cfg(cfg)
{
    SoapySDR::Kwargs args;
    SoapySDR::Kwargs sargs;
    // load channels
    auto channels = Utils::strToChannels(_cfg->channel);

    this->_radioNum = _cfg->nRadios;
    this->_antennaNum = _radioNum * _cfg->nChannels;
    std::cout << "radio num is " << this->_radioNum << std::endl;
    if (_cfg->isUE)
        throw std::invalid_argument("Bad config! Not a UE!");
    if (!kUseUHD && _cfg->hub_ids.empty() == false) {
        args["driver"] = "remote";
        args["timeout"] = "1000000";
        args["serial"] = _cfg->hub_ids.at(0);
        hubs.push_back(SoapySDR::Device::make(args));
    }
>>>>>>> 16e8ab12

#include "comms-lib.h"

static std::atomic<size_t> num_radios_initialized;
static std::atomic<size_t> num_radios_configured;

RadioConfig::RadioConfig(Config* cfg) : cfg_(cfg) {
  SoapySDR::Kwargs args;
  SoapySDR::Kwargs sargs;
  // load channels
  auto channels = Utils::StrToChannels(cfg_->Channel());

  this->radio_num_ = cfg_->NumRadios();
  this->antenna_num_ = radio_num_ * cfg_->NumChannels();
  std::cout << "radio num is " << this->radio_num_ << std::endl;
  if (cfg_->IsUe() == true) {
    throw std::invalid_argument("Bad config! Not a UE!");
  }
  if ((kUseUHD == false) || (cfg_->HubIds().empty() == false)) {
    args["driver"] = "remote";
    args["timeout"] = "1000000";
    args["serial"] = cfg_->HubIds().at(0);
    hubs_.push_back(SoapySDR::Device::make(args));
  }

  ba_stn_.resize(radio_num_);
  tx_streams_.resize(radio_num_);
  rx_streams_.resize(radio_num_);

  std::vector<RadioConfigContext> radio_config_ctx_vec(this->radio_num_);
  for (size_t i = 0; i < this->radio_num_; i++) {
    auto* context = &radio_config_ctx_vec[i];
    context->brs_ = this;
    context->tid_ = i;
#ifdef THREADED_INIT
    pthread_t init_thread;
    if (pthread_create(&init_thread, nullptr, InitBsRadioLaunch, context) !=
        0) {
      std::perror("init thread create failed");
      std::exit(0);
    }
#else
    initBSRadio(context);
#endif
  }

  // Block until all radios are initialized
  size_t num_checks = 0;
  while (num_radios_initialized.load() != this->radio_num_) {
    size_t num_radios_init = num_radios_initialized.load();
    num_checks++;
    if (num_checks > 1e9) {
      std::printf(
          "RadioConfig: Waiting for radio initialization, %zu of %zu "
          "ready\n",
          num_radios_init, this->radio_num_);
      num_checks = 0;
    }
  }

  // Perform DC Offset & IQ Imbalance Calibration
  if (cfg_->ImbalanceCalEn()) {
    if (cfg_->Channel().find('A') != std::string::npos) {
      DciqCalibrationProc(0);
    }
    if (cfg_->Channel().find('B') != std::string::npos) {
      DciqCalibrationProc(1);
    }
  }

  for (size_t i = 0; i < this->radio_num_; i++) {
    auto* context = &radio_config_ctx_vec[i];
    context->brs_ = this;
    context->tid_ = i;
#ifdef THREADED_INIT
    pthread_t configure_thread;
    if (pthread_create(&configure_thread, nullptr,
                       RadioConfig::ConfigureBsRadioLaunch, context) != 0) {
      std::perror("init thread create failed");
      std::exit(0);
    }
#else
    configureBSRadio(context);
#endif
  }

  // Block until all radios are configured
  while (num_radios_configured.load() != this->radio_num_) {
    size_t num_radios_config = num_radios_configured.load();
    num_checks++;
    if (num_checks > 1e9) {
      std::printf(
          "RadioConfig: Waiting for radio initialization, %zu of %zu "
          "ready\n",
          num_radios_config, this->radio_num_);
      num_checks = 0;
    }
  }

  for (size_t i = 0; i < this->radio_num_; i++) {
    std::cout << cfg_->RadioIds().at(i) << ": Front end "
              << ba_stn_[i]->getHardwareInfo()["frontend"] << std::endl;
    for (size_t c = 0; c < cfg_->NumChannels(); c++) {
      if (c < ba_stn_[i]->getNumChannels(SOAPY_SDR_RX)) {
        std::printf("RX Channel %zu\n", c);
        std::printf("Actual RX sample rate: %fMSps...\n",
                    (ba_stn_[i]->getSampleRate(SOAPY_SDR_RX, c) / 1e6));
        std::printf("Actual RX frequency: %fGHz...\n",
                    (ba_stn_[i]->getFrequency(SOAPY_SDR_RX, c) / 1e9));
        std::printf("Actual RX gain: %f...\n",
                    (ba_stn_[i]->getGain(SOAPY_SDR_RX, c)));
        if (!kUseUHD) {
          std::printf("Actual RX LNA gain: %f...\n",
                      (ba_stn_[i]->getGain(SOAPY_SDR_RX, c, "LNA")));
          std::printf("Actual RX PGA gain: %f...\n",
                      (ba_stn_[i]->getGain(SOAPY_SDR_RX, c, "PGA")));
          std::printf("Actual RX TIA gain: %f...\n",
                      (ba_stn_[i]->getGain(SOAPY_SDR_RX, c, "TIA")));
          if (ba_stn_[i]->getHardwareInfo()["frontend"].compare("CBRS") == 0) {
            std::printf("Actual RX LNA1 gain: %f...\n",
                        (ba_stn_[i]->getGain(SOAPY_SDR_RX, c, "LNA1")));
            std::printf("Actual RX LNA2 gain: %f...\n",
                        (ba_stn_[i]->getGain(SOAPY_SDR_RX, c, "LNA2")));
          }
        }
        std::printf("Actual RX bandwidth: %fM...\n",
                    (ba_stn_[i]->getBandwidth(SOAPY_SDR_RX, c) / 1e6));
        std::printf("Actual RX antenna: %s...\n",
                    (ba_stn_[i]->getAntenna(SOAPY_SDR_RX, c).c_str()));
      }
    }

<<<<<<< HEAD
    for (size_t c = 0; c < cfg_->NumChannels(); c++) {
      if (c < ba_stn_[i]->getNumChannels(SOAPY_SDR_TX)) {
        std::printf("TX Channel %zu\n", c);
        std::printf("Actual TX sample rate: %fMSps...\n",
                    (ba_stn_[i]->getSampleRate(SOAPY_SDR_TX, c) / 1e6));
        std::printf("Actual TX frequency: %fGHz...\n",
                    (ba_stn_[i]->getFrequency(SOAPY_SDR_TX, c) / 1e9));
        std::printf("Actual TX gain: %f...\n",
                    (ba_stn_[i]->getGain(SOAPY_SDR_TX, c)));
        if (!kUseUHD) {
          std::printf("Actual TX PAD gain: %f...\n",
                      (ba_stn_[i]->getGain(SOAPY_SDR_TX, c, "PAD")));
          std::printf("Actual TX IAMP gain: %f...\n",
                      (ba_stn_[i]->getGain(SOAPY_SDR_TX, c, "IAMP")));
          if (ba_stn_[i]->getHardwareInfo()["frontend"].compare("CBRS") == 0) {
            std::printf("Actual TX PA1 gain: %f...\n",
                        (ba_stn_[i]->getGain(SOAPY_SDR_TX, c, "PA1")));
            std::printf("Actual TX PA2 gain: %f...\n",
                        (ba_stn_[i]->getGain(SOAPY_SDR_TX, c, "PA2")));
            std::printf("Actual TX PA3 gain: %f...\n",
                        (ba_stn_[i]->getGain(SOAPY_SDR_TX, c, "PA3")));
          }
=======
    for (size_t i = 0; i < this->_radioNum; i++) {
        std::cout << _cfg->radio_ids.at(i) << ": Front end "
                  << baStn[i]->getHardwareInfo()["frontend"] << std::endl;
        for (auto c : channels) {
            if (c < baStn[i]->getNumChannels(SOAPY_SDR_RX)) {
                std::printf("RX Channel %zu\n", c);
                std::printf("Actual RX sample rate: %fMSps...\n",
                    (baStn[i]->getSampleRate(SOAPY_SDR_RX, c) / 1e6));
                std::printf("Actual RX frequency: %fGHz...\n",
                    (baStn[i]->getFrequency(SOAPY_SDR_RX, c) / 1e9));
                std::printf("Actual RX gain: %f...\n",
                    (baStn[i]->getGain(SOAPY_SDR_RX, c)));
                if (!kUseUHD) {
                    std::printf("Actual RX LNA gain: %f...\n",
                        (baStn[i]->getGain(SOAPY_SDR_RX, c, "LNA")));
                    std::printf("Actual RX PGA gain: %f...\n",
                        (baStn[i]->getGain(SOAPY_SDR_RX, c, "PGA")));
                    std::printf("Actual RX TIA gain: %f...\n",
                        (baStn[i]->getGain(SOAPY_SDR_RX, c, "TIA")));
                    if (baStn[i]->getHardwareInfo()["frontend"].find("CBRS")
                        != std::string::npos) {
                        std::printf("Actual RX LNA1 gain: %f...\n",
                            (baStn[i]->getGain(SOAPY_SDR_RX, c, "LNA1")));
                        std::printf("Actual RX LNA2 gain: %f...\n",
                            (baStn[i]->getGain(SOAPY_SDR_RX, c, "LNA2")));
                    }
                }
                std::printf("Actual RX bandwidth: %fM...\n",
                    (baStn[i]->getBandwidth(SOAPY_SDR_RX, c) / 1e6));
                std::printf("Actual RX antenna: %s...\n",
                    (baStn[i]->getAntenna(SOAPY_SDR_RX, c).c_str()));
            }
        }

        for (auto c : channels) {
            if (c < baStn[i]->getNumChannels(SOAPY_SDR_TX)) {
                std::printf("TX Channel %zu\n", c);
                std::printf("Actual TX sample rate: %fMSps...\n",
                    (baStn[i]->getSampleRate(SOAPY_SDR_TX, c) / 1e6));
                std::printf("Actual TX frequency: %fGHz...\n",
                    (baStn[i]->getFrequency(SOAPY_SDR_TX, c) / 1e9));
                std::printf("Actual TX gain: %f...\n",
                    (baStn[i]->getGain(SOAPY_SDR_TX, c)));
                if (!kUseUHD) {
                    std::printf("Actual TX PAD gain: %f...\n",
                        (baStn[i]->getGain(SOAPY_SDR_TX, c, "PAD")));
                    std::printf("Actual TX IAMP gain: %f...\n",
                        (baStn[i]->getGain(SOAPY_SDR_TX, c, "IAMP")));
                    if (baStn[i]->getHardwareInfo()["frontend"].find("CBRS")
                        != std::string::npos) {
                        std::printf("Actual TX PA1 gain: %f...\n",
                            (baStn[i]->getGain(SOAPY_SDR_TX, c, "PA1")));
                        std::printf("Actual TX PA2 gain: %f...\n",
                            (baStn[i]->getGain(SOAPY_SDR_TX, c, "PA2")));
                        std::printf("Actual TX PA3 gain: %f...\n",
                            (baStn[i]->getGain(SOAPY_SDR_TX, c, "PA3")));
                    }
                }
                std::printf("Actual TX bandwidth: %fM...\n",
                    (baStn[i]->getBandwidth(SOAPY_SDR_TX, c) / 1e6));
                std::printf("Actual TX antenna: %s...\n",
                    (baStn[i]->getAntenna(SOAPY_SDR_TX, c).c_str()));
            }
>>>>>>> 16e8ab12
        }
        std::printf("Actual TX bandwidth: %fM...\n",
                    (ba_stn_[i]->getBandwidth(SOAPY_SDR_TX, c) / 1e6));
        std::printf("Actual TX antenna: %s...\n",
                    (ba_stn_[i]->getAntenna(SOAPY_SDR_TX, c).c_str()));
      }
    }
    std::cout << std::endl;
  }

  if (!kUseUHD) {
    if (hubs_.empty()) {
      ba_stn_[0]->writeSetting("SYNC_DELAYS", "");
    } else {
      hubs_[0]->writeSetting("SYNC_DELAYS", "");
    }
  }

  std::cout << "radio init done!" << std::endl;
}

void* RadioConfig::InitBsRadioLaunch(void* in_context) {
  auto* context = (RadioConfigContext*)in_context;
  context->brs_->InitBsRadio(context);
  return nullptr;
}

void RadioConfig::InitBsRadio(RadioConfigContext* context) {
  size_t i = context->tid_;
  auto channels = Utils::StrToChannels(cfg_->Channel());
  SoapySDR::Kwargs args;
  SoapySDR::Kwargs sargs;
  args["timeout"] = "1000000";
  if (!kUseUHD) {
    args["driver"] = "iris";
    args["serial"] = cfg_->RadioIds().at(i);
  } else {
    args["driver"] = "uhd";
    args["addr"] = cfg_->RadioIds().at(i);
  }
  ba_stn_[i] = SoapySDR::Device::make(args);
  for (auto ch : {0, 1}) {
    ba_stn_[i]->setSampleRate(SOAPY_SDR_RX, ch, cfg_->Rate());
    ba_stn_[i]->setSampleRate(SOAPY_SDR_TX, ch, cfg_->Rate());
  }
  rx_streams_[i] =
      ba_stn_[i]->setupStream(SOAPY_SDR_RX, SOAPY_SDR_CS16, channels, sargs);
  tx_streams_[i] =
      ba_stn_[i]->setupStream(SOAPY_SDR_TX, SOAPY_SDR_CS16, channels, sargs);
  num_radios_initialized++;
}

void* RadioConfig::ConfigureBsRadioLaunch(void* in_context) {
  RadioConfigContext* context = ((RadioConfigContext*)in_context);
  RadioConfig* brs = context->brs_;
  brs->ConfigureBsRadio(context);
  return nullptr;
}

void RadioConfig::ConfigureBsRadio(RadioConfigContext* context) {
  size_t i = context->tid_;

  // load channels
  auto channels = Utils::StrToChannels(cfg_->Channel());

  // resets the DATA_clk domain logic.
  ba_stn_[i]->writeSetting("RESET_DATA_LOGIC", "");

  // use the TRX antenna port for both tx and rx
  for (auto ch : channels) {
    if (!kUseUHD) {
      ba_stn_[i]->setAntenna(SOAPY_SDR_RX, ch, "TRX");
    } else {
      ba_stn_[i]->setAntenna(SOAPY_SDR_RX, ch, "RX2");
      ba_stn_[i]->setAntenna(SOAPY_SDR_TX, ch, "TX/RX");
    }
  }

<<<<<<< HEAD
  SoapySDR::Kwargs info = ba_stn_[i]->getHardwareInfo();
  for (auto ch : {0, 1}) {
    if (!kUseUHD) {
      ba_stn_[i]->setBandwidth(SOAPY_SDR_RX, ch, cfg_->BwFilter());
      ba_stn_[i]->setBandwidth(SOAPY_SDR_TX, ch, cfg_->BwFilter());
    }
=======
    SoapySDR::Kwargs info = baStn[i]->getHardwareInfo();
    for (auto ch : channels) {
        if (!kUseUHD) {
            baStn[i]->setBandwidth(SOAPY_SDR_RX, ch, _cfg->bwFilter);
            baStn[i]->setBandwidth(SOAPY_SDR_TX, ch, _cfg->bwFilter);
        }
>>>>>>> 16e8ab12

    // baStn[i]->setSampleRate(SOAPY_SDR_RX, ch, cfg->rate());
    // baStn[i]->setSampleRate(SOAPY_SDR_TX, ch, cfg->rate());

    ba_stn_[i]->setFrequency(SOAPY_SDR_RX, ch, "RF", cfg_->RadioRfFreq());
    ba_stn_[i]->setFrequency(SOAPY_SDR_RX, ch, "BB", kUseUHD ? 0 : cfg_->Nco());
    ba_stn_[i]->setFrequency(SOAPY_SDR_TX, ch, "RF", cfg_->RadioRfFreq());
    ba_stn_[i]->setFrequency(SOAPY_SDR_TX, ch, "BB", kUseUHD ? 0 : cfg_->Nco());

    if (!kUseUHD) {
      // Unified gains for both lime and frontend
      if (cfg_->SingleGain()) {
        // w/CBRS 3.6GHz [0:105], 2.5GHZ [0:108]
        ba_stn_[i]->setGain(SOAPY_SDR_RX, ch,
                            ch != 0 ? cfg_->RxGainB() : cfg_->RxGainA());
        // w/CBRS 3.6GHz [0:105], 2.5GHZ [0:105]
        ba_stn_[i]->setGain(SOAPY_SDR_TX, ch,
                            ch != 0 ? cfg_->TxGainB() : cfg_->TxGainA());
      } else {
        if (info["frontend"].find("CBRS") != std::string::npos) {
          if (cfg_->Freq() > 3e9) {
            ba_stn_[i]->setGain(SOAPY_SDR_RX, ch, "ATTN", -6);  //[-18,0]
          } else if ((cfg_->Freq() > 2e9) && (cfg_->Freq() < 3e9)) {
            ba_stn_[i]->setGain(SOAPY_SDR_RX, ch, "ATTN", -18);  //[-18,0]
          } else {
            ba_stn_[i]->setGain(SOAPY_SDR_RX, ch, "ATTN", -12);  //[-18,0]
          }
          ba_stn_[i]->setGain(SOAPY_SDR_RX, ch, "LNA2", 17);  //[0,17]
        }

        ba_stn_[i]->setGain(
            SOAPY_SDR_RX, ch, "LNA",
            ch != 0 ? cfg_->RxGainB() : cfg_->RxGainA());  //[0,30]
        ba_stn_[i]->setGain(SOAPY_SDR_RX, ch, "TIA", 0);   //[0,12]
        ba_stn_[i]->setGain(SOAPY_SDR_RX, ch, "PGA", 0);   //[-12,19]

<<<<<<< HEAD
        if (info["frontend"].find("CBRS") != std::string::npos) {
          ba_stn_[i]->setGain(SOAPY_SDR_TX, ch, "ATTN", -6);  //[-18,0] by 3
          ba_stn_[i]->setGain(SOAPY_SDR_TX, ch, "PA2", 0);    //[0|15]
        }
        ba_stn_[i]->setGain(SOAPY_SDR_TX, ch, "IAMP", 0);  //[-12,12]
        ba_stn_[i]->setGain(
            SOAPY_SDR_TX, ch, "PAD",
            ch != 0 ? cfg_->TxGainB() : cfg_->TxGainA());  //[0,30]
      }
    } else {
      ba_stn_[i]->setGain(SOAPY_SDR_RX, ch, "PGA0",
                          ch != 0 ? cfg_->RxGainB() : cfg_->RxGainA());
      ba_stn_[i]->setGain(SOAPY_SDR_TX, ch, "PGA0",
                          ch != 0 ? cfg_->TxGainB() : cfg_->TxGainA());
    }
  }

  for (auto ch : channels) {
    ba_stn_[i]->setDCOffsetMode(SOAPY_SDR_RX, ch, true);
  }

  // we disable channel 1 because of the internal LDO issue.
  // This will be fixed in the next revision (E) of Iris.
  if (cfg_->NumChannels() == 1) {
    if (kUseUHD == false) {
      ba_stn_[i]->writeSetting(SOAPY_SDR_RX, 1, "ENABLE_CHANNEL", "false");
      ba_stn_[i]->writeSetting(SOAPY_SDR_TX, 1, "ENABLE_CHANNEL", "false");
    }
  }
  num_radios_configured++;
}

bool RadioConfig::RadioStart() {
  bool good_calib = false;
  AllocBuffer1d(&init_calib_dl_,
                cfg_->OfdmDataNum() * cfg_->BfAntNum() * sizeof(arma::cx_float),
                Agora_memory::Alignment_t::k64Align, 1);
  AllocBuffer1d(&init_calib_ul_,
                cfg_->OfdmDataNum() * cfg_->BfAntNum() * sizeof(arma::cx_float),
                Agora_memory::Alignment_t::k64Align, 1);
  // initialize init_calib to a matrix of ones
  for (size_t i = 0; i < cfg_->OfdmDataNum() * cfg_->BfAntNum(); i++) {
    init_calib_dl_[i] = 1;
    init_calib_ul_[i] = 1;
  }
  if (cfg_->Frame().NumDLSyms() > 0) {
    int iter = 0;
    int max_iter = 3;
    while (good_calib == false) {
      good_calib = InitialCalib(cfg_->SampleCalEn());
      iter++;
      if ((iter == max_iter) && (good_calib == false)) {
        std::cout << "attempted " << max_iter
                  << " unsucessful calibration, stopping ..." << std::endl;
        break;
      }
    }
    if (good_calib == false) {
      return good_calib;
    } else {
      std::cout << "initial calibration successful!" << std::endl;
=======
    num_radios_configured++;
}

bool RadioConfig::radioStart()
{
    bool good_calib = false;
    alloc_buffer_1d(&init_calib_dl_processed_,
        _cfg->OFDM_DATA_NUM * _cfg->BF_ANT_NUM * sizeof(arma::cx_float),
        Agora_memory::Alignment_t::k64Align, 1);
    alloc_buffer_1d(&init_calib_ul_processed_,
        _cfg->OFDM_DATA_NUM * _cfg->BF_ANT_NUM * sizeof(arma::cx_float),
        Agora_memory::Alignment_t::k64Align, 1);
    // initialize init_calib to a matrix of ones
    for (size_t i = 0; i < _cfg->OFDM_DATA_NUM * _cfg->BF_ANT_NUM; i++) {
        init_calib_dl_processed_[i] = 1;
        init_calib_ul_processed_[i] = 1;
    }

    calib_meas_num_ = _cfg->init_calib_repeat;
    if (calib_meas_num_) {
        init_calib_ul_.calloc(calib_meas_num_,
            _cfg->OFDM_DATA_NUM * _cfg->BF_ANT_NUM,
            Agora_memory::Alignment_t::k64Align);
        init_calib_dl_.calloc(calib_meas_num_,
            _cfg->OFDM_DATA_NUM * _cfg->BF_ANT_NUM,
            Agora_memory::Alignment_t::k64Align);
        if (_cfg->downlink_mode) {
            int iter = 0;
            int max_iter = 3;
            std::cout << "Start initial reciprocity calibration..."
                      << std::endl;
            while (!good_calib) {
                good_calib = initial_calib(_cfg->sampleCalEn);
                iter++;
                if (iter == max_iter && !good_calib) {
                    std::cout << "attempted " << max_iter
                              << " unsucessful calibration, stopping ..."
                              << std::endl;
                    break;
                }
            }
            if (!good_calib)
                return good_calib;
            else
                std::cout << "initial calibration successful!" << std::endl;

            // process initial measurements
            arma::cx_fcube calib_dl_cube(_cfg->OFDM_DATA_NUM, _cfg->BF_ANT_NUM,
                calib_meas_num_, arma::fill::zeros);
            arma::cx_fcube calib_ul_cube(_cfg->OFDM_DATA_NUM, _cfg->BF_ANT_NUM,
                calib_meas_num_, arma::fill::zeros);
            for (size_t i = 0; i < calib_meas_num_; i++) {
                arma::cx_fmat calib_dl_mat(init_calib_dl_[i],
                    _cfg->OFDM_DATA_NUM, _cfg->BF_ANT_NUM, false);
                arma::cx_fmat calib_ul_mat(init_calib_ul_[i],
                    _cfg->OFDM_DATA_NUM, _cfg->BF_ANT_NUM, false);
                calib_dl_cube.slice(i) = calib_dl_mat;
                calib_ul_cube.slice(i) = calib_ul_mat;
                if (kPrintCalibrationMats) {
                    Utils::print_mat(
                        calib_dl_mat, "calib_dl_mat" + std::to_string(i));
                    Utils::print_mat(
                        calib_ul_mat, "calib_ul_mat" + std::to_string(i));
                    Utils::print_mat(calib_dl_mat / calib_ul_mat,
                        "calib_mat" + std::to_string(i));
                }
            }
            arma::cx_fmat calib_dl_mean_mat(init_calib_dl_processed_,
                _cfg->OFDM_DATA_NUM, _cfg->BF_ANT_NUM, false);
            arma::cx_fmat calib_ul_mean_mat(init_calib_ul_processed_,
                _cfg->OFDM_DATA_NUM, _cfg->BF_ANT_NUM, false);
            calib_dl_mean_mat
                = arma::mean(calib_dl_cube, 2); // mean along dim 2
            calib_ul_mean_mat
                = arma::mean(calib_ul_cube, 2); // mean along dim 2
            if (kPrintCalibrationMats) {
                Utils::print_mat(calib_dl_mean_mat, "calib_dl_mat");
                Utils::print_mat(calib_ul_mean_mat, "calib_ul_mat");
                Utils::print_mat(
                    calib_dl_mean_mat / calib_ul_mean_mat, "calib_mat");
            }
        }
        init_calib_dl_.free();
        init_calib_ul_.free();
>>>>>>> 16e8ab12
    }
    // arma::cx_fmat calib_dl_mat(
    //    init_calib_dl_, _cfg->ofdm_data_num(), _cfg->bf_ant_num(), false);
    // arma::cx_fmat calib_ul_mat(
    //    init_calib_ul_, _cfg->ofdm_data_num(), _cfg->bf_ant_num(), false);
    // Utils::print_mat(calib_dl_mat);
    // Utils::print_mat(calib_ul_mat);
  }

  std::vector<unsigned> zeros(cfg_->SampsPerSymbol(), 0);
  std::vector<uint32_t> beacon = cfg_->Beacon();
  std::vector<uint32_t> pilot = cfg_->Pilot();

  DrainBuffers();
  json conf;
  conf["tdd_enabled"] = true;
  conf["frame_mode"] = "free_running";
  conf["max_frame"] = 0;
  conf["symbol_size"] = cfg_->SampsPerSymbol();
  conf["beacon_start"] = cfg_->OfdmTxZeroPrefix();
  conf["beacon_stop"] = cfg_->OfdmTxZeroPrefix() + cfg_->BeaconLen();

  size_t ndx = 0;
  for (size_t i = 0; i < this->radio_num_; i++) {
    bool is_ref_ant = (i == cfg_->RefAnt());
    ba_stn_[i]->writeSetting(
        "TX_SW_DELAY", "30");  // experimentally good value for dev front-end
    ba_stn_[i]->writeSetting("TDD_MODE", "true");
    std::vector<std::string> tdd_sched;

    std::string sched = cfg_->Frame().FrameIdentifier();
    size_t sched_size = sched.length();
    for (size_t s = 0; s < sched_size; s++) {
      char c = cfg_->Frame().FrameIdentifier().at(s);
      if (c == 'C') {
        sched.replace(s, 1, is_ref_ant ? "R" : "T");
      } else if (c == 'L') {
        sched.replace(s, 1, is_ref_ant ? "P" : "R");
      } else if (c == 'P') {
        sched.replace(s, 1, "R");
      } else if (c == 'U') {
        sched.replace(s, 1, "R");
      } else if (c == 'D') {
        sched.replace(s, 1, "T");
      } else if (c != 'B') {
        sched.replace(s, 1, "G");
      }
    }
    std::cout << "Radio " << i << " Frame 1: " << sched << std::endl;
    tdd_sched.push_back(sched);

    conf["frames"] = tdd_sched;
    std::string conf_string = conf.dump();
    ba_stn_[i]->writeSetting("TDD_CONFIG", conf_string);

    ba_stn_[i]->writeRegisters("BEACON_RAM", 0, beacon);
    for (char const& c : cfg_->Channel()) {
      bool is_beacon_antenna = !cfg_->Beamsweep() && ndx == cfg_->BeaconAnt();
      std::vector<unsigned> beacon_weights(cfg_->NumAntennas(),
                                           is_beacon_antenna ? 1 : 0);
      std::string tx_ram_wgt = "BEACON_RAM_WGT_";
      if (cfg_->Beamsweep()) {
        for (size_t j = 0; j < cfg_->NumAntennas(); j++) {
          beacon_weights[j] = CommsLib::Hadamard2(ndx, j);
        }
      }
      ba_stn_[i]->writeRegisters(tx_ram_wgt + c, 0, beacon_weights);
      ++ndx;
    }
    ba_stn_[i]->writeSetting("BEACON_START", std::to_string(radio_num_));
    if (cfg_->Frame().IsRecCalEnabled()) {
      if (is_ref_ant) {
        ba_stn_[i]->writeRegisters("TX_RAM_A", 0, pilot);
        // looks like the best solution is to just use one
        // antenna at the reference node and leave the 2nd
        // antenna unused. We either have to use one anntena
        // per board, or if we use both channels we need to
        // exclude reference board from beamforming
      } else {
        std::vector<std::complex<float>> recip_cal_dl_pilot;
        std::vector<std::complex<float>> pre(cfg_->OfdmTxZeroPrefix(), 0);
        std::vector<std::complex<float>> post(cfg_->OfdmTxZeroPostfix(), 0);
        recip_cal_dl_pilot = CommsLib::ComposePartialPilotSym(
            cfg_->CommonPilot(), cfg_->NumChannels() * i * kCalibScGroupSize,
            kCalibScGroupSize, cfg_->OfdmCaNum(), cfg_->OfdmDataNum(),
            cfg_->OfdmDataStart(), cfg_->CpLen(), false /*block type*/);
        if (kDebugPrintPilot) {
          std::cout << "recipCalPilot[" << i << "]: ";
          for (auto const& cal_p : recip_cal_dl_pilot) {
            std::cout << real(cal_p) << ", ";
          }
          std::cout << std::endl;
        }
        recip_cal_dl_pilot.insert(recip_cal_dl_pilot.begin(), pre.begin(),
                                  pre.end());
        recip_cal_dl_pilot.insert(recip_cal_dl_pilot.end(), post.begin(),
                                  post.end());
        ba_stn_[i]->writeRegisters(
            "TX_RAM_A", 0,
            Utils::Cfloat32ToUint32(recip_cal_dl_pilot, false, "QI"));
        if (cfg_->NumChannels() == 2) {
          recip_cal_dl_pilot = CommsLib::ComposePartialPilotSym(
              cfg_->CommonPilot(), (2 * i + 1) * kCalibScGroupSize,
              kCalibScGroupSize, cfg_->OfdmCaNum(), cfg_->OfdmDataNum(),
              cfg_->OfdmDataStart(), cfg_->CpLen(), false);
          ba_stn_[i]->writeRegisters(
              "TX_RAM_B", 0,
              Utils::Cfloat32ToUint32(recip_cal_dl_pilot, false, "QI"));
        }
      }
    }

    if (!kUseUHD) {
      ba_stn_[i]->setHardwareTime(0, "TRIGGER");
      ba_stn_[i]->activateStream(this->rx_streams_[i]);
      ba_stn_[i]->activateStream(this->tx_streams_[i]);
    } else {
      ba_stn_[i]->setHardwareTime(0, "UNKNOWN_PPS");
      ba_stn_[i]->activateStream(this->rx_streams_[i], SOAPY_SDR_HAS_TIME, 1e9,
                                 0);
      ba_stn_[i]->activateStream(this->tx_streams_[i], SOAPY_SDR_HAS_TIME, 1e9,
                                 0);
    }
  }

  std::cout << "radio start done!" << std::endl;
  return true;
}

void RadioConfig::Go() {
  if (!kUseUHD) {
    if (hubs_.empty()) {
      // std::cout << "triggering first Iris ..." << std::endl;
      ba_stn_[0]->writeSetting("TRIGGER_GEN", "");
    } else {
      // std::cout << "triggering Hub ..." << std::endl;
      hubs_[0]->writeSetting("TRIGGER_GEN", "");
    }
  }
}

void RadioConfig::RadioTx(void** buffs) {
  int flags = 0;
  long long frame_time(0);
  for (size_t i = 0; i < this->radio_num_; i++) {
    ba_stn_[i]->writeStream(this->tx_streams_[i], buffs, cfg_->SampsPerSymbol(),
                            flags, frame_time, 1000000);
  }
}

int RadioConfig::RadioTx(size_t r /*radio id*/, void** buffs, int flags,
                         long long& frameTime) {
  int tx_flags = 0;
  if (flags == 1) {
    tx_flags = SOAPY_SDR_HAS_TIME;
  } else if (flags == 2) {
    tx_flags = SOAPY_SDR_HAS_TIME | SOAPY_SDR_END_BURST;
  }
  // long long frameTime(0);

  int w;
  if (!kUseUHD) {
    w = ba_stn_[r]->writeStream(this->tx_streams_[r], buffs,
                                cfg_->SampsPerSymbol(), tx_flags, frameTime,
                                1000000);
  } else {
    // For UHD device xmit from host using frameTimeNs
    long long frame_time_ns = SoapySDR::ticksToTimeNs(frameTime, cfg_->Rate());
    w = ba_stn_[r]->writeStream(this->tx_streams_[r], buffs,
                                cfg_->SampsPerSymbol(), tx_flags, frame_time_ns,
                                1000000);
  }
  if (kDebugRadioTX) {
    size_t chan_mask;
    long timeout_us(0);
    int status_flag = 0;
    int s = ba_stn_[r]->readStreamStatus(this->tx_streams_[r], chan_mask,
                                         status_flag, frameTime, timeout_us);
    std::cout << "radio " << r << " tx returned " << w << " and status " << s
              << " when flags was " << flags << std::endl;
  }
  return w;
}

void RadioConfig::RadioRx(void** buffs) {
  int flags = 0;
  long long frame_time(0);
  for (size_t i = 0; i < this->radio_num_; i++) {
    void** buff = buffs + (i * 2);
    ba_stn_[i]->readStream(this->rx_streams_[i], buff, cfg_->SampsPerSymbol(),
                           flags, frame_time, 1000000);
  }
}

int RadioConfig::RadioRx(size_t r /*radio id*/, void** buffs,
                         long long& frameTime) {
  int flags = 0;
  if (r < this->radio_num_) {
    long long frame_time_ns = 0;
    int ret = ba_stn_[r]->readStream(this->rx_streams_[r], buffs,
                                     cfg_->SampsPerSymbol(), flags,
                                     frame_time_ns, 1000000);

    if (!kUseUHD) {
      // SoapySDR::timeNsToTicks(frameTimeNs, _rate);
      frameTime = frame_time_ns;
    } else {
      // for UHD device recv using ticks
      frameTime = SoapySDR::timeNsToTicks(frame_time_ns, cfg_->Rate());
    }

    if (kDebugRadioRX) {
      if (ret != (int)cfg_->SampsPerSymbol()) {
        std::cout << "invalid return " << ret << " from radio " << r
                  << std::endl;
      } else {
        std::cout << "radio " << r << "received " << ret << std::endl;
      }
    }
    return ret;
  }
  std::cout << "invalid radio id " << r << std::endl;
  return 0;
}

void RadioConfig::DrainBuffers() {
  std::vector<std::complex<int16_t>> dummy_buff0(cfg_->SampsPerSymbol());
  std::vector<std::complex<int16_t>> dummy_buff1(cfg_->SampsPerSymbol());
  std::vector<void*> dummybuffs(2);
  dummybuffs[0] = dummy_buff0.data();
  dummybuffs[1] = dummy_buff1.data();
  for (size_t i = 0; i < cfg_->NumRadios(); i++) {
    RadioConfig::DrainRxBuffer(ba_stn_[i], rx_streams_[i], dummybuffs,
                               cfg_->SampsPerSymbol());
  }
}

void RadioConfig::DrainRxBuffer(SoapySDR::Device* ibsSdrs,
                                SoapySDR::Stream* istream,
                                std::vector<void*> buffs, size_t symSamp) {
  long long frame_time = 0;
  int flags = 0;
  int r = 0;
  int i = 0;
  long timeout_us(0);
  while (r != -1) {
    r = ibsSdrs->readStream(istream, buffs.data(), symSamp, flags, frame_time,
                            timeout_us);
    i++;
  }
  // std::cout << "Number of reads needed to drain: " << i << std::endl;
}

void RadioConfig::ReadSensors() {
  for (size_t i = 0; i < this->radio_num_; i++) {
    std::cout << "TEMPs on Iris " << i << std::endl;
    std::cout << "ZYNQ_TEMP: " << ba_stn_[i]->readSensor("ZYNQ_TEMP")
              << std::endl;
    std::cout << "LMS7_TEMP  : " << ba_stn_[i]->readSensor("LMS7_TEMP")
              << std::endl;
    std::cout << "FE_TEMP  : " << ba_stn_[i]->readSensor("FE_TEMP")
              << std::endl;
    std::cout << "TX0 TEMP  : "
              << ba_stn_[i]->readSensor(SOAPY_SDR_TX, 0, "TEMP") << std::endl;
    std::cout << "TX1 TEMP  : "
              << ba_stn_[i]->readSensor(SOAPY_SDR_TX, 1, "TEMP") << std::endl;
    std::cout << "RX0 TEMP  : "
              << ba_stn_[i]->readSensor(SOAPY_SDR_RX, 0, "TEMP") << std::endl;
    std::cout << "RX1 TEMP  : "
              << ba_stn_[i]->readSensor(SOAPY_SDR_RX, 1, "TEMP") << std::endl;
    std::cout << std::endl;
  }
}

void RadioConfig::RadioStop() {
  std::vector<uint32_t> zeros(4096, 0);
  std::string corr_conf_str = "{\"corr_enabled\":false}";
  std::string tdd_conf_str = "{\"tdd_enabled\":false}";
  for (size_t i = 0; i < this->radio_num_; i++) {
    ba_stn_[i]->deactivateStream(this->rx_streams_[i]);
    ba_stn_[i]->deactivateStream(this->tx_streams_[i]);
    ba_stn_[i]->writeSetting("TDD_MODE", "false");
    ba_stn_[i]->writeSetting("TDD_CONFIG", tdd_conf_str);
  }
}

<<<<<<< HEAD
RadioConfig::~RadioConfig() {
  for (size_t i = 0; i < this->radio_num_; i++) {
    ba_stn_[i]->closeStream(this->rx_streams_[i]);
    ba_stn_[i]->closeStream(this->tx_streams_[i]);
    SoapySDR::Device::unmake(ba_stn_[i]);
  }
=======
RadioConfig::~RadioConfig()
{
    free_buffer_1d(&init_calib_dl_processed_);
    free_buffer_1d(&init_calib_ul_processed_);
    for (size_t i = 0; i < this->_radioNum; i++) {
        baStn[i]->closeStream(this->rxStreams[i]);
        baStn[i]->closeStream(this->txStreams[i]);
        SoapySDR::Device::unmake(baStn[i]);
    }
>>>>>>> 16e8ab12
}<|MERGE_RESOLUTION|>--- conflicted
+++ resolved
@@ -1,35 +1,8 @@
 #include "radio_lib.hpp"
-<<<<<<< HEAD
-=======
+
 #include "comms-lib.h"
 
 static constexpr bool kPrintCalibrationMats = false;
-
-std::atomic<size_t> num_radios_initialized;
-std::atomic<size_t> num_radios_configured;
-
-RadioConfig::RadioConfig(Config* cfg)
-    : _cfg(cfg)
-{
-    SoapySDR::Kwargs args;
-    SoapySDR::Kwargs sargs;
-    // load channels
-    auto channels = Utils::strToChannels(_cfg->channel);
-
-    this->_radioNum = _cfg->nRadios;
-    this->_antennaNum = _radioNum * _cfg->nChannels;
-    std::cout << "radio num is " << this->_radioNum << std::endl;
-    if (_cfg->isUE)
-        throw std::invalid_argument("Bad config! Not a UE!");
-    if (!kUseUHD && _cfg->hub_ids.empty() == false) {
-        args["driver"] = "remote";
-        args["timeout"] = "1000000";
-        args["serial"] = _cfg->hub_ids.at(0);
-        hubs.push_back(SoapySDR::Device::make(args));
-    }
->>>>>>> 16e8ab12
-
-#include "comms-lib.h"
 
 static std::atomic<size_t> num_radios_initialized;
 static std::atomic<size_t> num_radios_configured;
@@ -46,7 +19,7 @@
   if (cfg_->IsUe() == true) {
     throw std::invalid_argument("Bad config! Not a UE!");
   }
-  if ((kUseUHD == false) || (cfg_->HubIds().empty() == false)) {
+  if ((kUseUHD == false) && (cfg_->HubIds().empty() == false)) {
     args["driver"] = "remote";
     args["timeout"] = "1000000";
     args["serial"] = cfg_->HubIds().at(0);
@@ -130,7 +103,7 @@
   for (size_t i = 0; i < this->radio_num_; i++) {
     std::cout << cfg_->RadioIds().at(i) << ": Front end "
               << ba_stn_[i]->getHardwareInfo()["frontend"] << std::endl;
-    for (size_t c = 0; c < cfg_->NumChannels(); c++) {
+    for (auto c : channels) {
       if (c < ba_stn_[i]->getNumChannels(SOAPY_SDR_RX)) {
         std::printf("RX Channel %zu\n", c);
         std::printf("Actual RX sample rate: %fMSps...\n",
@@ -146,7 +119,8 @@
                       (ba_stn_[i]->getGain(SOAPY_SDR_RX, c, "PGA")));
           std::printf("Actual RX TIA gain: %f...\n",
                       (ba_stn_[i]->getGain(SOAPY_SDR_RX, c, "TIA")));
-          if (ba_stn_[i]->getHardwareInfo()["frontend"].compare("CBRS") == 0) {
+          if (ba_stn_[i]->getHardwareInfo()["frontend"].find("CBRS") !=
+              std::string::npos) {
             std::printf("Actual RX LNA1 gain: %f...\n",
                         (ba_stn_[i]->getGain(SOAPY_SDR_RX, c, "LNA1")));
             std::printf("Actual RX LNA2 gain: %f...\n",
@@ -160,8 +134,7 @@
       }
     }
 
-<<<<<<< HEAD
-    for (size_t c = 0; c < cfg_->NumChannels(); c++) {
+    for (auto c : channels) {
       if (c < ba_stn_[i]->getNumChannels(SOAPY_SDR_TX)) {
         std::printf("TX Channel %zu\n", c);
         std::printf("Actual TX sample rate: %fMSps...\n",
@@ -175,7 +148,8 @@
                       (ba_stn_[i]->getGain(SOAPY_SDR_TX, c, "PAD")));
           std::printf("Actual TX IAMP gain: %f...\n",
                       (ba_stn_[i]->getGain(SOAPY_SDR_TX, c, "IAMP")));
-          if (ba_stn_[i]->getHardwareInfo()["frontend"].compare("CBRS") == 0) {
+          if (ba_stn_[i]->getHardwareInfo()["frontend"].find("CBRS") !=
+              std::string::npos) {
             std::printf("Actual TX PA1 gain: %f...\n",
                         (ba_stn_[i]->getGain(SOAPY_SDR_TX, c, "PA1")));
             std::printf("Actual TX PA2 gain: %f...\n",
@@ -183,71 +157,6 @@
             std::printf("Actual TX PA3 gain: %f...\n",
                         (ba_stn_[i]->getGain(SOAPY_SDR_TX, c, "PA3")));
           }
-=======
-    for (size_t i = 0; i < this->_radioNum; i++) {
-        std::cout << _cfg->radio_ids.at(i) << ": Front end "
-                  << baStn[i]->getHardwareInfo()["frontend"] << std::endl;
-        for (auto c : channels) {
-            if (c < baStn[i]->getNumChannels(SOAPY_SDR_RX)) {
-                std::printf("RX Channel %zu\n", c);
-                std::printf("Actual RX sample rate: %fMSps...\n",
-                    (baStn[i]->getSampleRate(SOAPY_SDR_RX, c) / 1e6));
-                std::printf("Actual RX frequency: %fGHz...\n",
-                    (baStn[i]->getFrequency(SOAPY_SDR_RX, c) / 1e9));
-                std::printf("Actual RX gain: %f...\n",
-                    (baStn[i]->getGain(SOAPY_SDR_RX, c)));
-                if (!kUseUHD) {
-                    std::printf("Actual RX LNA gain: %f...\n",
-                        (baStn[i]->getGain(SOAPY_SDR_RX, c, "LNA")));
-                    std::printf("Actual RX PGA gain: %f...\n",
-                        (baStn[i]->getGain(SOAPY_SDR_RX, c, "PGA")));
-                    std::printf("Actual RX TIA gain: %f...\n",
-                        (baStn[i]->getGain(SOAPY_SDR_RX, c, "TIA")));
-                    if (baStn[i]->getHardwareInfo()["frontend"].find("CBRS")
-                        != std::string::npos) {
-                        std::printf("Actual RX LNA1 gain: %f...\n",
-                            (baStn[i]->getGain(SOAPY_SDR_RX, c, "LNA1")));
-                        std::printf("Actual RX LNA2 gain: %f...\n",
-                            (baStn[i]->getGain(SOAPY_SDR_RX, c, "LNA2")));
-                    }
-                }
-                std::printf("Actual RX bandwidth: %fM...\n",
-                    (baStn[i]->getBandwidth(SOAPY_SDR_RX, c) / 1e6));
-                std::printf("Actual RX antenna: %s...\n",
-                    (baStn[i]->getAntenna(SOAPY_SDR_RX, c).c_str()));
-            }
-        }
-
-        for (auto c : channels) {
-            if (c < baStn[i]->getNumChannels(SOAPY_SDR_TX)) {
-                std::printf("TX Channel %zu\n", c);
-                std::printf("Actual TX sample rate: %fMSps...\n",
-                    (baStn[i]->getSampleRate(SOAPY_SDR_TX, c) / 1e6));
-                std::printf("Actual TX frequency: %fGHz...\n",
-                    (baStn[i]->getFrequency(SOAPY_SDR_TX, c) / 1e9));
-                std::printf("Actual TX gain: %f...\n",
-                    (baStn[i]->getGain(SOAPY_SDR_TX, c)));
-                if (!kUseUHD) {
-                    std::printf("Actual TX PAD gain: %f...\n",
-                        (baStn[i]->getGain(SOAPY_SDR_TX, c, "PAD")));
-                    std::printf("Actual TX IAMP gain: %f...\n",
-                        (baStn[i]->getGain(SOAPY_SDR_TX, c, "IAMP")));
-                    if (baStn[i]->getHardwareInfo()["frontend"].find("CBRS")
-                        != std::string::npos) {
-                        std::printf("Actual TX PA1 gain: %f...\n",
-                            (baStn[i]->getGain(SOAPY_SDR_TX, c, "PA1")));
-                        std::printf("Actual TX PA2 gain: %f...\n",
-                            (baStn[i]->getGain(SOAPY_SDR_TX, c, "PA2")));
-                        std::printf("Actual TX PA3 gain: %f...\n",
-                            (baStn[i]->getGain(SOAPY_SDR_TX, c, "PA3")));
-                    }
-                }
-                std::printf("Actual TX bandwidth: %fM...\n",
-                    (baStn[i]->getBandwidth(SOAPY_SDR_TX, c) / 1e6));
-                std::printf("Actual TX antenna: %s...\n",
-                    (baStn[i]->getAntenna(SOAPY_SDR_TX, c).c_str()));
-            }
->>>>>>> 16e8ab12
         }
         std::printf("Actual TX bandwidth: %fM...\n",
                     (ba_stn_[i]->getBandwidth(SOAPY_SDR_TX, c) / 1e6));
@@ -326,21 +235,12 @@
     }
   }
 
-<<<<<<< HEAD
   SoapySDR::Kwargs info = ba_stn_[i]->getHardwareInfo();
-  for (auto ch : {0, 1}) {
+  for (auto ch : channels) {
     if (!kUseUHD) {
       ba_stn_[i]->setBandwidth(SOAPY_SDR_RX, ch, cfg_->BwFilter());
       ba_stn_[i]->setBandwidth(SOAPY_SDR_TX, ch, cfg_->BwFilter());
     }
-=======
-    SoapySDR::Kwargs info = baStn[i]->getHardwareInfo();
-    for (auto ch : channels) {
-        if (!kUseUHD) {
-            baStn[i]->setBandwidth(SOAPY_SDR_RX, ch, _cfg->bwFilter);
-            baStn[i]->setBandwidth(SOAPY_SDR_TX, ch, _cfg->bwFilter);
-        }
->>>>>>> 16e8ab12
 
     // baStn[i]->setSampleRate(SOAPY_SDR_RX, ch, cfg->rate());
     // baStn[i]->setSampleRate(SOAPY_SDR_TX, ch, cfg->rate());
@@ -377,7 +277,6 @@
         ba_stn_[i]->setGain(SOAPY_SDR_RX, ch, "TIA", 0);   //[0,12]
         ba_stn_[i]->setGain(SOAPY_SDR_RX, ch, "PGA", 0);   //[-12,19]
 
-<<<<<<< HEAD
         if (info["frontend"].find("CBRS") != std::string::npos) {
           ba_stn_[i]->setGain(SOAPY_SDR_TX, ch, "ATTN", -6);  //[-18,0] by 3
           ba_stn_[i]->setGain(SOAPY_SDR_TX, ch, "PA2", 0);    //[0|15]
@@ -399,139 +298,84 @@
     ba_stn_[i]->setDCOffsetMode(SOAPY_SDR_RX, ch, true);
   }
 
-  // we disable channel 1 because of the internal LDO issue.
-  // This will be fixed in the next revision (E) of Iris.
-  if (cfg_->NumChannels() == 1) {
-    if (kUseUHD == false) {
-      ba_stn_[i]->writeSetting(SOAPY_SDR_RX, 1, "ENABLE_CHANNEL", "false");
-      ba_stn_[i]->writeSetting(SOAPY_SDR_TX, 1, "ENABLE_CHANNEL", "false");
-    }
-  }
   num_radios_configured++;
 }
 
 bool RadioConfig::RadioStart() {
   bool good_calib = false;
-  AllocBuffer1d(&init_calib_dl_,
+  AllocBuffer1d(&init_calib_dl_processed_,
                 cfg_->OfdmDataNum() * cfg_->BfAntNum() * sizeof(arma::cx_float),
                 Agora_memory::Alignment_t::k64Align, 1);
-  AllocBuffer1d(&init_calib_ul_,
+  AllocBuffer1d(&init_calib_ul_processed_,
                 cfg_->OfdmDataNum() * cfg_->BfAntNum() * sizeof(arma::cx_float),
                 Agora_memory::Alignment_t::k64Align, 1);
   // initialize init_calib to a matrix of ones
   for (size_t i = 0; i < cfg_->OfdmDataNum() * cfg_->BfAntNum(); i++) {
-    init_calib_dl_[i] = 1;
-    init_calib_ul_[i] = 1;
-  }
-  if (cfg_->Frame().NumDLSyms() > 0) {
-    int iter = 0;
-    int max_iter = 3;
-    while (good_calib == false) {
-      good_calib = InitialCalib(cfg_->SampleCalEn());
-      iter++;
-      if ((iter == max_iter) && (good_calib == false)) {
-        std::cout << "attempted " << max_iter
-                  << " unsucessful calibration, stopping ..." << std::endl;
-        break;
-      }
-    }
-    if (good_calib == false) {
-      return good_calib;
-    } else {
-      std::cout << "initial calibration successful!" << std::endl;
-=======
-    num_radios_configured++;
-}
-
-bool RadioConfig::radioStart()
-{
-    bool good_calib = false;
-    alloc_buffer_1d(&init_calib_dl_processed_,
-        _cfg->OFDM_DATA_NUM * _cfg->BF_ANT_NUM * sizeof(arma::cx_float),
-        Agora_memory::Alignment_t::k64Align, 1);
-    alloc_buffer_1d(&init_calib_ul_processed_,
-        _cfg->OFDM_DATA_NUM * _cfg->BF_ANT_NUM * sizeof(arma::cx_float),
-        Agora_memory::Alignment_t::k64Align, 1);
-    // initialize init_calib to a matrix of ones
-    for (size_t i = 0; i < _cfg->OFDM_DATA_NUM * _cfg->BF_ANT_NUM; i++) {
-        init_calib_dl_processed_[i] = 1;
-        init_calib_ul_processed_[i] = 1;
-    }
-
-    calib_meas_num_ = _cfg->init_calib_repeat;
-    if (calib_meas_num_) {
-        init_calib_ul_.calloc(calib_meas_num_,
-            _cfg->OFDM_DATA_NUM * _cfg->BF_ANT_NUM,
-            Agora_memory::Alignment_t::k64Align);
-        init_calib_dl_.calloc(calib_meas_num_,
-            _cfg->OFDM_DATA_NUM * _cfg->BF_ANT_NUM,
-            Agora_memory::Alignment_t::k64Align);
-        if (_cfg->downlink_mode) {
-            int iter = 0;
-            int max_iter = 3;
-            std::cout << "Start initial reciprocity calibration..."
-                      << std::endl;
-            while (!good_calib) {
-                good_calib = initial_calib(_cfg->sampleCalEn);
-                iter++;
-                if (iter == max_iter && !good_calib) {
-                    std::cout << "attempted " << max_iter
-                              << " unsucessful calibration, stopping ..."
-                              << std::endl;
-                    break;
-                }
-            }
-            if (!good_calib)
-                return good_calib;
-            else
-                std::cout << "initial calibration successful!" << std::endl;
-
-            // process initial measurements
-            arma::cx_fcube calib_dl_cube(_cfg->OFDM_DATA_NUM, _cfg->BF_ANT_NUM,
-                calib_meas_num_, arma::fill::zeros);
-            arma::cx_fcube calib_ul_cube(_cfg->OFDM_DATA_NUM, _cfg->BF_ANT_NUM,
-                calib_meas_num_, arma::fill::zeros);
-            for (size_t i = 0; i < calib_meas_num_; i++) {
-                arma::cx_fmat calib_dl_mat(init_calib_dl_[i],
-                    _cfg->OFDM_DATA_NUM, _cfg->BF_ANT_NUM, false);
-                arma::cx_fmat calib_ul_mat(init_calib_ul_[i],
-                    _cfg->OFDM_DATA_NUM, _cfg->BF_ANT_NUM, false);
-                calib_dl_cube.slice(i) = calib_dl_mat;
-                calib_ul_cube.slice(i) = calib_ul_mat;
-                if (kPrintCalibrationMats) {
-                    Utils::print_mat(
-                        calib_dl_mat, "calib_dl_mat" + std::to_string(i));
-                    Utils::print_mat(
-                        calib_ul_mat, "calib_ul_mat" + std::to_string(i));
-                    Utils::print_mat(calib_dl_mat / calib_ul_mat,
-                        "calib_mat" + std::to_string(i));
-                }
-            }
-            arma::cx_fmat calib_dl_mean_mat(init_calib_dl_processed_,
-                _cfg->OFDM_DATA_NUM, _cfg->BF_ANT_NUM, false);
-            arma::cx_fmat calib_ul_mean_mat(init_calib_ul_processed_,
-                _cfg->OFDM_DATA_NUM, _cfg->BF_ANT_NUM, false);
-            calib_dl_mean_mat
-                = arma::mean(calib_dl_cube, 2); // mean along dim 2
-            calib_ul_mean_mat
-                = arma::mean(calib_ul_cube, 2); // mean along dim 2
-            if (kPrintCalibrationMats) {
-                Utils::print_mat(calib_dl_mean_mat, "calib_dl_mat");
-                Utils::print_mat(calib_ul_mean_mat, "calib_ul_mat");
-                Utils::print_mat(
-                    calib_dl_mean_mat / calib_ul_mean_mat, "calib_mat");
-            }
-        }
-        init_calib_dl_.free();
-        init_calib_ul_.free();
->>>>>>> 16e8ab12
-    }
-    // arma::cx_fmat calib_dl_mat(
-    //    init_calib_dl_, _cfg->ofdm_data_num(), _cfg->bf_ant_num(), false);
-    // arma::cx_fmat calib_ul_mat(
-    //    init_calib_ul_, _cfg->ofdm_data_num(), _cfg->bf_ant_num(), false);
-    // Utils::print_mat(calib_dl_mat);
-    // Utils::print_mat(calib_ul_mat);
+    init_calib_dl_processed_[i] = 1;
+    init_calib_ul_processed_[i] = 1;
+  }
+
+  calib_meas_num_ = cfg_->InitCalibRepeat();
+  if (calib_meas_num_) {
+    init_calib_ul_.Calloc(calib_meas_num_,
+                          cfg_->OfdmDataNum() * cfg_->BfAntNum(),
+                          Agora_memory::Alignment_t::k64Align);
+    init_calib_dl_.Calloc(calib_meas_num_,
+                          cfg_->OfdmDataNum() * cfg_->BfAntNum(),
+                          Agora_memory::Alignment_t::k64Align);
+    if (cfg_->Frame().NumDLSyms() > 0) {
+      int iter = 0;
+      int max_iter = 3;
+      std::cout << "Start initial reciprocity calibration..." << std::endl;
+      while (good_calib == false) {
+        good_calib = InitialCalib(cfg_->SampleCalEn());
+        iter++;
+        if ((iter == max_iter) && (good_calib == false)) {
+          std::cout << "attempted " << max_iter
+                    << " unsucessful calibration, stopping ..." << std::endl;
+          break;
+        }
+      }
+      if (good_calib == false) {
+        return good_calib;
+      } else {
+        std::cout << "initial calibration successful!" << std::endl;
+      }
+      // process initial measurements
+      arma::cx_fcube calib_dl_cube(cfg_->OfdmDataNum(), cfg_->BfAntNum(),
+                                   calib_meas_num_, arma::fill::zeros);
+      arma::cx_fcube calib_ul_cube(cfg_->OfdmDataNum(), cfg_->BfAntNum(),
+                                   calib_meas_num_, arma::fill::zeros);
+      for (size_t i = 0; i < calib_meas_num_; i++) {
+        arma::cx_fmat calib_dl_mat(init_calib_dl_[i], cfg_->OfdmDataNum(),
+                                   cfg_->BfAntNum(), false);
+        arma::cx_fmat calib_ul_mat(init_calib_ul_[i], cfg_->OfdmDataNum(),
+                                   cfg_->BfAntNum(), false);
+        calib_dl_cube.slice(i) = calib_dl_mat;
+        calib_ul_cube.slice(i) = calib_ul_mat;
+        if (kPrintCalibrationMats) {
+          Utils::PrintMat(calib_dl_mat, "calib_dl_mat" + std::to_string(i));
+          Utils::PrintMat(calib_ul_mat, "calib_ul_mat" + std::to_string(i));
+          Utils::PrintMat(calib_dl_mat / calib_ul_mat,
+                          "calib_mat" + std::to_string(i));
+        }
+      }
+      arma::cx_fmat calib_dl_mean_mat(init_calib_dl_processed_,
+                                      cfg_->OfdmDataNum(), cfg_->BfAntNum(),
+                                      false);
+      arma::cx_fmat calib_ul_mean_mat(init_calib_ul_processed_,
+                                      cfg_->OfdmDataNum(), cfg_->BfAntNum(),
+                                      false);
+      calib_dl_mean_mat = arma::mean(calib_dl_cube, 2);  // mean along dim 2
+      calib_ul_mean_mat = arma::mean(calib_ul_cube, 2);  // mean along dim 2
+      if (kPrintCalibrationMats) {
+        Utils::PrintMat(calib_dl_mean_mat, "calib_dl_mat");
+        Utils::PrintMat(calib_ul_mean_mat, "calib_ul_mat");
+        Utils::PrintMat(calib_dl_mean_mat / calib_ul_mean_mat, "calib_mat");
+      }
+    }
+    init_calib_dl_.Free();
+    init_calib_ul_.Free();
   }
 
   std::vector<unsigned> zeros(cfg_->SampsPerSymbol(), 0);
@@ -811,22 +655,12 @@
   }
 }
 
-<<<<<<< HEAD
 RadioConfig::~RadioConfig() {
+  FreeBuffer1d(&init_calib_dl_processed_);
+  FreeBuffer1d(&init_calib_ul_processed_);
   for (size_t i = 0; i < this->radio_num_; i++) {
     ba_stn_[i]->closeStream(this->rx_streams_[i]);
     ba_stn_[i]->closeStream(this->tx_streams_[i]);
     SoapySDR::Device::unmake(ba_stn_[i]);
   }
-=======
-RadioConfig::~RadioConfig()
-{
-    free_buffer_1d(&init_calib_dl_processed_);
-    free_buffer_1d(&init_calib_ul_processed_);
-    for (size_t i = 0; i < this->_radioNum; i++) {
-        baStn[i]->closeStream(this->rxStreams[i]);
-        baStn[i]->closeStream(this->txStreams[i]);
-        SoapySDR::Device::unmake(baStn[i]);
-    }
->>>>>>> 16e8ab12
 }
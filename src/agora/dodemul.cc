/**
 * @file dodemul.cc
 * @brief Implmentation file for the DoDemul class.
 */
#include "dodemul.h"

#include "comms-lib.h"
#include "concurrent_queue_wrapper.h"
#include "modulation.h"

static constexpr bool kUseSIMDGather = true;
static constexpr bool kPrintBeamWeights = false;
static constexpr bool kPrintInputData = false;
static constexpr bool kPrintEquOutput = false;
static constexpr bool kPrintDemulInput = false;
static constexpr bool kPrintDemulOutput = false;

DoDemul::DoDemul(
    Config* config, int tid, Table<complex_float>& data_buffer,
    PtrGrid<kFrameWnd, kMaxDataSCs, complex_float>& ul_beam_matrices,
    Table<complex_float>& ue_spec_pilot_buffer,
    Table<complex_float>& equal_buffer,
    PtrCube<kFrameWnd, kMaxSymbols, kMaxUEs, int8_t>& demod_buffers,
    MacScheduler* mac_sched, PhyStats* in_phy_stats, Stats* stats_manager)
    : Doer(config, tid),
      data_buffer_(data_buffer),
      ul_beam_matrices_(ul_beam_matrices),
      ue_spec_pilot_buffer_(ue_spec_pilot_buffer),
      equal_buffer_(equal_buffer),
      demod_buffers_(demod_buffers),
      mac_sched_(mac_sched),
      phy_stats_(in_phy_stats) {
  duration_stat_ = stats_manager->GetDurationStat(DoerType::kDemul, tid);

  data_gather_buffer_ =
      static_cast<complex_float*>(Agora_memory::PaddedAlignedAlloc(
          Agora_memory::Alignment_t::kAlign64,
          kSCsPerCacheline * kMaxAntennas * sizeof(complex_float)));
  equaled_buffer_temp_ =
      static_cast<complex_float*>(Agora_memory::PaddedAlignedAlloc(
          Agora_memory::Alignment_t::kAlign64,
          cfg_->DemulBlockSize() * kMaxUEs * sizeof(complex_float)));
  equaled_buffer_temp_transposed_ =
      static_cast<complex_float*>(Agora_memory::PaddedAlignedAlloc(
          Agora_memory::Alignment_t::kAlign64,
          cfg_->DemulBlockSize() * kMaxUEs * sizeof(complex_float)));

  // phase offset calibration data
  arma::cx_float* ue_pilot_ptr =
      reinterpret_cast<arma::cx_float*>(cfg_->UeSpecificPilot()[0]);
  arma::cx_fmat mat_pilot_data(ue_pilot_ptr, cfg_->OfdmDataNum(),
                               cfg_->SpatialStreamsNum(), false);
  ue_pilot_data_ = mat_pilot_data.st();
<<<<<<< HEAD
  if (kPrintPhyStats) phy_stats_->LoadGroundTruthIq();

#if defined(USE_MKL_JIT)
  MKL_Complex8 alpha = {1, 0};
  MKL_Complex8 beta = {0, 0};

  mkl_jit_status_t status =
      mkl_jit_create_cgemm(&jitter_, MKL_COL_MAJOR, MKL_NOTRANS, MKL_NOTRANS,
                           cfg_->SpatialStreamsNum(), 1, cfg_->BsAntNum(),
                           &alpha, cfg_->SpatialStreamsNum(), cfg_->BsAntNum(),
                           &beta, cfg_->SpatialStreamsNum());
  if (MKL_JIT_ERROR == status) {
    std::fprintf(
        stderr,
        "Error: insufficient memory to JIT and store the DGEMM kernel\n");
    throw std::runtime_error(
        "DoDemul: insufficient memory to JIT and store the DGEMM kernel");
  }
  mkl_jit_cgemm_ = mkl_jit_get_cgemm_ptr(jitter_);
#endif
=======
>>>>>>> 54b10cc0
}

DoDemul::~DoDemul() {
  std::free(data_gather_buffer_);
  std::free(equaled_buffer_temp_);
  std::free(equaled_buffer_temp_transposed_);

#if defined(USE_MKL_JIT)
  mkl_jit_status_t status = mkl_jit_destroy(jitter_);
  if (MKL_JIT_ERROR == status) {
    std::fprintf(stderr, "!!!!Error: Error while destorying MKL JIT\n");
  }
#endif
}

EventData DoDemul::Launch(size_t tag) {
  const size_t frame_id = gen_tag_t(tag).frame_id_;
  const size_t symbol_id = gen_tag_t(tag).symbol_id_;
  const size_t base_sc_id = gen_tag_t(tag).sc_id_;

  const size_t symbol_idx_ul = this->cfg_->Frame().GetULSymbolIdx(symbol_id);
  const size_t total_symbol_idx_ul =
      cfg_->GetTotalSymbolIdxUl(frame_id, symbol_idx_ul);
  const complex_float* data_buf = data_buffer_[total_symbol_idx_ul];

  const size_t frame_slot = frame_id % kFrameWnd;
  const size_t data_symbol_idx_ul =
      symbol_idx_ul - this->cfg_->Frame().ClientUlPilotSymbols();
  const size_t total_data_symbol_idx_ul =
      cfg_->GetTotalDataSymbolIdxUl(frame_id, symbol_idx_ul);
  size_t start_tsc = GetTime::WorkerRdtsc();

  if (kDebugPrintInTask == true) {
    std::printf(
        "In doDemul tid %d: frame: %zu, symbol idx: %zu, symbol idx ul: %zu, "
        "subcarrier: %zu, databuffer idx %zu \n",
        tid_, frame_id, symbol_id, symbol_idx_ul, base_sc_id,
        total_symbol_idx_ul);
  }

  size_t max_sc_ite =
      std::min(cfg_->DemulBlockSize(), cfg_->OfdmDataNum() - base_sc_id);
  assert(max_sc_ite % kSCsPerCacheline == 0);
  // Iterate through cache lines
  for (size_t i = 0; i < max_sc_ite; i += kSCsPerCacheline) {
    size_t start_tsc0 = GetTime::WorkerRdtsc();

    // Step 1: Populate data_gather_buffer as a row-major matrix with
    // kSCsPerCacheline rows and BsAntNum() columns

    // Since kSCsPerCacheline divides demul_block_size and
    // kTransposeBlockSize, all subcarriers (base_sc_id + i) lie in the
    // same partial transpose block.
    const size_t partial_transpose_block_base =
        ((base_sc_id + i) / kTransposeBlockSize) *
        (kTransposeBlockSize * cfg_->BsAntNum());

#ifdef __AVX512F__
    static constexpr size_t kAntNumPerSimd = 8;
#else
    static constexpr size_t kAntNumPerSimd = 4;
#endif

    size_t ant_start = 0;
    if (kUseSIMDGather && kUsePartialTrans &&
        (cfg_->BsAntNum() % kAntNumPerSimd) == 0) {
      // Gather data for all antennas and 8 subcarriers in the same cache
      // line, 1 subcarrier and 4 (AVX2) or 8 (AVX512) ants per iteration
      size_t cur_sc_offset =
          partial_transpose_block_base + (base_sc_id + i) % kTransposeBlockSize;
      const float* src =
          reinterpret_cast<const float*>(&data_buf[cur_sc_offset]);
      float* dst = reinterpret_cast<float*>(data_gather_buffer_);
#ifdef __AVX512F__
      __m512i index = _mm512_setr_epi32(
          0, 1, kTransposeBlockSize * 2, kTransposeBlockSize * 2 + 1,
          kTransposeBlockSize * 4, kTransposeBlockSize * 4 + 1,
          kTransposeBlockSize * 6, kTransposeBlockSize * 6 + 1,
          kTransposeBlockSize * 8, kTransposeBlockSize * 8 + 1,
          kTransposeBlockSize * 10, kTransposeBlockSize * 10 + 1,
          kTransposeBlockSize * 12, kTransposeBlockSize * 12 + 1,
          kTransposeBlockSize * 14, kTransposeBlockSize * 14 + 1);
      for (size_t ant_i = 0; ant_i < cfg_->BsAntNum();
           ant_i += kAntNumPerSimd) {
        for (size_t j = 0; j < kSCsPerCacheline; j++) {
          __m512 data_rx = kTransposeBlockSize == 1
                               ? _mm512_load_ps(&src[j * cfg_->BsAntNum() * 2])
                               : _mm512_i32gather_ps(index, &src[j * 2], 4);

          assert((reinterpret_cast<intptr_t>(&dst[j * cfg_->BsAntNum() * 2]) %
                  (kAntNumPerSimd * sizeof(float) * 2)) == 0);
          assert((reinterpret_cast<intptr_t>(&src[j * cfg_->BsAntNum() * 2]) %
                  (kAntNumPerSimd * sizeof(float) * 2)) == 0);
          _mm512_store_ps(&dst[j * cfg_->BsAntNum() * 2], data_rx);
        }
        src += kAntNumPerSimd * kTransposeBlockSize * 2;
        dst += kAntNumPerSimd * 2;
      }
#else
      __m256i index = _mm256_setr_epi32(
          0, 1, kTransposeBlockSize * 2, kTransposeBlockSize * 2 + 1,
          kTransposeBlockSize * 4, kTransposeBlockSize * 4 + 1,
          kTransposeBlockSize * 6, kTransposeBlockSize * 6 + 1);
      for (size_t ant_i = 0; ant_i < cfg_->BsAntNum();
           ant_i += kAntNumPerSimd) {
        for (size_t j = 0; j < kSCsPerCacheline; j++) {
          assert((reinterpret_cast<intptr_t>(&dst[j * cfg_->BsAntNum() * 2]) %
                  (kAntNumPerSimd * sizeof(float) * 2)) == 0);
          __m256 data_rx = _mm256_i32gather_ps(&src[j * 2], index, 4);
          _mm256_store_ps(&dst[j * cfg_->BsAntNum() * 2], data_rx);
        }
        src += kAntNumPerSimd * kTransposeBlockSize * 2;
        dst += kAntNumPerSimd * 2;
      }
#endif
      // Set the remaining number of antennas for non-SIMD gather
      ant_start = cfg_->BsAntNum() - (cfg_->BsAntNum() % kAntNumPerSimd);
    }
    if (ant_start < cfg_->BsAntNum()) {
      complex_float* dst = data_gather_buffer_ + ant_start;
      for (size_t j = 0; j < kSCsPerCacheline; j++) {
        for (size_t ant_i = ant_start; ant_i < cfg_->BsAntNum(); ant_i++) {
          *dst++ =
              kUsePartialTrans
                  ? data_buf[partial_transpose_block_base +
                             (ant_i * kTransposeBlockSize) +
                             ((base_sc_id + i + j) % kTransposeBlockSize)]
                  : data_buf[ant_i * cfg_->OfdmDataNum() + base_sc_id + i + j];
        }
      }
    }
    duration_stat_->task_duration_[1] += GetTime::WorkerRdtsc() - start_tsc0;

    // Step 2: For each subcarrier, perform equalization by multiplying the
    // subcarrier's data from each antenna with the subcarrier's precoder
    for (size_t j = 0; j < kSCsPerCacheline; j++) {
      const size_t cur_sc_id = base_sc_id + i + j;

      arma::cx_float* equal_ptr = nullptr;
      if (kExportConstellation) {
        equal_ptr =
            (arma::cx_float*)(&equal_buffer_[total_symbol_idx_ul]
                                            [cur_sc_id *
                                             cfg_->SpatialStreamsNum()]);
      } else {
        equal_ptr =
            (arma::cx_float*)(&equaled_buffer_temp_[(cur_sc_id - base_sc_id) *
                                                    cfg_->SpatialStreamsNum()]);
      }
      arma::cx_fmat mat_equaled(equal_ptr, cfg_->SpatialStreamsNum(), 1, false);

      arma::cx_float* data_ptr = reinterpret_cast<arma::cx_float*>(
          &data_gather_buffer_[j * cfg_->BsAntNum()]);

      arma::cx_float* ul_beam_ptr = reinterpret_cast<arma::cx_float*>(
          ul_beam_matrices_[frame_slot][cfg_->GetBeamScId(cur_sc_id)]);

      size_t start_tsc2 = GetTime::WorkerRdtsc();
#if defined(USE_MKL_JIT)
      MKL_Complex8 alpha = {1, 0};
      MKL_Complex8 beta = {0, 0};

      cblas_cgemm(CblasColMajor, CblasNoTrans, CblasNoTrans,
                  cfg_->SpatialStreamsNum(), 1, cfg_->BsAntNum(),
                  &alpha, (MKL_Complex8*)ul_beam_ptr, cfg_->SpatialStreamsNum(),
                  (MKL_Complex8*)data_ptr, cfg_->BsAntNum(),
                  &beta, (MKL_Complex8*)equal_ptr, cfg_->SpatialStreamsNum());
#else
      arma::cx_fmat mat_data(data_ptr, cfg_->BsAntNum(), 1, false);

      arma::cx_fmat mat_ul_beam(ul_beam_ptr, cfg_->SpatialStreamsNum(),
                                cfg_->BsAntNum(), false);
      mat_equaled = mat_ul_beam * mat_data;
#endif

      if (kPrintInputData) {
        if (cur_sc_id == 0) {
          arma::cx_fmat mat_ul_beam(ul_beam_ptr,
                                    cfg_->SpatialStreamsNum(), cfg_->BsAntNum(), false);
          std::printf("UL Beam Weights (in demul): frame %zu, cur sc id %zu, rows %lld, cols %lld\n",
            frame_id, cur_sc_id, mat_ul_beam.n_rows, mat_ul_beam.n_cols);
          for (arma::uword i = 0; i < mat_ul_beam.n_rows; i++) {
            for (arma::uword j = 0; j < mat_ul_beam.n_cols; j++) {
              std::printf("(%.3f" "+1j*" "%.3f) ", mat_ul_beam(i, j).real(), mat_ul_beam(i, j).imag());
            }
            std::printf("\n");
          }
          std::printf("\n");
        }
      }

      if (kPrintInputData) {
        if (cur_sc_id == 0) {
          arma::cx_fmat mat_data(data_ptr,
                                 cfg_->BsAntNum(), 1, false);
          std::printf("UL Data: frame %zu, cur sc id %zu, rows %lld, cols %lld\n",
            frame_id, cur_sc_id, mat_data.n_rows, mat_data.n_cols);
          for (arma::uword i = 0; i < mat_data.n_rows; i++) {
            for (arma::uword j = 0; j < mat_data.n_cols; j++) {
              std::printf("(%.3f" "+1j*" "%.3f) ", mat_data(i, j).real(), mat_data(i, j).imag());
            }
            std::printf("\n");
          }
          std::printf("\n");
        }
      }

      if (kPrintEquOutput) {
        if (cur_sc_id == 0) {
          arma::cx_fmat mat_equal(equal_ptr,
                                  cfg_->SpatialStreamsNum(), 1, false);
          std::printf("Equalized output: frame %zu, cur sc id %zu, rows %lld, cols %lld\n",
            frame_id, cur_sc_id, mat_equal.n_rows, mat_equal.n_cols);
          for (arma::uword i = 0; i < mat_equal.n_rows; i++) {
            for (arma::uword j = 0; j < mat_equal.n_cols; j++) {
              std::printf("(%.3f" "+1j*" "%.3f) ", mat_equal(i, j).real(), mat_equal(i, j).imag());
            }
            std::printf("\n");
          }
          std::printf("\n");
        }
      }

      auto ue_list = mac_sched_->ScheduledUeList(frame_id, cur_sc_id);
      if (symbol_idx_ul <
          cfg_->Frame().ClientUlPilotSymbols()) {  // Calc new phase shift
        if (symbol_idx_ul == 0 && cur_sc_id == 0) {
          // Reset previous frame
          arma::cx_float* phase_shift_ptr = reinterpret_cast<arma::cx_float*>(
              ue_spec_pilot_buffer_[(frame_id - 1) % kFrameWnd]);
          arma::cx_fmat mat_phase_shift(
              phase_shift_ptr, cfg_->SpatialStreamsNum(),
              cfg_->Frame().ClientUlPilotSymbols(), false);
          mat_phase_shift.fill(0);
        }
        arma::cx_float* phase_shift_ptr = reinterpret_cast<arma::cx_float*>(
            &ue_spec_pilot_buffer_[frame_id % kFrameWnd]
                                  [symbol_idx_ul * cfg_->SpatialStreamsNum()]);
        arma::cx_fmat mat_phase_shift(phase_shift_ptr,
                                      cfg_->SpatialStreamsNum(), 1, false);

        arma::cx_fvec cur_sc_pilot_data = ue_pilot_data_.col(cur_sc_id);
        arma::cx_fmat shift_sc =
            arma::sign(mat_equaled % conj(cur_sc_pilot_data(ue_list)));
        mat_phase_shift += shift_sc;
      }
      // apply previously calc'ed phase shift to data
      else if (cfg_->Frame().ClientUlPilotSymbols() > 0) {
        arma::cx_float* pilot_corr_ptr = reinterpret_cast<arma::cx_float*>(
            ue_spec_pilot_buffer_[frame_id % kFrameWnd]);
        arma::cx_fmat pilot_corr_mat(pilot_corr_ptr, cfg_->SpatialStreamsNum(),
                                     cfg_->Frame().ClientUlPilotSymbols(),
                                     false);
        arma::fmat theta_mat = arg(pilot_corr_mat);
        arma::fmat theta_inc =
            arma::zeros<arma::fmat>(cfg_->SpatialStreamsNum(), 1);
        for (size_t s = 1; s < cfg_->Frame().ClientUlPilotSymbols(); s++) {
          arma::fmat theta_diff = theta_mat.col(s) - theta_mat.col(s - 1);
          theta_inc += theta_diff;
        }
        theta_inc /= (float)std::max(
            1, static_cast<int>(cfg_->Frame().ClientUlPilotSymbols() - 1));
        arma::fmat cur_theta = theta_mat.col(0) + (symbol_idx_ul * theta_inc);
        arma::cx_fmat mat_phase_correct =
            arma::zeros<arma::cx_fmat>(size(cur_theta));
        mat_phase_correct.set_real(cos(-cur_theta));
        mat_phase_correct.set_imag(sin(-cur_theta));
        mat_equaled %= mat_phase_correct;

        // Measure EVM from ground truth
        if (symbol_idx_ul >= cfg_->Frame().ClientUlPilotSymbols()) {
          if constexpr (kEnableMac == false) {
            phy_stats_->UpdateEvm(frame_id, data_symbol_idx_ul, cur_sc_id,
                                  mat_equaled.col(0), ue_list);
          }
        }
      }
      size_t start_tsc3 = GetTime::WorkerRdtsc();
      duration_stat_->task_duration_[2] += start_tsc3 - start_tsc2;
      duration_stat_->task_count_++;
    }
  }

  size_t start_tsc3 = GetTime::WorkerRdtsc();
<<<<<<< HEAD
  if (symbol_idx_ul >= cfg_->Frame().ClientUlPilotSymbols()) {
    __m256i index2 = _mm256_setr_epi32(
        0, 1, cfg_->SpatialStreamsNum() * 2, cfg_->SpatialStreamsNum() * 2 + 1,
        cfg_->SpatialStreamsNum() * 4, cfg_->SpatialStreamsNum() * 4 + 1,
        cfg_->SpatialStreamsNum() * 6, cfg_->SpatialStreamsNum() * 6 + 1);
    auto* equal_t_ptr =
        reinterpret_cast<float*>(equaled_buffer_temp_transposed_);
    for (size_t ss_id = 0; ss_id < cfg_->SpatialStreamsNum(); ss_id++) {
      float* equal_ptr = nullptr;
      if (kExportConstellation) {
        equal_ptr = reinterpret_cast<float*>(
            &equal_buffer_[total_symbol_idx_ul]
                          [base_sc_id * cfg_->SpatialStreamsNum() + ss_id]);
      } else {
        equal_ptr = reinterpret_cast<float*>(equaled_buffer_temp_ + ss_id);
      }
      size_t k_num_double_in_sim_d256 =
          sizeof(__m256) / sizeof(double);  // == 4
      for (size_t j = 0; j < max_sc_ite / k_num_double_in_sim_d256; j++) {
        __m256 equal_t_temp = _mm256_i32gather_ps(equal_ptr, index2, 4);
        _mm256_store_ps(equal_t_ptr, equal_t_temp);
        equal_t_ptr += 8;
        equal_ptr += cfg_->SpatialStreamsNum() * k_num_double_in_sim_d256 * 2;
      }
      equal_t_ptr = (float*)(equaled_buffer_temp_transposed_);
      int8_t* demod_ptr =
          demod_buffers_[frame_slot][data_symbol_idx_ul][ss_id] +
          (cfg_->ModOrderBits(Direction::kUplink) * base_sc_id);
      Demodulate(equal_t_ptr, demod_ptr, max_sc_ite,
                 cfg_->ModOrderBits(Direction::kUplink), kUplinkHardDemod);
      // if hard demod is enabled calculate BER with modulated bits
      if (((kPrintPhyStats || kEnableCsvLog) && kUplinkHardDemod)) {
        size_t ue_id =
            mac_sched_->ScheduledUeIndex(frame_id, base_sc_id, ss_id);
        phy_stats_->UpdateDecodedBits(
            ue_id, total_data_symbol_idx_ul, frame_slot,
            max_sc_ite * cfg_->ModOrderBits(Direction::kUplink));
        // Each block here is max_sc_ite
        phy_stats_->IncrementDecodedBlocks(ue_id, total_data_symbol_idx_ul,
                                           frame_slot);
        size_t block_error(0);
        int8_t* tx_bytes =
            cfg_->GetModBitsBuf(cfg_->UlModBits(), Direction::kUplink, 0,
                                data_symbol_idx_ul, ue_id, base_sc_id);
        for (size_t i = 0; i < max_sc_ite; i++) {
          uint8_t rx_byte = static_cast<uint8_t>(demod_ptr[i]);
          uint8_t tx_byte = static_cast<uint8_t>(tx_bytes[i]);
          phy_stats_->UpdateBitErrors(ue_id, total_data_symbol_idx_ul,
                                      frame_slot, tx_byte, rx_byte);
          if (rx_byte != tx_byte) {
            block_error++;
          }
=======
  __m256i index2 = _mm256_setr_epi32(
      0, 1, cfg_->SpatialStreamsNum() * 2, cfg_->SpatialStreamsNum() * 2 + 1,
      cfg_->SpatialStreamsNum() * 4, cfg_->SpatialStreamsNum() * 4 + 1,
      cfg_->SpatialStreamsNum() * 6, cfg_->SpatialStreamsNum() * 6 + 1);
  auto* equal_t_ptr = reinterpret_cast<float*>(equaled_buffer_temp_transposed_);
  for (size_t ss_id = 0; ss_id < cfg_->SpatialStreamsNum(); ss_id++) {
    float* equal_ptr = nullptr;
    if (kExportConstellation) {
      equal_ptr = reinterpret_cast<float*>(
          &equal_buffer_[total_data_symbol_idx_ul]
                        [base_sc_id * cfg_->SpatialStreamsNum() + ss_id]);
    } else {
      equal_ptr = reinterpret_cast<float*>(equaled_buffer_temp_ + ss_id);
    }
    size_t k_num_double_in_sim_d256 = sizeof(__m256) / sizeof(double);  // == 4
    for (size_t j = 0; j < max_sc_ite / k_num_double_in_sim_d256; j++) {
      __m256 equal_t_temp = _mm256_i32gather_ps(equal_ptr, index2, 4);
      _mm256_store_ps(equal_t_ptr, equal_t_temp);
      equal_t_ptr += 8;
      equal_ptr += cfg_->SpatialStreamsNum() * k_num_double_in_sim_d256 * 2;
    }
    equal_ptr = reinterpret_cast<float*>(equaled_buffer_temp_ + ss_id);
    equal_t_ptr = (float*)(equaled_buffer_temp_transposed_);
    int8_t* demod_ptr = demod_buffers_[frame_slot][symbol_idx_ul][ss_id] +
                        (cfg_->ModOrderBits(Direction::kUplink) * base_sc_id);
    Demodulate(equal_t_ptr, demod_ptr, max_sc_ite,
               cfg_->ModOrderBits(Direction::kUplink), kUplinkHardDemod);
    // if hard demod is enabled calculate BER with modulated bits
    if (((kPrintPhyStats || kEnableCsvLog) && kUplinkHardDemod) &&
        (symbol_idx_ul >= cfg_->Frame().ClientUlPilotSymbols())) {
      size_t ue_id = mac_sched_->ScheduledUeIndex(frame_id, base_sc_id, ss_id);
      phy_stats_->UpdateDecodedBits(
          ue_id, total_data_symbol_idx_ul, frame_slot,
          max_sc_ite * cfg_->ModOrderBits(Direction::kUplink));
      // Each block here is max_sc_ite
      phy_stats_->IncrementDecodedBlocks(ue_id, total_data_symbol_idx_ul,
                                         frame_slot);
      size_t block_error(0);
      int8_t* tx_bytes =
          cfg_->GetModBitsBuf(cfg_->UlModBits(), Direction::kUplink, 0,
                              symbol_idx_ul, ue_id, base_sc_id);
      for (size_t i = 0; i < max_sc_ite; i++) {
        uint8_t rx_byte = static_cast<uint8_t>(demod_ptr[i]);
        uint8_t tx_byte = static_cast<uint8_t>(tx_bytes[i]);
        phy_stats_->UpdateBitErrors(ue_id, total_data_symbol_idx_ul, frame_slot,
                                    tx_byte, rx_byte);
        if (rx_byte != tx_byte) {
          block_error++;
>>>>>>> 54b10cc0
        }
        phy_stats_->UpdateBlockErrors(ue_id, total_data_symbol_idx_ul,
                                      frame_slot, block_error);
      }

<<<<<<< HEAD
      // std::printf("In doDemul thread %d: frame: %d, symbol: %d, sc_id: %d \n",
      //     tid, frame_id, symbol_idx_ul, base_sc_id);
      // cout << "Demuled data : \n ";
      // cout << " UE " << ue_id << ": ";
      // for (int k = 0; k < max_sc_ite * cfg->ModOrderBits(Direction::kUplink); k++)
      //   std::printf("%i ", demul_ptr[k]);
      // cout << endl;
    }
  }
=======
    if (kPrintDemulInput) {
      if (base_sc_id == 0) {
        std::printf("Demul input: frame: %zu, symbol: %zu, ss id: %zu, "
          "base sc id: %zu, max sc ite: %zu\n",
          frame_id, symbol_idx_ul, ss_id, base_sc_id, max_sc_ite);
        for (size_t k = 0; k < max_sc_ite; k++)
          std::printf("%f ", equal_ptr[k]);
        std::printf("\n");
      }
    }
>>>>>>> 54b10cc0

    if (kPrintDemulOutput) {
      if (base_sc_id == 0) {
        std::printf("Demuled data: frame: %zu, symbol: %zu, ss id: %zu, base sc id: %zu, "
          "num sc: %zu\n",
          frame_id, symbol_idx_ul, ss_id, base_sc_id,
          max_sc_ite * cfg_->ModOrderBits(Direction::kUplink));
        for (size_t k = 0; k < max_sc_ite * cfg_->ModOrderBits(Direction::kUplink); k++)
          std::printf("%i ", demod_ptr[k]);
        std::printf("\n");
      }
    }
  }
  duration_stat_->task_duration_[3] += GetTime::WorkerRdtsc() - start_tsc3;
  duration_stat_->task_duration_[0] += GetTime::WorkerRdtsc() - start_tsc;
  return {EventType::kDemul, tag};
}<|MERGE_RESOLUTION|>--- conflicted
+++ resolved
@@ -51,29 +51,6 @@
   arma::cx_fmat mat_pilot_data(ue_pilot_ptr, cfg_->OfdmDataNum(),
                                cfg_->SpatialStreamsNum(), false);
   ue_pilot_data_ = mat_pilot_data.st();
-<<<<<<< HEAD
-  if (kPrintPhyStats) phy_stats_->LoadGroundTruthIq();
-
-#if defined(USE_MKL_JIT)
-  MKL_Complex8 alpha = {1, 0};
-  MKL_Complex8 beta = {0, 0};
-
-  mkl_jit_status_t status =
-      mkl_jit_create_cgemm(&jitter_, MKL_COL_MAJOR, MKL_NOTRANS, MKL_NOTRANS,
-                           cfg_->SpatialStreamsNum(), 1, cfg_->BsAntNum(),
-                           &alpha, cfg_->SpatialStreamsNum(), cfg_->BsAntNum(),
-                           &beta, cfg_->SpatialStreamsNum());
-  if (MKL_JIT_ERROR == status) {
-    std::fprintf(
-        stderr,
-        "Error: insufficient memory to JIT and store the DGEMM kernel\n");
-    throw std::runtime_error(
-        "DoDemul: insufficient memory to JIT and store the DGEMM kernel");
-  }
-  mkl_jit_cgemm_ = mkl_jit_get_cgemm_ptr(jitter_);
-#endif
-=======
->>>>>>> 54b10cc0
 }
 
 DoDemul::~DoDemul() {
@@ -237,10 +214,10 @@
       MKL_Complex8 beta = {0, 0};
 
       cblas_cgemm(CblasColMajor, CblasNoTrans, CblasNoTrans,
-                  cfg_->SpatialStreamsNum(), 1, cfg_->BsAntNum(),
-                  &alpha, (MKL_Complex8*)ul_beam_ptr, cfg_->SpatialStreamsNum(),
-                  (MKL_Complex8*)data_ptr, cfg_->BsAntNum(),
-                  &beta, (MKL_Complex8*)equal_ptr, cfg_->SpatialStreamsNum());
+                  cfg_->SpatialStreamsNum(), 1, cfg_->BsAntNum(), &alpha,
+                  (MKL_Complex8*)ul_beam_ptr, cfg_->SpatialStreamsNum(),
+                  (MKL_Complex8*)data_ptr, cfg_->BsAntNum(), &beta,
+                  (MKL_Complex8*)equal_ptr, cfg_->SpatialStreamsNum());
 #else
       arma::cx_fmat mat_data(data_ptr, cfg_->BsAntNum(), 1, false);
 
@@ -251,13 +228,19 @@
 
       if (kPrintInputData) {
         if (cur_sc_id == 0) {
-          arma::cx_fmat mat_ul_beam(ul_beam_ptr,
-                                    cfg_->SpatialStreamsNum(), cfg_->BsAntNum(), false);
-          std::printf("UL Beam Weights (in demul): frame %zu, cur sc id %zu, rows %lld, cols %lld\n",
-            frame_id, cur_sc_id, mat_ul_beam.n_rows, mat_ul_beam.n_cols);
+          arma::cx_fmat mat_ul_beam(ul_beam_ptr, cfg_->SpatialStreamsNum(),
+                                    cfg_->BsAntNum(), false);
+          std::printf(
+              "UL Beam Weights (in demul): frame %zu, cur sc id %zu, rows "
+              "%lld, cols %lld\n",
+              frame_id, cur_sc_id, mat_ul_beam.n_rows, mat_ul_beam.n_cols);
           for (arma::uword i = 0; i < mat_ul_beam.n_rows; i++) {
             for (arma::uword j = 0; j < mat_ul_beam.n_cols; j++) {
-              std::printf("(%.3f" "+1j*" "%.3f) ", mat_ul_beam(i, j).real(), mat_ul_beam(i, j).imag());
+              std::printf(
+                  "(%.3f"
+                  "+1j*"
+                  "%.3f) ",
+                  mat_ul_beam(i, j).real(), mat_ul_beam(i, j).imag());
             }
             std::printf("\n");
           }
@@ -267,13 +250,17 @@
 
       if (kPrintInputData) {
         if (cur_sc_id == 0) {
-          arma::cx_fmat mat_data(data_ptr,
-                                 cfg_->BsAntNum(), 1, false);
-          std::printf("UL Data: frame %zu, cur sc id %zu, rows %lld, cols %lld\n",
-            frame_id, cur_sc_id, mat_data.n_rows, mat_data.n_cols);
+          arma::cx_fmat mat_data(data_ptr, cfg_->BsAntNum(), 1, false);
+          std::printf(
+              "UL Data: frame %zu, cur sc id %zu, rows %lld, cols %lld\n",
+              frame_id, cur_sc_id, mat_data.n_rows, mat_data.n_cols);
           for (arma::uword i = 0; i < mat_data.n_rows; i++) {
             for (arma::uword j = 0; j < mat_data.n_cols; j++) {
-              std::printf("(%.3f" "+1j*" "%.3f) ", mat_data(i, j).real(), mat_data(i, j).imag());
+              std::printf(
+                  "(%.3f"
+                  "+1j*"
+                  "%.3f) ",
+                  mat_data(i, j).real(), mat_data(i, j).imag());
             }
             std::printf("\n");
           }
@@ -283,13 +270,19 @@
 
       if (kPrintEquOutput) {
         if (cur_sc_id == 0) {
-          arma::cx_fmat mat_equal(equal_ptr,
-                                  cfg_->SpatialStreamsNum(), 1, false);
-          std::printf("Equalized output: frame %zu, cur sc id %zu, rows %lld, cols %lld\n",
-            frame_id, cur_sc_id, mat_equal.n_rows, mat_equal.n_cols);
+          arma::cx_fmat mat_equal(equal_ptr, cfg_->SpatialStreamsNum(), 1,
+                                  false);
+          std::printf(
+              "Equalized output: frame %zu, cur sc id %zu, rows %lld, cols "
+              "%lld\n",
+              frame_id, cur_sc_id, mat_equal.n_rows, mat_equal.n_cols);
           for (arma::uword i = 0; i < mat_equal.n_rows; i++) {
             for (arma::uword j = 0; j < mat_equal.n_cols; j++) {
-              std::printf("(%.3f" "+1j*" "%.3f) ", mat_equal(i, j).real(), mat_equal(i, j).imag());
+              std::printf(
+                  "(%.3f"
+                  "+1j*"
+                  "%.3f) ",
+                  mat_equal(i, j).real(), mat_equal(i, j).imag());
             }
             std::printf("\n");
           }
@@ -358,7 +351,6 @@
   }
 
   size_t start_tsc3 = GetTime::WorkerRdtsc();
-<<<<<<< HEAD
   if (symbol_idx_ul >= cfg_->Frame().ClientUlPilotSymbols()) {
     __m256i index2 = _mm256_setr_epi32(
         0, 1, cfg_->SpatialStreamsNum() * 2, cfg_->SpatialStreamsNum() * 2 + 1,
@@ -411,93 +403,36 @@
           if (rx_byte != tx_byte) {
             block_error++;
           }
-=======
-  __m256i index2 = _mm256_setr_epi32(
-      0, 1, cfg_->SpatialStreamsNum() * 2, cfg_->SpatialStreamsNum() * 2 + 1,
-      cfg_->SpatialStreamsNum() * 4, cfg_->SpatialStreamsNum() * 4 + 1,
-      cfg_->SpatialStreamsNum() * 6, cfg_->SpatialStreamsNum() * 6 + 1);
-  auto* equal_t_ptr = reinterpret_cast<float*>(equaled_buffer_temp_transposed_);
-  for (size_t ss_id = 0; ss_id < cfg_->SpatialStreamsNum(); ss_id++) {
-    float* equal_ptr = nullptr;
-    if (kExportConstellation) {
-      equal_ptr = reinterpret_cast<float*>(
-          &equal_buffer_[total_data_symbol_idx_ul]
-                        [base_sc_id * cfg_->SpatialStreamsNum() + ss_id]);
-    } else {
-      equal_ptr = reinterpret_cast<float*>(equaled_buffer_temp_ + ss_id);
-    }
-    size_t k_num_double_in_sim_d256 = sizeof(__m256) / sizeof(double);  // == 4
-    for (size_t j = 0; j < max_sc_ite / k_num_double_in_sim_d256; j++) {
-      __m256 equal_t_temp = _mm256_i32gather_ps(equal_ptr, index2, 4);
-      _mm256_store_ps(equal_t_ptr, equal_t_temp);
-      equal_t_ptr += 8;
-      equal_ptr += cfg_->SpatialStreamsNum() * k_num_double_in_sim_d256 * 2;
-    }
-    equal_ptr = reinterpret_cast<float*>(equaled_buffer_temp_ + ss_id);
-    equal_t_ptr = (float*)(equaled_buffer_temp_transposed_);
-    int8_t* demod_ptr = demod_buffers_[frame_slot][symbol_idx_ul][ss_id] +
-                        (cfg_->ModOrderBits(Direction::kUplink) * base_sc_id);
-    Demodulate(equal_t_ptr, demod_ptr, max_sc_ite,
-               cfg_->ModOrderBits(Direction::kUplink), kUplinkHardDemod);
-    // if hard demod is enabled calculate BER with modulated bits
-    if (((kPrintPhyStats || kEnableCsvLog) && kUplinkHardDemod) &&
-        (symbol_idx_ul >= cfg_->Frame().ClientUlPilotSymbols())) {
-      size_t ue_id = mac_sched_->ScheduledUeIndex(frame_id, base_sc_id, ss_id);
-      phy_stats_->UpdateDecodedBits(
-          ue_id, total_data_symbol_idx_ul, frame_slot,
-          max_sc_ite * cfg_->ModOrderBits(Direction::kUplink));
-      // Each block here is max_sc_ite
-      phy_stats_->IncrementDecodedBlocks(ue_id, total_data_symbol_idx_ul,
-                                         frame_slot);
-      size_t block_error(0);
-      int8_t* tx_bytes =
-          cfg_->GetModBitsBuf(cfg_->UlModBits(), Direction::kUplink, 0,
-                              symbol_idx_ul, ue_id, base_sc_id);
-      for (size_t i = 0; i < max_sc_ite; i++) {
-        uint8_t rx_byte = static_cast<uint8_t>(demod_ptr[i]);
-        uint8_t tx_byte = static_cast<uint8_t>(tx_bytes[i]);
-        phy_stats_->UpdateBitErrors(ue_id, total_data_symbol_idx_ul, frame_slot,
-                                    tx_byte, rx_byte);
-        if (rx_byte != tx_byte) {
-          block_error++;
->>>>>>> 54b10cc0
         }
         phy_stats_->UpdateBlockErrors(ue_id, total_data_symbol_idx_ul,
                                       frame_slot, block_error);
       }
 
-<<<<<<< HEAD
-      // std::printf("In doDemul thread %d: frame: %d, symbol: %d, sc_id: %d \n",
-      //     tid, frame_id, symbol_idx_ul, base_sc_id);
-      // cout << "Demuled data : \n ";
-      // cout << " UE " << ue_id << ": ";
-      // for (int k = 0; k < max_sc_ite * cfg->ModOrderBits(Direction::kUplink); k++)
-      //   std::printf("%i ", demul_ptr[k]);
-      // cout << endl;
-    }
-  }
-=======
-    if (kPrintDemulInput) {
-      if (base_sc_id == 0) {
-        std::printf("Demul input: frame: %zu, symbol: %zu, ss id: %zu, "
-          "base sc id: %zu, max sc ite: %zu\n",
-          frame_id, symbol_idx_ul, ss_id, base_sc_id, max_sc_ite);
-        for (size_t k = 0; k < max_sc_ite; k++)
-          std::printf("%f ", equal_ptr[k]);
-        std::printf("\n");
-      }
-    }
->>>>>>> 54b10cc0
-
-    if (kPrintDemulOutput) {
-      if (base_sc_id == 0) {
-        std::printf("Demuled data: frame: %zu, symbol: %zu, ss id: %zu, base sc id: %zu, "
-          "num sc: %zu\n",
-          frame_id, symbol_idx_ul, ss_id, base_sc_id,
-          max_sc_ite * cfg_->ModOrderBits(Direction::kUplink));
-        for (size_t k = 0; k < max_sc_ite * cfg_->ModOrderBits(Direction::kUplink); k++)
-          std::printf("%i ", demod_ptr[k]);
-        std::printf("\n");
+      if (kPrintDemulInput) {
+        if (base_sc_id == 0) {
+          std::printf(
+              "Demul input: frame: %zu, symbol: %zu, ss id: %zu, "
+              "base sc id: %zu, max sc ite: %zu\n",
+              frame_id, symbol_idx_ul, ss_id, base_sc_id, max_sc_ite);
+          for (size_t k = 0; k < max_sc_ite; k++)
+            std::printf("%f ", equal_ptr[k]);
+          std::printf("\n");
+        }
+      }
+
+      if (kPrintDemulOutput) {
+        if (base_sc_id == 0) {
+          std::printf(
+              "Demuled data: frame: %zu, symbol: %zu, ss id: %zu, base sc id: "
+              "%zu, "
+              "num sc: %zu\n",
+              frame_id, symbol_idx_ul, ss_id, base_sc_id,
+              max_sc_ite * cfg_->ModOrderBits(Direction::kUplink));
+          for (size_t k = 0;
+               k < max_sc_ite * cfg_->ModOrderBits(Direction::kUplink); k++)
+            std::printf("%i ", demod_ptr[k]);
+          std::printf("\n");
+        }
       }
     }
   }

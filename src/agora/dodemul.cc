--- conflicted
+++ resolved
@@ -343,13 +343,8 @@
                     cfg_->Modulation(Direction::kUplink).c_str());
     }
     // if hard demod is enabled calculate BER with modulated bits
-<<<<<<< HEAD
-    if (((kPrintPhyStats || kEnableCsvLog) &&
-        kUplinkHardDemod) &&
-=======
     if ((kPrintPhyStats || kEnableCsvLog) &&
         cfg_->HardDemod(Direction::kUplink) &&
->>>>>>> f56fca26
         (symbol_idx_ul >= cfg_->Frame().ClientUlPilotSymbols())) {
       phy_stats_->UpdateDecodedBits(
           ue_id, total_data_symbol_idx_ul, frame_slot,

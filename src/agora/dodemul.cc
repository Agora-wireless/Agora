#include "dodemul.h"
<<<<<<< HEAD

#include "concurrent_queue_wrapper.inc"
=======
#include "concurrent_queue_wrapper.h"
>>>>>>> 112413f5

static constexpr bool kUseSIMDGather = true;

DoDemul::DoDemul(
    Config* config, int tid, Table<complex_float>& data_buffer,
    PtrGrid<kFrameWnd, kMaxDataSCs, complex_float>& ul_zf_matrices,
    Table<complex_float>& ue_spec_pilot_buffer,
    Table<complex_float>& equal_buffer,
    PtrCube<kFrameWnd, kMaxSymbols, kMaxUEs, int8_t>& demod_buffers,
    PhyStats* in_phy_stats, Stats* stats_manager)
    : Doer(config, tid),
      data_buffer_(data_buffer),
      ul_zf_matrices_(ul_zf_matrices),
      ue_spec_pilot_buffer_(ue_spec_pilot_buffer),
      equal_buffer_(equal_buffer),
      demod_buffers_(demod_buffers),
      phy_stats_(in_phy_stats) {
  duration_stat_ = stats_manager->GetDurationStat(DoerType::kDemul, tid);

  data_gather_buffer_ =
      static_cast<complex_float*>(Agora_memory::PaddedAlignedAlloc(
          Agora_memory::Alignment_t::kK64Align,
          kSCsPerCacheline * kMaxAntennas * sizeof(complex_float)));
  equaled_buffer_temp_ =
      static_cast<complex_float*>(Agora_memory::PaddedAlignedAlloc(
          Agora_memory::Alignment_t::kK64Align,
          cfg_->demul_block_size_ * kMaxUEs * sizeof(complex_float)));
  equaled_buffer_temp_transposed_ =
      static_cast<complex_float*>(Agora_memory::PaddedAlignedAlloc(
          Agora_memory::Alignment_t::kK64Align,
          cfg_->demul_block_size_ * kMaxUEs * sizeof(complex_float)));

  // phase offset calibration data
  cx_float* ue_pilot_ptr = (cx_float*)cfg_->ue_specific_pilot_[0];
  cx_fmat mat_pilot_data(ue_pilot_ptr, cfg_->ofdm_data_num_, cfg_->ue_ant_num_,
                         false);
  ue_pilot_data_ = mat_pilot_data.st();

#if USE_MKL_JIT
  MKL_Complex8 alpha = {1, 0};
  MKL_Complex8 beta = {0, 0};

  mkl_jit_status_t status = mkl_jit_create_cgemm(
      &jitter_, MKL_COL_MAJOR, MKL_NOTRANS, MKL_NOTRANS, cfg_->ue_num_, 1,
      cfg_->bs_ant_num_, &alpha, cfg_->ue_num_, cfg_->bs_ant_num_, &beta,
      cfg_->ue_num_);
  if (MKL_JIT_ERROR == status) {
    std::fprintf(
        stderr,
        "Error: insufficient memory to JIT and store the DGEMM kernel\n");
    std::exit(1);
  }
  mkl_jit_cgemm_ = mkl_jit_get_cgemm_ptr(jitter_);
#endif
}

DoDemul::~DoDemul() {
  std::free(data_gather_buffer_);
  std::free(equaled_buffer_temp_);
  std::free(equaled_buffer_temp_transposed_);
}

EventData DoDemul::Launch(size_t tag) {
  const size_t frame_id = gen_tag_t(tag).frame_id_;
  const size_t symbol_idx_ul = gen_tag_t(tag).symbol_id_;
  const size_t base_sc_id = gen_tag_t(tag).sc_id_;
  const size_t total_data_symbol_idx_ul =
      cfg_->GetTotalDataSymbolIdxUl(frame_id, symbol_idx_ul);
  const complex_float* data_buf = data_buffer_[total_data_symbol_idx_ul];

  const size_t frame_slot = frame_id % kFrameWnd;
  size_t start_tsc = WorkerRdtsc();

  if (kDebugPrintInTask) {
    std::printf(
        "In doDemul tid %d: frame: %zu, symbol: %zu, subcarrier: %zu \n", tid_,
        frame_id, symbol_idx_ul, base_sc_id);
  }

  size_t max_sc_ite =
      std::min(cfg_->demul_block_size_, cfg_->ofdm_data_num_ - base_sc_id);
  assert(max_sc_ite % kSCsPerCacheline == 0);
  // Iterate through cache lines
  for (size_t i = 0; i < max_sc_ite; i += kSCsPerCacheline) {
    size_t start_tsc0 = WorkerRdtsc();

    // Step 1: Populate data_gather_buffer as a row-major matrix with
    // kSCsPerCacheline rows and BS_ANT_NUM columns

    // Since kSCsPerCacheline divides demul_block_size and
    // kTransposeBlockSize, all subcarriers (base_sc_id + i) lie in the
    // same partial transpose block.
    const size_t partial_transpose_block_base =
        ((base_sc_id + i) / kTransposeBlockSize) *
        (kTransposeBlockSize * cfg_->bs_ant_num_);

    size_t ant_start = 0;
    if (kUseSIMDGather and cfg_->bs_ant_num_ % 4 == 0 and kUsePartialTrans) {
      __m256i index = _mm256_setr_epi32(
          0, 1, kTransposeBlockSize * 2, kTransposeBlockSize * 2 + 1,
          kTransposeBlockSize * 4, kTransposeBlockSize * 4 + 1,
          kTransposeBlockSize * 6, kTransposeBlockSize * 6 + 1);
      // Gather data for all antennas and 8 subcarriers in the same cache
      // line, 1 subcarrier and 4 ants per iteration
      size_t cur_sc_offset =
          partial_transpose_block_base + (base_sc_id + i) % kTransposeBlockSize;
      const auto* src = (const float*)&data_buf[cur_sc_offset];
      auto* dst = (float*)data_gather_buffer_;
      for (size_t ant_i = 0; ant_i < cfg_->bs_ant_num_; ant_i += 4) {
        for (size_t j = 0; j < kSCsPerCacheline; j++) {
          __m256 data_rx = _mm256_i32gather_ps(src + j * 2, index, 4);
          _mm256_store_ps(dst + j * cfg_->bs_ant_num_ * 2, data_rx);
        }
        src += (kSCsPerCacheline * kTransposeBlockSize);
        dst += 8;
      }
      // Set the remaining number of antennas for non-SIMD gather
      ant_start = cfg_->bs_ant_num_ % 4;
    } else {
      complex_float* dst = data_gather_buffer_ + ant_start;
      for (size_t j = 0; j < kSCsPerCacheline; j++) {
        for (size_t ant_i = ant_start; ant_i < cfg_->bs_ant_num_; ant_i++) {
          *dst++ =
              kUsePartialTrans
                  ? data_buf[partial_transpose_block_base +
                             (ant_i * kTransposeBlockSize) +
                             ((base_sc_id + i + j) % kTransposeBlockSize)]
                  : data_buf[ant_i * cfg_->ofdm_data_num_ + base_sc_id + i + j];
        }
      }
    }
    duration_stat_->task_duration_[1] += WorkerRdtsc() - start_tsc0;

    // Step 2: For each subcarrier, perform equalization by multiplying the
    // subcarrier's data from each antenna with the subcarrier's precoder
    for (size_t j = 0; j < kSCsPerCacheline; j++) {
      const size_t cur_sc_id = base_sc_id + i + j;

      cx_float* equal_ptr = nullptr;
      if (kExportConstellation) {
        equal_ptr = (cx_float*)(&equal_buffer_[total_data_symbol_idx_ul]
                                              [cur_sc_id * cfg_->ue_num_]);
      } else {
        equal_ptr = (cx_float*)(&equaled_buffer_temp_[(cur_sc_id - base_sc_id) *
                                                      cfg_->ue_num_]);
      }
      cx_fmat mat_equaled(equal_ptr, cfg_->ue_num_, 1, false);

      auto* data_ptr = reinterpret_cast<cx_float*>(
          &data_gather_buffer_[j * cfg_->bs_ant_num_]);
      // size_t start_tsc2 = worker_rdtsc();
      auto* ul_zf_ptr = reinterpret_cast<cx_float*>(
          ul_zf_matrices_[frame_slot][cfg_->GetZfScId(cur_sc_id)]);

      size_t start_tsc2 = WorkerRdtsc();
#if USE_MKL_JIT
      mkl_jit_cgemm_(jitter_, (MKL_Complex8*)ul_zf_ptr, (MKL_Complex8*)data_ptr,
                     (MKL_Complex8*)equal_ptr);
#else
      cx_fmat mat_data(data_ptr, cfg->BS_ANT_NUM, 1, false);

      cx_fmat mat_ul_zf(ul_zf_ptr, cfg->UE_NUM, cfg->BS_ANT_NUM, false);
      mat_equaled = mat_ul_zf * mat_data;
#endif

      if (symbol_idx_ul < cfg_->ul_pilot_syms_) {  // Calc new phase shift
        if (symbol_idx_ul == 0 && cur_sc_id == 0) {
          // Reset previous frame
          cx_float* phase_shift_ptr =
              (cx_float*)ue_spec_pilot_buffer_[(frame_id - 1) % kFrameWnd];
          cx_fmat mat_phase_shift(phase_shift_ptr, cfg_->ue_num_,
                                  cfg_->ul_pilot_syms_, false);
          mat_phase_shift.fill(0);
        }
        cx_float* phase_shift_ptr =
            (cx_float*)&ue_spec_pilot_buffer_[frame_id % kFrameWnd]
                                             [symbol_idx_ul * cfg_->ue_num_];
        cx_fmat mat_phase_shift(phase_shift_ptr, cfg_->ue_num_, 1, false);
        cx_fmat shift_sc =
            sign(mat_equaled % conj(ue_pilot_data_.col(cur_sc_id)));
        mat_phase_shift += shift_sc;
      } else if (cfg_->ul_pilot_syms_ >
                 0) {  // apply previously calc'ed phase shift to data
        cx_float* pilot_corr_ptr =
            (cx_float*)ue_spec_pilot_buffer_[frame_id % kFrameWnd];
        cx_fmat pilot_corr_mat(pilot_corr_ptr, cfg_->ue_num_,
                               cfg_->ul_pilot_syms_, false);
        fmat theta_mat = arg(pilot_corr_mat);
        fmat theta_inc = zeros<fmat>(cfg_->ue_num_, 1);
        for (size_t s = 1; s < cfg_->ul_pilot_syms_; s++) {
          fmat theta_diff = theta_mat.col(s) - theta_mat.col(s - 1);
          theta_inc += theta_diff;
        }
        theta_inc /= (float)std::max(1, (int)cfg_->ul_pilot_syms_ - 1);
        fmat cur_theta = theta_mat.col(0) + (symbol_idx_ul * theta_inc);
        cx_fmat mat_phase_correct = zeros<cx_fmat>(size(cur_theta));
        mat_phase_correct.set_real(cos(-cur_theta));
        mat_phase_correct.set_imag(sin(-cur_theta));
        mat_equaled %= mat_phase_correct;

        // Measure EVM from ground truth
        if (symbol_idx_ul == cfg_->ul_pilot_syms_) {
          phy_stats_->UpdateEvmStats(frame_id, cur_sc_id, mat_equaled);
          if (kPrintPhyStats && cur_sc_id == 0) {
            phy_stats_->PrintEvmStats(frame_id - 1);
          }
        }
      }

      size_t start_tsc3 = WorkerRdtsc();
      duration_stat_->task_duration_[2] += start_tsc3 - start_tsc2;
      duration_stat_->task_count_++;
    }
  }

  size_t start_tsc3 = WorkerRdtsc();
  __m256i index2 = _mm256_setr_epi32(
      0, 1, cfg_->ue_num_ * 2, cfg_->ue_num_ * 2 + 1, cfg_->ue_num_ * 4,
      cfg_->ue_num_ * 4 + 1, cfg_->ue_num_ * 6, cfg_->ue_num_ * 6 + 1);
  float* equal_t_ptr = (float*)(equaled_buffer_temp_transposed_);
  for (size_t i = 0; i < cfg_->ue_num_; i++) {
    float* equal_ptr = nullptr;
    if (kExportConstellation) {
      equal_ptr = (float*)(&equal_buffer_[total_data_symbol_idx_ul]
                                         [base_sc_id * cfg_->ue_num_ + i]);
    } else {
      equal_ptr = (float*)(equaled_buffer_temp_ + i);
    }
    size_t k_num_double_in_sim_d256 = sizeof(__m256) / sizeof(double);  // == 4
    for (size_t j = 0; j < max_sc_ite / k_num_double_in_sim_d256; j++) {
      __m256 equal_t_temp = _mm256_i32gather_ps(equal_ptr, index2, 4);
      _mm256_store_ps(equal_t_ptr, equal_t_temp);
      equal_t_ptr += 8;
      equal_ptr += cfg_->ue_num_ * k_num_double_in_sim_d256 * 2;
    }
    equal_t_ptr = (float*)(equaled_buffer_temp_transposed_);
    int8_t* demod_ptr = demod_buffers_[frame_slot][symbol_idx_ul][i] +
                        (cfg_->mod_order_bits_ * base_sc_id);

    switch (cfg_->mod_order_bits_) {
      case (CommsLib::kQpsk):
        DemodQpskSoftSse(equal_t_ptr, demod_ptr, max_sc_ite);
        break;
      case (CommsLib::kQaM16):
        Demod16qamSoftAvx2(equal_t_ptr, demod_ptr, max_sc_ite);
        break;
      case (CommsLib::kQaM64):
        Demod64qamSoftAvx2(equal_t_ptr, demod_ptr, max_sc_ite);
        break;
      default:
        std::printf("Demodulation: modulation type %s not supported!\n",
                    cfg_->modulation_.c_str());
    }
    // std::printf("In doDemul thread %d: frame: %d, symbol: %d, sc_id: %d \n",
    //     tid, frame_id, symbol_idx_ul, base_sc_id);
    // cout << "Demuled data : \n ";
    // cout << " UE " << i << ": ";
    // for (int k = 0; k < max_sc_ite * cfg->mod_order_bits; k++)
    //     std::printf("%i ", demul_ptr[k]);
    // cout << endl;
  }

  duration_stat_->task_duration_[3] += WorkerRdtsc() - start_tsc3;
  duration_stat_->task_duration_[0] += WorkerRdtsc() - start_tsc;
  return EventData(EventType::kDemul, tag);
}<|MERGE_RESOLUTION|>--- conflicted
+++ resolved
@@ -1,10 +1,6 @@
 #include "dodemul.h"
-<<<<<<< HEAD
-
-#include "concurrent_queue_wrapper.inc"
-=======
+
 #include "concurrent_queue_wrapper.h"
->>>>>>> 112413f5
 
 static constexpr bool kUseSIMDGather = true;
 

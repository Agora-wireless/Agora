/**
 * @file dodemul.cc
 * @brief Implmentation file for the DoDemul class.
 */
#include "dodemul.h"

#include "concurrent_queue_wrapper.h"

static constexpr bool kUseSIMDGather = true;

DoDemul::DoDemul(Config* config, int tid, Table<complex_float>& data_buffer,
                 PtrGrid<kFrameWnd, kMaxDataSCs, complex_float>& ul_zf_matrices,
                 Table<complex_float>& ue_spec_pilot_buffer,
                 Table<complex_float>& equal_buffer, Stats* stats_manager)
    : Doer(config, tid),
      data_buffer_(data_buffer),
      ul_zf_matrices_(ul_zf_matrices),
      ue_spec_pilot_buffer_(ue_spec_pilot_buffer),
      equal_buffer_(equal_buffer) {
  duration_stat_ = stats_manager->GetDurationStat(DoerType::kDemul, tid);

  data_gather_buffer_ =
      static_cast<complex_float*>(Agora_memory::PaddedAlignedAlloc(
          Agora_memory::Alignment_t::kAlign64,
          kSCsPerCacheline * kMaxAntennas * sizeof(complex_float)));

  // phase offset calibration data
  auto* ue_pilot_ptr =
      reinterpret_cast<arma::cx_float*>(cfg_->UeSpecificPilot()[0]);
  arma::cx_fmat mat_pilot_data(ue_pilot_ptr, cfg_->OfdmDataNum(),
                               cfg_->UeAntNum(), false);
  ue_pilot_data_ = mat_pilot_data.st();

#if USE_MKL_JIT
  MKL_Complex8 alpha = {1, 0};
  MKL_Complex8 beta = {0, 0};

  mkl_jit_status_t status = mkl_jit_create_cgemm(
      &jitter_, MKL_COL_MAJOR, MKL_NOTRANS, MKL_NOTRANS, cfg_->UeAntNum(), 1,
      cfg_->BsAntNum(), &alpha, cfg_->UeAntNum(), cfg_->BsAntNum(), &beta,
      cfg_->UeAntNum());
  if (MKL_JIT_ERROR == status) {
    std::fprintf(
        stderr,
        "Error: insufficient memory to JIT and store the DGEMM kernel\n");
    throw std::runtime_error(
        "DoDemul: insufficient memory to JIT and store the DGEMM kernel");
  }
  mkl_jit_cgemm_ = mkl_jit_get_cgemm_ptr(jitter_);
#endif
}

DoDemul::~DoDemul() {
  std::free(data_gather_buffer_);

#if USE_MKL_JIT
  mkl_jit_status_t status = mkl_jit_destroy(jitter_);
  if (MKL_JIT_ERROR == status) {
    std::fprintf(stderr, "!!!!Error: Error while destorying MKL JIT\n");
  }
#endif
}

EventData DoDemul::Launch(size_t tag) {
  const size_t frame_id = gen_tag_t(tag).frame_id_;
  const size_t symbol_id = gen_tag_t(tag).symbol_id_;
  const size_t base_sc_id = gen_tag_t(tag).sc_id_;

  const size_t symbol_idx_ul = this->cfg_->Frame().GetULSymbolIdx(symbol_id);
  const size_t total_data_symbol_idx_ul =
      cfg_->GetTotalDataSymbolIdxUl(frame_id, symbol_idx_ul);
  const complex_float* data_buf = data_buffer_[total_data_symbol_idx_ul];

  const size_t frame_slot = frame_id % kFrameWnd;
  size_t start_tsc = GetTime::WorkerRdtsc();

  if (kDebugPrintInTask == true) {
    std::printf(
        "In doDemul tid %d: frame: %zu, symbol idx: %zu, symbol idx ul: %zu, "
        "subcarrier: %zu, databuffer idx %zu \n",
        tid_, frame_id, symbol_id, symbol_idx_ul, base_sc_id,
        total_data_symbol_idx_ul);
  }

  size_t max_sc_ite =
      std::min(cfg_->DemulBlockSize(), cfg_->OfdmDataNum() - base_sc_id);
  assert(max_sc_ite % kSCsPerCacheline == 0);
  // Iterate through cache lines
  for (size_t i = 0; i < max_sc_ite; i += kSCsPerCacheline) {
    size_t start_tsc0 = GetTime::WorkerRdtsc();

    // Step 1: Populate data_gather_buffer as a row-major matrix with
    // kSCsPerCacheline rows and BsAntNum() columns

    // Since kSCsPerCacheline divides demul_block_size and
    // kTransposeBlockSize, all subcarriers (base_sc_id + i) lie in the
    // same partial transpose block.
    const size_t partial_transpose_block_base =
        ((base_sc_id + i) / kTransposeBlockSize) *
        (kTransposeBlockSize * cfg_->BsAntNum());

#ifdef __AVX512F__
    static constexpr size_t kAntNumPerSimd = 8;
#else
    static constexpr size_t kAntNumPerSimd = 4;
#endif

    size_t ant_start = 0;
    if (kUseSIMDGather && kUsePartialTrans &&
        (cfg_->BsAntNum() % kAntNumPerSimd) == 0) {
      // Gather data for all antennas and 8 subcarriers in the same cache
      // line, 1 subcarrier and 4 (AVX2) or 8 (AVX512) ants per iteration
      size_t cur_sc_offset =
          partial_transpose_block_base + (base_sc_id + i) % kTransposeBlockSize;
      const float* src =
          reinterpret_cast<const float*>(&data_buf[cur_sc_offset]);
      float* dst = reinterpret_cast<float*>(data_gather_buffer_);
#ifdef __AVX512F__
      __m512i index = _mm512_setr_epi32(
          0, 1, kTransposeBlockSize * 2, kTransposeBlockSize * 2 + 1,
          kTransposeBlockSize * 4, kTransposeBlockSize * 4 + 1,
          kTransposeBlockSize * 6, kTransposeBlockSize * 6 + 1,
          kTransposeBlockSize * 8, kTransposeBlockSize * 8 + 1,
          kTransposeBlockSize * 10, kTransposeBlockSize * 10 + 1,
          kTransposeBlockSize * 12, kTransposeBlockSize * 12 + 1,
          kTransposeBlockSize * 14, kTransposeBlockSize * 14 + 1);
      for (size_t ant_i = 0; ant_i < cfg_->BsAntNum();
           ant_i += kAntNumPerSimd) {
        for (size_t j = 0; j < kSCsPerCacheline; j++) {
          __m512 data_rx = kTransposeBlockSize == 1
                               ? _mm512_load_ps(&src[j * cfg_->BsAntNum() * 2])
                               : _mm512_i32gather_ps(index, &src[j * 2], 4);

          assert((reinterpret_cast<size_t>(&dst[j * cfg_->BsAntNum() * 2]) %
                  (kAntNumPerSimd * sizeof(float) * 2)) == 0);
          assert((reinterpret_cast<size_t>(&src[j * cfg_->BsAntNum() * 2]) %
                  (kAntNumPerSimd * sizeof(float) * 2)) == 0);
          _mm512_store_ps(&dst[j * cfg_->BsAntNum() * 2], data_rx);
        }
        src += kAntNumPerSimd * kTransposeBlockSize * 2;
        dst += kAntNumPerSimd * 2;
      }
#else
      __m256i index = _mm256_setr_epi32(
          0, 1, kTransposeBlockSize * 2, kTransposeBlockSize * 2 + 1,
          kTransposeBlockSize * 4, kTransposeBlockSize * 4 + 1,
          kTransposeBlockSize * 6, kTransposeBlockSize * 6 + 1);
      for (size_t ant_i = 0; ant_i < cfg_->BsAntNum();
           ant_i += kAntNumPerSimd) {
        for (size_t j = 0; j < kSCsPerCacheline; j++) {
          assert((reinterpret_cast<size_t>(&src[j * 2]) %
                  (kAntNumPerSimd * sizeof(float) * 2)) == 0);
          assert((reinterpret_cast<size_t>(&dst[j * cfg_->BsAntNum() * 2]) %
                  (kAntNumPerSimd * sizeof(float) * 2)) == 0);
          __m256 data_rx = _mm256_i32gather_ps(&src[j * 2], index, 4);
          _mm256_store_ps(&dst[j * cfg_->BsAntNum() * 2], data_rx);
        }
        src += kAntNumPerSimd * kTransposeBlockSize * 2;
        dst += kAntNumPerSimd * 2;
      }
#endif
      // Set the remaining number of antennas for non-SIMD gather
      ant_start = cfg_->BsAntNum() - (cfg_->BsAntNum() % kAntNumPerSimd);
    }
    if (ant_start < cfg_->BsAntNum()) {
      complex_float* dst = data_gather_buffer_ + ant_start;
      for (size_t j = 0; j < kSCsPerCacheline; j++) {
        for (size_t ant_i = ant_start; ant_i < cfg_->BsAntNum(); ant_i++) {
          *dst++ =
              kUsePartialTrans
                  ? data_buf[partial_transpose_block_base +
                             (ant_i * kTransposeBlockSize) +
                             ((base_sc_id + i + j) % kTransposeBlockSize)]
                  : data_buf[ant_i * cfg_->OfdmDataNum() + base_sc_id + i + j];
        }
      }
    }
    duration_stat_->task_duration_[1] += GetTime::WorkerRdtsc() - start_tsc0;

    // Step 2: For each subcarrier, perform equalization by multiplying the
    // subcarrier's data from each antenna with the subcarrier's precoder
    for (size_t j = 0; j < kSCsPerCacheline; j++) {
      const size_t cur_sc_id = base_sc_id + i + j;

      arma::cx_float* equal_ptr = nullptr;
<<<<<<< HEAD
      equal_ptr = (arma::cx_float*)(&equal_buffer_[total_data_symbol_idx_ul]
                                                  [cur_sc_id * cfg_->UeNum()]);
      arma::cx_fmat mat_equaled(equal_ptr, cfg_->UeNum(), 1, false);
=======
      if (kExportConstellation) {
        equal_ptr =
            (arma::cx_float*)(&equal_buffer_[total_data_symbol_idx_ul]
                                            [cur_sc_id * cfg_->UeAntNum()]);
      } else {
        equal_ptr =
            (arma::cx_float*)(&equaled_buffer_temp_[(cur_sc_id - base_sc_id) *
                                                    cfg_->UeAntNum()]);
      }
      arma::cx_fmat mat_equaled(equal_ptr, cfg_->UeAntNum(), 1, false);
>>>>>>> b642a917

      auto* data_ptr = reinterpret_cast<arma::cx_float*>(
          &data_gather_buffer_[j * cfg_->BsAntNum()]);
      // size_t start_tsc2 = worker_rdtsc();
      auto* ul_zf_ptr = reinterpret_cast<arma::cx_float*>(
          ul_zf_matrices_[frame_slot][cfg_->GetZfScId(cur_sc_id)]);

      size_t start_tsc2 = GetTime::WorkerRdtsc();
#if USE_MKL_JIT
      mkl_jit_cgemm_(jitter_, (MKL_Complex8*)ul_zf_ptr, (MKL_Complex8*)data_ptr,
                     (MKL_Complex8*)equal_ptr);
#else
      arma::cx_fmat mat_data(data_ptr, cfg_->BsAntNum(), 1, false);

      arma::cx_fmat mat_ul_zf(ul_zf_ptr, cfg_->UeAntNum(), cfg_->BsAntNum(),
                              false);
      mat_equaled = mat_ul_zf * mat_data;
#endif

<<<<<<< HEAD
      if (symbol_idx_ul == 0 && cur_sc_id == 0) {
        // Reset previous frame
        auto* phase_shift_ptr = reinterpret_cast<arma::cx_float*>(
            ue_spec_pilot_buffer_[(frame_id - 1) % kFrameWnd]);
        arma::cx_fmat mat_phase_shift(phase_shift_ptr, cfg_->UeNum(),
                                      cfg_->Frame().NumULSyms(), false);
        mat_phase_shift.fill(0);
      }
      if (cur_sc_id % cfg_->OfdmPilotSpacing() == 0) {
        // calculate phase shift for this symbol
=======
      if (symbol_idx_ul <
          cfg_->Frame().ClientUlPilotSymbols()) {  // Calc new phase shift
        if (symbol_idx_ul == 0 && cur_sc_id == 0) {
          // Reset previous frame
          auto* phase_shift_ptr = reinterpret_cast<arma::cx_float*>(
              ue_spec_pilot_buffer_[(frame_id - 1) % kFrameWnd]);
          arma::cx_fmat mat_phase_shift(phase_shift_ptr, cfg_->UeAntNum(),
                                        cfg_->Frame().ClientUlPilotSymbols(),
                                        false);
          mat_phase_shift.fill(0);
        }
>>>>>>> b642a917
        auto* phase_shift_ptr = reinterpret_cast<arma::cx_float*>(
            &ue_spec_pilot_buffer_[frame_id % kFrameWnd]
                                  [symbol_idx_ul * cfg_->UeAntNum()]);
        arma::cx_fmat mat_phase_shift(phase_shift_ptr, cfg_->UeAntNum(), 1,
                                      false);
        arma::cx_fmat shift_sc =
            sign(mat_equaled % conj(ue_pilot_data_.col(cur_sc_id)));
        mat_phase_shift += shift_sc;
      }
<<<<<<< HEAD
=======
      // apply previously calc'ed phase shift to data
      else if (cfg_->Frame().ClientUlPilotSymbols() > 0) {
        auto* pilot_corr_ptr = reinterpret_cast<arma::cx_float*>(
            ue_spec_pilot_buffer_[frame_id % kFrameWnd]);
        arma::cx_fmat pilot_corr_mat(pilot_corr_ptr, cfg_->UeAntNum(),
                                     cfg_->Frame().ClientUlPilotSymbols(),
                                     false);
        arma::fmat theta_mat = arg(pilot_corr_mat);
        arma::fmat theta_inc = arma::zeros<arma::fmat>(cfg_->UeAntNum(), 1);
        for (size_t s = 1; s < cfg_->Frame().ClientUlPilotSymbols(); s++) {
          arma::fmat theta_diff = theta_mat.col(s) - theta_mat.col(s - 1);
          theta_inc += theta_diff;
        }
        theta_inc /= (float)std::max(
            1, static_cast<int>(cfg_->Frame().ClientUlPilotSymbols() - 1));
        arma::fmat cur_theta = theta_mat.col(0) + (symbol_idx_ul * theta_inc);
        arma::cx_fmat mat_phase_correct =
            arma::zeros<arma::cx_fmat>(size(cur_theta));
        mat_phase_correct.set_real(cos(-cur_theta));
        mat_phase_correct.set_imag(sin(-cur_theta));
        mat_equaled %= mat_phase_correct;

        // Measure EVM from ground truth
        if (symbol_idx_ul == cfg_->Frame().ClientUlPilotSymbols()) {
          phy_stats_->UpdateEvmStats(frame_id, cur_sc_id, mat_equaled);
          if (kPrintPhyStats && cur_sc_id == 0) {
            phy_stats_->PrintEvmStats(frame_id - 1);
          }
        }
      }
>>>>>>> b642a917
      size_t start_tsc3 = GetTime::WorkerRdtsc();
      duration_stat_->task_duration_[2] += start_tsc3 - start_tsc2;
      duration_stat_->task_count_++;
    }
  }

<<<<<<< HEAD
=======
  size_t start_tsc3 = GetTime::WorkerRdtsc();
  __m256i index2 =
      _mm256_setr_epi32(0, 1, cfg_->UeAntNum() * 2, cfg_->UeAntNum() * 2 + 1,
                        cfg_->UeAntNum() * 4, cfg_->UeAntNum() * 4 + 1,
                        cfg_->UeAntNum() * 6, cfg_->UeAntNum() * 6 + 1);
  auto* equal_t_ptr = reinterpret_cast<float*>(equaled_buffer_temp_transposed_);
  for (size_t ue_id = 0; ue_id < cfg_->UeAntNum(); ue_id++) {
    float* equal_ptr = nullptr;
    if (kExportConstellation) {
      equal_ptr = reinterpret_cast<float*>(
          &equal_buffer_[total_data_symbol_idx_ul]
                        [base_sc_id * cfg_->UeAntNum() + ue_id]);
    } else {
      equal_ptr = reinterpret_cast<float*>(equaled_buffer_temp_ + ue_id);
    }
    size_t k_num_double_in_sim_d256 = sizeof(__m256) / sizeof(double);  // == 4
    for (size_t j = 0; j < max_sc_ite / k_num_double_in_sim_d256; j++) {
      __m256 equal_t_temp = _mm256_i32gather_ps(equal_ptr, index2, 4);
      _mm256_store_ps(equal_t_ptr, equal_t_temp);
      equal_t_ptr += 8;
      equal_ptr += cfg_->UeAntNum() * k_num_double_in_sim_d256 * 2;
    }
    equal_t_ptr = (float*)(equaled_buffer_temp_transposed_);
    int8_t* demod_ptr = demod_buffers_[frame_slot][symbol_idx_ul][ue_id] +
                        (cfg_->ModOrderBits(Direction::kUplink) * base_sc_id);

    switch (cfg_->ModOrderBits(Direction::kUplink)) {
      case (CommsLib::kQpsk):
        kUplinkHardDemod
            ? DemodQpskHardLoop(equal_t_ptr,
                                reinterpret_cast<uint8_t*>(demod_ptr),
                                max_sc_ite)
            : DemodQpskSoftSse(equal_t_ptr, demod_ptr, max_sc_ite);
        break;
      case (CommsLib::kQaM16):
        kUplinkHardDemod
            ? Demod16qamHardAvx2(equal_t_ptr,
                                 reinterpret_cast<uint8_t*>(demod_ptr),
                                 max_sc_ite)
            : Demod16qamSoftAvx2(equal_t_ptr, demod_ptr, max_sc_ite);
        break;
      case (CommsLib::kQaM64):
        kUplinkHardDemod
            ? Demod64qamHardAvx2(equal_t_ptr,
                                 reinterpret_cast<uint8_t*>(demod_ptr),
                                 max_sc_ite)
            : Demod64qamSoftAvx2(equal_t_ptr, demod_ptr, max_sc_ite);
        break;
      default:
        std::printf("Demodulation: modulation type %s not supported!\n",
                    cfg_->Modulation(Direction::kUplink).c_str());
    }
    if ((kUplinkHardDemod == true) && (kPrintPhyStats == true) &&
        (symbol_idx_ul >= cfg_->Frame().ClientUlPilotSymbols())) {
      phy_stats_->UpdateDecodedBits(
          ue_id, total_data_symbol_idx_ul,
          max_sc_ite * cfg_->ModOrderBits(Direction::kUplink));
      // Each block here is max_sc_ite
      phy_stats_->IncrementDecodedBlocks(ue_id, total_data_symbol_idx_ul);
      size_t block_error(0);
      int8_t* tx_bytes =
          cfg_->GetModBitsBuf(cfg_->UlModBits(), Direction::kUplink, 0,
                              symbol_idx_ul, ue_id, base_sc_id);
      for (size_t i = 0; i < max_sc_ite; i++) {
        uint8_t rx_byte = static_cast<uint8_t>(demod_ptr[i]);
        uint8_t tx_byte = static_cast<uint8_t>(tx_bytes[i]);
        phy_stats_->UpdateBitErrors(ue_id, total_data_symbol_idx_ul, tx_byte,
                                    rx_byte);
        if (rx_byte != tx_byte) {
          block_error++;
        }
      }
      phy_stats_->UpdateBlockErrors(ue_id, total_data_symbol_idx_ul,
                                    block_error);
    }

    // std::printf("In doDemul thread %d: frame: %d, symbol: %d, sc_id: %d \n",
    //     tid, frame_id, symbol_idx_ul, base_sc_id);
    // cout << "Demuled data : \n ";
    // cout << " UE " << ue_id << ": ";
    // for (int k = 0; k < max_sc_ite * cfg->ModOrderBits(Direction::kUplink); k++)
    //   std::printf("%i ", demul_ptr[k]);
    // cout << endl;
  }

  duration_stat_->task_duration_[3] += GetTime::WorkerRdtsc() - start_tsc3;
>>>>>>> b642a917
  duration_stat_->task_duration_[0] += GetTime::WorkerRdtsc() - start_tsc;
  return EventData(EventType::kDemul, tag);
}<|MERGE_RESOLUTION|>--- conflicted
+++ resolved
@@ -31,6 +31,10 @@
                                cfg_->UeAntNum(), false);
   ue_pilot_data_ = mat_pilot_data.st();
 
+  equal_buffer_tmp_ =
+      static_cast<arma::cx_float*>(Agora_memory::PaddedAlignedAlloc(
+          Agora_memory::Alignment_t::kAlign64,
+          cfg_->UeAntNum() * sizeof(arma::cx_float)));
 #if USE_MKL_JIT
   MKL_Complex8 alpha = {1, 0};
   MKL_Complex8 beta = {0, 0};
@@ -182,23 +186,24 @@
     for (size_t j = 0; j < kSCsPerCacheline; j++) {
       const size_t cur_sc_id = base_sc_id + i + j;
 
+      // Reset previous frame's phase correction buffer
+      if (symbol_idx_ul == 0 && cur_sc_id == 0) {
+        auto* phase_shift_ptr = reinterpret_cast<arma::cx_float*>(
+            ue_spec_pilot_buffer_[(frame_id - 1) % kFrameWnd]);
+        arma::cx_fmat mat_phase_shift(phase_shift_ptr, cfg_->UeAntNum(),
+                                      cfg_->Frame().NumULSyms(), false);
+        mat_phase_shift.fill(0);
+      }
       arma::cx_float* equal_ptr = nullptr;
-<<<<<<< HEAD
-      equal_ptr = (arma::cx_float*)(&equal_buffer_[total_data_symbol_idx_ul]
-                                                  [cur_sc_id * cfg_->UeNum()]);
-      arma::cx_fmat mat_equaled(equal_ptr, cfg_->UeNum(), 1, false);
-=======
-      if (kExportConstellation) {
-        equal_ptr =
-            (arma::cx_float*)(&equal_buffer_[total_data_symbol_idx_ul]
-                                            [cur_sc_id * cfg_->UeAntNum()]);
+      if (cfg_->IsDataSubcarrier(cur_sc_id) == true) {
+        size_t cur_data_sc_id = cfg_->GetOFDMDataIndex(cur_sc_id);
+        equal_ptr = (arma::cx_float*)(&equal_buffer_[total_data_symbol_idx_ul]
+                                                    [cur_data_sc_id *
+                                                     cfg_->UeAntNum()]);
       } else {
-        equal_ptr =
-            (arma::cx_float*)(&equaled_buffer_temp_[(cur_sc_id - base_sc_id) *
-                                                    cfg_->UeAntNum()]);
+        equal_ptr = equal_buffer_tmp_;
       }
       arma::cx_fmat mat_equaled(equal_ptr, cfg_->UeAntNum(), 1, false);
->>>>>>> b642a917
 
       auto* data_ptr = reinterpret_cast<arma::cx_float*>(
           &data_gather_buffer_[j * cfg_->BsAntNum()]);
@@ -218,30 +223,7 @@
       mat_equaled = mat_ul_zf * mat_data;
 #endif
 
-<<<<<<< HEAD
-      if (symbol_idx_ul == 0 && cur_sc_id == 0) {
-        // Reset previous frame
-        auto* phase_shift_ptr = reinterpret_cast<arma::cx_float*>(
-            ue_spec_pilot_buffer_[(frame_id - 1) % kFrameWnd]);
-        arma::cx_fmat mat_phase_shift(phase_shift_ptr, cfg_->UeNum(),
-                                      cfg_->Frame().NumULSyms(), false);
-        mat_phase_shift.fill(0);
-      }
-      if (cur_sc_id % cfg_->OfdmPilotSpacing() == 0) {
-        // calculate phase shift for this symbol
-=======
-      if (symbol_idx_ul <
-          cfg_->Frame().ClientUlPilotSymbols()) {  // Calc new phase shift
-        if (symbol_idx_ul == 0 && cur_sc_id == 0) {
-          // Reset previous frame
-          auto* phase_shift_ptr = reinterpret_cast<arma::cx_float*>(
-              ue_spec_pilot_buffer_[(frame_id - 1) % kFrameWnd]);
-          arma::cx_fmat mat_phase_shift(phase_shift_ptr, cfg_->UeAntNum(),
-                                        cfg_->Frame().ClientUlPilotSymbols(),
-                                        false);
-          mat_phase_shift.fill(0);
-        }
->>>>>>> b642a917
+      if (cfg_->IsDataSubcarrier(cur_sc_id) == false) {
         auto* phase_shift_ptr = reinterpret_cast<arma::cx_float*>(
             &ue_spec_pilot_buffer_[frame_id % kFrameWnd]
                                   [symbol_idx_ul * cfg_->UeAntNum()]);
@@ -251,134 +233,12 @@
             sign(mat_equaled % conj(ue_pilot_data_.col(cur_sc_id)));
         mat_phase_shift += shift_sc;
       }
-<<<<<<< HEAD
-=======
-      // apply previously calc'ed phase shift to data
-      else if (cfg_->Frame().ClientUlPilotSymbols() > 0) {
-        auto* pilot_corr_ptr = reinterpret_cast<arma::cx_float*>(
-            ue_spec_pilot_buffer_[frame_id % kFrameWnd]);
-        arma::cx_fmat pilot_corr_mat(pilot_corr_ptr, cfg_->UeAntNum(),
-                                     cfg_->Frame().ClientUlPilotSymbols(),
-                                     false);
-        arma::fmat theta_mat = arg(pilot_corr_mat);
-        arma::fmat theta_inc = arma::zeros<arma::fmat>(cfg_->UeAntNum(), 1);
-        for (size_t s = 1; s < cfg_->Frame().ClientUlPilotSymbols(); s++) {
-          arma::fmat theta_diff = theta_mat.col(s) - theta_mat.col(s - 1);
-          theta_inc += theta_diff;
-        }
-        theta_inc /= (float)std::max(
-            1, static_cast<int>(cfg_->Frame().ClientUlPilotSymbols() - 1));
-        arma::fmat cur_theta = theta_mat.col(0) + (symbol_idx_ul * theta_inc);
-        arma::cx_fmat mat_phase_correct =
-            arma::zeros<arma::cx_fmat>(size(cur_theta));
-        mat_phase_correct.set_real(cos(-cur_theta));
-        mat_phase_correct.set_imag(sin(-cur_theta));
-        mat_equaled %= mat_phase_correct;
-
-        // Measure EVM from ground truth
-        if (symbol_idx_ul == cfg_->Frame().ClientUlPilotSymbols()) {
-          phy_stats_->UpdateEvmStats(frame_id, cur_sc_id, mat_equaled);
-          if (kPrintPhyStats && cur_sc_id == 0) {
-            phy_stats_->PrintEvmStats(frame_id - 1);
-          }
-        }
-      }
->>>>>>> b642a917
       size_t start_tsc3 = GetTime::WorkerRdtsc();
       duration_stat_->task_duration_[2] += start_tsc3 - start_tsc2;
       duration_stat_->task_count_++;
     }
   }
 
-<<<<<<< HEAD
-=======
-  size_t start_tsc3 = GetTime::WorkerRdtsc();
-  __m256i index2 =
-      _mm256_setr_epi32(0, 1, cfg_->UeAntNum() * 2, cfg_->UeAntNum() * 2 + 1,
-                        cfg_->UeAntNum() * 4, cfg_->UeAntNum() * 4 + 1,
-                        cfg_->UeAntNum() * 6, cfg_->UeAntNum() * 6 + 1);
-  auto* equal_t_ptr = reinterpret_cast<float*>(equaled_buffer_temp_transposed_);
-  for (size_t ue_id = 0; ue_id < cfg_->UeAntNum(); ue_id++) {
-    float* equal_ptr = nullptr;
-    if (kExportConstellation) {
-      equal_ptr = reinterpret_cast<float*>(
-          &equal_buffer_[total_data_symbol_idx_ul]
-                        [base_sc_id * cfg_->UeAntNum() + ue_id]);
-    } else {
-      equal_ptr = reinterpret_cast<float*>(equaled_buffer_temp_ + ue_id);
-    }
-    size_t k_num_double_in_sim_d256 = sizeof(__m256) / sizeof(double);  // == 4
-    for (size_t j = 0; j < max_sc_ite / k_num_double_in_sim_d256; j++) {
-      __m256 equal_t_temp = _mm256_i32gather_ps(equal_ptr, index2, 4);
-      _mm256_store_ps(equal_t_ptr, equal_t_temp);
-      equal_t_ptr += 8;
-      equal_ptr += cfg_->UeAntNum() * k_num_double_in_sim_d256 * 2;
-    }
-    equal_t_ptr = (float*)(equaled_buffer_temp_transposed_);
-    int8_t* demod_ptr = demod_buffers_[frame_slot][symbol_idx_ul][ue_id] +
-                        (cfg_->ModOrderBits(Direction::kUplink) * base_sc_id);
-
-    switch (cfg_->ModOrderBits(Direction::kUplink)) {
-      case (CommsLib::kQpsk):
-        kUplinkHardDemod
-            ? DemodQpskHardLoop(equal_t_ptr,
-                                reinterpret_cast<uint8_t*>(demod_ptr),
-                                max_sc_ite)
-            : DemodQpskSoftSse(equal_t_ptr, demod_ptr, max_sc_ite);
-        break;
-      case (CommsLib::kQaM16):
-        kUplinkHardDemod
-            ? Demod16qamHardAvx2(equal_t_ptr,
-                                 reinterpret_cast<uint8_t*>(demod_ptr),
-                                 max_sc_ite)
-            : Demod16qamSoftAvx2(equal_t_ptr, demod_ptr, max_sc_ite);
-        break;
-      case (CommsLib::kQaM64):
-        kUplinkHardDemod
-            ? Demod64qamHardAvx2(equal_t_ptr,
-                                 reinterpret_cast<uint8_t*>(demod_ptr),
-                                 max_sc_ite)
-            : Demod64qamSoftAvx2(equal_t_ptr, demod_ptr, max_sc_ite);
-        break;
-      default:
-        std::printf("Demodulation: modulation type %s not supported!\n",
-                    cfg_->Modulation(Direction::kUplink).c_str());
-    }
-    if ((kUplinkHardDemod == true) && (kPrintPhyStats == true) &&
-        (symbol_idx_ul >= cfg_->Frame().ClientUlPilotSymbols())) {
-      phy_stats_->UpdateDecodedBits(
-          ue_id, total_data_symbol_idx_ul,
-          max_sc_ite * cfg_->ModOrderBits(Direction::kUplink));
-      // Each block here is max_sc_ite
-      phy_stats_->IncrementDecodedBlocks(ue_id, total_data_symbol_idx_ul);
-      size_t block_error(0);
-      int8_t* tx_bytes =
-          cfg_->GetModBitsBuf(cfg_->UlModBits(), Direction::kUplink, 0,
-                              symbol_idx_ul, ue_id, base_sc_id);
-      for (size_t i = 0; i < max_sc_ite; i++) {
-        uint8_t rx_byte = static_cast<uint8_t>(demod_ptr[i]);
-        uint8_t tx_byte = static_cast<uint8_t>(tx_bytes[i]);
-        phy_stats_->UpdateBitErrors(ue_id, total_data_symbol_idx_ul, tx_byte,
-                                    rx_byte);
-        if (rx_byte != tx_byte) {
-          block_error++;
-        }
-      }
-      phy_stats_->UpdateBlockErrors(ue_id, total_data_symbol_idx_ul,
-                                    block_error);
-    }
-
-    // std::printf("In doDemul thread %d: frame: %d, symbol: %d, sc_id: %d \n",
-    //     tid, frame_id, symbol_idx_ul, base_sc_id);
-    // cout << "Demuled data : \n ";
-    // cout << " UE " << ue_id << ": ";
-    // for (int k = 0; k < max_sc_ite * cfg->ModOrderBits(Direction::kUplink); k++)
-    //   std::printf("%i ", demul_ptr[k]);
-    // cout << endl;
-  }
-
-  duration_stat_->task_duration_[3] += GetTime::WorkerRdtsc() - start_tsc3;
->>>>>>> b642a917
   duration_stat_->task_duration_[0] += GetTime::WorkerRdtsc() - start_tsc;
   return EventData(EventType::kDemul, tag);
 }
--- conflicted
+++ resolved
@@ -231,58 +231,8 @@
                                 cfg_->BsAntNum(), false);
       mat_equaled = mat_ul_beam * mat_data;
 #endif
-<<<<<<< HEAD
-
-      // if (symbol_idx_ul <
-      //     cfg_->Frame().ClientUlPilotSymbols()) {  // Calc new phase shift
-      //   if (symbol_idx_ul == 0 && cur_sc_id == 0) {
-      //     // Reset previous frame
-      //     arma::cx_float* phase_shift_ptr = reinterpret_cast<arma::cx_float*>(
-      //         ue_spec_pilot_buffer_[(frame_id - 1) % kFrameWnd]);
-      //     arma::cx_fmat mat_phase_shift(phase_shift_ptr, cfg_->UeAntNum(),
-      //                                   cfg_->Frame().ClientUlPilotSymbols(),
-      //                                   false);
-      //     mat_phase_shift.fill(0);
-      //   }
-      //   arma::cx_float* phase_shift_ptr = reinterpret_cast<arma::cx_float*>(
-      //       &ue_spec_pilot_buffer_[frame_id % kFrameWnd]
-      //                             [symbol_idx_ul * cfg_->UeAntNum()]);
-      //   arma::cx_fmat mat_phase_shift(phase_shift_ptr, cfg_->UeAntNum(), 1,
-      //                                 false);
-      //   arma::cx_fmat shift_sc =
-      //       sign(mat_equaled % conj(ue_pilot_data_.col(cur_sc_id)));
-      //   mat_phase_shift += shift_sc;
-      // }
-      // // apply previously calc'ed phase shift to data
-      // else if (cfg_->Frame().ClientUlPilotSymbols() > 0) {
-      //   arma::cx_float* pilot_corr_ptr = reinterpret_cast<arma::cx_float*>(
-      //       ue_spec_pilot_buffer_[frame_id % kFrameWnd]);
-      //   arma::cx_fmat pilot_corr_mat(pilot_corr_ptr, cfg_->UeAntNum(),
-      //                                cfg_->Frame().ClientUlPilotSymbols(),
-      //                                false);
-      //   arma::fmat theta_mat = arg(pilot_corr_mat);
-      //   arma::fmat theta_inc = arma::zeros<arma::fmat>(cfg_->UeAntNum(), 1);
-      //   for (size_t s = 1; s < cfg_->Frame().ClientUlPilotSymbols(); s++) {
-      //     arma::fmat theta_diff = theta_mat.col(s) - theta_mat.col(s - 1);
-      //     theta_inc += theta_diff;
-      //   }
-      //   theta_inc /= (float)std::max(
-      //       1, static_cast<int>(cfg_->Frame().ClientUlPilotSymbols() - 1));
-      //   arma::fmat cur_theta = theta_mat.col(0) + (symbol_idx_ul * theta_inc);
-      //   arma::cx_fmat mat_phase_correct =
-      //       arma::zeros<arma::cx_fmat>(size(cur_theta));
-      //   mat_phase_correct.set_real(cos(-cur_theta));
-      //   mat_phase_correct.set_imag(sin(-cur_theta));
-      //   mat_equaled %= mat_phase_correct;
-
-      //   // Measure EVM from ground truth
-      //   if (symbol_idx_ul >= cfg_->Frame().ClientUlPilotSymbols()) {
-      //     phy_stats_->UpdateEvm(frame_id, data_symbol_idx_ul, cur_sc_id,
-      //                           mat_equaled.col(0));
-      //   }
-      // }
-=======
       auto ue_list = mac_sched_->ScheduledUeList(frame_id, cur_sc_id);
+	  /* ----
       if (symbol_idx_ul <
           cfg_->Frame().ClientUlPilotSymbols()) {  // Calc new phase shift
         if (symbol_idx_ul == 0 && cur_sc_id == 0) {
@@ -333,8 +283,8 @@
           phy_stats_->UpdateEvm(frame_id, data_symbol_idx_ul, cur_sc_id,
                                 mat_equaled.col(0), ue_list);
         }
-      }
->>>>>>> e722ee77
+      } 
+	  --- */
       size_t start_tsc3 = GetTime::WorkerRdtsc();
       duration_stat_->task_duration_[2] += start_tsc3 - start_tsc2;
       duration_stat_->task_count_++;

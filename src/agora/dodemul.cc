/**
 * @file dodemul.cc
 * @brief Implmentation file for the DoDemul class.
 */
#include "dodemul.h"

#include "comms-lib.h"
#include "concurrent_queue_wrapper.h"
#include "modulation.h"

static constexpr bool kUseSIMDGather = true;

DoDemul::DoDemul(
    Config* config, int tid, Table<complex_float>& data_buffer,
    PtrGrid<kFrameWnd, kMaxDataSCs, complex_float>& ul_beam_matrices,
    Table<complex_float>& ue_spec_pilot_buffer,
    Table<complex_float>& equal_buffer,
    PtrCube<kFrameWnd, kMaxSymbols, kMaxUEs, int8_t>& demod_buffers,
    MacScheduler* mac_sched, PhyStats* in_phy_stats, Stats* stats_manager)
    : Doer(config, tid),
      data_buffer_(data_buffer),
      ul_beam_matrices_(ul_beam_matrices),
      ue_spec_pilot_buffer_(ue_spec_pilot_buffer),
      equal_buffer_(equal_buffer),
      demod_buffers_(demod_buffers),
      mac_sched_(mac_sched),
      phy_stats_(in_phy_stats) {
  duration_stat_ = stats_manager->GetDurationStat(DoerType::kDemul, tid);

  data_gather_buffer_ =
      static_cast<complex_float*>(Agora_memory::PaddedAlignedAlloc(
          Agora_memory::Alignment_t::kAlign64,
          kSCsPerCacheline * kMaxAntennas * sizeof(complex_float)));
  equaled_buffer_temp_ =
      static_cast<complex_float*>(Agora_memory::PaddedAlignedAlloc(
          Agora_memory::Alignment_t::kAlign64,
          cfg_->DemulBlockSize() * kMaxUEs * sizeof(complex_float)));
  equaled_buffer_temp_transposed_ =
      static_cast<complex_float*>(Agora_memory::PaddedAlignedAlloc(
          Agora_memory::Alignment_t::kAlign64,
          cfg_->DemulBlockSize() * kMaxUEs * sizeof(complex_float)));

  // phase offset calibration data
  arma::cx_float* ue_pilot_ptr =
      reinterpret_cast<arma::cx_float*>(cfg_->UeSpecificPilot()[0]);
  arma::cx_fmat mat_pilot_data(ue_pilot_ptr, cfg_->OfdmDataNum(),
                               cfg_->UeAntNum(), false);
  ue_pilot_data_ = mat_pilot_data.st();
  if (kPrintPhyStats) phy_stats_->LoadGroundTruthIq();

#if defined(USE_MKL_JIT)
  MKL_Complex8 alpha = {1, 0};
  MKL_Complex8 beta = {0, 0};

  mkl_jit_status_t status =
      mkl_jit_create_cgemm(&jitter_, MKL_COL_MAJOR, MKL_NOTRANS, MKL_NOTRANS,
                           cfg_->SpatialStreamsNum(), 1, cfg_->BsAntNum(),
                           &alpha, cfg_->SpatialStreamsNum(), cfg_->BsAntNum(),
                           &beta, cfg_->SpatialStreamsNum());
  if (MKL_JIT_ERROR == status) {
    std::fprintf(
        stderr,
        "Error: insufficient memory to JIT and store the DGEMM kernel\n");
    throw std::runtime_error(
        "DoDemul: insufficient memory to JIT and store the DGEMM kernel");
  }
  mkl_jit_cgemm_ = mkl_jit_get_cgemm_ptr(jitter_);
#endif
}

DoDemul::~DoDemul() {
  std::free(data_gather_buffer_);
  std::free(equaled_buffer_temp_);
  std::free(equaled_buffer_temp_transposed_);

#if defined(USE_MKL_JIT)
  mkl_jit_status_t status = mkl_jit_destroy(jitter_);
  if (MKL_JIT_ERROR == status) {
    std::fprintf(stderr, "!!!!Error: Error while destorying MKL JIT\n");
  }
#endif
}

EventData DoDemul::Launch(size_t tag) {
  const size_t frame_id = gen_tag_t(tag).frame_id_;
  const size_t symbol_id = gen_tag_t(tag).symbol_id_;
  const size_t base_sc_id = gen_tag_t(tag).sc_id_;

  const size_t symbol_idx_ul = this->cfg_->Frame().GetULSymbolIdx(symbol_id);
  const size_t total_symbol_idx_ul =
      cfg_->GetTotalSymbolIdxUl(frame_id, symbol_idx_ul);
  const complex_float* data_buf = data_buffer_[total_symbol_idx_ul];

  const size_t frame_slot = frame_id % kFrameWnd;
  const size_t data_symbol_idx_ul =
      symbol_idx_ul - this->cfg_->Frame().ClientUlPilotSymbols();
  const size_t total_data_symbol_idx_ul =
      cfg_->GetTotalDataSymbolIdxUl(frame_id, symbol_idx_ul);
  size_t start_tsc = GetTime::WorkerRdtsc();

  if (kDebugPrintInTask == true) {
    std::printf(
        "In doDemul tid %d: frame: %zu, symbol idx: %zu, symbol idx ul: %zu, "
        "subcarrier: %zu, databuffer idx %zu \n",
        tid_, frame_id, symbol_id, symbol_idx_ul, base_sc_id,
        total_symbol_idx_ul);
  }

  size_t max_sc_ite =
      std::min(cfg_->DemulBlockSize(), cfg_->OfdmDataNum() - base_sc_id);
  assert(max_sc_ite % kSCsPerCacheline == 0);
  // Iterate through cache lines
  for (size_t i = 0; i < max_sc_ite; i += kSCsPerCacheline) {
    size_t start_tsc0 = GetTime::WorkerRdtsc();

    // Step 1: Populate data_gather_buffer as a row-major matrix with
    // kSCsPerCacheline rows and BsAntNum() columns

    // Since kSCsPerCacheline divides demul_block_size and
    // kTransposeBlockSize, all subcarriers (base_sc_id + i) lie in the
    // same partial transpose block.
    const size_t partial_transpose_block_base =
        ((base_sc_id + i) / kTransposeBlockSize) *
        (kTransposeBlockSize * cfg_->BsAntNum());

#ifdef __AVX512F__
    static constexpr size_t kAntNumPerSimd = 8;
#else
    static constexpr size_t kAntNumPerSimd = 4;
#endif

    size_t ant_start = 0;
    if (kUseSIMDGather && kUsePartialTrans &&
        (cfg_->BsAntNum() % kAntNumPerSimd) == 0) {
      // Gather data for all antennas and 8 subcarriers in the same cache
      // line, 1 subcarrier and 4 (AVX2) or 8 (AVX512) ants per iteration
      size_t cur_sc_offset =
          partial_transpose_block_base + (base_sc_id + i) % kTransposeBlockSize;
      const float* src =
          reinterpret_cast<const float*>(&data_buf[cur_sc_offset]);
      float* dst = reinterpret_cast<float*>(data_gather_buffer_);
#ifdef __AVX512F__
      __m512i index = _mm512_setr_epi32(
          0, 1, kTransposeBlockSize * 2, kTransposeBlockSize * 2 + 1,
          kTransposeBlockSize * 4, kTransposeBlockSize * 4 + 1,
          kTransposeBlockSize * 6, kTransposeBlockSize * 6 + 1,
          kTransposeBlockSize * 8, kTransposeBlockSize * 8 + 1,
          kTransposeBlockSize * 10, kTransposeBlockSize * 10 + 1,
          kTransposeBlockSize * 12, kTransposeBlockSize * 12 + 1,
          kTransposeBlockSize * 14, kTransposeBlockSize * 14 + 1);
      for (size_t ant_i = 0; ant_i < cfg_->BsAntNum();
           ant_i += kAntNumPerSimd) {
        for (size_t j = 0; j < kSCsPerCacheline; j++) {
          __m512 data_rx = kTransposeBlockSize == 1
                               ? _mm512_load_ps(&src[j * cfg_->BsAntNum() * 2])
                               : _mm512_i32gather_ps(index, &src[j * 2], 4);

          assert((reinterpret_cast<intptr_t>(&dst[j * cfg_->BsAntNum() * 2]) %
                  (kAntNumPerSimd * sizeof(float) * 2)) == 0);
          assert((reinterpret_cast<intptr_t>(&src[j * cfg_->BsAntNum() * 2]) %
                  (kAntNumPerSimd * sizeof(float) * 2)) == 0);
          _mm512_store_ps(&dst[j * cfg_->BsAntNum() * 2], data_rx);
        }
        src += kAntNumPerSimd * kTransposeBlockSize * 2;
        dst += kAntNumPerSimd * 2;
      }
#else
      __m256i index = _mm256_setr_epi32(
          0, 1, kTransposeBlockSize * 2, kTransposeBlockSize * 2 + 1,
          kTransposeBlockSize * 4, kTransposeBlockSize * 4 + 1,
          kTransposeBlockSize * 6, kTransposeBlockSize * 6 + 1);
      for (size_t ant_i = 0; ant_i < cfg_->BsAntNum();
           ant_i += kAntNumPerSimd) {
        for (size_t j = 0; j < kSCsPerCacheline; j++) {
          assert((reinterpret_cast<intptr_t>(&dst[j * cfg_->BsAntNum() * 2]) %
                  (kAntNumPerSimd * sizeof(float) * 2)) == 0);
          __m256 data_rx = _mm256_i32gather_ps(&src[j * 2], index, 4);
          _mm256_store_ps(&dst[j * cfg_->BsAntNum() * 2], data_rx);
        }
        src += kAntNumPerSimd * kTransposeBlockSize * 2;
        dst += kAntNumPerSimd * 2;
      }
#endif
      // Set the remaining number of antennas for non-SIMD gather
      ant_start = cfg_->BsAntNum() - (cfg_->BsAntNum() % kAntNumPerSimd);
    }
    if (ant_start < cfg_->BsAntNum()) {
      complex_float* dst = data_gather_buffer_ + ant_start;
      for (size_t j = 0; j < kSCsPerCacheline; j++) {
        for (size_t ant_i = ant_start; ant_i < cfg_->BsAntNum(); ant_i++) {
          *dst++ =
              kUsePartialTrans
                  ? data_buf[partial_transpose_block_base +
                             (ant_i * kTransposeBlockSize) +
                             ((base_sc_id + i + j) % kTransposeBlockSize)]
                  : data_buf[ant_i * cfg_->OfdmDataNum() + base_sc_id + i + j];
        }
      }
    }
    duration_stat_->task_duration_[1] += GetTime::WorkerRdtsc() - start_tsc0;

    // Step 2: For each subcarrier, perform equalization by multiplying the
    // subcarrier's data from each antenna with the subcarrier's precoder
    for (size_t j = 0; j < kSCsPerCacheline; j++) {
      const size_t cur_sc_id = base_sc_id + i + j;

      arma::cx_float* equal_ptr = nullptr;
      if (kExportConstellation) {
        equal_ptr =
            (arma::cx_float*)(&equal_buffer_[total_symbol_idx_ul]
                                            [cur_sc_id *
                                             cfg_->SpatialStreamsNum()]);
      } else {
        equal_ptr =
            (arma::cx_float*)(&equaled_buffer_temp_[(cur_sc_id - base_sc_id) *
                                                    cfg_->SpatialStreamsNum()]);
      }
      arma::cx_fmat mat_equaled(equal_ptr, cfg_->SpatialStreamsNum(), 1, false);

      arma::cx_float* data_ptr = reinterpret_cast<arma::cx_float*>(
          &data_gather_buffer_[j * cfg_->BsAntNum()]);
      // size_t start_tsc2 = worker_rdtsc();
      arma::cx_float* ul_beam_ptr = reinterpret_cast<arma::cx_float*>(
          ul_beam_matrices_[frame_slot][cfg_->GetBeamScId(cur_sc_id)]);

      size_t start_tsc2 = GetTime::WorkerRdtsc();
#if defined(USE_MKL_JIT)
      mkl_jit_cgemm_(jitter_, (MKL_Complex8*)ul_beam_ptr,
                     (MKL_Complex8*)data_ptr, (MKL_Complex8*)equal_ptr);
#else
      arma::cx_fmat mat_data(data_ptr, cfg_->BsAntNum(), 1, false);

      arma::cx_fmat mat_ul_beam(ul_beam_ptr, cfg_->SpatialStreamsNum(),
                                cfg_->BsAntNum(), false);
      mat_equaled = mat_ul_beam * mat_data;
#endif
      auto ue_list = mac_sched_->ScheduledUeList(frame_id, cur_sc_id);
      if (symbol_idx_ul <
          cfg_->Frame().ClientUlPilotSymbols()) {  // Calc new phase shift
        if (symbol_idx_ul == 0 && cur_sc_id == 0) {
          // Reset previous frame
          arma::cx_float* phase_shift_ptr = reinterpret_cast<arma::cx_float*>(
              ue_spec_pilot_buffer_[(frame_id - 1) % kFrameWnd]);
          arma::cx_fmat mat_phase_shift(
              phase_shift_ptr, cfg_->SpatialStreamsNum(),
              cfg_->Frame().ClientUlPilotSymbols(), false);
          mat_phase_shift.fill(0);
        }
        arma::cx_float* phase_shift_ptr = reinterpret_cast<arma::cx_float*>(
            &ue_spec_pilot_buffer_[frame_id % kFrameWnd]
                                  [symbol_idx_ul * cfg_->SpatialStreamsNum()]);
        arma::cx_fmat mat_phase_shift(phase_shift_ptr,
                                      cfg_->SpatialStreamsNum(), 1, false);

        arma::cx_fvec cur_sc_pilot_data = ue_pilot_data_.col(cur_sc_id);
        arma::cx_fmat shift_sc =
            arma::sign(mat_equaled % conj(cur_sc_pilot_data(ue_list)));
        mat_phase_shift += shift_sc;
      }
      // apply previously calc'ed phase shift to data
      else if (cfg_->Frame().ClientUlPilotSymbols() > 0) {
        arma::cx_float* pilot_corr_ptr = reinterpret_cast<arma::cx_float*>(
            ue_spec_pilot_buffer_[frame_id % kFrameWnd]);
        arma::cx_fmat pilot_corr_mat(pilot_corr_ptr, cfg_->SpatialStreamsNum(),
                                     cfg_->Frame().ClientUlPilotSymbols(),
                                     false);
        arma::fmat theta_mat = arg(pilot_corr_mat);
        arma::fmat theta_inc =
            arma::zeros<arma::fmat>(cfg_->SpatialStreamsNum(), 1);
        for (size_t s = 1; s < cfg_->Frame().ClientUlPilotSymbols(); s++) {
          arma::fmat theta_diff = theta_mat.col(s) - theta_mat.col(s - 1);
          theta_inc += theta_diff;
        }
        theta_inc /= (float)std::max(
            1, static_cast<int>(cfg_->Frame().ClientUlPilotSymbols() - 1));
        arma::fmat cur_theta = theta_mat.col(0) + (symbol_idx_ul * theta_inc);
        arma::cx_fmat mat_phase_correct =
            arma::zeros<arma::cx_fmat>(size(cur_theta));
        mat_phase_correct.set_real(cos(-cur_theta));
        mat_phase_correct.set_imag(sin(-cur_theta));
        mat_equaled %= mat_phase_correct;
<<<<<<< HEAD
      }
      // Measure EVM from ground truth
      if (kPrintPhyStats &&
          symbol_idx_ul >= cfg_->Frame().ClientUlPilotSymbols()) {
        phy_stats_->UpdateEvm(frame_id, data_symbol_idx_ul, cur_sc_id,
                              mat_equaled.col(0), ue_list);
=======

        // Measure EVM from ground truth
        if (symbol_idx_ul >= cfg_->Frame().ClientUlPilotSymbols()) {
          if constexpr (kEnableMac == false) {
            phy_stats_->UpdateEvm(frame_id, data_symbol_idx_ul, cur_sc_id,
                                  mat_equaled.col(0), ue_list);
          }
        }
>>>>>>> 2d10449d
      }
      size_t start_tsc3 = GetTime::WorkerRdtsc();
      duration_stat_->task_duration_[2] += start_tsc3 - start_tsc2;
      duration_stat_->task_count_++;
    }
  }

  size_t start_tsc3 = GetTime::WorkerRdtsc();
  if (symbol_idx_ul >= cfg_->Frame().ClientUlPilotSymbols()) {
    __m256i index2 = _mm256_setr_epi32(
        0, 1, cfg_->SpatialStreamsNum() * 2, cfg_->SpatialStreamsNum() * 2 + 1,
        cfg_->SpatialStreamsNum() * 4, cfg_->SpatialStreamsNum() * 4 + 1,
        cfg_->SpatialStreamsNum() * 6, cfg_->SpatialStreamsNum() * 6 + 1);
    auto* equal_t_ptr =
        reinterpret_cast<float*>(equaled_buffer_temp_transposed_);
    for (size_t ss_id = 0; ss_id < cfg_->SpatialStreamsNum(); ss_id++) {
      float* equal_ptr = nullptr;
      if (kExportConstellation) {
        equal_ptr = reinterpret_cast<float*>(
            &equal_buffer_[total_symbol_idx_ul]
                          [base_sc_id * cfg_->SpatialStreamsNum() + ss_id]);
      } else {
        equal_ptr = reinterpret_cast<float*>(equaled_buffer_temp_ + ss_id);
      }
      size_t k_num_double_in_sim_d256 =
          sizeof(__m256) / sizeof(double);  // == 4
      for (size_t j = 0; j < max_sc_ite / k_num_double_in_sim_d256; j++) {
        __m256 equal_t_temp = _mm256_i32gather_ps(equal_ptr, index2, 4);
        _mm256_store_ps(equal_t_ptr, equal_t_temp);
        equal_t_ptr += 8;
        equal_ptr += cfg_->SpatialStreamsNum() * k_num_double_in_sim_d256 * 2;
      }
      equal_t_ptr = (float*)(equaled_buffer_temp_transposed_);
      int8_t* demod_ptr =
          demod_buffers_[frame_slot][data_symbol_idx_ul][ss_id] +
          (cfg_->ModOrderBits(Direction::kUplink) * base_sc_id);
      Demodulate(equal_t_ptr, demod_ptr, max_sc_ite,
                 cfg_->ModOrderBits(Direction::kUplink), kUplinkHardDemod);
      // if hard demod is enabled calculate BER with modulated bits
      if (((kPrintPhyStats || kEnableCsvLog) && kUplinkHardDemod)) {
        size_t ue_id =
            mac_sched_->ScheduledUeIndex(frame_id, base_sc_id, ss_id);
        phy_stats_->UpdateDecodedBits(
            ue_id, total_data_symbol_idx_ul, frame_slot,
            max_sc_ite * cfg_->ModOrderBits(Direction::kUplink));
        // Each block here is max_sc_ite
        phy_stats_->IncrementDecodedBlocks(ue_id, total_data_symbol_idx_ul,
                                           frame_slot);
        size_t block_error(0);
        int8_t* tx_bytes =
            cfg_->GetModBitsBuf(cfg_->UlModBits(), Direction::kUplink, 0,
                                data_symbol_idx_ul, ue_id, base_sc_id);
        for (size_t i = 0; i < max_sc_ite; i++) {
          uint8_t rx_byte = static_cast<uint8_t>(demod_ptr[i]);
          uint8_t tx_byte = static_cast<uint8_t>(tx_bytes[i]);
          phy_stats_->UpdateBitErrors(ue_id, total_data_symbol_idx_ul,
                                      frame_slot, tx_byte, rx_byte);
          if (rx_byte != tx_byte) {
            block_error++;
          }
        }
        phy_stats_->UpdateBlockErrors(ue_id, total_data_symbol_idx_ul,
                                      frame_slot, block_error);
      }

      // std::printf("In doDemul thread %d: frame: %d, symbol: %d, sc_id: %d \n",
      //     tid, frame_id, symbol_idx_ul, base_sc_id);
      // cout << "Demuled data : \n ";
      // cout << " UE " << ue_id << ": ";
      // for (int k = 0; k < max_sc_ite * cfg->ModOrderBits(Direction::kUplink); k++)
      //   std::printf("%i ", demul_ptr[k]);
      // cout << endl;
    }
  }

  duration_stat_->task_duration_[3] += GetTime::WorkerRdtsc() - start_tsc3;
  duration_stat_->task_duration_[0] += GetTime::WorkerRdtsc() - start_tsc;
  return {EventType::kDemul, tag};
}<|MERGE_RESOLUTION|>--- conflicted
+++ resolved
@@ -279,14 +279,6 @@
         mat_phase_correct.set_real(cos(-cur_theta));
         mat_phase_correct.set_imag(sin(-cur_theta));
         mat_equaled %= mat_phase_correct;
-<<<<<<< HEAD
-      }
-      // Measure EVM from ground truth
-      if (kPrintPhyStats &&
-          symbol_idx_ul >= cfg_->Frame().ClientUlPilotSymbols()) {
-        phy_stats_->UpdateEvm(frame_id, data_symbol_idx_ul, cur_sc_id,
-                              mat_equaled.col(0), ue_list);
-=======
 
         // Measure EVM from ground truth
         if (symbol_idx_ul >= cfg_->Frame().ClientUlPilotSymbols()) {
@@ -295,7 +287,6 @@
                                   mat_equaled.col(0), ue_list);
           }
         }
->>>>>>> 2d10449d
       }
       size_t start_tsc3 = GetTime::WorkerRdtsc();
       duration_stat_->task_duration_[2] += start_tsc3 - start_tsc2;

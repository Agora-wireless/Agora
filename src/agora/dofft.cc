/**
 * @file dofft.cc
 * @brief Implementation file for the DoFFT class.
 */
#include "dofft.h"

#include "comms-lib.h"
#include "concurrent_queue_wrapper.h"
#include "datatype_conversion.h"
#include "logger.h"

static constexpr bool kPrintFFTInputFixed = false;
static constexpr bool kPrintFFTInputFloat = false;
static constexpr bool kPrintFFTOutputFloat = false;
static constexpr bool kPrintPilotCorrStats = false;

DoFFT::DoFFT(Config* config, size_t tid, Table<complex_float>& data_buffer,
             PtrGrid<kFrameWnd, kMaxUEs, complex_float>& csi_buffers,
             Table<complex_float>& calib_dl_iq_buffer,
             Table<complex_float>& calib_ul_iq_buffer,
             Table<complex_float>& calib_dl_buffer,
             Table<complex_float>& calib_ul_buffer, PhyStats* in_phy_stats,
             Stats* stats_manager)
    : Doer(config, tid),
      data_buffer_(data_buffer),
      csi_buffers_(csi_buffers),
      calib_dl_iq_buffer_(calib_dl_iq_buffer),
      calib_ul_iq_buffer_(calib_ul_iq_buffer),
      calib_dl_buffer_(calib_dl_buffer),
      calib_ul_buffer_(calib_ul_buffer),
      phy_stats_(in_phy_stats) {
  duration_stat_fft_ = stats_manager->GetDurationStat(DoerType::kFFT, tid);
  duration_stat_csi_ = stats_manager->GetDurationStat(DoerType::kCSI, tid);
  DftiCreateDescriptor(&mkl_handle_, DFTI_SINGLE, DFTI_COMPLEX, 1,
                       cfg_->OfdmCaNum());
  DftiCommitDescriptor(mkl_handle_);

  // Aligned for SIMD
  fft_inout_ = static_cast<complex_float*>(Agora_memory::PaddedAlignedAlloc(
      Agora_memory::Alignment_t::kAlign64,
      cfg_->OfdmCaNum() * sizeof(complex_float)));
  fft_shift_tmp_ = static_cast<complex_float*>(Agora_memory::PaddedAlignedAlloc(
      Agora_memory::Alignment_t::kAlign64,
      cfg_->OfdmCaNum() * sizeof(complex_float)));
  temp_16bits_iq_ = static_cast<uint16_t*>(Agora_memory::PaddedAlignedAlloc(
      Agora_memory::Alignment_t::kAlign64, 32 * sizeof(uint16_t)));
  rx_samps_tmp_ =
      static_cast<std::complex<float>*>(Agora_memory::PaddedAlignedAlloc(
          Agora_memory::Alignment_t::kAlign64,
          cfg_->SampsPerSymbol() * sizeof(std::complex<float>)));
}

DoFFT::~DoFFT() {
  DftiFreeDescriptor(&mkl_handle_);
  std::free(fft_inout_);
  std::free(fft_shift_tmp_);
  std::free(rx_samps_tmp_);
  std::free(temp_16bits_iq_);
}

// @brief
// @in_vec: input complex data to estimate regression params
// @x0: value of the first x data (assumed consecutive integers)
// @out_vec: output complex data with linearly regressed phase
static inline void CalibRegressionEstimate(const arma::cx_fvec& in_vec,
                                           arma::cx_fvec& out_vec, size_t x0) {
  size_t in_len = in_vec.size();
  size_t out_len = out_vec.size();
  std::vector<float> scs(out_len, 0);
  for (size_t i = 0; i < out_len; i++) {
    scs[i] = i;
  }
  arma::fvec x_vec((float*)scs.data() + x0, in_len, false);
  arma::fvec in_phase = arg(in_vec);
  arma::fvec in_mag = abs(in_vec);

  // finding regression parameters from the input vector
  // https://www.cse.wustl.edu/~jain/iucee/ftp/k_14slr.pdf
  arma::fvec xy = in_phase % x_vec;
  float xbar = arma::mean(x_vec);
  float ybar = arma::mean(in_phase);
  float coeff = (arma::sum(xy) - in_len * xbar * ybar) /
                (arma::sum(arma::square(x_vec)) - in_len * xbar * xbar);
  float intercept = ybar - coeff * xbar;

  // extrapolating phase for the target subcarrier using regression
  arma::fvec x_vec_all((float*)scs.data(), out_len, false);
  arma::fvec tar_angle = coeff * x_vec_all + intercept;
  out_vec.set_real(arma::cos(tar_angle));
  out_vec.set_imag(arma::sin(tar_angle));
  out_vec *= arma::mean(in_mag);
}

EventData DoFFT::Launch(size_t tag) {
  const size_t start_tsc = GetTime::WorkerRdtsc();
  Packet* pkt = fft_req_tag_t(tag).rx_packet_->RawPacket();
  const size_t frame_id = pkt->frame_id_;
  const size_t frame_slot = frame_id % kFrameWnd;
  const size_t symbol_id = pkt->symbol_id_;
  const size_t ant_id = pkt->ant_id_;
  const size_t radio_id = ant_id / cfg_->NumChannels();
  const size_t cell_id = pkt->cell_id_;
  const SymbolType sym_type = cfg_->Frame().GetSymbolType(symbol_id);

  const bool calib_5g = cfg_->FiveGFrame() && (sym_type == SymbolType::kCalDL ||
                                               sym_type == SymbolType::kCalUL);
  const bool bypass_fft = cfg_->FreqDomainChannel();

  if (calib_5g) {
    size_t sample_offset = 0;  // offset to start reading in received symbol
    size_t calib_offset = 0;   // offset to start writing the fft input buffer
    if (sym_type == SymbolType::kCalDL) {
      // number of samples to copy over
      size_t sample_num =
          cfg_->SampsPerSymbol() - cfg_->OfdmRxZeroPrefixCalDl();
      if (symbol_id == cfg_->Frame().GetDLCalSymbol(0u)) {
        sample_offset = cfg_->OfdmRxZeroPrefixCalDl();
      } else {
        calib_offset = sample_num;
        sample_num = cfg_->OfdmRxZeroPrefixCalDl();
      }
      SimdConvertShortToFloat(
          &pkt->data_[2 * sample_offset],
          reinterpret_cast<float*>(calib_dl_iq_buffer_[frame_slot] +
                                   2 * calib_offset),
          sample_num * 2);
      if (symbol_id == cfg_->Frame().GetDLCalSymbol(1u)) {
        std::memcpy(reinterpret_cast<float*>(fft_inout_),
                    reinterpret_cast<float*>(calib_dl_iq_buffer_[frame_slot]),
                    cfg_->OfdmCaNum() * 2 * sizeof(float));
      }
    } else if (sym_type == SymbolType::kCalUL) {
      const size_t cal_index = cfg_->RecipCalUlRxIndex(frame_id, ant_id);
      if (cal_index != SIZE_MAX) {
        size_t sample_num =
            cfg_->SampsPerSymbol() - cfg_->OfdmRxZeroPrefixCalUl();
        if (symbol_id == cfg_->Frame().GetULCalSymbol(0u)) {
          sample_offset = cfg_->OfdmRxZeroPrefixCalUl();
        } else {
          calib_offset = sample_num;
          sample_num = cfg_->OfdmRxZeroPrefixCalUl();
        }
        SimdConvertShortToFloat(
            &pkt->data_[2 * sample_offset],
            reinterpret_cast<float*>(calib_ul_iq_buffer_[frame_slot] +
                                     2 * calib_offset),
            sample_num * 2);
        if (symbol_id == cfg_->Frame().GetULCalSymbol(1u)) {
          std::memcpy(reinterpret_cast<float*>(fft_inout_),
                      reinterpret_cast<float*>(calib_ul_iq_buffer_[frame_slot]),
                      cfg_->OfdmCaNum() * 2 * sizeof(float));
        }
      }
    }
<<<<<<< HEAD
    //if (kPrintFFTInput)
    if (ant_id == 0 || sym_type == SymbolType::kCalDL) {
      std::stringstream ss;
      ss << "FFT_input_" << symbol_id << "_" << ant_id << "=[";
      for (size_t i = 0; i < cfg_->OfdmCaNum(); i++) {
        ss << std::fixed << std::setw(5) << std::setprecision(3)
           << fft_inout_[i].re << "+1j*" << fft_inout_[i].im << " ";
      }
      ss << "];" << std::endl;
      std::cout << ss.str();
    }
  } else {
    if (bypass_fft == true) {
      SimdConvertFloat16ToFloat32(
          reinterpret_cast<float*>(fft_inout_),
          reinterpret_cast<float*>(&pkt->data_[2 * cfg_->OfdmRxZeroPrefixBs()]),
          cfg_->OfdmCaNum() * 2);
    } else {
      if (kUse12BitIQ) {
        SimdConvert12bitIqToFloat(
            (uint8_t*)pkt->data_ + 3 * cfg_->OfdmRxZeroPrefixBs(),
            reinterpret_cast<float*>(fft_inout_), temp_16bits_iq_,
            cfg_->OfdmCaNum() * 3);
      } else {
        size_t sample_offset = cfg_->OfdmRxZeroPrefixBs();
        if (sym_type == SymbolType::kCalDL) {
          sample_offset = cfg_->OfdmRxZeroPrefixCalDl();
        } else if (sym_type == SymbolType::kCalUL) {
          sample_offset = cfg_->OfdmRxZeroPrefixCalUl();
        }
        SimdConvertShortToFloat(&pkt->data_[2 * sample_offset],
                                reinterpret_cast<float*>(fft_inout_),
                                cfg_->OfdmCaNum() * 2);
      }
      if (kDebugPrintInTask) {
        std::printf("In doFFT thread %d: frame: %zu, symbol: %zu, ant: %zu\n",
                    tid_, frame_id, symbol_id, ant_id);
      }

      if ((kPrintPilotCorrStats == true) &&
          ((sym_type == SymbolType::kPilot) ||
           (sym_type == SymbolType::kCalUL) ||
           ((sym_type == SymbolType::kCalDL) &&
            (ant_id == cfg_->RefAnt(cell_id))))) {
        SimdConvertShortToFloat(pkt->data_,
                                reinterpret_cast<float*>(rx_samps_tmp_),
                                2 * cfg_->SampsPerSymbol());
        std::vector<std::complex<float>> samples_vec(
            rx_samps_tmp_, rx_samps_tmp_ + cfg_->SampsPerSymbol());
        std::vector<std::complex<float>> tx_seq(
            cfg_->PilotCf32().begin() + cfg_->CpLen(),
            cfg_->PilotCf32().end() - cfg_->CpLen());
        std::vector<std::complex<float>> pilot_corr =
            CommsLib::CorrelateAvx(samples_vec, tx_seq);
        std::vector<float> pilot_corr_abs = CommsLib::Abs2Avx(pilot_corr);
        size_t peak_offset =
            std::max_element(pilot_corr_abs.begin(), pilot_corr_abs.end()) -
            pilot_corr_abs.begin();
        float peak = pilot_corr_abs[peak_offset];
        size_t seq_len = tx_seq.size();
        size_t sig_offset = peak_offset < seq_len ? 0 : peak_offset - seq_len;
        printf(
            "In doFFT thread %d: frame: %zu, symbol: %zu, ant: %zu, "
            "sig_offset %zu, peak %2.4f\n",
            tid_, frame_id, symbol_id, ant_id, sig_offset, peak);
      }
      if (kPrintInputPilot && sym_type == SymbolType::kPilot) {
        std::stringstream ss;
        ss << "FFT_input_" << symbol_id << "_" << ant_id << "=[";
        for (size_t i = 0; i < cfg_->SampsPerSymbol(); i++) {
          ss << pkt->data_[2 * i] << "+1j*" << pkt->data_[2 * i + 1] << " ";
        }
        ss << "];" << std::endl;
        std::cout << ss.str();
      }
      if (kPrintFFTInput) {
        std::stringstream ss;
        ss << "FFT_input_" << symbol_id << "_" << ant_id << "=[";
        for (size_t i = 0; i < cfg_->OfdmCaNum(); i++) {
          ss << std::fixed << std::setw(5) << std::setprecision(3)
             << fft_inout_[i].re << "+1j*" << fft_inout_[i].im << " ";
        }
        ss << "];" << std::endl;
        std::cout << ss.str();
      }
=======
    SimdConvertShortToFloat(&pkt->data_[2 * sample_offset],
                            reinterpret_cast<float*>(fft_inout_),
                            cfg_->OfdmCaNum() * 2);
  }
  if (kDebugPrintInTask) {
    std::printf(
        "In doFFT thread %d: frame: %zu, symbol: %zu, ant: %zu, symbol type: "
        "%zu\n",
        tid_, frame_id, symbol_id, ant_id, static_cast<size_t>(sym_type));
  }

  if ((kPrintPilotCorrStats == true) &&
      ((sym_type == SymbolType::kPilot) || (sym_type == SymbolType::kCalUL) ||
       ((sym_type == SymbolType::kCalDL) &&
        (ant_id == cfg_->RefAnt(cell_id))))) {
    SimdConvertShortToFloat(pkt->data_, reinterpret_cast<float*>(rx_samps_tmp_),
                            2 * cfg_->SampsPerSymbol());
    std::vector<std::complex<float>> samples_vec(
        rx_samps_tmp_, rx_samps_tmp_ + cfg_->SampsPerSymbol());
    std::vector<std::complex<float>> pilot_corr =
        CommsLib::CorrelateAvx(samples_vec, cfg_->PilotCf32());
    std::vector<float> pilot_corr_abs = CommsLib::Abs2Avx(pilot_corr);
    size_t peak_offset =
        std::max_element(pilot_corr_abs.begin(), pilot_corr_abs.end()) -
        pilot_corr_abs.begin();
    float peak = pilot_corr_abs[peak_offset];
    size_t seq_len = cfg_->PilotCf32().size();
    size_t sig_offset = peak_offset < seq_len ? 0 : peak_offset - seq_len;
    printf(
        "In doFFT thread %d: frame: %zu, symbol: %zu, ant: %zu, "
        "sig_offset %zu, peak %2.4f\n",
        tid_, frame_id, symbol_id, ant_id, sig_offset, peak);
  }
  if (kPrintFFTInputFixed) {
    std::stringstream ss;
    ss << "FFT_input_" << frame_id << "_" << symbol_id << "_" << ant_id << "=[";
    for (size_t i = 0; i < cfg_->SampsPerSymbol(); i++) {
      ss << pkt->data_[2 * i] << "+1j*" << pkt->data_[2 * i + 1] << " ";
    }
    ss << "];" << std::endl;
    std::cout << ss.str();
  }
  if (kPrintFFTInputFloat) {
    std::stringstream ss;
    ss << "FFT_input_" << frame_id << "_" << symbol_id << "_" << ant_id << "=[";
    for (size_t i = 0; i < cfg_->OfdmCaNum(); i++) {
      ss << std::fixed << std::setw(5) << std::setprecision(3)
         << fft_inout_[i].re << "+1j*" << fft_inout_[i].im << " ";
>>>>>>> 5c374d1b
    }
  }

  DurationStat dummy_duration_stat;  // TODO: timing for calibration symbols
  DurationStat* duration_stat = nullptr;
  if (sym_type == SymbolType::kUL) {
    duration_stat = duration_stat_fft_;
  } else if (sym_type == SymbolType::kPilot) {
    duration_stat = duration_stat_csi_;
  } else {
    duration_stat = &dummy_duration_stat;  // For calibration symbols
  }

  size_t start_tsc1 = GetTime::WorkerRdtsc();
  duration_stat->task_duration_.at(1) += start_tsc1 - start_tsc;

  if (bypass_fft == false) {
    DftiComputeForward(
        mkl_handle_,
        reinterpret_cast<float*>(fft_inout_));  // Compute FFT in-place

    //// FFT shift the buffer
    std::memcpy(fft_shift_tmp_, fft_inout_, sizeof(float) * cfg_->OfdmCaNum());
    std::memcpy(fft_inout_, fft_inout_ + cfg_->OfdmCaNum() / 2,
                sizeof(float) * cfg_->OfdmCaNum());
    std::memcpy(fft_inout_ + cfg_->OfdmCaNum() / 2, fft_shift_tmp_,
                sizeof(float) * cfg_->OfdmCaNum());
  }

  size_t start_tsc2 = GetTime::WorkerRdtsc();
  duration_stat->task_duration_.at(2) += start_tsc2 - start_tsc1;

  if (sym_type == SymbolType::kPilot) {
    const size_t pilot_symbol_id = cfg_->Frame().GetPilotSymbolIdx(symbol_id);
    if (kCollectPhyStats) {
      if (cfg_->FreqOrthogonalPilot()) {
        for (size_t ue_id = 0; ue_id < cfg_->UeAntNum(); ue_id++) {
          phy_stats_->UpdatePilotSnr(frame_id, ue_id, ant_id, fft_inout_);
        }
      } else {
        phy_stats_->UpdatePilotSnr(frame_id, pilot_symbol_id, ant_id,
                                   fft_inout_);
      }
    }
    PartialTranspose(csi_buffers_[frame_slot][pilot_symbol_id], ant_id,
                     SymbolType::kPilot);

    // Expand partial CSI from freq-orth pilot to full CSI per UE
    // TODO 1. allow pilot sc group size different than kTransposeBlockSize
    // TODO 2. potential use of multiple pilot symbols
    // TODO 3. interpolation of CSI in gap subcarriers
    if (cfg_->FreqOrthogonalPilot() &&
        pilot_symbol_id == cfg_->Frame().NumPilotSyms() - 1) {
      const size_t num_blocks = cfg_->OfdmDataNum() / kTransposeBlockSize;
      for (size_t block_idx = 0; block_idx < num_blocks; block_idx++) {
        const size_t block_base_offset =
            block_idx * (kTransposeBlockSize * cfg_->BsAntNum());
        const size_t block_offset =
            kUsePartialTrans
                ? block_base_offset + (ant_id * kTransposeBlockSize)
                : (cfg_->OfdmDataNum() * ant_id) +
                      (block_idx * kTransposeBlockSize);
        complex_float* src = &csi_buffers_[frame_slot][0][block_offset];
        for (ssize_t ue_id = cfg_->UeAntNum() - 1; ue_id >= 0; ue_id--) {
          complex_float* dst = &csi_buffers_[frame_slot][ue_id][block_offset];
          for (size_t sc_idx = 0; sc_idx < kTransposeBlockSize; sc_idx++) {
            dst[sc_idx] = src[ue_id];
          }
        }
      }
    }
  } else if (sym_type == SymbolType::kUL) {
    PartialTranspose(cfg_->GetDataBuf(data_buffer_, frame_id, symbol_id),
                     ant_id, SymbolType::kUL);
  } else if (sym_type == SymbolType::kCalUL) {
    // Only process uplink for antennas that also do downlink in this frame
    // for consistency with calib downlink processing.
    const size_t cal_index = cfg_->RecipCalUlRxIndex(frame_id, ant_id);
    if (cal_index != SIZE_MAX) {
      AGORA_LOG_TRACE(
          "DoFFT[%d]: (Frame %zu, Symbol %zu, Ant %zu) - Received a CalUl "
          "symbol for current cal index %zu\n",
          tid_, frame_id, symbol_id, ant_id, cal_index);

      complex_float* calib_ul_ptr =
          &calib_ul_buffer_[cal_index][ant_id * cfg_->OfdmDataNum()];

      PartialTranspose(calib_ul_ptr, ant_id, sym_type);
      phy_stats_->UpdateCalibPilotSnr(cal_index, 1, ant_id, fft_inout_);
    }
    RtAssert(radio_id != cfg_->RefRadio(cell_id),
             "Received a Cal Ul symbol for an antenna on the reference radio");
  } else if (sym_type == SymbolType::kCalDL) {
    if (ant_id == cfg_->RefAnt(cell_id)) {
      //Find out what antenna transmitted a pilot on this symbol 'C'
      const size_t pilot_tx_ant = cfg_->RecipCalDlAnt(frame_id, symbol_id);
      const size_t cal_index = cfg_->RecipCalUlRxIndex(frame_id, pilot_tx_ant);

      AGORA_LOG_TRACE(
          "DoFFT[%d]: (Frame %zu, Symbol %zu, Ant %zu) - Received a CalDL "
          "symbol for current cal index %zu\n",
          tid_, frame_id, symbol_id, pilot_tx_ant, cal_index);
      RtAssert(cal_index != SIZE_MAX, "Out of bounds index");

      complex_float* calib_dl_ptr =
          &calib_dl_buffer_[cal_index][pilot_tx_ant * cfg_->OfdmDataNum()];
      PartialTranspose(calib_dl_ptr, pilot_tx_ant, sym_type);
      phy_stats_->UpdateCalibPilotSnr(cal_index, 0, pilot_tx_ant, fft_inout_);
    }
    RtAssert(
        radio_id == cfg_->RefRadio(cell_id),
        "Received a Cal Dl symbol for an antenna not on the reference radio");
  } else {
    std::string error_message =
        "Unknown or unsupported symbol type " +
        std::to_string(static_cast<int>(sym_type)) + std::string(" at frame ") +
        std::to_string(frame_id) + std::string(" symbol ") +
        std::to_string(symbol_id) + std::string(" antenna ") +
        std::to_string(ant_id) + "\n";
    RtAssert(false, error_message);
  }

  if (kPrintFFTOutputFloat) {  // FFT is computed in-place
    std::stringstream ss;
    ss << "FFT_output_" << frame_id << "_" << symbol_id << "_" << ant_id
       << "=[";
    for (size_t i = 0; i < cfg_->OfdmCaNum(); i++) {
      ss << std::fixed << std::setw(5) << std::setprecision(3)
         << fft_inout_[i].re << "+1j*" << fft_inout_[i].im << " ";
    }
    ss << "];" << std::endl;
    std::cout << ss.str();
  }

  duration_stat->task_duration_[3] += GetTime::WorkerRdtsc() - start_tsc2;

  fft_req_tag_t(tag).rx_packet_->Free();
  duration_stat->task_count_++;
  duration_stat->task_duration_[0] += GetTime::WorkerRdtsc() - start_tsc;
  return {EventType::kFFT,
          gen_tag_t::FrmSym(pkt->frame_id_, pkt->symbol_id_).tag_};
}

void DoFFT::PartialTranspose(complex_float* out_buf, size_t ant_id,
                             SymbolType symbol_type) const {
  // We have OfdmDataNum() % kTransposeBlockSize == 0
  const size_t num_sc_blocks = cfg_->OfdmDataNum() / kTransposeBlockSize;

  for (size_t sc_block_idx = 0; sc_block_idx < num_sc_blocks; sc_block_idx++) {
    const size_t sc_block_base_offset =
        sc_block_idx * (kTransposeBlockSize * cfg_->BsAntNum());
    // We have kTransposeBlockSize % kSCsPerCacheline == 0
    for (size_t sc_j = 0; sc_j < kTransposeBlockSize;
         sc_j += kSCsPerCacheline) {
      const size_t sc_idx = (sc_block_idx * kTransposeBlockSize) + sc_j;
      const complex_float* src = &fft_inout_[sc_idx + cfg_->OfdmDataStart()];

      complex_float* dst = nullptr;
      if ((symbol_type == SymbolType::kCalDL) ||
          (symbol_type == SymbolType::kCalUL)) {
        dst = &out_buf[sc_idx];
      } else {
        dst = kUsePartialTrans
                  ? &out_buf[sc_block_base_offset +
                             (ant_id * kTransposeBlockSize) + sc_j]
                  : &out_buf[(cfg_->OfdmDataNum() * ant_id) + sc_j +
                             sc_block_idx * kTransposeBlockSize];
      }

      // With either of AVX-512 or AVX2, load one cacheline =
      // 16 float values = 8 subcarriers = kSCsPerCacheline

#ifdef __AVX512F__
      // AVX-512.
      __m512 fft_result = _mm512_load_ps(reinterpret_cast<const float*>(src));
      if (symbol_type == SymbolType::kPilot) {
        __m512 pilot_tx = _mm512_set_ps(
            cfg_->PilotsSgn()[sc_idx + 7].im, cfg_->PilotsSgn()[sc_idx + 7].re,
            cfg_->PilotsSgn()[sc_idx + 6].im, cfg_->PilotsSgn()[sc_idx + 6].re,
            cfg_->PilotsSgn()[sc_idx + 5].im, cfg_->PilotsSgn()[sc_idx + 5].re,
            cfg_->PilotsSgn()[sc_idx + 4].im, cfg_->PilotsSgn()[sc_idx + 4].re,
            cfg_->PilotsSgn()[sc_idx + 3].im, cfg_->PilotsSgn()[sc_idx + 3].re,
            cfg_->PilotsSgn()[sc_idx + 2].im, cfg_->PilotsSgn()[sc_idx + 2].re,
            cfg_->PilotsSgn()[sc_idx + 1].im, cfg_->PilotsSgn()[sc_idx + 1].re,
            cfg_->PilotsSgn()[sc_idx].im, cfg_->PilotsSgn()[sc_idx].re);
        fft_result = CommsLib::M512ComplexCf32Mult(fft_result, pilot_tx, true);
      }
      _mm512_stream_ps(reinterpret_cast<float*>(dst), fft_result);
#else
      __m256 fft_result0 = _mm256_load_ps(reinterpret_cast<const float*>(src));
      __m256 fft_result1 =
          _mm256_load_ps(reinterpret_cast<const float*>(src + 4));
      if (symbol_type == SymbolType::kPilot) {
        __m256 pilot_tx0 = _mm256_set_ps(
            cfg_->PilotsSgn()[sc_idx + 3].im, cfg_->PilotsSgn()[sc_idx + 3].re,
            cfg_->PilotsSgn()[sc_idx + 2].im, cfg_->PilotsSgn()[sc_idx + 2].re,
            cfg_->PilotsSgn()[sc_idx + 1].im, cfg_->PilotsSgn()[sc_idx + 1].re,
            cfg_->PilotsSgn()[sc_idx].im, cfg_->PilotsSgn()[sc_idx].re);
        fft_result0 =
            CommsLib::M256ComplexCf32Mult(fft_result0, pilot_tx0, true);

        __m256 pilot_tx1 = _mm256_set_ps(
            cfg_->PilotsSgn()[sc_idx + 7].im, cfg_->PilotsSgn()[sc_idx + 7].re,
            cfg_->PilotsSgn()[sc_idx + 6].im, cfg_->PilotsSgn()[sc_idx + 6].re,
            cfg_->PilotsSgn()[sc_idx + 5].im, cfg_->PilotsSgn()[sc_idx + 5].re,
            cfg_->PilotsSgn()[sc_idx + 4].im, cfg_->PilotsSgn()[sc_idx + 4].re);
        fft_result1 =
            CommsLib::M256ComplexCf32Mult(fft_result1, pilot_tx1, true);
      }
      _mm256_stream_ps(reinterpret_cast<float*>(dst), fft_result0);
      _mm256_stream_ps(reinterpret_cast<float*>(dst + 4), fft_result1);
#endif
    }
  }
}<|MERGE_RESOLUTION|>--- conflicted
+++ resolved
@@ -152,7 +152,6 @@
         }
       }
     }
-<<<<<<< HEAD
     //if (kPrintFFTInput)
     if (ant_id == 0 || sym_type == SymbolType::kCalDL) {
       std::stringstream ss;
@@ -219,7 +218,7 @@
             "sig_offset %zu, peak %2.4f\n",
             tid_, frame_id, symbol_id, ant_id, sig_offset, peak);
       }
-      if (kPrintInputPilot && sym_type == SymbolType::kPilot) {
+      if (kPrintFFTInputFixed) {
         std::stringstream ss;
         ss << "FFT_input_" << symbol_id << "_" << ant_id << "=[";
         for (size_t i = 0; i < cfg_->SampsPerSymbol(); i++) {
@@ -228,7 +227,7 @@
         ss << "];" << std::endl;
         std::cout << ss.str();
       }
-      if (kPrintFFTInput) {
+      if (kPrintFFTInputFloat) {
         std::stringstream ss;
         ss << "FFT_input_" << symbol_id << "_" << ant_id << "=[";
         for (size_t i = 0; i < cfg_->OfdmCaNum(); i++) {
@@ -238,56 +237,6 @@
         ss << "];" << std::endl;
         std::cout << ss.str();
       }
-=======
-    SimdConvertShortToFloat(&pkt->data_[2 * sample_offset],
-                            reinterpret_cast<float*>(fft_inout_),
-                            cfg_->OfdmCaNum() * 2);
-  }
-  if (kDebugPrintInTask) {
-    std::printf(
-        "In doFFT thread %d: frame: %zu, symbol: %zu, ant: %zu, symbol type: "
-        "%zu\n",
-        tid_, frame_id, symbol_id, ant_id, static_cast<size_t>(sym_type));
-  }
-
-  if ((kPrintPilotCorrStats == true) &&
-      ((sym_type == SymbolType::kPilot) || (sym_type == SymbolType::kCalUL) ||
-       ((sym_type == SymbolType::kCalDL) &&
-        (ant_id == cfg_->RefAnt(cell_id))))) {
-    SimdConvertShortToFloat(pkt->data_, reinterpret_cast<float*>(rx_samps_tmp_),
-                            2 * cfg_->SampsPerSymbol());
-    std::vector<std::complex<float>> samples_vec(
-        rx_samps_tmp_, rx_samps_tmp_ + cfg_->SampsPerSymbol());
-    std::vector<std::complex<float>> pilot_corr =
-        CommsLib::CorrelateAvx(samples_vec, cfg_->PilotCf32());
-    std::vector<float> pilot_corr_abs = CommsLib::Abs2Avx(pilot_corr);
-    size_t peak_offset =
-        std::max_element(pilot_corr_abs.begin(), pilot_corr_abs.end()) -
-        pilot_corr_abs.begin();
-    float peak = pilot_corr_abs[peak_offset];
-    size_t seq_len = cfg_->PilotCf32().size();
-    size_t sig_offset = peak_offset < seq_len ? 0 : peak_offset - seq_len;
-    printf(
-        "In doFFT thread %d: frame: %zu, symbol: %zu, ant: %zu, "
-        "sig_offset %zu, peak %2.4f\n",
-        tid_, frame_id, symbol_id, ant_id, sig_offset, peak);
-  }
-  if (kPrintFFTInputFixed) {
-    std::stringstream ss;
-    ss << "FFT_input_" << frame_id << "_" << symbol_id << "_" << ant_id << "=[";
-    for (size_t i = 0; i < cfg_->SampsPerSymbol(); i++) {
-      ss << pkt->data_[2 * i] << "+1j*" << pkt->data_[2 * i + 1] << " ";
-    }
-    ss << "];" << std::endl;
-    std::cout << ss.str();
-  }
-  if (kPrintFFTInputFloat) {
-    std::stringstream ss;
-    ss << "FFT_input_" << frame_id << "_" << symbol_id << "_" << ant_id << "=[";
-    for (size_t i = 0; i < cfg_->OfdmCaNum(); i++) {
-      ss << std::fixed << std::setw(5) << std::setprecision(3)
-         << fft_inout_[i].re << "+1j*" << fft_inout_[i].im << " ";
->>>>>>> 5c374d1b
     }
   }
 

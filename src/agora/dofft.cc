/**
 * @file dofft.cc
 * @brief Implementation file for the DoFFT class.
 */
#include "dofft.h"

#include "comms-lib.h"
#include "concurrent_queue_wrapper.h"
#include "datatype_conversion.h"
#include "logger.h"

static constexpr bool kPrintFFTInput = false;
static constexpr bool kPrintInputPilot = false;
static constexpr bool kPrintPilotCorrStats = false;

DoFFT::DoFFT(Config* config, size_t tid, Table<complex_float>& data_buffer,
             PtrGrid<kFrameWnd, kMaxUEs, complex_float>& csi_buffers,
             Table<complex_float>& calib_dl_buffer,
             Table<complex_float>& calib_ul_buffer, PhyStats* in_phy_stats,
             Stats* stats_manager)
    : Doer(config, tid),
      data_buffer_(data_buffer),
      csi_buffers_(csi_buffers),
      calib_dl_buffer_(calib_dl_buffer),
      calib_ul_buffer_(calib_ul_buffer),
      phy_stats_(in_phy_stats) {
  duration_stat_fft_ = stats_manager->GetDurationStat(DoerType::kFFT, tid);
  duration_stat_csi_ = stats_manager->GetDurationStat(DoerType::kCSI, tid);
  DftiCreateDescriptor(&mkl_handle_, DFTI_SINGLE, DFTI_COMPLEX, 1,
                       cfg_->OfdmCaNum());
  DftiCommitDescriptor(mkl_handle_);

  // Aligned for SIMD
  fft_inout_ = static_cast<complex_float*>(Agora_memory::PaddedAlignedAlloc(
      Agora_memory::Alignment_t::kAlign64,
      cfg_->OfdmCaNum() * sizeof(complex_float)));
  fft_shift_tmp_ = static_cast<complex_float*>(Agora_memory::PaddedAlignedAlloc(
      Agora_memory::Alignment_t::kAlign64,
      cfg_->OfdmCaNum() * sizeof(complex_float)));
  temp_16bits_iq_ = static_cast<uint16_t*>(Agora_memory::PaddedAlignedAlloc(
      Agora_memory::Alignment_t::kAlign64, 32 * sizeof(uint16_t)));
  rx_samps_tmp_ =
      static_cast<std::complex<float>*>(Agora_memory::PaddedAlignedAlloc(
          Agora_memory::Alignment_t::kAlign64,
          cfg_->SampsPerSymbol() * sizeof(std::complex<float>)));
}

DoFFT::~DoFFT() {
  DftiFreeDescriptor(&mkl_handle_);
  std::free(fft_inout_);
  std::free(fft_shift_tmp_);
  std::free(rx_samps_tmp_);
  std::free(temp_16bits_iq_);
}

// @brief
// @in_vec: input complex data to estimate regression params
// @x0: value of the first x data (assumed consecutive integers)
// @out_vec: output complex data with linearly regressed phase
static inline void CalibRegressionEstimate(const arma::cx_fvec& in_vec,
                                           arma::cx_fvec& out_vec, size_t x0) {
  size_t in_len = in_vec.size();
  size_t out_len = out_vec.size();
  std::vector<float> scs(out_len, 0);
  for (size_t i = 0; i < out_len; i++) {
    scs[i] = i;
  }
  arma::fvec x_vec((float*)scs.data() + x0, in_len, false);
  arma::fvec in_phase = arg(in_vec);
  arma::fvec in_mag = abs(in_vec);

  // finding regression parameters from the input vector
  // https://www.cse.wustl.edu/~jain/iucee/ftp/k_14slr.pdf
  arma::fvec xy = in_phase % x_vec;
  float xbar = arma::mean(x_vec);
  float ybar = arma::mean(in_phase);
  float coeff = (arma::sum(xy) - in_len * xbar * ybar) /
                (arma::sum(arma::square(x_vec)) - in_len * xbar * xbar);
  float intercept = ybar - coeff * xbar;

  // extrapolating phase for the target subcarrier using regression
  arma::fvec x_vec_all((float*)scs.data(), out_len, false);
  arma::fvec tar_angle = coeff * x_vec_all + intercept;
  out_vec.set_real(arma::cos(tar_angle));
  out_vec.set_imag(arma::sin(tar_angle));
  out_vec *= arma::mean(in_mag);
}

EventData DoFFT::Launch(size_t tag) {
  const size_t start_tsc = GetTime::WorkerRdtsc();
  Packet* pkt = fft_req_tag_t(tag).rx_packet_->RawPacket();
  const size_t frame_id = pkt->frame_id_;
  const size_t frame_slot = frame_id % kFrameWnd;
  const size_t symbol_id = pkt->symbol_id_;
  const size_t ant_id = pkt->ant_id_;
  const size_t radio_id = ant_id / cfg_->NumChannels();
  const size_t cell_id = pkt->cell_id_;
<<<<<<< HEAD
  const SymbolType sym_type = cfg_->Frame().GetSymbolType(symbol_id);
=======
  const SymbolType sym_type = cfg_->GetSymbolType(symbol_id);
  const bool bypass_FFT = cfg_->FreqDomainChannel();
>>>>>>> 72494e2c

  if (kUse12BitIQ) {
    SimdConvert12bitIqToFloat(
        (uint8_t*)pkt->data_ + 3 * cfg_->OfdmRxZeroPrefixBs(),
        reinterpret_cast<float*>(fft_inout_), temp_16bits_iq_,
        cfg_->OfdmCaNum() * 3);
  } else {
    size_t sample_offset = cfg_->OfdmRxZeroPrefixBs();
    if (sym_type == SymbolType::kCalDL) {
      sample_offset = cfg_->OfdmRxZeroPrefixCalDl();
    } else if (sym_type == SymbolType::kCalUL) {
      sample_offset = cfg_->OfdmRxZeroPrefixCalUl();
    }
    SimdConvertShortToFloat(&pkt->data_[2 * sample_offset],
                            reinterpret_cast<float*>(fft_inout_),
                            cfg_->OfdmCaNum() * 2);
  }
  if (kDebugPrintInTask) {
    std::printf("In doFFT thread %d: frame: %zu, symbol: %zu, ant: %zu\n", tid_,
                frame_id, symbol_id, ant_id);
  }

  if ((kPrintPilotCorrStats == true) &&
      ((sym_type == SymbolType::kPilot) || (sym_type == SymbolType::kCalUL) ||
       ((sym_type == SymbolType::kCalDL) &&
        (ant_id == cfg_->RefAnt(cell_id))))) {
    SimdConvertShortToFloat(pkt->data_, reinterpret_cast<float*>(rx_samps_tmp_),
                            2 * cfg_->SampsPerSymbol());
    std::vector<std::complex<float>> samples_vec(
        rx_samps_tmp_, rx_samps_tmp_ + cfg_->SampsPerSymbol());
    std::vector<std::complex<float>> pilot_corr =
        CommsLib::CorrelateAvx(samples_vec, cfg_->PilotCf32());
    std::vector<float> pilot_corr_abs = CommsLib::Abs2Avx(pilot_corr);
    size_t peak_offset =
        std::max_element(pilot_corr_abs.begin(), pilot_corr_abs.end()) -
        pilot_corr_abs.begin();
    float peak = pilot_corr_abs[peak_offset];
    size_t seq_len = cfg_->PilotCf32().size();
    size_t sig_offset = peak_offset < seq_len ? 0 : peak_offset - seq_len;
    printf(
        "In doFFT thread %d: frame: %zu, symbol: %zu, ant: %zu, "
        "sig_offset %zu, peak %2.4f\n",
        tid_, frame_id, symbol_id, ant_id, sig_offset, peak);
  }
  if (kPrintInputPilot) {
    std::stringstream ss;
    ss << "FFT_input_" << symbol_id << "_" << ant_id << "=[";
    for (size_t i = 0; i < cfg_->SampsPerSymbol(); i++) {
      ss << pkt->data_[2 * i] << "+1j*" << pkt->data_[2 * i + 1] << " ";
    }
    ss << "];" << std::endl;
    std::cout << ss.str();
  }
  if (kPrintFFTInput) {
    std::stringstream ss;
    ss << "FFT_input_" << symbol_id << "_" << ant_id << "=[";
    for (size_t i = 0; i < cfg_->OfdmCaNum(); i++) {
      ss << std::fixed << std::setw(5) << std::setprecision(3)
         << fft_inout_[i].re << "+1j*" << fft_inout_[i].im << " ";
    }
    ss << "];" << std::endl;
    std::cout << ss.str();
  }

  DurationStat dummy_duration_stat;  // TODO: timing for calibration symbols
  DurationStat* duration_stat = nullptr;
  if (sym_type == SymbolType::kUL) {
    duration_stat = duration_stat_fft_;
  } else if (sym_type == SymbolType::kPilot) {
    duration_stat = duration_stat_csi_;
  } else {
    duration_stat = &dummy_duration_stat;  // For calibration symbols
  }

  size_t start_tsc1 = GetTime::WorkerRdtsc();
  duration_stat->task_duration_.at(1) += start_tsc1 - start_tsc;

  if (bypass_FFT == false) {
    DftiComputeForward(
        mkl_handle_,
        reinterpret_cast<float*>(fft_inout_));  // Compute FFT in-place

    //// FFT shift the buffer
    std::memcpy(fft_shift_tmp_, fft_inout_, sizeof(float) * cfg_->OfdmCaNum());
    std::memcpy(fft_inout_, fft_inout_ + cfg_->OfdmCaNum() / 2,
                sizeof(float) * cfg_->OfdmCaNum());
    std::memcpy(fft_inout_ + cfg_->OfdmCaNum() / 2, fft_shift_tmp_,
                sizeof(float) * cfg_->OfdmCaNum());
  }

  size_t start_tsc2 = GetTime::WorkerRdtsc();
  duration_stat->task_duration_.at(2) += start_tsc2 - start_tsc1;

  if (sym_type == SymbolType::kPilot) {
    const size_t pilot_symbol_id = cfg_->Frame().GetPilotSymbolIdx(symbol_id);
    if (kCollectPhyStats) {
      if (cfg_->FreqOrthogonalPilot()) {
        for (size_t ue_id = 0; ue_id < cfg_->UeAntNum(); ue_id++) {
          phy_stats_->UpdatePilotSnr(frame_id, ue_id, ant_id, fft_inout_);
        }
      } else {
        phy_stats_->UpdatePilotSnr(frame_id, pilot_symbol_id, ant_id,
                                   fft_inout_);
      }
    }
    PartialTranspose(csi_buffers_[frame_slot][pilot_symbol_id], ant_id,
                     SymbolType::kPilot);

    // Expand partial CSI from freq-orth pilot to full CSI per UE
    // TODO 1. allow pilot sc group size different than kTransposeBlockSize
    // TODO 2. potential use of multiple pilot symbols
    // TODO 3. interpolation of CSI in gap subcarriers
    if (cfg_->FreqOrthogonalPilot() &&
        pilot_symbol_id == cfg_->Frame().NumPilotSyms() - 1) {
      const size_t num_blocks = cfg_->OfdmDataNum() / kTransposeBlockSize;
      for (size_t block_idx = 0; block_idx < num_blocks; block_idx++) {
        const size_t block_base_offset =
            block_idx * (kTransposeBlockSize * cfg_->BsAntNum());
        const size_t block_offset =
            kUsePartialTrans
                ? block_base_offset + (ant_id * kTransposeBlockSize)
                : (cfg_->OfdmDataNum() * ant_id) +
                      (block_idx * kTransposeBlockSize);
        complex_float* src = &csi_buffers_[frame_slot][0][block_offset];
        for (ssize_t ue_id = cfg_->UeAntNum() - 1; ue_id >= 0; ue_id--) {
          complex_float* dst = &csi_buffers_[frame_slot][ue_id][block_offset];
          for (size_t sc_idx = 0; sc_idx < kTransposeBlockSize; sc_idx++) {
            dst[sc_idx] = src[ue_id];
          }
        }
      }
    }
  } else if (sym_type == SymbolType::kUL) {
    PartialTranspose(cfg_->GetDataBuf(data_buffer_, frame_id, symbol_id),
                     ant_id, SymbolType::kUL);
  } else if (sym_type == SymbolType::kCalUL) {
    // Only process uplink for antennas that also do downlink in this frame
    // for consistency with calib downlink processing.
    const size_t cal_index = cfg_->RecipCalUlRxIndex(frame_id, ant_id);
    if (cal_index != SIZE_MAX) {
      AGORA_LOG_TRACE(
          "DoFFT[%d]: (Frame %zu, Symbol %zu, Ant %zu) - Received a CalUl "
          "symbol for current cal index %zu\n",
          tid_, frame_id, symbol_id, ant_id, cal_index);

      complex_float* calib_ul_ptr =
          &calib_ul_buffer_[cal_index][ant_id * cfg_->OfdmDataNum()];

      PartialTranspose(calib_ul_ptr, ant_id, sym_type);
      phy_stats_->UpdateCalibPilotSnr(cal_index, 1, ant_id, fft_inout_);
    }
    RtAssert(radio_id != cfg_->RefRadio(cell_id),
             "Received a Cal Ul symbol for an antenna on the reference radio");
  } else if (sym_type == SymbolType::kCalDL) {
    if (ant_id == cfg_->RefAnt(cell_id)) {
      //Find out what antenna transmitted a pilot on this symbol 'C'
      const size_t pilot_tx_ant = cfg_->RecipCalDlAnt(frame_id, symbol_id);
      const size_t cal_index = cfg_->RecipCalUlRxIndex(frame_id, pilot_tx_ant);

      AGORA_LOG_TRACE(
          "DoFFT[%d]: (Frame %zu, Symbol %zu, Ant %zu) - Received a CalDL "
          "symbol for current cal index %zu\n",
          tid_, frame_id, symbol_id, pilot_tx_ant, cal_index);
      RtAssert(cal_index != SIZE_MAX, "Out of bounds index");

      complex_float* calib_dl_ptr =
          &calib_dl_buffer_[cal_index][pilot_tx_ant * cfg_->OfdmDataNum()];
      PartialTranspose(calib_dl_ptr, pilot_tx_ant, sym_type);
      phy_stats_->UpdateCalibPilotSnr(cal_index, 0, pilot_tx_ant, fft_inout_);
    }
    RtAssert(
        radio_id == cfg_->RefRadio(cell_id),
        "Received a Cal Dl symbol for an antenna not on the reference radio");
  } else {
    std::string error_message =
        "Unknown or unsupported symbol type " +
        std::to_string(static_cast<int>(sym_type)) + std::string(" at frame ") +
        std::to_string(frame_id) + std::string(" symbol ") +
        std::to_string(symbol_id) + std::string(" antenna ") +
        std::to_string(ant_id) + "\n";
    RtAssert(false, error_message);
  }

  duration_stat->task_duration_[3] += GetTime::WorkerRdtsc() - start_tsc2;

  fft_req_tag_t(tag).rx_packet_->Free();
  duration_stat->task_count_++;
  duration_stat->task_duration_[0] += GetTime::WorkerRdtsc() - start_tsc;
  return EventData(EventType::kFFT,
                   gen_tag_t::FrmSym(pkt->frame_id_, pkt->symbol_id_).tag_);
}

void DoFFT::PartialTranspose(complex_float* out_buf, size_t ant_id,
                             SymbolType symbol_type) const {
  // We have OfdmDataNum() % kTransposeBlockSize == 0
  const size_t num_sc_blocks = cfg_->OfdmDataNum() / kTransposeBlockSize;

  for (size_t sc_block_idx = 0; sc_block_idx < num_sc_blocks; sc_block_idx++) {
    const size_t sc_block_base_offset =
        sc_block_idx * (kTransposeBlockSize * cfg_->BsAntNum());
    // We have kTransposeBlockSize % kSCsPerCacheline == 0
    for (size_t sc_j = 0; sc_j < kTransposeBlockSize;
         sc_j += kSCsPerCacheline) {
      const size_t sc_idx = (sc_block_idx * kTransposeBlockSize) + sc_j;
      const complex_float* src = &fft_inout_[sc_idx + cfg_->OfdmDataStart()];

      complex_float* dst = nullptr;
      if ((symbol_type == SymbolType::kCalDL) ||
          (symbol_type == SymbolType::kCalUL)) {
        dst = &out_buf[sc_idx];
      } else {
        dst = kUsePartialTrans
                  ? &out_buf[sc_block_base_offset +
                             (ant_id * kTransposeBlockSize) + sc_j]
                  : &out_buf[(cfg_->OfdmDataNum() * ant_id) + sc_j +
                             sc_block_idx * kTransposeBlockSize];
      }

      // With either of AVX-512 or AVX2, load one cacheline =
      // 16 float values = 8 subcarriers = kSCsPerCacheline

#ifdef __AVX512F__
      // AVX-512.
      __m512 fft_result = _mm512_load_ps(reinterpret_cast<const float*>(src));
      if (symbol_type == SymbolType::kPilot) {
        __m512 pilot_tx = _mm512_set_ps(
            cfg_->PilotsSgn()[sc_idx + 7].im, cfg_->PilotsSgn()[sc_idx + 7].re,
            cfg_->PilotsSgn()[sc_idx + 6].im, cfg_->PilotsSgn()[sc_idx + 6].re,
            cfg_->PilotsSgn()[sc_idx + 5].im, cfg_->PilotsSgn()[sc_idx + 5].re,
            cfg_->PilotsSgn()[sc_idx + 4].im, cfg_->PilotsSgn()[sc_idx + 4].re,
            cfg_->PilotsSgn()[sc_idx + 3].im, cfg_->PilotsSgn()[sc_idx + 3].re,
            cfg_->PilotsSgn()[sc_idx + 2].im, cfg_->PilotsSgn()[sc_idx + 2].re,
            cfg_->PilotsSgn()[sc_idx + 1].im, cfg_->PilotsSgn()[sc_idx + 1].re,
            cfg_->PilotsSgn()[sc_idx].im, cfg_->PilotsSgn()[sc_idx].re);
        fft_result = CommsLib::M512ComplexCf32Mult(fft_result, pilot_tx, true);
      }
      _mm512_stream_ps(reinterpret_cast<float*>(dst), fft_result);
#else
      __m256 fft_result0 = _mm256_load_ps(reinterpret_cast<const float*>(src));
      __m256 fft_result1 =
          _mm256_load_ps(reinterpret_cast<const float*>(src + 4));
      if (symbol_type == SymbolType::kPilot) {
        __m256 pilot_tx0 = _mm256_set_ps(
            cfg_->PilotsSgn()[sc_idx + 3].im, cfg_->PilotsSgn()[sc_idx + 3].re,
            cfg_->PilotsSgn()[sc_idx + 2].im, cfg_->PilotsSgn()[sc_idx + 2].re,
            cfg_->PilotsSgn()[sc_idx + 1].im, cfg_->PilotsSgn()[sc_idx + 1].re,
            cfg_->PilotsSgn()[sc_idx].im, cfg_->PilotsSgn()[sc_idx].re);
        fft_result0 =
            CommsLib::M256ComplexCf32Mult(fft_result0, pilot_tx0, true);

        __m256 pilot_tx1 = _mm256_set_ps(
            cfg_->PilotsSgn()[sc_idx + 7].im, cfg_->PilotsSgn()[sc_idx + 7].re,
            cfg_->PilotsSgn()[sc_idx + 6].im, cfg_->PilotsSgn()[sc_idx + 6].re,
            cfg_->PilotsSgn()[sc_idx + 5].im, cfg_->PilotsSgn()[sc_idx + 5].re,
            cfg_->PilotsSgn()[sc_idx + 4].im, cfg_->PilotsSgn()[sc_idx + 4].re);
        fft_result1 =
            CommsLib::M256ComplexCf32Mult(fft_result1, pilot_tx1, true);
      }
      _mm256_stream_ps(reinterpret_cast<float*>(dst), fft_result0);
      _mm256_stream_ps(reinterpret_cast<float*>(dst + 4), fft_result1);
#endif
    }
  }
}<|MERGE_RESOLUTION|>--- conflicted
+++ resolved
@@ -95,12 +95,8 @@
   const size_t ant_id = pkt->ant_id_;
   const size_t radio_id = ant_id / cfg_->NumChannels();
   const size_t cell_id = pkt->cell_id_;
-<<<<<<< HEAD
   const SymbolType sym_type = cfg_->Frame().GetSymbolType(symbol_id);
-=======
-  const SymbolType sym_type = cfg_->GetSymbolType(symbol_id);
   const bool bypass_FFT = cfg_->FreqDomainChannel();
->>>>>>> 72494e2c
 
   if (kUse12BitIQ) {
     SimdConvert12bitIqToFloat(

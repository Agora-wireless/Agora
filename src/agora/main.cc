--- conflicted
+++ resolved
@@ -28,7 +28,9 @@
   } else {
     conf_file = FLAGS_conf_file;
   }
-  CsvLogSetDev(255);
+
+  CSV_LOG_INIT(255, kCsvLogCSI);
+  CSV_LOG_INIT(255, kCsvLogDLZF);
 
   std::unique_ptr<Config> cfg = std::make_unique<Config>(conf_file.c_str());
   cfg->GenData();
@@ -46,12 +48,10 @@
     std::cerr << "SignalException: " << e.what() << std::endl;
     ret = EXIT_FAILURE;
   }
+
   PrintCoreAssignmentSummary();
   gflags::ShutDownCommandLineFlags();
-<<<<<<< HEAD
-  //CsvLogEnd();
-=======
   AGORA_LOG_SHUTDOWN();
->>>>>>> c0db913a
+
   return ret;
 }
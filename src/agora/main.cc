/**
 * @file main.cc
 * @brief Main file for the agora server
 */
#include "agora.h"
<<<<<<< HEAD
#include "config.h"
#include "recorder.h"
#include "signal_handler.h"
=======
#include "gflags/gflags.h"

DEFINE_string(conf_file,
              TOSTRING(PROJECT_DIRECTORY) "/data/tddconfig-sim-ul.json",
              "Config filename");
>>>>>>> 98f94c1d

int main(int argc, char* argv[]) {
  gflags::SetUsageMessage("conf_file : set the configuration filename");
  gflags::ParseCommandLineFlags(&argc, &argv, true);
  std::string conf_file;

  // For backwards compatibility
  if (argc == 2) {
    conf_file = std::string(argv[1]);
    std::printf("User: Setting configuration filename to %s\n",
                conf_file.c_str());
  } else {
    conf_file = FLAGS_conf_file;
  }

  std::unique_ptr<Config> cfg = std::make_unique<Config>(conf_file.c_str());
  cfg->GenData();

  int ret;
  try {
    SignalHandler signal_handler;

    // Register signal handler to handle kill signal
    signal_handler.SetupSignalHandlers();

    auto data_recoder = std::make_unique<Agora_recorder::Recorder>(cfg.get());

    std::unique_ptr<Agora> agora_cli = std::make_unique<Agora>(cfg.get());
    agora_cli->Start();
    ret = EXIT_SUCCESS;
  } catch (SignalException& e) {
    std::cerr << "SignalException: " << e.what() << std::endl;
    ret = EXIT_FAILURE;
  }

  gflags::ShutDownCommandLineFlags();
  return ret;
}<|MERGE_RESOLUTION|>--- conflicted
+++ resolved
@@ -3,17 +3,12 @@
  * @brief Main file for the agora server
  */
 #include "agora.h"
-<<<<<<< HEAD
 #include "config.h"
 #include "recorder.h"
-#include "signal_handler.h"
-=======
-#include "gflags/gflags.h"
 
 DEFINE_string(conf_file,
               TOSTRING(PROJECT_DIRECTORY) "/data/tddconfig-sim-ul.json",
               "Config filename");
->>>>>>> 98f94c1d
 
 int main(int argc, char* argv[]) {
   gflags::SetUsageMessage("conf_file : set the configuration filename");

/**
 * @file dozf.h
 * @brief Declaration file for the DoZf class.  Zero forcing for one subcarrier.
 */
#ifndef DOZF_H_
#define DOZF_H_

#include <armadillo>
#include <iostream>

#include "buffer.h"
#include "concurrentqueue.h"
#include "config.h"
#include "doer.h"
#include "gettime.h"
#include "phy_stats.h"
#include "stats.h"
#include "symbols.h"
#include "utils.h"

class DoZF : public Doer {
 public:
  DoZF(Config* in_config, int tid,
       PtrGrid<kFrameWnd, kMaxUEs, complex_float>& csi_buffers,
       Table<complex_float>& calib_dl_buffer,
       Table<complex_float>& calib_ul_buffer,
       Table<complex_float>& calib_dl_msum_buffer,
       Table<complex_float>& calib_ul_msum_buffer,
       PtrGrid<kFrameWnd, kMaxDataSCs, complex_float>& ul_zf_matrices_,
       PtrGrid<kFrameWnd, kMaxDataSCs, complex_float>& dl_zf_matrices_,
       PhyStats* in_phy_stats, Stats* stats_manager);
  ~DoZF() override;

  /**
   * Do ZF task for one subcarrier with all pilots in a frame
   * @param tid: task thread index, used for selecting task ptok
   * @param offset: offset of the subcarrier in csi_buffer_
   * Buffers: csi_buffer_, precoder_buffer_
   *     Input buffer: csi_buffer_
   *     Output buffer: precoder_buffer_
   * Offsets:
   *     csi_buffer_, precoder_buffer_:
   *         dim1: frame index * FFT size + subcarrier index in the current
   * frame Event offset: offset Description:
   *     1. perform pseudo-inverse (pinv) on csi_buffer_ and store results in
   * precoder_buffer_
   *     2. add an event to the message queue to infrom main thread the
   * completion of this task
   */
  EventData Launch(size_t tag) override;

 private:
  void ZfTimeOrthogonal(size_t tag);

  /// Compute the uplink zeroforcing detector matrix and/or the downlink
  /// zeroforcing precoder using this CSI matrix and calibration buffer
<<<<<<< HEAD
  float ComputePrecoder(size_t frame_id, size_t sc_id,
                        const arma::cx_fmat& mat_csi, complex_float* calib_ptr,
                        complex_float* mat_ul_zf, complex_float* mat_dl_zf);
  void ComputeCalib(size_t frame_id, size_t sc_id);
=======
  float ComputePrecoder(const arma::cx_fmat& mat_csi,
                        const arma::cx_fvec& calib_sc_vec,
                        complex_float* ul_zf_mem, complex_float* dl_zf_mem);
  void ComputeCalib(size_t frame_id, size_t sc_id, arma::cx_fvec& calib_sc_vec);
>>>>>>> fbcc574a
  void ZfFreqOrthogonal(size_t tag);

  void UpdateMatLogBuffer(size_t log_id, size_t frame_id, size_t sc_id,
                          const arma::cx_fmat& mat_in);
  void FlushMatLogBuffer();

  /**
   * Do prediction task for one subcarrier
   * @param tid: task thread index, used for selecting task ptok
   * @param offset: offset of the subcarrier in csi_buffer_
   * Buffers: csi_buffer_, pred_csi_buffer_, precoder_buffer_
   *     Input buffer: csi_buffer_
   *     Output buffer: precoder_buffer_
   *     Intermediate buffer: pred_csi_buffer_
   * Offsets:
   *     csi_buffer_:
   *         dim1: frame index * FFT size + subcarrier index in the current
   * frame pred_csi_buffer: dim1: subcarrier index in the current frame
   *     precoder_buffer_:
   *         dim1: (frame index + 1) * FFT size + subcarrier index in the
   * current frame Event offset: offset Description:
   *     1. predict CSI (copy CSI from the current frame if prediction is
   * based on stale CSI)
   *     2. perform pseudo-inverse (pinv) on pred_csi_buffer_ and store
   * results in precoder_buffer_
   *     3. add an event to the message queue to infrom main thread the
   * completion of this task
   */
  void Predict(size_t offset);

  PtrGrid<kFrameWnd, kMaxUEs, complex_float>& csi_buffers_;
  complex_float* pred_csi_buffer_;

  //Should be read only (Set by FFT and read by Zf)
  Table<complex_float>& calib_dl_buffer_;
  Table<complex_float>& calib_ul_buffer_;

  //Shared by all doZf objects
  Table<complex_float>& calib_dl_msum_buffer_;
  Table<complex_float>& calib_ul_msum_buffer_;
  PtrGrid<kFrameWnd, kMaxDataSCs, complex_float>& ul_zf_matrices_;
  PtrGrid<kFrameWnd, kMaxDataSCs, complex_float>& dl_zf_matrices_;
  DurationStat* duration_stat_;

  complex_float* csi_gather_buffer_;  // Intermediate buffer to gather CSI
  // Intermediate buffer to gather reciprical calibration data vector
  complex_float* calib_gather_buffer_;
  std::unique_ptr<arma::cx_fvec> calib_sc_vec_ptr_;

  PhyStats* phy_stats_;
  arma::uvec ext_ref_id_;
  size_t num_ext_ref_;
};

#endif  // DOZF_H_<|MERGE_RESOLUTION|>--- conflicted
+++ resolved
@@ -54,17 +54,10 @@
 
   /// Compute the uplink zeroforcing detector matrix and/or the downlink
   /// zeroforcing precoder using this CSI matrix and calibration buffer
-<<<<<<< HEAD
-  float ComputePrecoder(size_t frame_id, size_t sc_id,
-                        const arma::cx_fmat& mat_csi, complex_float* calib_ptr,
-                        complex_float* mat_ul_zf, complex_float* mat_dl_zf);
-  void ComputeCalib(size_t frame_id, size_t sc_id);
-=======
   float ComputePrecoder(const arma::cx_fmat& mat_csi,
                         const arma::cx_fvec& calib_sc_vec,
                         complex_float* ul_zf_mem, complex_float* dl_zf_mem);
   void ComputeCalib(size_t frame_id, size_t sc_id, arma::cx_fvec& calib_sc_vec);
->>>>>>> fbcc574a
   void ZfFreqOrthogonal(size_t tag);
 
   void UpdateMatLogBuffer(size_t log_id, size_t frame_id, size_t sc_id,

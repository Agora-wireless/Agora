--- conflicted
+++ resolved
@@ -324,36 +324,19 @@
             } break;
 
             case EventType::kZF: {
-<<<<<<< HEAD
-                size_t frame_id = gen_tag_t(event.tags[0]).frame_id;
-                print_per_task_done(PrintType::kZF, frame_id, 0,
-                    zf_counters_.get_symbol_count(frame_id));
-                if (zf_counters_.last_symbol(frame_id)) {
-                    stats->master_set_tsc(TsType::kZFDone, frame_id);
-                    zf_last_frame = frame_id;
-                    print_per_frame_done(PrintType::kZF, frame_id);
-
-                    /* If all the data in a frame has arrived when ZF is done */
-                    for (size_t i = 0; i < cfg->ul_data_symbol_num_perframe;
-                         i++) {
-                        if (cur_frame_for_symbol[i] == frame_id) {
-                            schedule_subcarriers(
-                                EventType::kDemul, frame_id, i);
-=======
                 for (size_t tag_id = 0; tag_id < event.num_tags; tag_id++) {
                     size_t frame_id = gen_tag_t(event.tags[tag_id]).frame_id;
                     print_per_task_done(PrintType::kZF, frame_id, 0,
-                        zf_stats_.get_symbol_count(frame_id));
-                    if (zf_stats_.last_symbol(frame_id)) {
+                        zf_counters_.get_symbol_count(frame_id));
+                    if (zf_counters_.last_symbol(frame_id)) {
                         stats->master_set_tsc(TsType::kZFDone, frame_id);
-                        zf_stats_.coded_frame = frame_id;
+                        zf_last_frame = frame_id;
                         print_per_frame_done(PrintType::kZF, frame_id);
 
                         // If all the data in a frame has arrived when ZF is done
                         for (size_t i = 0; i < cfg->ul_data_symbol_num_perframe;
                              i++) {
-                            if (fft_stats_.cur_frame_for_symbol[i]
-                                == frame_id) {
+                            if (fft_cur_frame_for_symbol[i] == frame_id) {
                                 schedule_subcarriers(
                                     EventType::kDemul, frame_id, i);
                             }
@@ -361,12 +344,10 @@
                         // Schedule precoding for downlink symbols
                         for (size_t i = 0; i < cfg->dl_data_symbol_num_perframe;
                              i++) {
-                            if (encode_stats_.cur_frame_for_symbol[i]
-                                == frame_id) {
+                            if (encode_cur_frame_for_symbol[i] == frame_id) {
                                 schedule_subcarriers(EventType::kPrecode,
                                     frame_id, cfg->DLSymbols[0][i]);
                             }
->>>>>>> a89bf708
                         }
                     }
                 }
@@ -434,13 +415,9 @@
                     }
                     print_per_symbol_done(
                         PrintType::kDecode, frame_id, symbol_idx_ul);
-<<<<<<< HEAD
                     if (decode_counters_.last_symbol(frame_id)) {
-=======
-                    if (decode_stats_.last_symbol(frame_id)) {
                         stats->master_set_tsc(TsType::kDecodeDone, frame_id);
                         print_per_frame_done(PrintType::kDecode, frame_id);
->>>>>>> a89bf708
                         if (!kEnableMac) {
                             // assert(cur_frame_id == frame_id);
                             // cur_frame_id++;
@@ -480,40 +457,25 @@
             } break;
 
             case EventType::kEncode: {
-<<<<<<< HEAD
-                size_t frame_id = gen_tag_t(event.tags[0]).frame_id;
-                size_t data_symbol_idx = gen_tag_t(event.tags[0]).symbol_id;
-
-                if (encode_counters_.last_task(frame_id, data_symbol_idx)) {
-                    schedule_subcarriers(
-                        EventType::kPrecode, frame_id, data_symbol_idx);
-                    print_per_symbol_done(
-                        PrintType::kEncode, frame_id, data_symbol_idx);
-                    if (encode_counters_.last_symbol(frame_id)) {
-                        stats->master_set_tsc(TsType::kEncodeDone, frame_id);
-                        print_per_frame_done(PrintType::kEncode, frame_id);
-=======
                 for (size_t i = 0; i < event.num_tags; i++) {
                     size_t frame_id = gen_tag_t(event.tags[i]).frame_id;
                     size_t symbol_id = gen_tag_t(event.tags[i]).symbol_id;
                     size_t symbol_idx_dl
                         = cfg->get_dl_symbol_idx(frame_id, symbol_id);
-                    if (encode_stats_.last_task(frame_id, symbol_idx_dl)) {
-                        encode_stats_.cur_frame_for_symbol[symbol_idx_dl]
-                            = frame_id;
+                    if (encode_counters_.last_task(frame_id, data_symbol_idx)) {
+                        encode_cur_frame_for_symbol[symbol_idx_dl] = frame_id;
                         // If precoder of the current frame exists
-                        if (zf_stats_.coded_frame == frame_id) {
+                        if (zf_last_frame == frame_id) {
                             schedule_subcarriers(
                                 EventType::kPrecode, frame_id, symbol_id);
                         }
                         print_per_symbol_done(
                             PrintType::kEncode, frame_id, symbol_idx_dl);
-                        if (encode_stats_.last_symbol(frame_id)) {
+                        if (encode_counters_.last_symbol(frame_id)) {
                             stats->master_set_tsc(
                                 TsType::kEncodeDone, frame_id);
                             print_per_frame_done(PrintType::kEncode, frame_id);
                         }
->>>>>>> a89bf708
                     }
                 }
             } break;
@@ -526,27 +488,12 @@
                 size_t symbol_idx_dl
                     = cfg->get_dl_symbol_idx(frame_id, symbol_id);
                 print_per_task_done(
-<<<<<<< HEAD
-                    PrintType::kPrecode, frame_id, data_symbol_idx, sc_id);
-                if (precode_counters_.last_task(frame_id, data_symbol_idx)) {
-                    schedule_antennas(
-                        EventType::kIFFT, frame_id, data_symbol_idx);
-                    if (data_symbol_idx < cfg->dl_data_symbol_end - 1) {
-                        schedule_codeblocks(
-                            EventType::kEncode, frame_id, data_symbol_idx + 1);
-                    }
-
-                    print_per_symbol_done(
-                        PrintType::kPrecode, frame_id, data_symbol_idx);
-                    if (precode_counters_.last_symbol(frame_id)) {
-=======
                     PrintType::kPrecode, frame_id, symbol_idx_dl, sc_id);
-                if (precode_stats_.last_task(frame_id, symbol_idx_dl)) {
+                if (precode_counters_.last_task(frame_id, symbol_idx_dl)) {
                     schedule_antennas(EventType::kIFFT, frame_id, symbol_id);
                     print_per_symbol_done(
                         PrintType::kPrecode, frame_id, symbol_idx_dl);
-                    if (precode_stats_.last_symbol(frame_id)) {
->>>>>>> a89bf708
+                    if (precode_counters_.last_symbol(frame_id)) {
                         stats->master_set_tsc(TsType::kPrecodeDone, frame_id);
                         print_per_frame_done(PrintType::kPrecode, frame_id);
                     }
@@ -554,25 +501,6 @@
             } break;
 
             case EventType::kIFFT: {
-<<<<<<< HEAD
-                /* IFFT is done, schedule data transmission */
-                size_t ant_id = gen_tag_t(event.tags[0]).ant_id;
-                size_t frame_id = gen_tag_t(event.tags[0]).frame_id;
-                size_t data_symbol_idx = gen_tag_t(event.tags[0]).symbol_id;
-                try_enqueue_fallback(get_conq(EventType::kPacketTX),
-                    tx_ptoks_ptr[ant_id % cfg->socket_thread_num],
-                    Event_data(EventType::kPacketTX, event.tags[0]));
-
-                print_per_task_done(
-                    PrintType::kIFFT, frame_id, data_symbol_idx, ant_id);
-
-                if (ifft_counters_.last_task(frame_id, data_symbol_idx)) {
-                    if (ifft_counters_.last_symbol(frame_id)) {
-                        stats->master_set_tsc(TsType::kIFFTDone, frame_id);
-                        print_per_frame_done(PrintType::kIFFT, frame_id);
-                        assert(frame_id == cur_frame_id);
-                        cur_frame_id++;
-=======
                 for (size_t i = 0; i < event.num_tags; i++) {
                     /* IFFT is done, schedule data transmission */
                     size_t ant_id = gen_tag_t(event.tags[i]).ant_id;
@@ -586,10 +514,10 @@
                     print_per_task_done(
                         PrintType::kIFFT, frame_id, symbol_idx_dl, ant_id);
 
-                    if (ifft_stats_.last_task(frame_id, symbol_idx_dl)) {
+                    if (ifft_counters_.last_task(frame_id, symbol_idx_dl)) {
                         print_per_symbol_done(
                             PrintType::kIFFT, frame_id, symbol_idx_dl);
-                        if (ifft_stats_.last_symbol(frame_id)) {
+                        if (ifft_counters_.last_symbol(frame_id)) {
                             stats->master_set_tsc(TsType::kIFFTDone, frame_id);
                             print_per_frame_done(PrintType::kIFFT, frame_id);
                             assert(frame_id == cur_frame_id);
@@ -598,7 +526,6 @@
                             if (stats->last_frame_id == cfg->frames_to_test - 1)
                                 goto finish;
                         }
->>>>>>> a89bf708
                     }
                 }
             } break;
@@ -611,13 +538,8 @@
                 size_t symbol_idx_dl
                     = cfg->get_dl_symbol_idx(frame_id, symbol_id);
                 print_per_task_done(
-<<<<<<< HEAD
-                    PrintType::kPacketTX, frame_id, data_symbol_idx, ant_id);
-                if (tx_counters_.last_task(frame_id, data_symbol_idx)) {
-=======
                     PrintType::kPacketTX, frame_id, symbol_idx_dl, ant_id);
-                if (tx_stats_.last_task(frame_id, symbol_idx_dl)) {
->>>>>>> a89bf708
+                if (tx_counters_.last_task(frame_id, symbol_idx_dl)) {
                     print_per_symbol_done(
                         PrintType::kPacketTX, frame_id, symbol_idx_dl);
                     /* If tx of the first symbol is done */
@@ -738,7 +660,7 @@
         if (fft_counters_.last_task(frame_id, symbol_id)) {
             size_t symbol_idx_ul
                 = config_->get_ul_symbol_idx(frame_id, symbol_id);
-            cur_frame_for_symbol[symbol_idx_ul] = frame_id;
+            fft_cur_frame_for_symbol[symbol_idx_ul] = frame_id;
             print_per_symbol_done(PrintType::kFFTData, frame_id, symbol_id);
             /* If precoder exist, schedule demodulation */
             if (zf_last_frame == frame_id) {
@@ -749,20 +671,10 @@
     } else if (sym_type == SymbolType::kCalDL
         or sym_type == SymbolType::kCalUL) {
         print_per_symbol_done(PrintType::kFFTCal, frame_id, symbol_id);
-<<<<<<< HEAD
         if (rc_counters_.last_symbol(frame_id)) {
-=======
-        if (++fft_stats_.symbol_rc_count[frame_slot]
-            == fft_stats_.max_symbol_rc_count) {
->>>>>>> a89bf708
             print_per_frame_done(PrintType::kFFTCal, frame_id);
             stats->master_set_tsc(TsType::kRCDone, frame_id);
-<<<<<<< HEAD
             rc_last_frame = frame_id;
-=======
-            fft_stats_.symbol_rc_count[frame_slot] = 0;
-            rc_stats_.last_frame = frame_id;
->>>>>>> a89bf708
         }
     }
 }
@@ -1065,107 +977,67 @@
         return;
     switch (print_type) {
     case (PrintType::kFFTPilots):
-<<<<<<< HEAD
-        printf("Main thread: pilot FFT done frame: %zu, symbol: %zu, num "
-               "symbols done: %zu\n",
-            frame_id, symbol_id, fft_counters_.get_symbol_count(frame_id));
-        break;
-    case (PrintType::kFFTData):
-        printf(
-            "Main thread: data FFT done frame %zu, symbol %zu, precoder "
-            "status: %d, fft queue: %zu, zf queue: %zu, demul queue: %zu, in "
-            "%.2f\n",
-            frame_id, symbol_id, zf_last_frame == frame_id,
-            get_conq(EventType::kFFT)->size_approx(),
-            get_conq(EventType::kZF)->size_approx(),
-            get_conq(EventType::kDemul)->size_approx(),
-            stats->master_get_us_since(TsType::kPilotRX, frame_id));
-        break;
-    case (PrintType::kRC):
-        printf("Main thread: cal symbol FFT done frame: %zu, symbol: %zu, "
-               "num symbols done: %zu\n",
-            frame_id, symbol_id,
-            rc_counters_.get_symbol_count(
-                frame_id)); //TODO: check this is correct, the original one does not do %TASK_BUFFER_FRAME_NUM
-        break;
-    case (PrintType::kDemul):
-        printf("Main thread: Demodulation done frame %zu, symbol: %zu, num "
-               "symbols done: %zu in %.2f\n",
-            frame_id, symbol_id, demul_counters_.get_symbol_count(frame_id),
-            stats->master_get_us_since(TsType::kPilotRX, frame_id));
-        break;
-    case (PrintType::kDecode):
-        printf("Main thread: Decoding done frame %zu, symbol: %zu, num "
-               "symbols done: %zu\n",
-            frame_id, symbol_id, decode_counters_.get_symbol_count(frame_id));
-        break;
-    case (PrintType::kEncode):
-        printf("Main thread: Encoding done frame %zu, symbol: %zu, num "
-               "symbols done: %zu\n",
-            frame_id, symbol_id, encode_counters_.get_symbol_count(frame_id));
-=======
         printf("Main [frame %zu symbol %zu + %.3f ms]: FFT-ed pilot symbol, "
                "%zu symbols done\n",
             frame_id, symbol_id,
             stats->master_get_ms_since(TsType::kPilotRX, frame_id),
-            fft_stats_.get_symbol_count(frame_id) + 1);
+            fft_counters_.get_symbol_count(frame_id) + 1);
         break;
     case (PrintType::kFFTData):
         printf("Main [frame %zu symbol %zu + %.3f ms]: FFT-ed data symbol, "
                "precoder status: %d\n",
             frame_id, symbol_id,
             stats->master_get_ms_since(TsType::kPilotRX, frame_id),
-            zf_stats_.coded_frame == frame_id);
+            zf_last_frame == frame_id);
         break;
     case (PrintType::kDemul):
         printf("Main [frame %zu symbol %zu + %.3f ms]: Completed demodulation, "
                "%zu symbols done\n",
             frame_id, symbol_id,
             stats->master_get_ms_since(TsType::kPilotRX, frame_id),
-            demul_stats_.get_symbol_count(frame_id) + 1);
+            demul_counters_.get_symbol_count(frame_id) + 1);
         break;
     case (PrintType::kDecode):
         printf("Main [frame %zu symbol %zu + %.3f ms]: Completed decoding, "
                "%zu symbols done\n",
             frame_id, symbol_id,
             stats->master_get_ms_since(TsType::kPilotRX, frame_id),
-            decode_stats_.get_symbol_count(frame_id) + 1);
+            decode_counters_.get_symbol_count(frame_id) + 1);
         break;
     case (PrintType::kEncode):
         printf("Main [frame %zu symbol %zu + %.3f ms]: Completed encoding, "
                "%zu symbols done\n",
             frame_id, symbol_id,
             stats->master_get_ms_since(TsType::kPilotRX, frame_id),
-            encode_stats_.get_symbol_count(frame_id) + 1);
->>>>>>> a89bf708
+            encode_counters_.get_symbol_count(frame_id) + 1);
         break;
     case (PrintType::kPrecode):
         printf("Main [frame %zu symbol %zu + %.3f ms]: Completed precoding, "
                "%zu symbols done\n",
             frame_id, symbol_id,
             stats->master_get_ms_since(TsType::kPilotRX, frame_id),
-            precode_stats_.get_symbol_count(frame_id) + 1);
+            precode_counters_.get_symbol_count(frame_id) + 1);
         break;
     case (PrintType::kIFFT):
         printf("Main [frame %zu symbol %zu + %.3f ms]: Completed IFFT, "
                "%zu symbols done\n",
             frame_id, symbol_id,
             stats->master_get_ms_since(TsType::kPilotRX, frame_id),
-            ifft_stats_.get_symbol_count(frame_id) + 1);
+            ifft_counters_.get_symbol_count(frame_id) + 1);
         break;
     case (PrintType::kPacketTX):
         printf("Main [frame %zu symbol %zu + %.3f ms]: Completed TX, "
                "%zu symbols done\n",
             frame_id, symbol_id,
             stats->master_get_ms_since(TsType::kPilotRX, frame_id),
-            tx_stats_.get_symbol_count(frame_id) + 1);
+            tx_counters_.get_symbol_count(frame_id) + 1);
         break;
     case (PrintType::kPacketToMac):
         printf("Main [frame %zu symbol %zu + %.3f ms]: Completed MAC TX, "
                "%zu symbols done\n",
             frame_id, symbol_id,
             stats->master_get_ms_since(TsType::kPilotRX, frame_id),
-            tomac_stats_.get_symbol_count(frame_id) + 1);
+            tomac_counters_.get_symbol_count(frame_id) + 1);
         break;
     default:
         printf("Wrong task type in frame done print!");
@@ -1284,7 +1156,7 @@
     fft_created_count = 0;
     fft_counters_.init(cfg->pilot_symbol_num_perframe, cfg->BS_ANT_NUM,
         cfg->symbol_num_perframe);
-    cur_frame_for_symbol
+    fft_cur_frame_for_symbol
         = std::vector<size_t>(cfg->ul_data_symbol_num_perframe, SIZE_MAX);
 
     rc_counters_.init(cfg->BS_ANT_NUM);
@@ -1333,19 +1205,11 @@
     encode_counters_.init(cfg->dl_data_symbol_num_perframe,
         config_->LDPC_config.nblocksInSymbol * cfg->UE_NUM,
         cfg->data_symbol_num_perframe);
-<<<<<<< HEAD
+    encode_cur_frame_for_symbol
+        = std::vector<size_t>(cfg->dl_data_symbol_num_perframe, SIZE_MAX);
     precode_counters_.init(cfg->dl_data_symbol_num_perframe,
         config_->demul_events_per_symbol, cfg->data_symbol_num_perframe);
     ifft_counters_.init(cfg->dl_data_symbol_num_perframe, cfg->BS_ANT_NUM,
-=======
-    encode_stats_.init(config_->LDPC_config.nblocksInSymbol * cfg->UE_NUM,
-        cfg->dl_data_symbol_num_perframe, cfg->data_symbol_num_perframe);
-    encode_stats_.cur_frame_for_symbol
-        = std::vector<size_t>(cfg->dl_data_symbol_num_perframe, SIZE_MAX);
-    precode_stats_.init(config_->demul_events_per_symbol,
-        cfg->dl_data_symbol_num_perframe, cfg->data_symbol_num_perframe);
-    ifft_stats_.init(cfg->BS_ANT_NUM, cfg->dl_data_symbol_num_perframe,
->>>>>>> a89bf708
         cfg->data_symbol_num_perframe);
     tx_counters_.init(cfg->dl_data_symbol_num_perframe, cfg->BS_ANT_NUM,
         cfg->data_symbol_num_perframe);

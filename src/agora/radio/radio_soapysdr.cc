--- conflicted
+++ resolved
@@ -258,14 +258,9 @@
     // resets the DATA_clk domain logic.
     SoapySDR::Kwargs hw_info = dev_->getHardwareInfo();
     if (hw_info["revision"].find("Iris") != std::string::npos) {
-<<<<<<< HEAD
-      AGORA_LOG_INFO(
-          "RadioSoapySdr::Init[%zu] - resetting the data logic on iris\n", id);
-=======
       const std::string tdd_conf_str = "{\"tdd_enabled\":false}";
       dev_->writeSetting("TDD_MODE", "false");
       dev_->writeSetting("TDD_CONFIG", tdd_conf_str);
->>>>>>> b3e65216
       dev_->writeSetting("RESET_DATA_LOGIC", "");
 
       auto clk_status = dev_->readSensor("CLKBUFF_LOCKED");
@@ -273,12 +268,9 @@
         AGORA_LOG_WARN("RadioSoapySdr::Init[%zu] clk_status %s\n", id,
                        clk_status.c_str());
       }
-<<<<<<< HEAD
-=======
     } else {
       AGORA_LOG_ERROR(
           "RadioSoapySdr::Init[%zu] - Not resetting the data logic\n", id);
->>>>>>> b3e65216
     }
 
     if (rxp_ == nullptr) {
@@ -286,7 +278,6 @@
           "RadioSoapySdr::Init[%zu] - Radio rx control plane could not be "
           "configured\n",
           id);
-    }
     rxp_->Init(this, cfg_, hw_framer);
     rxp_->Setup();
     txs_ = dev_->setupStream(SOAPY_SDR_TX, SOAPY_SDR_CS16, enabled_channels,

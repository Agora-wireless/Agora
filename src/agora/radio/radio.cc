--- conflicted
+++ resolved
@@ -14,14 +14,6 @@
 std::unique_ptr<Radio> Radio::Create(Radio::RadioType type) {
   switch (type) {
     case kSoapySdrStream: {
-<<<<<<< HEAD
-#if defined(USE_PURE_UHD)
-      std::cout << "UHDSdr is created here" << std::endl;
-      return std::make_unique<RadioUHDSdr>();
-#else
-      std::cout << "SoapySDR is created here" << std::endl;
-=======
->>>>>>> b115996d
       return std::make_unique<RadioSoapySdr>(RadioDataPlane::kSoapyStream);
     }
     case kSoapySdrSocket: {

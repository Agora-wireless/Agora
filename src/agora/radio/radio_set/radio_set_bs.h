/**
 * @file radio_set_bs.h
 * @brief Declaration file for the RadioSetBs class.
 */
#ifndef RADIO_SET_BS_H_
#define RADIO_SET_BS_H_

#include <atomic>
#include <complex>
#include <cstdint>
#include <cstdlib>
#include <vector>

#include "SoapySDR/Device.hpp"
#include "armadillo"
#include "config.h"
#include "memory_manage.h"
#include "radio.h"
#include "radio_set.h"

class RadioSetBs : public RadioSet {
 public:
  RadioSetBs(Config* cfg, Radio::RadioType radio_type);
  ~RadioSetBs() final;

  bool RadioStart() final;
  void Go() final;

<<<<<<< HEAD
  bool DoCalib() const final { return calib_; }
  arma::cx_float* GetCalibUl() final {
    return init_calib_ul_processed_;
  }
  arma::cx_float* GetCalibDl() final {
    return init_calib_dl_processed_;
  }
=======
  virtual bool DoCalib() const final { return calib_; }
>>>>>>> b7a876fb

 private:
  // Thread functions
  void InitRadio(size_t radio_id);

  long long SyncArrayTime();

  void AdjustDelays();
  void ApplyCalib();
  Config* cfg_;
  std::vector<SoapySDR::Device*> hubs_;
  size_t radio_num_;
  size_t antenna_num_;
  bool calib_;
  std::vector<int> trigger_offsets_;

  std::atomic<size_t> num_radios_initialized_;
  std::atomic<size_t> num_radios_configured_;
};
#endif  // RADIO_SET_BS_H_<|MERGE_RESOLUTION|>--- conflicted
+++ resolved
@@ -26,18 +26,7 @@
   bool RadioStart() final;
   void Go() final;
 
-<<<<<<< HEAD
   bool DoCalib() const final { return calib_; }
-  arma::cx_float* GetCalibUl() final {
-    return init_calib_ul_processed_;
-  }
-  arma::cx_float* GetCalibDl() final {
-    return init_calib_dl_processed_;
-  }
-=======
-  virtual bool DoCalib() const final { return calib_; }
->>>>>>> b7a876fb
-
  private:
   // Thread functions
   void InitRadio(size_t radio_id);

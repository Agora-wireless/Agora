/**
 * @file doer.h
 * @brief Declaration file for the Doer class.  The is the base class for all
 * agora doers
 */
#ifndef DOER_H_
#define DOER_H_

#include <cstddef>

#include "concurrent_queue_wrapper.h"
#include "concurrentqueue.h"
#include "gettime.h"
#include "config.h"
#include "gettime.h"
#include "message.h"
#include "utils.h"

class Doer {
 public:
  virtual bool TryLaunch(
      moodycamel::ConcurrentQueue<EventData>& task_queue,
      moodycamel::ConcurrentQueue<EventData>& complete_task_queue,
      moodycamel::ProducerToken* worker_ptok) {
    EventData req_event;

<<<<<<< HEAD
    dequeue_start_tsc_ = GetTime::WorkerRdtsc();
    auto ret = task_queue.try_dequeue(req_event);
    dequeue_end_tsc_ = GetTime::WorkerRdtsc();
    size_t dequeue_diff_tsc = dequeue_end_tsc_ - dequeue_start_tsc_;
    dequeue_tsc_ = dequeue_diff_tsc;
=======
    enq_deq_tsc_worker_.dequeue_start_tsc_ = GetTime::WorkerRdtsc();
    auto ret = task_queue.try_dequeue(req_event);
    enq_deq_tsc_worker_.dequeue_end_tsc_ = GetTime::WorkerRdtsc();
    enq_deq_tsc_worker_.dequeue_diff_tsc_ =
        enq_deq_tsc_worker_.dequeue_end_tsc_ -
        enq_deq_tsc_worker_.dequeue_start_tsc_;
>>>>>>> db67f667
    /// Each event is handled by 1 Doer(Thread) and each tag is processed sequentually
    if (ret) {
      // We will enqueue one response event containing results for all
      // request tags in the request event
      EventData resp_event;
      resp_event.num_tags_ = req_event.num_tags_;
      resp_event.event_type_ = req_event.event_type_;

      for (size_t i = 0; i < req_event.num_tags_; i++) {
        if (req_event.event_type_ == EventType::kFFT) {
<<<<<<< HEAD
          Packet* pkt = fft_req_tag_t(req_event.tags_.at(i)).rx_packet_->RawPacket();
          frame_id_ = pkt->frame_id_;
          symbol_id_ = pkt->symbol_id_;
        } else {
          // CAUTION: Proper value in symbol_id_ below is subject to the type of req_event
          frame_id_ = gen_tag_t(req_event.tags_.at(i)).frame_id_;
          symbol_id_ = gen_tag_t(req_event.tags_.at(i)).symbol_id_;
=======
          Packet* pkt =
              fft_req_tag_t(req_event.tags_.at(i)).rx_packet_->RawPacket();
          enq_deq_tsc_worker_.frame_id_ = pkt->frame_id_;
          enq_deq_tsc_worker_.symbol_id_ = pkt->symbol_id_;
        } else {
          // CAUTION: Proper value in symbol_id_ below is subject to the type of req_event
          enq_deq_tsc_worker_.frame_id_ =
              gen_tag_t(req_event.tags_.at(i)).frame_id_;
          enq_deq_tsc_worker_.symbol_id_ =
              gen_tag_t(req_event.tags_.at(i)).symbol_id_;
>>>>>>> db67f667
        }
        EventData doer_comp = Launch(req_event.tags_.at(i));
        RtAssert(doer_comp.num_tags_ == 1, "Invalid num_tags in resp");
        resp_event.tags_.at(i) = doer_comp.tags_.at(0);
        RtAssert(resp_event.event_type_ == doer_comp.event_type_,
                 "Invalid event type in resp");
      }
<<<<<<< HEAD
      enqueue_start_tsc_ = GetTime::WorkerRdtsc();
      TryEnqueueFallback(&complete_task_queue, worker_ptok, resp_event);
      enqueue_end_tsc_ = GetTime::WorkerRdtsc();
      enqueue_tsc_ = enqueue_end_tsc_ - enqueue_start_tsc_;
      valid_dequeue_tsc_ = dequeue_diff_tsc;
=======
      enq_deq_tsc_worker_.enqueue_start_tsc_ = GetTime::WorkerRdtsc();
      TryEnqueueFallback(&complete_task_queue, worker_ptok, resp_event);
      enq_deq_tsc_worker_.enqueue_end_tsc_ = GetTime::WorkerRdtsc();
      enq_deq_tsc_worker_.enqueue_diff_tsc_ =
          enq_deq_tsc_worker_.enqueue_end_tsc_ -
          enq_deq_tsc_worker_.enqueue_start_tsc_;
      enq_deq_tsc_worker_.valid_dequeue_diff_tsc_ =
          enq_deq_tsc_worker_.dequeue_diff_tsc_;
>>>>>>> db67f667
      return true;
    }
    return false;
  }

  /// The main event handling function that performs Doer-specific work.
  /// Doers that handle only one event type use this signature.
  virtual EventData Launch(size_t tag) {
    unused(tag);
    RtAssert(false, "Doer: Launch(tag) not implemented");
    return {};
  }

  /// The main event handling function that performs Doer-specific work.
  /// Doers that handle multiple event types use this signature.
  virtual EventData Launch(size_t tag, EventType event_type) {
    unused(tag);
    unused(event_type);
    RtAssert(false, "Doer: Launch(tag, event_type) not implemented");
    return {};
  }

<<<<<<< HEAD
  size_t frame_id_ = 0;
  size_t symbol_id_ = 0;
  size_t dequeue_start_tsc_ = 0;
  size_t dequeue_end_tsc_ = 0;
  size_t dequeue_tsc_ = 0;
  size_t valid_dequeue_tsc_ = 0;
  size_t enqueue_start_tsc_ = 0;
  size_t enqueue_end_tsc_ = 0;
  size_t enqueue_tsc_ = 0;
=======
  struct {
    size_t frame_id_ = 0;
    size_t symbol_id_ = 0;
    size_t dequeue_start_tsc_ = 0;
    size_t dequeue_end_tsc_ = 0;
    size_t dequeue_diff_tsc_ = 0;
    size_t valid_dequeue_diff_tsc_ = 0;
    size_t enqueue_start_tsc_ = 0;
    size_t enqueue_end_tsc_ = 0;
    size_t enqueue_diff_tsc_ = 0;
  } enq_deq_tsc_worker_;
>>>>>>> db67f667

 protected:
  Doer(Config* in_config, int in_tid) : cfg_(in_config), tid_(in_tid) {}
  virtual ~Doer() = default;

  Config* cfg_;
  int tid_;  // Thread ID of this Doer
};
#endif  // DOER_H_<|MERGE_RESOLUTION|>--- conflicted
+++ resolved
@@ -24,20 +24,12 @@
       moodycamel::ProducerToken* worker_ptok) {
     EventData req_event;
 
-<<<<<<< HEAD
-    dequeue_start_tsc_ = GetTime::WorkerRdtsc();
-    auto ret = task_queue.try_dequeue(req_event);
-    dequeue_end_tsc_ = GetTime::WorkerRdtsc();
-    size_t dequeue_diff_tsc = dequeue_end_tsc_ - dequeue_start_tsc_;
-    dequeue_tsc_ = dequeue_diff_tsc;
-=======
     enq_deq_tsc_worker_.dequeue_start_tsc_ = GetTime::WorkerRdtsc();
     auto ret = task_queue.try_dequeue(req_event);
     enq_deq_tsc_worker_.dequeue_end_tsc_ = GetTime::WorkerRdtsc();
     enq_deq_tsc_worker_.dequeue_diff_tsc_ =
         enq_deq_tsc_worker_.dequeue_end_tsc_ -
         enq_deq_tsc_worker_.dequeue_start_tsc_;
->>>>>>> db67f667
     /// Each event is handled by 1 Doer(Thread) and each tag is processed sequentually
     if (ret) {
       // We will enqueue one response event containing results for all
@@ -48,15 +40,6 @@
 
       for (size_t i = 0; i < req_event.num_tags_; i++) {
         if (req_event.event_type_ == EventType::kFFT) {
-<<<<<<< HEAD
-          Packet* pkt = fft_req_tag_t(req_event.tags_.at(i)).rx_packet_->RawPacket();
-          frame_id_ = pkt->frame_id_;
-          symbol_id_ = pkt->symbol_id_;
-        } else {
-          // CAUTION: Proper value in symbol_id_ below is subject to the type of req_event
-          frame_id_ = gen_tag_t(req_event.tags_.at(i)).frame_id_;
-          symbol_id_ = gen_tag_t(req_event.tags_.at(i)).symbol_id_;
-=======
           Packet* pkt =
               fft_req_tag_t(req_event.tags_.at(i)).rx_packet_->RawPacket();
           enq_deq_tsc_worker_.frame_id_ = pkt->frame_id_;
@@ -67,7 +50,6 @@
               gen_tag_t(req_event.tags_.at(i)).frame_id_;
           enq_deq_tsc_worker_.symbol_id_ =
               gen_tag_t(req_event.tags_.at(i)).symbol_id_;
->>>>>>> db67f667
         }
         EventData doer_comp = Launch(req_event.tags_.at(i));
         RtAssert(doer_comp.num_tags_ == 1, "Invalid num_tags in resp");
@@ -75,13 +57,6 @@
         RtAssert(resp_event.event_type_ == doer_comp.event_type_,
                  "Invalid event type in resp");
       }
-<<<<<<< HEAD
-      enqueue_start_tsc_ = GetTime::WorkerRdtsc();
-      TryEnqueueFallback(&complete_task_queue, worker_ptok, resp_event);
-      enqueue_end_tsc_ = GetTime::WorkerRdtsc();
-      enqueue_tsc_ = enqueue_end_tsc_ - enqueue_start_tsc_;
-      valid_dequeue_tsc_ = dequeue_diff_tsc;
-=======
       enq_deq_tsc_worker_.enqueue_start_tsc_ = GetTime::WorkerRdtsc();
       TryEnqueueFallback(&complete_task_queue, worker_ptok, resp_event);
       enq_deq_tsc_worker_.enqueue_end_tsc_ = GetTime::WorkerRdtsc();
@@ -90,7 +65,6 @@
           enq_deq_tsc_worker_.enqueue_start_tsc_;
       enq_deq_tsc_worker_.valid_dequeue_diff_tsc_ =
           enq_deq_tsc_worker_.dequeue_diff_tsc_;
->>>>>>> db67f667
       return true;
     }
     return false;
@@ -113,17 +87,6 @@
     return {};
   }
 
-<<<<<<< HEAD
-  size_t frame_id_ = 0;
-  size_t symbol_id_ = 0;
-  size_t dequeue_start_tsc_ = 0;
-  size_t dequeue_end_tsc_ = 0;
-  size_t dequeue_tsc_ = 0;
-  size_t valid_dequeue_tsc_ = 0;
-  size_t enqueue_start_tsc_ = 0;
-  size_t enqueue_end_tsc_ = 0;
-  size_t enqueue_tsc_ = 0;
-=======
   struct {
     size_t frame_id_ = 0;
     size_t symbol_id_ = 0;
@@ -135,7 +98,6 @@
     size_t enqueue_end_tsc_ = 0;
     size_t enqueue_diff_tsc_ = 0;
   } enq_deq_tsc_worker_;
->>>>>>> db67f667
 
  protected:
   Doer(Config* in_config, int in_tid) : cfg_(in_config), tid_(in_tid) {}

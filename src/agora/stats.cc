--- conflicted
+++ resolved
@@ -189,20 +189,12 @@
   // the combined case
   if ((config_->Frame().NumDLSyms() > 0) &&
       (config_->Frame().NumULSyms() > 0)) {
-<<<<<<< HEAD
-    std::fprintf(fp_debug,
-                 "Pilot RX by socket threads (= reference time), "
-                 "kFirstSymbolRX, kProcessingStarted, kPilotAllRX, kFFTPilotsDone, "
-                 "kBeamDone, kRXDone, kDemulDone, kDecodeDone, kEncodeDone, "
-                 "kPrecodeDone, kIFFTDone, kTXDone\n");
-=======
     std::fprintf(
         fp_debug,
         "Pilot RX by socket threads (= reference time), "
         "kFirstSymbolRX, kProcessingStarted, kPilotAllRX, kFFTPilotsDone, "
         "kBeamDone, kRXDone, kDemulDone, kDecodeDone, kEncodeDone, "
         "kPrecodeDone, kIFFTDone, kTXDone\n");
->>>>>>> d90049f6
 
     for (size_t frame = 0; frame < total_stat_frames; frame++) {
       const size_t i = (first_frame_idx + frame) % kNumStatsFrames;
@@ -226,15 +218,6 @@
           MasterGetUsFromRef(TsType::kPrecodeDone, i, ref_tsc),
           MasterGetUsFromRef(TsType::kIFFTDone, i, ref_tsc),
           MasterGetUsFromRef(TsType::kTXDone, i, ref_tsc));
-<<<<<<< HEAD
-
-    }
-  } else if (config_->Frame().NumDLSyms() > 0) {
-    std::fprintf(fp_debug,
-                 "Pilot RX by socket threads (= reference time), "
-                 "kFirstSymbolRX, kProcessingStarted, kPilotAllRX, kFFTPilotsDone, "
-                 "kBeamDone, kPrecodeDone, kIFFTDone, kEncodeDone, kRXDone\n");
-=======
     }
   } else if (config_->Frame().NumDLSyms() > 0) {
     std::fprintf(
@@ -242,7 +225,6 @@
         "Pilot RX by socket threads (= reference time), "
         "kFirstSymbolRX, kProcessingStarted, kPilotAllRX, kFFTPilotsDone, "
         "kBeamDone, kPrecodeDone, kIFFTDone, kEncodeDone, kRXDone\n");
->>>>>>> d90049f6
     for (size_t frame = 0; frame < total_stat_frames; frame++) {
       const size_t i = (first_frame_idx + frame) % kNumStatsFrames;
       size_t ref_tsc = SIZE_MAX;
@@ -276,12 +258,7 @@
         ref_tsc = std::min(ref_tsc, this->frame_start_[j][i]);
       }
       std::fprintf(
-<<<<<<< HEAD
-          fp_debug,
-          "%.3f %.3f %.3f %.3f %.3f %.3f %.3f %.3f %.3f\n",
-=======
           fp_debug, "%.3f %.3f %.3f %.3f %.3f %.3f %.3f %.3f %.3f\n",
->>>>>>> d90049f6
           GetTime::CyclesToUs(ref_tsc - this->creation_tsc_, this->freq_ghz_),
           MasterGetUsFromRef(TsType::kFirstSymbolRX, i, ref_tsc),
           MasterGetUsFromRef(TsType::kProcessingStarted, i, ref_tsc),
@@ -299,42 +276,16 @@
   }
   std::fclose(fp_debug);
 
-<<<<<<< HEAD
-  if (config_->EnableProfiling() == true) {
-
-    AGORA_LOG_INFO("Stats: Printing Agora configurations to %s\n",
-                   kAgoraConfigFilename.c_str());
-
-    FILE* fp_agora_config =
-        std::fopen(kAgoraConfigFilename.c_str(), "w");
-=======
   if (config_->FrameToProfile() >= 0) {
     AGORA_LOG_INFO("Stats: Printing Agora configurations to %s\n",
                    kAgoraConfigFilename.c_str());
 
     FILE* fp_agora_config = std::fopen(kAgoraConfigFilename.c_str(), "w");
->>>>>>> d90049f6
 
     RtAssert(fp_agora_config != nullptr,
              std::string("Open file failed ") + std::to_string(errno));
 
     // Print Agora configuration parameters
-<<<<<<< HEAD
-    std::fprintf(fp_agora_config,
-                 "freq_ghz, rate, fft_size, ofdm_data_num, samps_per_symbol, "
-                 "demul_block_size, bs_radio_num, ue_radio_num, worker_thread_num, "
-                 "pilot_symbol_num_perframe, ul_symbol_num_perframe, "
-                 "dl_symbol_num_perframe, total_symbol_num_perframe, max_frame, profiling_frame\n");
-
-    std::fprintf(fp_agora_config,
-                 "%f %.0f %zu %zu %zu %zu %zu %zu %zu %zu %zu %zu %zu %zu %zu\n",
-                 config_->FreqGhz(), config_->Rate(), config_->OfdmCaNum(),
-                 config_->OfdmDataNum(), config_->SampsPerSymbol(), config_->DemulBlockSize(),
-                 config_->NumRadios(), config_->UeNum(), config_->WorkerThreadNum(),
-                 config_->Frame().NumPilotSyms(), config_->Frame().NumULSyms(),
-                 config_->Frame().NumDLSyms(), config_->Frame().NumTotalSyms(),
-                 config_->FramesToTest(), config_->FrameToProfile());
-=======
     std::fprintf(
         fp_agora_config,
         "freq_ghz, rate, fft_size, ofdm_data_num, samps_per_symbol, "
@@ -353,7 +304,6 @@
         config_->Frame().NumULSyms(), config_->Frame().NumDLSyms(),
         config_->Frame().NumTotalSyms(), config_->FramesToTest(),
         config_->FrameToProfile());
->>>>>>> d90049f6
 
     std::fclose(fp_agora_config);
 
@@ -365,16 +315,6 @@
 
     RtAssert(fp_debug_detailed != nullptr,
              std::string("Open file failed ") + std::to_string(errno));
-<<<<<<< HEAD
-             
-    // Print the header
-    std::fprintf(fp_debug_detailed,
-                 "fft_0, fft_1, fft_2, csi_0, csi_1, csi_2, "
-                 "beam_0, beam_1, beam_2, demul_0, demul_1, demul_2, "
-                 "decode_0, decode_1, decode_2, encode_0, encode_1, encode_2, "
-                 "ifft_0, ifft_1, ifft_2, broadcast_0, broadcast_1, broadcast_2, "
-                 "precode_0, precode_1, precode_2, rc_0, rc_1, rc_2\n");
-=======
 
     // Print the header
     std::fprintf(
@@ -384,21 +324,15 @@
         "decode_0, decode_1, decode_2, encode_0, encode_1, encode_2, "
         "ifft_0, ifft_1, ifft_2, broadcast_0, broadcast_1, broadcast_2, "
         "precode_0, precode_1, precode_2, rc_0, rc_1, rc_2\n");
->>>>>>> d90049f6
 
     for (size_t frame = 0; frame < total_stat_frames; frame++) {
       const size_t i = (first_frame_idx + frame) % kNumStatsFrames;
       std::fprintf(
           fp_debug_detailed,
-<<<<<<< HEAD
-          "%.3f %.3f %.3f %.3f %.3f %.3f %.3f %.3f %.3f %.3f %.3f %.3f %.3f %.3f %.3f "
-          "%.3f %.3f %.3f %.3f %.3f %.3f %.3f %.3f %.3f %.3f %.3f %.3f %.3f %.3f %.3f\n",
-=======
           "%.3f %.3f %.3f %.3f %.3f %.3f %.3f %.3f %.3f %.3f %.3f %.3f %.3f "
           "%.3f %.3f "
           "%.3f %.3f %.3f %.3f %.3f %.3f %.3f %.3f %.3f %.3f %.3f %.3f %.3f "
           "%.3f %.3f\n",
->>>>>>> d90049f6
           this->doer_breakdown_us_.at(static_cast<size_t>(DoerType::kFFT))
               .at(0)
               .at(i),
@@ -493,50 +427,12 @@
     std::fclose(fp_debug_detailed);
   }
 
-<<<<<<< HEAD
-  if (config_->EnableProfiling() == true) {
-
-=======
   if (config_->FrameToProfile() >= 0) {
->>>>>>> d90049f6
     FILE* fp_master = std::fopen(kMasterFilename.c_str(), "w");
 
     RtAssert(fp_master != nullptr,
              std::string("Open file failed ") + std::to_string(errno));
 
-<<<<<<< HEAD
-    std::printf("Master: Saving breakdown timestamps to %s\n", kMasterFilename.c_str());
-  
-    std::fprintf(
-      fp_master, "Master frame %zu: dequeue %zu tasks, start: %zu\n",
-      config_->FrameToProfile(), config_->dequeue_stats_id_,
-      MasterGetTsc(TsType::kFirstSymbolRX, config_->FrameToProfile()));
-
-    for (size_t i = 0; i < config_->Frame().NumTotalSyms(); i++) {
-      for (size_t j = 0; j < config_->enqueue_stats_id_.at(i); j++) {
-        std::fprintf(fp_master,
-                     "Master frame %zu symbol %zu: enqueue task %s tsc "
-                     "[%zu-%zu] = %.3f\n",
-                     config_->FrameToProfile(), i,
-                     eventTypeToString.at(static_cast<size_t>(config_->enqueue_stats_[i][j].event_type_)).c_str(),
-                     config_->enqueue_stats_[i][j].tsc_end_,
-                     config_->enqueue_stats_[i][j].tsc_start_,
-                     GetTime::CyclesToUs(config_->enqueue_stats_[i][j].tsc_end_ -
-                                         config_->enqueue_stats_[i][j].tsc_start_,
-                                         config_->FreqGhz()));
-      }
-    }
-
-    for (size_t i = 0; i < config_->dequeue_stats_id_; i++) {
-      std::fprintf(fp_master,
-                   "Master frame %zu: dequeue task %s tsc [%zu-%zu] = %.3f\n",
-                   config_->FrameToProfile(),
-                   eventTypeToString.at(static_cast<size_t>(config_->dequeue_stats_[i].event_type_)).c_str(),
-                   config_->dequeue_stats_[i].tsc_end_, config_->dequeue_stats_[i].tsc_start_,
-                   GetTime::CyclesToUs(config_->dequeue_stats_[i].tsc_end_ - 
-                                       config_->dequeue_stats_[i].tsc_start_,
-                                       config_->FreqGhz()));
-=======
     std::printf("Master: Saving breakdown timestamps to %s\n",
                 kMasterFilename.c_str());
 
@@ -574,17 +470,11 @@
           GetTime::CyclesToUs(this->dequeue_stats_[i].tsc_end_ -
                                   this->dequeue_stats_[i].tsc_start_,
                               config_->FreqGhz()));
->>>>>>> d90049f6
     }
     std::fclose(fp_master);
   }
 
-<<<<<<< HEAD
-  if (config_->EnableProfiling() == true) {
-
-=======
   if (config_->FrameToProfile() >= 0) {
->>>>>>> d90049f6
     FILE* fp_worker = std::fopen(kWorkerFilename.c_str(), "w");
 
     RtAssert(fp_worker != nullptr,
@@ -594,49 +484,6 @@
                 kWorkerFilename.c_str());
 
     for (size_t tid = 0; tid < task_thread_num_; tid++) {
-<<<<<<< HEAD
-      for (size_t i = config_->FrameToProfile(); i <= this->last_frame_id_; i += 2000) {
-        std::fprintf(
-          fp_worker,
-          "Worker %zu frame %zu: %zu enqueue takes %.2f us, dequeue takes %.2f us"
-          "(non-empty: %.2f)\n",
-          tid, i, config_->worker_num_valid_enqueue_[tid][i],
-          GetTime::CyclesToUs(config_->total_worker_enqueue_tsc_[tid][i],
-                              config_->FreqGhz()),
-          GetTime::CyclesToUs(config_->total_worker_dequeue_tsc_[tid][i],
-                              config_->FreqGhz()),
-          GetTime::CyclesToUs(config_->total_worker_valid_dequeue_tsc_[tid][i],
-                              config_->FreqGhz()));
-      }
-
-      for (size_t i = 0; i < config_->Frame().NumTotalSyms(); i++) {
-        for (size_t j = 0; j < config_->worker_enqueue_stats_id_[tid].at(i); j++) {
-          std::fprintf(
-            fp_worker,
-            "Worker %zu frame %zu symbol %zu: enqueue task %s tsc [%zu-%zu] = %.3f\n",
-            tid, config_->FrameToProfile(), i,
-            eventTypeToString.at(static_cast<size_t>(config_->worker_enqueue_stats_[tid][i][j].event_type_)).c_str(),
-            config_->worker_enqueue_stats_[tid][i][j].tsc_end_,
-            config_->worker_enqueue_stats_[tid][i][j].tsc_start_,
-            GetTime::CyclesToUs(config_->worker_enqueue_stats_[tid][i][j].tsc_end_ -
-                                config_->worker_enqueue_stats_[tid][i][j].tsc_start_,
-                                config_->FreqGhz()));
-        }
-      }
-      for (size_t i = 0; i < config_->Frame().NumTotalSyms(); i++) {
-        for (size_t j = 0; j < config_->worker_dequeue_stats_id_[tid].at(i); j++) {
-          std::fprintf(
-            fp_worker,
-            "Worker %zu frame %zu symbol %zu: dequeue task %s tsc [%zu-%zu] = "
-            "%.3f\n",
-            tid, config_->FrameToProfile(), i,
-            eventTypeToString.at(static_cast<size_t>(config_->worker_dequeue_stats_[tid][i][j].event_type_)).c_str(),
-            config_->worker_dequeue_stats_[tid][i][j].tsc_end_,
-            config_->worker_dequeue_stats_[tid][i][j].tsc_start_,
-            GetTime::CyclesToUs(config_->worker_dequeue_stats_[tid][i][j].tsc_end_ -
-                                config_->worker_dequeue_stats_[tid][i][j].tsc_start_,
-                                config_->FreqGhz()));
-=======
       for (size_t i = config_->FrameToProfile(); i <= this->last_frame_id_;
            i += 2000) {
         std::fprintf(
@@ -690,7 +537,6 @@
                   this->worker_dequeue_stats_[tid][i][j].tsc_end_ -
                       this->worker_dequeue_stats_[tid][i][j].tsc_start_,
                   config_->FreqGhz()));
->>>>>>> d90049f6
         }
       }
     }

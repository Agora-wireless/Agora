/**
 * @file doencode.cc
 * @brief Implmentation file for the DoEncode class.  Currently, just supports
 * basestation
 */

#include "doencode.h"

#include "concurrent_queue_wrapper.h"
#include "encoder.h"
#include "logger.h"
#include "phy_ldpc_decoder_5gnr.h"

static constexpr bool kPrintEncodedData = false;
static constexpr bool kPrintRawMacData = false;

DoEncode::DoEncode(Config* in_config, int in_tid, Direction dir,
                   Table<int8_t>& in_raw_data_buffer, size_t in_buffer_rollover,
                   Table<int8_t>& in_mod_bits_buffer, MacScheduler* mac_sched,
                   Stats* in_stats_manager)
    : Doer(in_config, in_tid),
      dir_(dir),
      raw_data_buffer_(in_raw_data_buffer),
      raw_buffer_rollover_(in_buffer_rollover),
      mod_bits_buffer_(in_mod_bits_buffer),
      mac_sched_(mac_sched),
      scrambler_(std::make_unique<AgoraScrambler::Scrambler>()) {
  const auto bg = cfg_->LdpcConfig(dir).BaseGraph();
  const auto zc = cfg_->LdpcConfig(dir).ExpansionFactor();

  duration_stat_ = in_stats_manager->GetDurationStat(DoerType::kEncode, in_tid);
  parity_buffer_ = static_cast<int8_t*>(Agora_memory::PaddedAlignedAlloc(
      Agora_memory::Alignment_t::kAlign64, LdpcEncodingParityBufSize(bg, zc)));
  assert(parity_buffer_ != nullptr);
  encoded_buffer_temp_ = static_cast<int8_t*>(Agora_memory::PaddedAlignedAlloc(
      Agora_memory::Alignment_t::kAlign64, LdpcEncodingEncodedBufSize(bg, zc)));
  assert(encoded_buffer_temp_ != nullptr);

  scrambler_buffer_bytes_ =
      cfg_->NumBytesPerCb(dir) + cfg_->NumPaddingBytesPerCb(dir);

  scrambler_buffer_ = static_cast<int8_t*>(Agora_memory::PaddedAlignedAlloc(
      Agora_memory::Alignment_t::kAlign64, scrambler_buffer_bytes_));
  std::memset(scrambler_buffer_, 0u, scrambler_buffer_bytes_);

  assert(scrambler_buffer_ != nullptr);
}

DoEncode::~DoEncode() {
  std::free(parity_buffer_);
  std::free(encoded_buffer_temp_);
  std::free(scrambler_buffer_);
}

EventData DoEncode::Launch(size_t tag) {
  const LDPCconfig& ldpc_config = cfg_->LdpcConfig(dir_);
<<<<<<< HEAD
  size_t frame_id = gen_tag_t(tag).frame_id_;
  size_t symbol_id = gen_tag_t(tag).symbol_id_;
  size_t cb_id = gen_tag_t(tag).cb_id_;
  size_t cur_cb_id = cb_id % ldpc_config.NumBlocksInSymbol();
  size_t sched_ue_id = cb_id / ldpc_config.NumBlocksInSymbol();
=======
  const size_t frame_id = gen_tag_t(tag).frame_id_;
  const size_t symbol_id = gen_tag_t(tag).symbol_id_;
  const size_t cb_id = gen_tag_t(tag).cb_id_;
  const size_t cur_cb_id = cb_id % ldpc_config.NumBlocksInSymbol();
  const size_t sched_ue_id = cb_id / ldpc_config.NumBlocksInSymbol();
>>>>>>> a77b234b

  size_t start_tsc = GetTime::WorkerRdtsc();

  size_t symbol_idx;
  size_t symbol_idx_data;
  size_t ue_id;
  if (dir_ == Direction::kDownlink) {
    symbol_idx = cfg_->Frame().GetDLSymbolIdx(symbol_id);
    assert(symbol_idx >= cfg_->Frame().ClientDlPilotSymbols());
    symbol_idx_data = symbol_idx - cfg_->Frame().ClientDlPilotSymbols();
    ue_id = mac_sched_->ScheduledUeIndex(frame_id, 0u, sched_ue_id);
  } else {
    symbol_idx = cfg_->Frame().GetULSymbolIdx(symbol_id);
    assert(symbol_idx >= cfg_->Frame().ClientUlPilotSymbols());
    symbol_idx_data = symbol_idx - cfg_->Frame().ClientUlPilotSymbols();
    ue_id = sched_ue_id;
  }

  if (kDebugPrintInTask) {
    std::printf(
        "In doEncode thread %d: frame: %zu, symbol: %zu:%zu:%zu, code block "
        "%zu, ue_id: %zu\n",
        tid_, frame_id, symbol_id, symbol_idx, symbol_idx_data, cur_cb_id,
        ue_id);
  }

  int8_t* tx_data_ptr = nullptr;
  ///\todo Make GetMacBits and GetInfoBits
  /// universal with raw_buffer_rollover_ the parameter.
  if (kEnableMac) {
    // All cb's per symbol are included in 1 mac packet
    tx_data_ptr = cfg_->GetMacBits(raw_data_buffer_, dir_,
                                   (frame_id % raw_buffer_rollover_),
                                   symbol_idx_data, ue_id, cur_cb_id);

    if (kPrintRawMacData) {
      auto* pkt = reinterpret_cast<MacPacketPacked*>(tx_data_ptr);
      std::printf(
          "In doEncode [%d] mac packet frame: %d, symbol: %zu:%d, ue_id: %d, "
          "data length %d, crc %d size %zu:%zu\n",
          tid_, pkt->Frame(), symbol_idx_data, pkt->Symbol(), pkt->Ue(),
          pkt->PayloadLength(), pkt->Crc(), cfg_->MacPacketLength(dir_),
          cfg_->NumBytesPerCb(dir_));
      std::printf("Data: ");
      for (size_t i = 0; i < cfg_->MacPayloadMaxLength(dir_); i++) {
        std::printf(" %02x", (uint8_t)(pkt->Data()[i]));
      }
      std::printf("\n");
    }
  } else {
    tx_data_ptr =
        cfg_->GetInfoBits(raw_data_buffer_, dir_, symbol_idx, ue_id, cur_cb_id);
  }

  int8_t* ldpc_input = tx_data_ptr;
  const size_t num_bytes_per_cb = cfg_->NumBytesPerCb(dir_);

  if (this->cfg_->ScrambleEnabled()) {
    scrambler_->Scramble(scrambler_buffer_, ldpc_input, num_bytes_per_cb);
    ldpc_input = scrambler_buffer_;
  }
  if (scrambler_buffer_bytes_ > num_bytes_per_cb) {
    std::memset(&ldpc_input[num_bytes_per_cb], 0u,
                scrambler_buffer_bytes_ - num_bytes_per_cb);
  }

  if (kDebugTxData) {
    std::stringstream dataprint;
    dataprint << std::setfill('0') << std::hex;
    for (size_t i = 0; i < num_bytes_per_cb; i++) {
      dataprint << " " << std::setw(2)
                << std::to_integer<int>(
                       reinterpret_cast<std::byte*>(ldpc_input)[i]);
    }
    AGORA_LOG_INFO("ldpc input (%zu %zu %zu): %s\n", frame_id, symbol_idx,
                   ue_id, dataprint.str().c_str());
  }

  LdpcEncodeHelper(ldpc_config.BaseGraph(), ldpc_config.ExpansionFactor(),
                   ldpc_config.NumRows(), encoded_buffer_temp_, parity_buffer_,
                   ldpc_input);
  if (kDebugTxData) {
    std::stringstream dataprint;
    dataprint << std::setfill('0') << std::hex;
    for (size_t i = 0; i < BitsToBytes(ldpc_config.NumCbCodewLen()); i++) {
      dataprint << " " << std::setw(2)
                << std::to_integer<int>(
                       reinterpret_cast<std::byte*>(encoded_buffer_temp_)[i]);
    }
    AGORA_LOG_INFO("ldpc output (%zu %zu %zu): %s\n", frame_id, symbol_idx,
                   ue_id, dataprint.str().c_str());
  }
  int8_t* mod_buffer_ptr = cfg_->GetModBitsBuf(
      mod_bits_buffer_, dir_, frame_id, symbol_idx, sched_ue_id, cur_cb_id);

  if (kPrintRawMacData && dir_ == Direction::kUplink) {
    std::printf("Encoded data - placed at location (%zu %zu %zu) %zu\n",
                frame_id, symbol_idx, ue_id,
                reinterpret_cast<intptr_t>(mod_buffer_ptr));
  }
  AdaptBitsForMod(reinterpret_cast<uint8_t*>(encoded_buffer_temp_),
                  reinterpret_cast<uint8_t*>(mod_buffer_ptr),
                  BitsToBytes(ldpc_config.NumCbCodewLen()),
                  cfg_->ModOrderBits(dir_));

  if (kPrintEncodedData) {
    std::printf("Encoded data\n");
    const size_t num_mod = cfg_->SubcarrierPerCodeBlock(dir_);
    for (size_t i = 0; i < num_mod; i++) {
      std::printf("%u ", *(mod_buffer_ptr + i));
    }
    std::printf("\n");
  }

  const size_t duration = GetTime::WorkerRdtsc() - start_tsc;
  duration_stat_->task_duration_[0] += duration;
  duration_stat_->task_count_++;
  if (GetTime::CyclesToUs(duration, cfg_->FreqGhz()) > 500) {
    std::printf("Thread %d Encode takes %.2f\n", tid_,
                GetTime::CyclesToUs(duration, cfg_->FreqGhz()));
  }
  return EventData(EventType::kEncode, tag);
}<|MERGE_RESOLUTION|>--- conflicted
+++ resolved
@@ -54,19 +54,11 @@
 
 EventData DoEncode::Launch(size_t tag) {
   const LDPCconfig& ldpc_config = cfg_->LdpcConfig(dir_);
-<<<<<<< HEAD
-  size_t frame_id = gen_tag_t(tag).frame_id_;
-  size_t symbol_id = gen_tag_t(tag).symbol_id_;
-  size_t cb_id = gen_tag_t(tag).cb_id_;
-  size_t cur_cb_id = cb_id % ldpc_config.NumBlocksInSymbol();
-  size_t sched_ue_id = cb_id / ldpc_config.NumBlocksInSymbol();
-=======
   const size_t frame_id = gen_tag_t(tag).frame_id_;
   const size_t symbol_id = gen_tag_t(tag).symbol_id_;
   const size_t cb_id = gen_tag_t(tag).cb_id_;
   const size_t cur_cb_id = cb_id % ldpc_config.NumBlocksInSymbol();
   const size_t sched_ue_id = cb_id / ldpc_config.NumBlocksInSymbol();
->>>>>>> a77b234b
 
   size_t start_tsc = GetTime::WorkerRdtsc();
 

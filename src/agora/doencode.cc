--- conflicted
+++ resolved
@@ -113,10 +113,6 @@
   int8_t* ldpc_input = tx_data_ptr;
 
   if (this->cfg_->ScrambleEnabled()) {
-<<<<<<< HEAD
-    std::memcpy(scrambler_buffer_, tx_data_ptr, cfg_->NumBytesPerCb(dir_));
-    scrambler_->Scramble(scrambler_buffer_, cfg_->NumBytesPerCb(dir_));
-=======
     if (kInPlaceScramble) {
       std::memcpy(scrambler_buffer_, ldpc_input, cfg_->NumBytesPerCb(dir_));
       scrambler_->Scramble(scrambler_buffer_, cfg_->NumBytesPerCb(dir_));
@@ -124,7 +120,6 @@
       scrambler_->Scramble(scrambler_buffer_, ldpc_input,
                            cfg_->NumBytesPerCb(dir_));
     }
->>>>>>> 6d92c496
     std::memset(&scrambler_buffer_[cfg_->NumBytesPerCb(dir_)], 0u,
                 kLdpcHelperFunctionInputBufferSizePaddingBytes);
     ldpc_input = scrambler_buffer_;

/**
 * @file dodecode.cc
 * @brief Implmentation file for the DoDecode class. Currently, just supports
 * basestation
 */
#include "dodecode.h"

#include "concurrent_queue_wrapper.h"
#include "phy_ldpc_decoder_5gnr.h"

static constexpr bool kPrintLLRData = false;
static constexpr bool kPrintDecodedData = false;

static constexpr size_t kVarNodesSize = 1024 * 1024 * sizeof(int16_t);

DoDecode::DoDecode(
    Config* in_config, int in_tid,
    PtrCube<kFrameWnd, kMaxSymbols, kMaxUEs, int8_t>& demod_buffers,
    PtrCube<kFrameWnd, kMaxSymbols, kMaxUEs, int8_t>& decoded_buffers,
    MacScheduler* mac_sched, PhyStats* in_phy_stats, Stats* in_stats_manager)
    : Doer(in_config, in_tid),
      demod_buffers_(demod_buffers),
      decoded_buffers_(decoded_buffers),
      mac_sched_(mac_sched),
      phy_stats_(in_phy_stats),
      scrambler_(std::make_unique<AgoraScrambler::Scrambler>()) {
  duration_stat_ = in_stats_manager->GetDurationStat(DoerType::kDecode, in_tid);
  resp_var_nodes_ = static_cast<int16_t*>(Agora_memory::PaddedAlignedAlloc(
      Agora_memory::Alignment_t::kAlign64, kVarNodesSize));
}

DoDecode::~DoDecode() { std::free(resp_var_nodes_); }

EventData DoDecode::Launch(size_t tag) {
  const LDPCconfig& ldpc_config = cfg_->LdpcConfig(Direction::kUplink);
  const size_t frame_id = gen_tag_t(tag).frame_id_;
  const size_t symbol_id = gen_tag_t(tag).symbol_id_;
  const size_t cb_id = gen_tag_t(tag).cb_id_;
  const size_t symbol_idx_ul = cfg_->Frame().GetULSymbolIdx(symbol_id);
  const size_t symbol_offset =
      cfg_->GetTotalDataSymbolIdxUl(frame_id, symbol_idx_ul);
<<<<<<< HEAD
  size_t cur_cb_id, ue_id;
=======
  const size_t cur_cb_id = (cb_id % ldpc_config.NumBlocksInSymbol());
  const size_t sched_ue_id = (cb_id / ldpc_config.NumBlocksInSymbol());
  const size_t ue_id = mac_sched_->ScheduledUeIndex(frame_id, 0, sched_ue_id);
>>>>>>> 323f99b1
  const size_t frame_slot = (frame_id % kFrameWnd);
  const size_t num_bytes_per_cb = cfg_->NumBytesPerCb(Direction::kUplink);

  size_t start_tsc = GetTime::WorkerRdtsc();

  struct bblib_ldpc_decoder_5gnr_request ldpc_decoder_5gnr_request {};
  struct bblib_ldpc_decoder_5gnr_response ldpc_decoder_5gnr_response {};

  // Decoder setup
  int16_t num_filler_bits = 0;
  int16_t num_channel_llrs = ldpc_config.NumCbCodewLen();

  ldpc_decoder_5gnr_request.numChannelLlrs = num_channel_llrs;
  ldpc_decoder_5gnr_request.numFillerBits = num_filler_bits;
  ldpc_decoder_5gnr_request.maxIterations = ldpc_config.MaxDecoderIter();
  ldpc_decoder_5gnr_request.enableEarlyTermination =
      ldpc_config.EarlyTermination();
  ldpc_decoder_5gnr_request.Zc = ldpc_config.ExpansionFactor();
  ldpc_decoder_5gnr_request.baseGraph = ldpc_config.BaseGraph();
  ldpc_decoder_5gnr_request.nRows = ldpc_config.NumRows();

  int num_msg_bits = ldpc_config.NumCbLen() - num_filler_bits;
  ldpc_decoder_5gnr_response.numMsgBits = num_msg_bits;
  ldpc_decoder_5gnr_response.varNodes = resp_var_nodes_;

<<<<<<< HEAD
  uint8_t* decoded_buffer_ptr;

  if (cfg_->SlotScheduling() == false) {
    cur_cb_id = (cb_id % ldpc_config.NumBlocksInSymbol());
    ue_id = (cb_id / ldpc_config.NumBlocksInSymbol());
=======
  int8_t* llr_buffer_ptr =
      demod_buffers_[frame_slot][symbol_idx_ul][sched_ue_id] +
      (cfg_->ModOrderBits(Direction::kUplink) *
       (ldpc_config.NumCbCodewLen() * cur_cb_id));
>>>>>>> 323f99b1

    if (kDebugPrintInTask == true) {
      std::printf(
       "In doDecode thread %d: frame: %zu, symbol: %zu, code block: "
        "%zu, ue: %zu offset %zu\n",
        tid_, frame_id, symbol_id, cur_cb_id, ue_id, symbol_offset);
    }

    int8_t* llr_buffer_ptr = demod_buffers_[frame_slot][symbol_idx_ul][ue_id] +
                             (cfg_->ModOrderBits(Direction::kUplink) *
                             (ldpc_config.NumCbCodewLen() * cur_cb_id));

    ldpc_decoder_5gnr_request.varNodes = llr_buffer_ptr;

    if (kPrintLLRData) {
      std::printf("LLR data, symbol_offset: %zu\n", symbol_offset);
      for (size_t i = 0; i < ldpc_config.NumCbCodewLen(); i++) {
          std::printf("%d ", *(llr_buffer_ptr + i));
      }
      std::printf("\n");
    }

    decoded_buffer_ptr =
      (uint8_t *) decoded_buffers_[frame_slot][symbol_idx_ul][ue_id] +
      (cur_cb_id * Roundup<64>(num_bytes_per_cb));
  }
  else {
    size_t NumUlScPerCB = this->cfg_->NumPrbPerCb(Direction::kUplink) * kNumScPerPRB;
    ue_id = cb_id / this->cfg_->NumCbPerSlot(Direction::kUplink);
    cur_cb_id = cb_id % cfg_->NumCbPerSlot(Direction::kUplink);

    if (kDebugPrintInTask == true) {
      std::printf(
        "In doDecode thread %d: frame: %zu, symbol: %zu, code block: "
        "%zu, ue: %zu offset %zu\n",
        tid_, frame_id, symbol_id, cur_cb_id, ue_id, symbol_offset);
    }

    std::vector<int8_t> llr_buffer_cb(NumUlScPerCB *
                                      cfg_->ModOrderBits(Direction::kUplink) *
                                      cfg_->Frame().NumUlDataSyms());
    int8_t* llr_buffer_cb_ptr = llr_buffer_cb.data();

    // std::printf("DEBUG: LLR data: frame_slot: %zu, symbol_id: %zu, symbol_idx_ul: %zu, ue_id: %zu, cur_cb_id: %zu, size: %zu, NumCbCodewLen: %d, num_bytes_per_cb: %zu\n", frame_slot, symbol_id, symbol_idx_ul, ue_id, cur_cb_id, llr_buffer_cb.size(), ldpc_config.NumCbCodewLen(), num_bytes_per_cb);
    for (size_t symb = 0; symb < 12; symb++) {
      std::memcpy(llr_buffer_cb_ptr,
                  demod_buffers_[frame_slot][symb][ue_id] + (cur_cb_id * NumUlScPerCB * cfg_->ModOrderBits(Direction::kUplink) * sizeof(int8_t)),
                  NumUlScPerCB * cfg_->ModOrderBits(Direction::kUplink) * sizeof(int8_t));
      llr_buffer_cb_ptr += NumUlScPerCB * cfg_->ModOrderBits(Direction::kUplink) * sizeof(int8_t);
      // std::printf("DEBUG: SF: symb: %zu, LLR pointer: %zu\n", symb, reinterpret_cast<intptr_t> (demod_buffers_[frame_slot][symb][ue_id] + (cur_cb_id * NumUlScPerCB * cfg_->ModOrderBits(Direction::kUplink) * sizeof(int8_t))));
    }
    llr_buffer_cb_ptr = llr_buffer_cb.data();
    ldpc_decoder_5gnr_request.varNodes = llr_buffer_cb_ptr;

    if (kPrintLLRData) {
      std::printf("DEBUG: LLR data: cur_cb_id: %zu\n", cur_cb_id);
      for (size_t i = 0; i < (NumUlScPerCB * cfg_->ModOrderBits(Direction::kUplink) * 12); i++) {
        std::printf("%d ", llr_buffer_cb[i]);
      }
      std::printf("\n");
    }

    decoded_buffer_ptr =
      (uint8_t *) decoded_buffers_[frame_slot][cur_cb_id][ue_id];
  }

  ldpc_decoder_5gnr_response.compactedMessageBytes = decoded_buffer_ptr;

  size_t start_tsc1 = GetTime::WorkerRdtsc();
  duration_stat_->task_duration_[1] += start_tsc1 - start_tsc;

  // std::printf("DEBUG: Before decoding\n");
  bblib_ldpc_decoder_5gnr(&ldpc_decoder_5gnr_request,
                          &ldpc_decoder_5gnr_response);
  // std::printf("DEBUG: After decoding\n");

  if (cfg_->ScrambleEnabled()) {
    scrambler_->Descramble(decoded_buffer_ptr, num_bytes_per_cb);
  }

  size_t start_tsc2 = GetTime::WorkerRdtsc();
  duration_stat_->task_duration_[2] += start_tsc2 - start_tsc1;

  if (kPrintDecodedData) {
    std::printf("Decoded data\n");
    for (size_t i = 0; i < (ldpc_config.NumCbLen() >> 3); i++) {
      std::printf("%u ", *(decoded_buffer_ptr + i));
    }
    std::printf("\n");
  }

  if (true) {
  if ((kEnableMac == false) && (kPrintPhyStats == true) &&
      (symbol_idx_ul >= cfg_->Frame().ClientUlPilotSymbols())) {
    phy_stats_->UpdateDecodedBits(ue_id, symbol_offset, frame_slot,
                                  num_bytes_per_cb * 8);
    phy_stats_->IncrementDecodedBlocks(ue_id, symbol_offset, frame_slot);
    size_t block_error(0);
    for (size_t i = 0; i < num_bytes_per_cb; i++) {
      uint8_t rx_byte = decoded_buffer_ptr[i];
      auto tx_byte = static_cast<uint8_t>(
        cfg_->GetInfoBits(cfg_->UlBits(), Direction::kUplink, symbol_idx_ul,
                          ue_id, cur_cb_id)[i]);
      phy_stats_->UpdateBitErrors(ue_id, symbol_offset, frame_slot, tx_byte,
                                  rx_byte);
      if (rx_byte != tx_byte) {
        block_error++;
      }
    }
    phy_stats_->UpdateBlockErrors(ue_id, symbol_offset, frame_slot,
                                  block_error);
  }
  }

  size_t duration = GetTime::WorkerRdtsc() - start_tsc;
  duration_stat_->task_duration_[0] += duration;
  duration_stat_->task_count_++;
  if (GetTime::CyclesToUs(duration, cfg_->FreqGhz()) > 500) {
    std::printf("Thread %d Decode takes %.2f\n", tid_,
                GetTime::CyclesToUs(duration, cfg_->FreqGhz()));
  }

  return EventData(EventType::kDecode, tag);
}<|MERGE_RESOLUTION|>--- conflicted
+++ resolved
@@ -39,13 +39,8 @@
   const size_t symbol_idx_ul = cfg_->Frame().GetULSymbolIdx(symbol_id);
   const size_t symbol_offset =
       cfg_->GetTotalDataSymbolIdxUl(frame_id, symbol_idx_ul);
-<<<<<<< HEAD
-  size_t cur_cb_id, ue_id;
-=======
-  const size_t cur_cb_id = (cb_id % ldpc_config.NumBlocksInSymbol());
-  const size_t sched_ue_id = (cb_id / ldpc_config.NumBlocksInSymbol());
+  size_t cur_cb_id, sched_ue_id;
   const size_t ue_id = mac_sched_->ScheduledUeIndex(frame_id, 0, sched_ue_id);
->>>>>>> 323f99b1
   const size_t frame_slot = (frame_id % kFrameWnd);
   const size_t num_bytes_per_cb = cfg_->NumBytesPerCb(Direction::kUplink);
 
@@ -71,18 +66,11 @@
   ldpc_decoder_5gnr_response.numMsgBits = num_msg_bits;
   ldpc_decoder_5gnr_response.varNodes = resp_var_nodes_;
 
-<<<<<<< HEAD
   uint8_t* decoded_buffer_ptr;
 
   if (cfg_->SlotScheduling() == false) {
     cur_cb_id = (cb_id % ldpc_config.NumBlocksInSymbol());
-    ue_id = (cb_id / ldpc_config.NumBlocksInSymbol());
-=======
-  int8_t* llr_buffer_ptr =
-      demod_buffers_[frame_slot][symbol_idx_ul][sched_ue_id] +
-      (cfg_->ModOrderBits(Direction::kUplink) *
-       (ldpc_config.NumCbCodewLen() * cur_cb_id));
->>>>>>> 323f99b1
+    sched_ue_id = (cb_id / ldpc_config.NumBlocksInSymbol());
 
     if (kDebugPrintInTask == true) {
       std::printf(
@@ -91,9 +79,10 @@
         tid_, frame_id, symbol_id, cur_cb_id, ue_id, symbol_offset);
     }
 
-    int8_t* llr_buffer_ptr = demod_buffers_[frame_slot][symbol_idx_ul][ue_id] +
-                             (cfg_->ModOrderBits(Direction::kUplink) *
-                             (ldpc_config.NumCbCodewLen() * cur_cb_id));
+    int8_t* llr_buffer_ptr =
+      demod_buffers_[frame_slot][symbol_idx_ul][sched_ue_id] +
+        (cfg_->ModOrderBits(Direction::kUplink) *
+        (ldpc_config.NumCbCodewLen() * cur_cb_id));
 
     ldpc_decoder_5gnr_request.varNodes = llr_buffer_ptr;
 
@@ -111,7 +100,7 @@
   }
   else {
     size_t NumUlScPerCB = this->cfg_->NumPrbPerCb(Direction::kUplink) * kNumScPerPRB;
-    ue_id = cb_id / this->cfg_->NumCbPerSlot(Direction::kUplink);
+    sched_ue_id = cb_id / this->cfg_->NumCbPerSlot(Direction::kUplink);
     cur_cb_id = cb_id % cfg_->NumCbPerSlot(Direction::kUplink);
 
     if (kDebugPrintInTask == true) {

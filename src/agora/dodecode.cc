/**
 * @file dodecode.cc
 * @brief Implmentation file for the DoDecode class. Currently, just supports
 * basestation
 */
#include "dodecode.h"

#include "concurrent_queue_wrapper.h"
#include "phy_ldpc_decoder_5gnr.h"

static constexpr bool kPrintLLRData = false;
static constexpr bool kPrintDecodedData = false;

static constexpr size_t kVarNodesSize = 1024 * 1024 * sizeof(int16_t);

DoDecode::DoDecode(
    Config* in_config, int in_tid,
    PtrCube<kFrameWnd, kMaxSymbols, kMaxUEs, int8_t>& demod_buffers,
    PtrCube<kFrameWnd, kMaxSymbols, kMaxUEs, int8_t>& decoded_buffers,
    MacScheduler* mac_sched, PhyStats* in_phy_stats, Stats* in_stats_manager)
    : Doer(in_config, in_tid),
      demod_buffers_(demod_buffers),
      decoded_buffers_(decoded_buffers),
      mac_sched_(mac_sched),
      phy_stats_(in_phy_stats),
      scrambler_(std::make_unique<AgoraScrambler::Scrambler>()) {
  duration_stat_ = in_stats_manager->GetDurationStat(DoerType::kDecode, in_tid);
  resp_var_nodes_ = static_cast<int16_t*>(Agora_memory::PaddedAlignedAlloc(
      Agora_memory::Alignment_t::kAlign64, kVarNodesSize));
}

DoDecode::~DoDecode() { std::free(resp_var_nodes_); }

EventData DoDecode::Launch(size_t tag) {
  const LDPCconfig& ldpc_config = cfg_->LdpcConfig(Direction::kUplink);
  const size_t frame_id = gen_tag_t(tag).frame_id_;
  const size_t symbol_id = gen_tag_t(tag).symbol_id_;
  const size_t cb_id = gen_tag_t(tag).cb_id_;
  const size_t cur_cb_id = (cb_id % ldpc_config.NumBlocksInSymbol());
  const size_t stream_id = (cb_id / ldpc_config.NumBlocksInSymbol());
  const size_t ue_id = mac_sched_->ScheduledUeIndex(frame_id, 0, stream_id);
  const size_t frame_slot = (frame_id % kFrameWnd);
  const size_t num_bytes_per_cb = cfg_->NumBytesPerCb(Direction::kUplink);
  /*RtAssert(symbol_id >=
               cfg_->Frame().GetULSymbol(cfg_->Frame().ClientUlPilotSymbols()),
           "Not a UL data symbol!");*/
  const size_t data_symbol_idx_ul = cfg_->Frame().GetULSymbolIdx(symbol_id) -
                                    cfg_->Frame().ClientUlPilotSymbols();
  const size_t symbol_offset =
      cfg_->GetTotalDataSymbolIdxUl(frame_id, data_symbol_idx_ul);
  if (kDebugPrintInTask == true) {
    std::printf(
        "In doDecode thread %d: frame: %zu, symbol: %zu, code block: "
        "%zu, ue: %zu offset %zu\n",
        tid_, frame_id, symbol_id, cur_cb_id, ue_id, symbol_offset);
  }

  size_t start_tsc = GetTime::WorkerRdtsc();
  if (symbol_id >=
      cfg_->Frame().GetULSymbol(cfg_->Frame().ClientUlPilotSymbols())) {
    struct bblib_ldpc_decoder_5gnr_request ldpc_decoder_5gnr_request {};
    struct bblib_ldpc_decoder_5gnr_response ldpc_decoder_5gnr_response {};

    // Decoder setup
    int16_t num_filler_bits = 0;
    int16_t num_channel_llrs = ldpc_config.NumCbCodewLen();

    ldpc_decoder_5gnr_request.numChannelLlrs = num_channel_llrs;
    ldpc_decoder_5gnr_request.numFillerBits = num_filler_bits;
    ldpc_decoder_5gnr_request.maxIterations = ldpc_config.MaxDecoderIter();
    ldpc_decoder_5gnr_request.enableEarlyTermination =
        ldpc_config.EarlyTermination();
    ldpc_decoder_5gnr_request.Zc = ldpc_config.ExpansionFactor();
    ldpc_decoder_5gnr_request.baseGraph = ldpc_config.BaseGraph();
    ldpc_decoder_5gnr_request.nRows = ldpc_config.NumRows();

    int num_msg_bits = ldpc_config.NumCbLen() - num_filler_bits;
    ldpc_decoder_5gnr_response.numMsgBits = num_msg_bits;
    ldpc_decoder_5gnr_response.varNodes = resp_var_nodes_;

    int8_t* llr_buffer_ptr =
<<<<<<< HEAD
        demod_buffers_[frame_slot][data_symbol_idx_ul][sched_ue_id] +
=======
        demod_buffers_[frame_slot][data_symbol_idx_ul][stream_id] +
>>>>>>> 00d0c668
        (cfg_->ModOrderBits(Direction::kUplink) *
         (ldpc_config.NumCbCodewLen() * cur_cb_id));

    uint8_t* decoded_buffer_ptr =
        (uint8_t*)decoded_buffers_[frame_slot][data_symbol_idx_ul][ue_id] +
        (cur_cb_id * Roundup<64>(num_bytes_per_cb));

    ldpc_decoder_5gnr_request.varNodes = llr_buffer_ptr;
    ldpc_decoder_5gnr_response.compactedMessageBytes = decoded_buffer_ptr;

    size_t start_tsc1 = GetTime::WorkerRdtsc();
    duration_stat_->task_duration_[1] += start_tsc1 - start_tsc;

    bblib_ldpc_decoder_5gnr(&ldpc_decoder_5gnr_request,
                            &ldpc_decoder_5gnr_response);

    if (cfg_->ScrambleEnabled()) {
      scrambler_->Descramble(decoded_buffer_ptr, num_bytes_per_cb);
    }

    size_t start_tsc2 = GetTime::WorkerRdtsc();
    duration_stat_->task_duration_[2] += start_tsc2 - start_tsc1;

    if (kPrintLLRData) {
      std::printf("LLR data, symbol_offset: %zu\n", symbol_offset);
      for (size_t i = 0; i < ldpc_config.NumCbCodewLen(); i++) {
        std::printf("%d ", *(llr_buffer_ptr + i));
      }
      std::printf("\n");
    }

    if (kPrintDecodedData) {
      std::printf("Decoded data\n");
      for (size_t i = 0; i < (ldpc_config.NumCbLen() >> 3); i++) {
        std::printf("%u ", *(decoded_buffer_ptr + i));
      }
      std::printf("\n");
    }

    if ((kEnableMac == false) && (kPrintPhyStats == true)) {
      phy_stats_->UpdateDecodedBits(ue_id, symbol_offset, frame_slot,
                                    num_bytes_per_cb * 8);
      phy_stats_->IncrementDecodedBlocks(ue_id, symbol_offset, frame_slot);
      size_t block_error(0);
      for (size_t i = 0; i < num_bytes_per_cb; i++) {
        uint8_t rx_byte = decoded_buffer_ptr[i];
        auto tx_byte = static_cast<uint8_t>(
            cfg_->GetInfoBits(cfg_->UlBits(), Direction::kUplink,
                              data_symbol_idx_ul, ue_id, cur_cb_id)[i]);
        phy_stats_->UpdateBitErrors(ue_id, symbol_offset, frame_slot, tx_byte,
                                    rx_byte);
        if (rx_byte != tx_byte) {
          block_error++;
        }
      }
      phy_stats_->UpdateBlockErrors(ue_id, symbol_offset, frame_slot,
                                    block_error);
    }
  }
  size_t duration = GetTime::WorkerRdtsc() - start_tsc;
  duration_stat_->task_duration_[0] += duration;
  duration_stat_->task_count_++;
  if (GetTime::CyclesToUs(duration, cfg_->FreqGhz()) > 500) {
    std::printf("Thread %d Decode takes %.2f\n", tid_,
                GetTime::CyclesToUs(duration, cfg_->FreqGhz()));
  }

  return {EventType::kDecode, tag};
}<|MERGE_RESOLUTION|>--- conflicted
+++ resolved
@@ -79,11 +79,7 @@
     ldpc_decoder_5gnr_response.varNodes = resp_var_nodes_;
 
     int8_t* llr_buffer_ptr =
-<<<<<<< HEAD
-        demod_buffers_[frame_slot][data_symbol_idx_ul][sched_ue_id] +
-=======
         demod_buffers_[frame_slot][data_symbol_idx_ul][stream_id] +
->>>>>>> 00d0c668
         (cfg_->ModOrderBits(Direction::kUplink) *
          (ldpc_config.NumCbCodewLen() * cur_cb_id));
 

--- conflicted
+++ resolved
@@ -102,14 +102,9 @@
   DFTI_DESCRIPTOR_HANDLE mkl_handle_;
   complex_float* fft_inout_;  // Buffer for both FFT input and output
 
-<<<<<<< HEAD
   // Buffer for store 16-bit IQ converted from 12-bit IQ
   uint16_t* temp_16bits_iq_;
-=======
-    // Buffer for store 16-bit IQ converted from 12-bit IQ
-    uint16_t* temp_16bits_iq;
-    std::complex<float>* rx_samps_tmp; // Temp buffer for received samples
->>>>>>> 16e8ab12
+  std::complex<float>* rx_samps_tmp_;  // Temp buffer for received samples
 
   DurationStat* duration_stat_fft_;
   DurationStat* duration_stat_csi_;
@@ -147,22 +142,13 @@
    */
   EventData Launch(size_t tag) override;
 
-<<<<<<< HEAD
  private:
   Table<complex_float>& dl_ifft_buffer_;
   char* dl_socket_buffer_;
   DurationStat* duration_stat_;
   DFTI_DESCRIPTOR_HANDLE mkl_handle_;
   float* ifft_out_;  // Buffer for IFFT output
-=======
-private:
-    Table<complex_float>& dl_ifft_buffer_;
-    char* dl_socket_buffer_;
-    DurationStat* duration_stat;
-    DFTI_DESCRIPTOR_HANDLE mkl_handle;
-    float* ifft_out; // Buffer for IFFT output
-    float ifft_scale_factor;
->>>>>>> 16e8ab12
+  float ifft_scale_factor_;
 };
 
 #endif
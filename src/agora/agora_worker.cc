/**
 * @file agora_worker.cc
 * @brief Implementation file for the main Agora worker class
 */

#include "agora_worker.h"

#include "concurrent_queue_wrapper.h"
#include "csv_logger.h"
#include "dobeamweights.h"
#include "dobroadcast.h"
#include "dodecode.h"
#include "dodemul.h"
#include "doencode.h"
#include "dofft.h"
#include "doifft.h"
#include "doprecode.h"
#include "logger.h"

AgoraWorker::AgoraWorker(Config* cfg, MacScheduler* mac_sched, Stats* stats,
                         PhyStats* phy_stats, MessageInfo* message,
                         AgoraBuffer* buffer, FrameInfo* frame)
    : base_worker_core_offset_(cfg->CoreOffset() + 1 + cfg->SocketThreadNum() +
                               (cfg->DynamicCoreAlloc() ? 1 : 0)),
      config_(cfg),
      mac_sched_(mac_sched),
      stats_(stats),
      phy_stats_(phy_stats),
      message_(message),
      buffer_(buffer),
      frame_(frame) {
  CreateThreads();
}

AgoraWorker::~AgoraWorker() {
  for (auto& worker_thread : workers_) {
    AGORA_LOG_SYMBOL("Agora: Joining worker thread\n");
    if (worker_thread.joinable()) {
      worker_thread.join();
    }
  }
}

void AgoraWorker::CreateThreads() {
  AGORA_LOG_SYMBOL("Worker: Creating %zu workers\n",
                   config_->WorkerThreadNum());
  active_core_.resize(sysconf(_SC_NPROCESSORS_ONLN));
  for (size_t i = 0; i < config_->WorkerThreadNum(); i++) {
    active_core_[i] = true;
    workers_.emplace_back(&AgoraWorker::WorkerThread, this, i);
  }
  for (size_t i = config_->WorkerThreadNum();
       i < (size_t)sysconf(_SC_NPROCESSORS_ONLN); i++) {
    active_core_[i] = false;
  }
}

void AgoraWorker::UpdateCores(RPControlMsg rcm) {
  AGORA_LOG_INFO("=================================\n");
  AGORA_LOG_INFO(
      "Agora: Updating compute resources for workers thread - currently used: "
      "%ld, total: %ld\n",
      workers_.size(),
      sysconf(_SC_NPROCESSORS_ONLN) - base_worker_core_offset_);

  // Target core numbers
  const size_t start_core_id = workers_.size();
  size_t updated_core_num = workers_.size() + rcm.msg_arg_1_ - rcm.msg_arg_2_;
  // TODO: (size_t)sysconf(_SC_NPROCESSORS_ONLN) gives all available core # in the machine
  const size_t max_core_num =
      sysconf(_SC_NPROCESSORS_ONLN) - base_worker_core_offset_;

  AGORA_LOG_INFO(
      "[ALERTTTTTT]: CPU Layout Update!!! start_core_id: %zu, updated_core_num: "
      "%zu, base_worker_core_offset: %zu, max_core_num: %zu\n",
      start_core_id, updated_core_num, base_worker_core_offset_, max_core_num);

  // Update workers
  if (workers_.size() < updated_core_num) {
    // Add workers
    updated_core_num = std::min(updated_core_num, max_core_num);

    for (size_t core_i = start_core_id; core_i < updated_core_num; core_i++) {
      // Update info
      active_core_[core_i] = true;
      workers_.emplace_back(&AgoraWorker::WorkerThread, this, core_i);
      AGORA_LOG_INFO("Agora: added core # %ld\n", core_i);
    }
  } else {
    // Remove workers
    // minimum core number?
    updated_core_num = std::max(updated_core_num, (size_t) kMinWorkers);
    for (size_t core_i = start_core_id; core_i > updated_core_num; core_i--) {
      // Update info
      active_core_[core_i - 1] = false;
      RemoveCoreFromList((core_i - 1), base_worker_core_offset_);
      workers_.at(core_i - 1).join();
      AGORA_LOG_INFO("Agora: removed core # %ld\n", (core_i - 1));
    }
    workers_.resize(updated_core_num);
  }

  AGORA_LOG_INFO(
      "Agora: Compute resource update is complete - currently used: %ld, "
      "total: %ld\n",
      workers_.size(),
      sysconf(_SC_NPROCESSORS_ONLN) - base_worker_core_offset_);
  AGORA_LOG_INFO("=================================\n");
}

size_t AgoraWorker::GetCoresInfo() { return workers_.size(); }

void AgoraWorker::WorkerThread(int tid) {
  PinToCoreWithOffset(ThreadType::kWorker, base_worker_core_offset_, tid);

  /* Initialize operators */
  auto compute_beam = std::make_unique<DoBeamWeights>(
      config_, tid, buffer_->GetCsi(), buffer_->GetCalibDl(),
      buffer_->GetCalibUl(), buffer_->GetCalibDlMsum(),
      buffer_->GetCalibUlMsum(), buffer_->GetCalib(),
      buffer_->GetUlBeamMatrix(), buffer_->GetDlBeamMatrix(), mac_sched_,
      phy_stats_, stats_);

  auto compute_fft = std::make_unique<DoFFT>(
      config_, tid, buffer_->GetFft(), buffer_->GetCsi(), buffer_->GetCalibDl(),
      buffer_->GetCalibUl(), phy_stats_, stats_);

  // Downlink workers
  auto compute_ifft = std::make_unique<DoIFFT>(config_, tid, buffer_->GetIfft(),
                                               buffer_->GetDlSocket(), stats_);

  auto compute_precode = std::make_unique<DoPrecode>(
      config_, tid, buffer_->GetDlBeamMatrix(), buffer_->GetIfft(),
      buffer_->GetDlModBits(), mac_sched_, stats_);

  auto compute_encoding = std::make_unique<DoEncode>(
      config_, tid, Direction::kDownlink,
      (kEnableMac == true) ? buffer_->GetDlBits() : config_->DlBits(),
      (kEnableMac == true) ? kFrameWnd : 1, buffer_->GetDlModBits(), mac_sched_,
      stats_);

  // Uplink workers
  auto compute_decoding = std::make_unique<DoDecode>(
      config_, tid, buffer_->GetDemod(), buffer_->GetDecod(), mac_sched_,
      phy_stats_, stats_);

  auto compute_demul = std::make_unique<DoDemul>(
      config_, tid, buffer_->GetFft(), buffer_->GetUlBeamMatrix(),
      buffer_->GetUeSpecPilot(), buffer_->GetEqual(), buffer_->GetDemod(),
      mac_sched_, phy_stats_, stats_);

  auto compute_bcast = std::make_unique<DoBroadcast>(
      config_, tid, buffer_->GetDlSocket(), stats_);

  std::vector<Doer*> computers_vec;
  std::vector<EventType> events_vec;
  ///*************************
  computers_vec.push_back(compute_beam.get());
  computers_vec.push_back(compute_fft.get());
  events_vec.push_back(EventType::kBeam);
  events_vec.push_back(EventType::kFFT);

  if (config_->Frame().NumULSyms() > 0) {
    computers_vec.push_back(compute_decoding.get());
    computers_vec.push_back(compute_demul.get());
    events_vec.push_back(EventType::kDecode);
    events_vec.push_back(EventType::kDemul);
  }

  if (config_->Frame().NumDlControlSyms() > 0) {
    computers_vec.push_back(compute_bcast.get());
    events_vec.push_back(EventType::kBroadcast);
  }

  if (config_->Frame().NumDLSyms() > 0) {
    computers_vec.push_back(compute_ifft.get());
    computers_vec.push_back(compute_precode.get());
    computers_vec.push_back(compute_encoding.get());
    events_vec.push_back(EventType::kIFFT);
    events_vec.push_back(EventType::kPrecode);
    events_vec.push_back(EventType::kEncode);
  }

  size_t cur_qid = 0;
  size_t empty_queue_itrs = 0;
  bool empty_queue = true;
  while (config_->Running() == true && active_core_.at(tid) == true) {
    for (size_t i = 0; i < computers_vec.size(); i++) {
      if (computers_vec.at(i)->TryLaunch(
            *message_->GetConq(events_vec.at(i), cur_qid),
            message_->GetCompQueue(cur_qid),
            message_->GetWorkerPtok(cur_qid, tid))) {
        empty_queue = false;

<<<<<<< HEAD
        if (((computers_vec.at(i)->frame_id_ == config_->FrameToProfile()) and
             (cur_qid == (computers_vec.at(i)->frame_id_ & 0x1)))) {
          size_t symbol_id = computers_vec.at(i)->symbol_id_;
          if (symbol_id > config_->Frame().NumTotalSyms())
          {
            symbol_id = 0; // kBeam event does not have a valid symbol_id
          }

          config_->UpdateDequeueTscWorker(
            tid,
            computers_vec.at(i)->frame_id_,
            computers_vec.at(i)->dequeue_tsc_,
            computers_vec.at(i)->valid_dequeue_tsc_);

          config_->LogDequeueStatsWorker(
            tid,
            symbol_id,
            computers_vec.at(i)->dequeue_start_tsc_,
            computers_vec.at(i)->dequeue_end_tsc_,
            events_vec.at(i));

          config_->UpdateEnqueueTscWorker(
            tid,
            computers_vec.at(i)->frame_id_,
            computers_vec.at(i)->enqueue_tsc_);

          config_->LogEnqueueStatsWorker(
            tid,
            symbol_id,
            computers_vec.at(i)->enqueue_start_tsc_,
            computers_vec.at(i)->enqueue_end_tsc_,
            events_vec.at(i));
=======
        if (((computers_vec.at(i)->enq_deq_tsc_worker_.frame_id_ ==
              config_->FrameToProfile()) and
             (cur_qid ==
              (computers_vec.at(i)->enq_deq_tsc_worker_.frame_id_ & 0x1)))) {
          size_t symbol_id =
              computers_vec.at(i)->enq_deq_tsc_worker_.symbol_id_;
          if (symbol_id > config_->Frame().NumTotalSyms()) {
            symbol_id = 0;  // kBeam event does not have a valid symbol_id
          }

          stats_->LogDequeueStatsWorker(
              tid, computers_vec.at(i)->enq_deq_tsc_worker_.frame_id_,
              symbol_id,
              computers_vec.at(i)->enq_deq_tsc_worker_.dequeue_start_tsc_,
              computers_vec.at(i)->enq_deq_tsc_worker_.dequeue_end_tsc_,
              computers_vec.at(i)->enq_deq_tsc_worker_.dequeue_diff_tsc_,
              computers_vec.at(i)->enq_deq_tsc_worker_.valid_dequeue_diff_tsc_,
              events_vec.at(i));

          stats_->LogEnqueueStatsWorker(
              tid, computers_vec.at(i)->enq_deq_tsc_worker_.frame_id_,
              symbol_id,
              computers_vec.at(i)->enq_deq_tsc_worker_.enqueue_start_tsc_,
              computers_vec.at(i)->enq_deq_tsc_worker_.enqueue_end_tsc_,
              computers_vec.at(i)->enq_deq_tsc_worker_.enqueue_diff_tsc_,
              events_vec.at(i));
>>>>>>> d90049f6
        }
        break;
      }
    }
    // If all queues in this set are empty for 5 iterations,
    // check the other set of queues
    if (empty_queue == true) {
      empty_queue_itrs++;
      if (empty_queue_itrs == 5) {
        if (frame_->cur_sche_frame_id_ != frame_->cur_proc_frame_id_) {
          cur_qid ^= 0x1;
        } else {
          cur_qid = (frame_->cur_sche_frame_id_ & 0x1);
        }
        empty_queue_itrs = 0;
      }
    } else {
      empty_queue = true;
    }
  }
  AGORA_LOG_SYMBOL("Agora worker %d exit\n", tid);
}<|MERGE_RESOLUTION|>--- conflicted
+++ resolved
@@ -192,40 +192,6 @@
             message_->GetWorkerPtok(cur_qid, tid))) {
         empty_queue = false;
 
-<<<<<<< HEAD
-        if (((computers_vec.at(i)->frame_id_ == config_->FrameToProfile()) and
-             (cur_qid == (computers_vec.at(i)->frame_id_ & 0x1)))) {
-          size_t symbol_id = computers_vec.at(i)->symbol_id_;
-          if (symbol_id > config_->Frame().NumTotalSyms())
-          {
-            symbol_id = 0; // kBeam event does not have a valid symbol_id
-          }
-
-          config_->UpdateDequeueTscWorker(
-            tid,
-            computers_vec.at(i)->frame_id_,
-            computers_vec.at(i)->dequeue_tsc_,
-            computers_vec.at(i)->valid_dequeue_tsc_);
-
-          config_->LogDequeueStatsWorker(
-            tid,
-            symbol_id,
-            computers_vec.at(i)->dequeue_start_tsc_,
-            computers_vec.at(i)->dequeue_end_tsc_,
-            events_vec.at(i));
-
-          config_->UpdateEnqueueTscWorker(
-            tid,
-            computers_vec.at(i)->frame_id_,
-            computers_vec.at(i)->enqueue_tsc_);
-
-          config_->LogEnqueueStatsWorker(
-            tid,
-            symbol_id,
-            computers_vec.at(i)->enqueue_start_tsc_,
-            computers_vec.at(i)->enqueue_end_tsc_,
-            events_vec.at(i));
-=======
         if (((computers_vec.at(i)->enq_deq_tsc_worker_.frame_id_ ==
               config_->FrameToProfile()) and
              (cur_qid ==
@@ -252,7 +218,6 @@
               computers_vec.at(i)->enq_deq_tsc_worker_.enqueue_end_tsc_,
               computers_vec.at(i)->enq_deq_tsc_worker_.enqueue_diff_tsc_,
               events_vec.at(i));
->>>>>>> d90049f6
         }
         break;
       }

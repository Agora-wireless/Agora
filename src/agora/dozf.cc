/**
 * @file dozf.cc
 * @brief Implementation file for the DoZf class.  Zero forcing for one
 * subcarrier.
 */
#include "dozf.h"

#include "concurrent_queue_wrapper.h"
#include "doer.h"

static constexpr bool kUseSIMDGather = true;
// Calculate the zeroforcing receiver using the formula W_zf = inv(H' * H) * H'.
// This is faster but less accurate than using an SVD-based pseudoinverse.
static constexpr bool kUseInverseForZF = true;
static constexpr bool kUseUlZfForDownlink = true;

DoZF::DoZF(Config* config, int tid,
           PtrGrid<kFrameWnd, kMaxUEs, complex_float>& csi_buffers,
           Table<complex_float>& calib_dl_buffer,
           Table<complex_float>& calib_ul_buffer,
           Table<complex_float>& calib_dl_msum_buffer,
           Table<complex_float>& calib_ul_msum_buffer,
           PtrGrid<kFrameWnd, kMaxDataSCs, complex_float>& ul_zf_matrices,
           PtrGrid<kFrameWnd, kMaxDataSCs, complex_float>& dl_zf_matrices,
           PhyStats* in_phy_stats, Stats* stats_manager)
    : Doer(config, tid),
      csi_buffers_(csi_buffers),
      calib_dl_buffer_(calib_dl_buffer),
      calib_ul_buffer_(calib_ul_buffer),
      calib_dl_msum_buffer_(calib_dl_msum_buffer),
      calib_ul_msum_buffer_(calib_ul_msum_buffer),
      ul_zf_matrices_(ul_zf_matrices),
      dl_zf_matrices_(dl_zf_matrices),
      phy_stats_(in_phy_stats) {
  duration_stat_ = stats_manager->GetDurationStat(DoerType::kZF, tid);
  pred_csi_buffer_ =
      static_cast<complex_float*>(Agora_memory::PaddedAlignedAlloc(
          Agora_memory::Alignment_t::kAlign64,
          kMaxAntennas * kMaxUEs * sizeof(complex_float)));
  csi_gather_buffer_ =
      static_cast<complex_float*>(Agora_memory::PaddedAlignedAlloc(
          Agora_memory::Alignment_t::kAlign64,
          kMaxAntennas * kMaxUEs * sizeof(complex_float)));
  calib_gather_buffer_ = static_cast<complex_float*>(
      Agora_memory::PaddedAlignedAlloc(Agora_memory::Alignment_t::kAlign64,
                                       kMaxAntennas * sizeof(complex_float)));

  calib_sc_vec_ptr_ = std::make_unique<arma::cx_fvec>(
      reinterpret_cast<arma::cx_float*>(calib_gather_buffer_), cfg_->BfAntNum(),
      false);

  //Init to identity
  calib_sc_vec_ptr_->fill(arma::cx_float(1.0f, 0.0f));

  num_ext_ref_ = 0;
  for (size_t i = 0; i < cfg_->NumCells(); i++) {
    if (cfg_->ExternalRefNode(i)) {
      num_ext_ref_++;
    }
  }
  if (num_ext_ref_ > 0) {
    ext_ref_id_.zeros(num_ext_ref_ * cfg_->NumChannels());
    size_t ext_id = 0;
    for (size_t i = 0; i < cfg_->NumCells(); i++) {
      if (cfg_->ExternalRefNode(i)) {
        for (size_t j = 0; j < cfg_->NumChannels(); j++) {
          ext_ref_id_.at(ext_id * cfg_->NumChannels() + j) =
              (cfg_->RefRadio(i) * cfg_->NumChannels()) + j;
        }
        ext_id++;
      }
    }
  }
}

DoZF::~DoZF() {
  std::free(pred_csi_buffer_);
  std::free(csi_gather_buffer_);
  calib_sc_vec_ptr_.reset();
  std::free(calib_gather_buffer_);
}

EventData DoZF::Launch(size_t tag) {
  if (cfg_->FreqOrthogonalPilot()) {
    ZfFreqOrthogonal(tag);
  } else {
    ZfTimeOrthogonal(tag);
  }

  return EventData(EventType::kZF, tag);
}

float DoZF::ComputePrecoder(const arma::cx_fmat& mat_csi,
                            const arma::cx_fvec& calib_sc_vec,
                            complex_float* ul_zf_mem,
                            complex_float* dl_zf_mem) {
  arma::cx_fmat mat_ul_zf(reinterpret_cast<arma::cx_float*>(ul_zf_mem),
                          cfg_->UeAntNum(), cfg_->BsAntNum(), false);
  arma::cx_fmat mat_ul_zf_tmp;
  if (kUseInverseForZF) {
    try {
      mat_ul_zf_tmp = arma::inv_sympd(mat_csi.t() * mat_csi) * mat_csi.t();
    } catch (std::runtime_error&) {
      AGORA_LOG_WARN(
          "Failed to invert channel matrix, falling back to pinv()\n");
      arma::pinv(mat_ul_zf_tmp, mat_csi, 1e-2, "dc");
    }
  } else {
    arma::pinv(mat_ul_zf_tmp, mat_csi, 1e-2, "dc");
  }

  if (cfg_->Frame().NumDLSyms() > 0) {
    arma::cx_fmat mat_dl_zf_tmp;
    if (kUseUlZfForDownlink == true) {
<<<<<<< HEAD
      arma::cx_fmat calib_mat = arma::diagmat(calib_sc_vec);
      mat_dl_zf_tmp = mat_ul_zf_tmp * calib_mat;
=======
      // With orthonormal calib matrix:
      // pinv(calib * csi) = pinv(csi)*inv(calib)
      // This probably causes a performance hit since we are throwing
      // magnitude info away by taking the sign of the calibration matrix
      arma::cx_fmat calib_mat = arma::diagmat(arma::sign(calib_sc_vec));
      mat_dl_zf_tmp = mat_ul_zf_tmp * arma::inv(calib_mat);
>>>>>>> c0db913a
    } else {
      arma::cx_fmat mat_dl_csi = arma::diagmat(calib_sc_vec) * mat_csi;
      if (kUseInverseForZF) {
        try {
          mat_dl_zf_tmp =
              arma::inv_sympd(mat_dl_csi.t() * mat_dl_csi) * mat_dl_csi.t();
        } catch (std::runtime_error&) {
          arma::pinv(mat_dl_zf_tmp, mat_dl_csi, 1e-2, "dc");
        }
      } else {
        arma::pinv(mat_dl_zf_tmp, mat_dl_csi, 1e-2, "dc");
      }
    }
    // We should be scaling the beamforming matrix, so the IFFT
    // output can be scaled with OfdmCaNum() across all antennas.
    // See Argos paper (Mobicom 2012) Sec. 3.4 for details.
    float scale = 1 / (abs(mat_dl_zf_tmp).max());
    //arma::fmat scale = arma::diagmat(1 / sum(pow(abs(mat_dl_zf_tmp), 2), 0));
    mat_dl_zf_tmp = mat_dl_zf_tmp * scale;

    for (size_t i = 0; i < cfg_->NumCells(); i++) {
      if (cfg_->ExternalRefNode(i)) {
        // Zero out all antennas on the reference radio
        mat_dl_zf_tmp.insert_cols(
            (cfg_->RefRadio(i) * cfg_->NumChannels()),
            arma::cx_fmat(cfg_->UeAntNum(), cfg_->NumChannels(),
                          arma::fill::zeros));
      }
    }
    arma::cx_fmat mat_dl_zf(reinterpret_cast<arma::cx_float*>(dl_zf_mem),
                            cfg_->BsAntNum(), cfg_->UeAntNum(), false);
    mat_dl_zf = mat_dl_zf_tmp.st();
  }
  for (int i = (int)cfg_->NumCells() - 1; i >= 0; i--) {
    if (cfg_->ExternalRefNode(i) == true) {
      mat_ul_zf_tmp.insert_cols(
          (cfg_->RefRadio(i) * cfg_->NumChannels()),
          arma::cx_fmat(cfg_->UeAntNum(), cfg_->NumChannels(),
                        arma::fill::zeros));
    }
  }
  mat_ul_zf = mat_ul_zf_tmp;
  float rcond = -1;
  if (kPrintZfStats) {
    rcond = arma::rcond(mat_csi.t() * mat_csi);
  }
  return rcond;
}

// Called for each frame_id / sc_id
// Updates calib_sc_vec
void DoZF::ComputeCalib(size_t frame_id, size_t sc_id,
                        arma::cx_fvec& calib_sc_vec) {
  const size_t frames_to_complete = cfg_->RecipCalFrameCnt();
  if (cfg_->Frame().IsRecCalEnabled() && (frame_id >= frames_to_complete)) {
    const size_t cal_slot_current = cfg_->RecipCalIndex(frame_id);
    const bool frame_update = ((frame_id % frames_to_complete) == 0);

    // Use the previous window which has a full set of calibration results
    const size_t cal_slot_complete =
        cfg_->ModifyRecCalIndex(cal_slot_current, -1);

    // update moving sum
    arma::cx_fmat cur_calib_dl_msum_mat(
        reinterpret_cast<arma::cx_float*>(
            calib_dl_msum_buffer_[cal_slot_complete]),
        cfg_->OfdmDataNum(), cfg_->BfAntNum(), false);
    arma::cx_fmat cur_calib_ul_msum_mat(
        reinterpret_cast<arma::cx_float*>(
            calib_ul_msum_buffer_[cal_slot_complete]),
        cfg_->OfdmDataNum(), cfg_->BfAntNum(), false);

    // Update the moving sum
    if (frame_update) {
      // Add the most recently completed value
      const arma::cx_fmat cur_calib_dl_mat(
          reinterpret_cast<arma::cx_float*>(
              calib_dl_buffer_[cal_slot_complete]),
          cfg_->OfdmDataNum(), cfg_->BfAntNum(), false);
      const arma::cx_fmat cur_calib_ul_mat(
          reinterpret_cast<arma::cx_float*>(
              calib_ul_buffer_[cal_slot_complete]),
          cfg_->OfdmDataNum(), cfg_->BfAntNum(), false);

      // oldest frame data in buffer but could be partially written with newest values
      // using the second oldest....
      const size_t cal_slot_old = cfg_->ModifyRecCalIndex(cal_slot_current, +1);

      const arma::cx_fmat old_calib_dl_mat(
          reinterpret_cast<arma::cx_float*>(calib_dl_buffer_[cal_slot_old]),
          cfg_->OfdmDataNum(), cfg_->BfAntNum(), false);
      const arma::cx_fmat old_calib_ul_mat(
          reinterpret_cast<arma::cx_float*>(calib_ul_buffer_[cal_slot_old]),
          cfg_->OfdmDataNum(), cfg_->BfAntNum(), false);

      const size_t cal_slot_prev =
          cfg_->ModifyRecCalIndex(cal_slot_complete, -1);
      const arma::cx_fmat prev_calib_dl_msum_mat(
          reinterpret_cast<arma::cx_float*>(
              calib_dl_msum_buffer_[cal_slot_prev]),
          cfg_->OfdmDataNum(), cfg_->BfAntNum(), false);
      const arma::cx_fmat prev_calib_ul_msum_mat(
          reinterpret_cast<arma::cx_float*>(
              calib_ul_msum_buffer_[cal_slot_prev]),
          cfg_->OfdmDataNum(), cfg_->BfAntNum(), false);

      if (sc_id == 0) {
        AGORA_LOG_TRACE(
            "DoZF[%d]: (Frame %zu, sc_id %zu), ComputeCalib updating calib at "
            "slot %zu : prev %zu, old %zu\n",
            tid_, frame_id, sc_id, cal_slot_complete, cal_slot_prev,
            cal_slot_old);
      }

      // Add new value to old rolling sum.  Then subtract out the oldest.
      cur_calib_dl_msum_mat.row(sc_id) =
          (cur_calib_dl_mat.row(sc_id) + prev_calib_dl_msum_mat.row(sc_id)) -
          old_calib_dl_mat.row(sc_id);
      cur_calib_ul_msum_mat.row(sc_id) =
          (cur_calib_ul_mat.row(sc_id) + prev_calib_ul_msum_mat.row(sc_id)) -
          old_calib_ul_mat.row(sc_id);
    }

    calib_sc_vec =
        (cur_calib_ul_msum_mat.row(sc_id) / cur_calib_dl_msum_mat.row(sc_id))
            .st();
  }
  // Otherwise calib_sc_vec = identity from init
}

// Gather data of one symbol from partially-transposed buffer
// produced by dofft
static inline void PartialTransposeGather(size_t cur_sc_id, float* src,
                                          float*& dst, size_t bs_ant_num) {
  // The SIMD and non-SIMD methods are equivalent.

#ifdef __AVX512F__
  static constexpr size_t kAntNumPerSimd = 8;
#else
  static constexpr size_t kAntNumPerSimd = 4;
#endif

  size_t ant_start = 0;
  if (kUseSIMDGather && (bs_ant_num >= kAntNumPerSimd)) {
    const size_t transpose_block_id = cur_sc_id / kTransposeBlockSize;
    const size_t sc_inblock_idx = cur_sc_id % kTransposeBlockSize;
    const size_t offset_in_src_buffer =
        transpose_block_id * bs_ant_num * kTransposeBlockSize + sc_inblock_idx;

    src = src + offset_in_src_buffer * 2;
#ifdef __AVX512F__
    __m512i index = _mm512_setr_epi32(
        0, 1, kTransposeBlockSize * 2, kTransposeBlockSize * 2 + 1,
        kTransposeBlockSize * 4, kTransposeBlockSize * 4 + 1,
        kTransposeBlockSize * 6, kTransposeBlockSize * 6 + 1,
        kTransposeBlockSize * 8, kTransposeBlockSize * 8 + 1,
        kTransposeBlockSize * 10, kTransposeBlockSize * 10 + 1,
        kTransposeBlockSize * 12, kTransposeBlockSize * 12 + 1,
        kTransposeBlockSize * 14, kTransposeBlockSize * 14 + 1);
    for (size_t ant_idx = 0; ant_idx < bs_ant_num; ant_idx += kAntNumPerSimd) {
      // fetch 4 complex floats for 4 ants
      __m512 t = (kTransposeBlockSize == 1)
                     ? _mm512_load_ps(src)
                     : _mm512_i32gather_ps(index, src, 4);
      _mm512_storeu_ps(dst, t);
      src += kAntNumPerSimd * kTransposeBlockSize * 2;
      dst += kAntNumPerSimd * 2;
    }
#else
    __m256i index = _mm256_setr_epi32(
        0, 1, kTransposeBlockSize * 2, kTransposeBlockSize * 2 + 1,
        kTransposeBlockSize * 4, kTransposeBlockSize * 4 + 1,
        kTransposeBlockSize * 6, kTransposeBlockSize * 6 + 1);
    for (size_t ant_idx = 0; ant_idx < bs_ant_num; ant_idx += kAntNumPerSimd) {
      // fetch 4 complex floats for 4 ants
      __m256 t = _mm256_i32gather_ps(src, index, 4);
      _mm256_storeu_ps(dst, t);
      src += kAntNumPerSimd * kTransposeBlockSize * 2;
      dst += kAntNumPerSimd * 2;
    }
#endif
    // Set the of the remaining antennas to use non-SIMD gather
    ant_start = bs_ant_num - (bs_ant_num % kAntNumPerSimd);
  }
  if (ant_start < bs_ant_num) {
    const size_t pt_base_offset =
        (cur_sc_id / kTransposeBlockSize) * (kTransposeBlockSize * bs_ant_num);
    auto* cx_src = reinterpret_cast<complex_float*>(src);
    complex_float* cx_dst = (complex_float*)dst + ant_start;
    for (size_t ant_i = ant_start; ant_i < bs_ant_num; ant_i++) {
      *cx_dst = cx_src[pt_base_offset + (ant_i * kTransposeBlockSize) +
                       (cur_sc_id % kTransposeBlockSize)];
      cx_dst++;
    }
  }
}

// Gather data of one symbol from partially-transposed buffer
// produced by dofft
static inline void TransposeGather(size_t cur_sc_id, float* src, float*& dst,
                                   size_t bs_ant_num, size_t ofdm_data_num) {
  auto* cx_src = reinterpret_cast<complex_float*>(src);
  auto* cx_dst = reinterpret_cast<complex_float*>(dst);
  for (size_t ant_i = 0; ant_i < bs_ant_num; ant_i++) {
    *cx_dst = cx_src[ant_i * ofdm_data_num + cur_sc_id];
    cx_dst++;
  }
}

void DoZF::ZfTimeOrthogonal(size_t tag) {
  const size_t frame_id = gen_tag_t(tag).frame_id_;
  const size_t base_sc_id = gen_tag_t(tag).sc_id_;
  const size_t frame_slot = frame_id % kFrameWnd;
  if (kDebugPrintInTask) {
    std::printf("In doZF thread %d: frame: %zu, base subcarrier: %zu\n", tid_,
                frame_id, base_sc_id);
  }
  size_t num_subcarriers =
      std::min(cfg_->ZfBlockSize(), cfg_->OfdmDataNum() - base_sc_id);

  // Handle each subcarrier one by one
  for (size_t i = 0; i < num_subcarriers; i++) {
    arma::cx_fvec& cal_sc_vec = *calib_sc_vec_ptr_;
    const size_t start_tsc1 = GetTime::WorkerRdtsc();
    const size_t cur_sc_id = base_sc_id + i;

    // Gather CSI matrices of each pilot from partially-transposed CSIs.
    for (size_t ue_idx = 0; ue_idx < cfg_->UeAntNum(); ue_idx++) {
      auto* dst_csi_ptr = reinterpret_cast<float*>(csi_gather_buffer_ +
                                                   cfg_->BsAntNum() * ue_idx);
      if (kUsePartialTrans) {
        PartialTransposeGather(cur_sc_id,
                               (float*)csi_buffers_[frame_slot][ue_idx],
                               dst_csi_ptr, cfg_->BsAntNum());
      } else {
        TransposeGather(cur_sc_id, (float*)csi_buffers_[frame_slot][ue_idx],
                        dst_csi_ptr, cfg_->BsAntNum(), cfg_->OfdmDataNum());
      }
    }

    size_t start_tsc2 = GetTime::WorkerRdtsc();
    duration_stat_->task_duration_[1] += start_tsc2 - start_tsc1;

    arma::cx_fmat mat_csi((arma::cx_float*)csi_gather_buffer_, cfg_->BsAntNum(),
                          cfg_->UeAntNum(), false);

    if (cfg_->Frame().NumDLSyms() > 0) {
      ComputeCalib(frame_id, cur_sc_id, cal_sc_vec);
    }
    if (num_ext_ref_ > 0) {
      mat_csi.shed_rows(ext_ref_id_);
    }

    double start_tsc3 = GetTime::WorkerRdtsc();
    duration_stat_->task_duration_[2] += start_tsc3 - start_tsc2;

    auto rcond = ComputePrecoder(mat_csi, cal_sc_vec,
                                 ul_zf_matrices_[frame_slot][cur_sc_id],
                                 dl_zf_matrices_[frame_slot][cur_sc_id]);
    if (kPrintZfStats) {
      phy_stats_->UpdateCsiCond(frame_id, cur_sc_id, rcond);
    }

    duration_stat_->task_duration_[3] += GetTime::WorkerRdtsc() - start_tsc3;
    duration_stat_->task_count_++;
    duration_stat_->task_duration_[0] += GetTime::WorkerRdtsc() - start_tsc1;
    // if (duration > 500) {
    //     std::printf("Thread %d ZF takes %.2f\n", tid, duration);
    // }
  }
}

void DoZF::ZfFreqOrthogonal(size_t tag) {
  const size_t frame_id = gen_tag_t(tag).frame_id_;
  const size_t base_sc_id = gen_tag_t(tag).sc_id_;
  const size_t frame_slot = frame_id % kFrameWnd;
  arma::cx_fvec& cal_sc_vec = *calib_sc_vec_ptr_;
  if (kDebugPrintInTask) {
    std::printf(
        "In doZF thread %d: frame: %zu, subcarrier: %zu, block: %zu, "
        "Basestation ant number: %zu\n",
        tid_, frame_id, base_sc_id, base_sc_id / cfg_->UeAntNum(),
        cfg_->BsAntNum());
  }

  double start_tsc1 = GetTime::WorkerRdtsc();

  // Gather CSIs from partially-transposed CSIs
  for (size_t i = 0; i < cfg_->UeAntNum(); i++) {
    const size_t cur_sc_id = base_sc_id + i;
    auto* dst_csi_ptr =
        reinterpret_cast<float*>(csi_gather_buffer_ + cfg_->BsAntNum() * i);
    PartialTransposeGather(cur_sc_id, (float*)csi_buffers_[frame_slot][0],
                           dst_csi_ptr, cfg_->BsAntNum());
  }

  size_t start_tsc2 = GetTime::WorkerRdtsc();
  duration_stat_->task_duration_[1] += start_tsc2 - start_tsc1;

  if (cfg_->Frame().NumDLSyms() > 0) {
    size_t cal_slot_current;
    if (cfg_->Frame().IsRecCalEnabled()) {
      cal_slot_current = cfg_->RecipCalIndex(frame_id);
    } else {
      cal_slot_current = frame_id;
    }

    // use the previous window which has a full set of calibration results
    const size_t cal_slot_complete =
        cfg_->ModifyRecCalIndex(cal_slot_current, -1);
    const size_t cal_slot_prev = cfg_->ModifyRecCalIndex(cal_slot_current, -2);

    const arma::cx_fmat calib_dl_mat(
        reinterpret_cast<arma::cx_float*>(calib_dl_buffer_[cal_slot_complete]),
        cfg_->OfdmDataNum(), cfg_->BfAntNum(), false);
    const arma::cx_fmat calib_ul_mat(
        reinterpret_cast<arma::cx_float*>(calib_ul_buffer_[cal_slot_complete]),
        cfg_->OfdmDataNum(), cfg_->BfAntNum(), false);
    const arma::cx_fmat calib_dl_mat_prev(
        reinterpret_cast<arma::cx_float*>(calib_dl_buffer_[cal_slot_prev]),
        cfg_->OfdmDataNum(), cfg_->BfAntNum(), false);
    const arma::cx_fmat calib_ul_mat_prev(
        reinterpret_cast<arma::cx_float*>(calib_ul_buffer_[cal_slot_prev]),
        cfg_->OfdmDataNum(), cfg_->BfAntNum(), false);
    arma::cx_fvec calib_dl_vec =
        (calib_dl_mat.row(base_sc_id) + calib_dl_mat_prev.row(base_sc_id)).st();
    arma::cx_fvec calib_ul_vec =
        (calib_ul_mat.row(base_sc_id) + calib_ul_mat_prev.row(base_sc_id)).st();
    cal_sc_vec = calib_dl_vec / calib_ul_vec;
  }

  double start_tsc3 = GetTime::WorkerRdtsc();
  duration_stat_->task_duration_[2] += start_tsc3 - start_tsc2;

  arma::cx_fmat mat_csi(reinterpret_cast<arma::cx_float*>(csi_gather_buffer_),
                        cfg_->BsAntNum(), cfg_->UeAntNum(), false);

  ComputePrecoder(mat_csi, cal_sc_vec,
                  ul_zf_matrices_[frame_slot][cfg_->GetZfScId(base_sc_id)],
                  dl_zf_matrices_[frame_slot][cfg_->GetZfScId(base_sc_id)]);

  duration_stat_->task_duration_[3] += GetTime::WorkerRdtsc() - start_tsc3;
  duration_stat_->task_count_++;
  duration_stat_->task_duration_[0] += GetTime::WorkerRdtsc() - start_tsc1;

  // if (duration > 500) {
  //     std::printf("Thread %d ZF takes %.2f\n", tid, duration);
  // }
}

// Currently unused
/*
void DoZF::Predict(size_t tag)
{
    size_t frame_id = gen_tag_t(tag).frame_id;
    size_t base_sc_id = gen_tag_t(tag).sc_id;

    // Use stale CSI as predicted CSI
    // TODO: add prediction algorithm
    const size_t offset_in_buffer
        = ((frame_id % kFrameWnd) * cfg_->OfdmDataNum())
        + base_sc_id;
    auto* ptr_in = (arma::cx_float*)pred_csi_buffer;
    std::memcpy(ptr_in, (arma::cx_float*)csi_buffer_[offset_in_buffer],
        sizeof(arma::cx_float) * cfg->BsAntNum() * cfg->UE_NUM);
    arma::cx_fmat mat_input(ptr_in, cfg->BsAntNum(), cfg->UE_NUM, false);

    // Input matrix and calibration are for current frame, output precoders are
    // for the next frame
    compute_precoder(mat_input,
        cfg_->GetCalibBuffer(calib_buffer_, frame_id, base_sc_id),
        cfg_->get_ul_zf_mat(ul_zf_buffer_, frame_id + 1, base_sc_id),
        cfg_->get_dl_zf_mat(dl_zf_buffer_, frame_id + 1, base_sc_id));
}
*/<|MERGE_RESOLUTION|>--- conflicted
+++ resolved
@@ -112,17 +112,13 @@
   if (cfg_->Frame().NumDLSyms() > 0) {
     arma::cx_fmat mat_dl_zf_tmp;
     if (kUseUlZfForDownlink == true) {
-<<<<<<< HEAD
-      arma::cx_fmat calib_mat = arma::diagmat(calib_sc_vec);
-      mat_dl_zf_tmp = mat_ul_zf_tmp * calib_mat;
-=======
       // With orthonormal calib matrix:
       // pinv(calib * csi) = pinv(csi)*inv(calib)
       // This probably causes a performance hit since we are throwing
       // magnitude info away by taking the sign of the calibration matrix
-      arma::cx_fmat calib_mat = arma::diagmat(arma::sign(calib_sc_vec));
-      mat_dl_zf_tmp = mat_ul_zf_tmp * arma::inv(calib_mat);
->>>>>>> c0db913a
+      // Inv is already acheived by UL over DL division outside this function
+      arma::cx_fmat inv_calib_mat = arma::diagmat(arma::sign(calib_sc_vec));
+      mat_dl_zf_tmp = mat_ul_zf_tmp * inv_calib_mat;
     } else {
       arma::cx_fmat mat_dl_csi = arma::diagmat(calib_sc_vec) * mat_csi;
       if (kUseInverseForZF) {

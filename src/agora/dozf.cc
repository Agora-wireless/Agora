--- conflicted
+++ resolved
@@ -192,7 +192,6 @@
     }
     arma::cx_fmat mat_dl_zf(reinterpret_cast<arma::cx_float*>(_mat_dl_zf),
                             cfg_->BsAntNum(), cfg_->UeAntNum(), false);
-<<<<<<< HEAD
     mat_dl_zf = mat_dl_zf_tmp.st(); // <---Baseline#1: DL bmfm
     // std::cout << "check default mat_dl_zf:" <<std::endl
     //     << mat_dl_zf << std::endl;
@@ -235,11 +234,7 @@
     // std::cout << "check: mat_dl_zf after .* with thinvec" << std::endl
     //    << mat_dl_zf << std::endl;
   
-
-=======
-    mat_dl_zf = mat_dl_zf_tmp.st();
     UpdateMatLogBuffer(1, frame_id, sc_id, mat_dl_zf);
->>>>>>> 5bd87fff
   }
   for (int i = (int)cfg_->NumCells() - 1; i >= 0; i--) {
     if (cfg_->ExternalRefNode(i) == true) {

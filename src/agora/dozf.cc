/**
 * @file dozf.cc
 * @brief Implementation file for the DoZf class.  Zero forcing for one
 * subcarrier.
 */
#include "dozf.h"

#include "concurrent_queue_wrapper.h"
#include "doer.h"

static constexpr bool kUseSIMDGather = true;
// Calculate the zeroforcing receiver using the formula W_zf = inv(H' * H) * H'.
// This is faster but less accurate than using an SVD-based pseudoinverse.
static constexpr size_t kUseInverseForZF = 1u;

DoZF::DoZF(Config* config, int tid,
           PtrGrid<kFrameWnd, kMaxUEs, complex_float>& csi_buffers,
           Table<complex_float>& calib_dl_buffer,
           Table<complex_float>& calib_ul_buffer,
           PtrGrid<kFrameWnd, kMaxDataSCs, complex_float>& ul_zf_matrices,
           PtrGrid<kFrameWnd, kMaxDataSCs, complex_float>& dl_zf_matrices,
           Stats* stats_manager)
    : Doer(config, tid),
      csi_buffers_(csi_buffers),
      calib_dl_buffer_(calib_dl_buffer),
      calib_ul_buffer_(calib_ul_buffer),
      ul_zf_matrices_(ul_zf_matrices),
      dl_zf_matrices_(dl_zf_matrices) {
  duration_stat_ = stats_manager->GetDurationStat(DoerType::kZF, tid);
  pred_csi_buffer_ =
      static_cast<complex_float*>(Agora_memory::PaddedAlignedAlloc(
          Agora_memory::Alignment_t::kAlign64,
          kMaxAntennas * kMaxUEs * sizeof(complex_float)));
  csi_gather_buffer_ =
      static_cast<complex_float*>(Agora_memory::PaddedAlignedAlloc(
          Agora_memory::Alignment_t::kAlign64,
          kMaxAntennas * kMaxUEs * sizeof(complex_float)));
  calib_gather_buffer_ = static_cast<complex_float*>(
      Agora_memory::PaddedAlignedAlloc(Agora_memory::Alignment_t::kAlign64,
                                       kMaxAntennas * sizeof(complex_float)));
}

DoZF::~DoZF() {
  std::free(pred_csi_buffer_);
  std::free(csi_gather_buffer_);
  std::free(calib_gather_buffer_);
}

EventData DoZF::Launch(size_t tag) {
  if (cfg_->FreqOrthogonalPilot()) {
    ZfFreqOrthogonal(tag);
  } else {
    ZfTimeOrthogonal(tag);
  }

  return EventData(EventType::kZF, tag);
}

void DoZF::ComputePrecoder(const arma::cx_fmat& mat_csi,
                           complex_float* calib_ptr, complex_float* _mat_ul_zf,
                           complex_float* _mat_dl_zf) {
  arma::cx_fmat mat_ul_zf(reinterpret_cast<arma::cx_float*>(_mat_ul_zf),
                          cfg_->UeNum(), cfg_->BsAntNum(), false);
  arma::cx_fmat mat_ul_zf_tmp;
  if (kUseInverseForZF != 0u) {
    try {
      mat_ul_zf_tmp = arma::inv_sympd(mat_csi.t() * mat_csi) * mat_csi.t();
    } catch (std::runtime_error&) {
      MLPD_WARN("Failed to invert channel matrix, falling back to pinv()\n");
      arma::pinv(mat_ul_zf_tmp, mat_csi, 1e-2, "dc");
    }
  } else {
    arma::pinv(mat_ul_zf_tmp, mat_csi, 1e-2, "dc");
  }

  if (cfg_->Frame().NumDLSyms() > 0) {
    arma::cx_fvec vec_calib(reinterpret_cast<arma::cx_float*>(calib_ptr),
                            cfg_->BfAntNum(), false);

    // with orthonormal calib matrix:
    // pinv(calib * csi) = pinv(csi)*inv(calib)
    arma::cx_fmat calib_mat = arma::diagmat(arma::sign(vec_calib));
    arma::cx_fmat mat_dl_zf_tmp = mat_ul_zf_tmp * inv(calib_mat);

    // We should be scaling the beamforming matrix, so the IFFT
    // output can be scaled with OfdmCaNum() across all antennas.
    // See Argos paper (Mobicom 2012) Sec. 3.4 for details.
    float scale = 1 / (abs(mat_dl_zf_tmp).max());
    mat_dl_zf_tmp *= scale;

    if (cfg_->ExternalRefNode()) {
      mat_dl_zf_tmp.insert_cols(
          cfg_->RefAnt(),
          arma::cx_fmat(cfg_->UeNum(), cfg_->NumChannels(), arma::fill::zeros));
    }
    arma::cx_fmat mat_dl_zf(reinterpret_cast<arma::cx_float*>(_mat_dl_zf),
                            cfg_->BsAntNum(), cfg_->UeNum(), false);
    mat_dl_zf = mat_dl_zf_tmp.st();
  }
  if (cfg_->ExternalRefNode() == true) {
    mat_ul_zf_tmp.insert_cols(
        cfg_->RefAnt(),
        arma::cx_fmat(cfg_->UeNum(), cfg_->NumChannels(), arma::fill::zeros));
  }
  mat_ul_zf = mat_ul_zf_tmp;
}

// Gather data of one symbol from partially-transposed buffer
// produced by dofft
static inline void PartialTransposeGather(size_t cur_sc_id, float* src,
                                          float*& dst, size_t bs_ant_num) {
  // The SIMD and non-SIMD methods are equivalent.
  size_t ant_start = 0;
  if (kUseSIMDGather and bs_ant_num >= 4) {
    __m256i index = _mm256_setr_epi32(
        0, 1, kTransposeBlockSize * 2, kTransposeBlockSize * 2 + 1,
        kTransposeBlockSize * 4, kTransposeBlockSize * 4 + 1,
        kTransposeBlockSize * 6, kTransposeBlockSize * 6 + 1);

    const size_t transpose_block_id = cur_sc_id / kTransposeBlockSize;
    const size_t sc_inblock_idx = cur_sc_id % kTransposeBlockSize;
    const size_t offset_in_src_buffer =
        transpose_block_id * bs_ant_num * kTransposeBlockSize + sc_inblock_idx;

    src = src + offset_in_src_buffer * 2;
    for (size_t ant_idx = 0; ant_idx < bs_ant_num; ant_idx += 4) {
      // fetch 4 complex floats for 4 ants
      __m256 t = _mm256_i32gather_ps(src, index, 4);
      _mm256_storeu_ps(dst, t);
      src += 8 * kTransposeBlockSize;
      dst += 8;
    }
    // Set the of the remaining antennas to use non-SIMD gather
    ant_start = bs_ant_num / 4 * 4;
  }
  if (ant_start < bs_ant_num) {
    const size_t pt_base_offset =
        (cur_sc_id / kTransposeBlockSize) * (kTransposeBlockSize * bs_ant_num);
    complex_float* cx_src = (complex_float*)src;
    complex_float* cx_dst = (complex_float*)dst + ant_start;
    for (size_t ant_i = ant_start; ant_i < bs_ant_num; ant_i++) {
      *cx_dst = cx_src[pt_base_offset + (ant_i * kTransposeBlockSize) +
                       (cur_sc_id % kTransposeBlockSize)];
      cx_dst++;
    }
  }
}

// Gather data of one symbol from partially-transposed buffer
// produced by dofft
static inline void TransposeGather(size_t cur_sc_id, float* src, float*& dst,
                                   size_t bs_ant_num, size_t ofdm_data_num) {
  complex_float* cx_src = (complex_float*)src;
  complex_float* cx_dst = (complex_float*)dst;
  for (size_t ant_i = 0; ant_i < bs_ant_num; ant_i++) {
    *cx_dst = cx_src[ant_i * ofdm_data_num + cur_sc_id];
    cx_dst++;
  }
}

void DoZF::ZfTimeOrthogonal(size_t tag) {
  const size_t frame_id = gen_tag_t(tag).frame_id_;
  const size_t base_sc_id = gen_tag_t(tag).sc_id_;
  const size_t frame_slot = frame_id % kFrameWnd;
  if (kDebugPrintInTask) {
    std::printf("In doZF thread %d: frame: %zu, base subcarrier: %zu\n", tid_,
                frame_id, base_sc_id);
  }
  size_t num_subcarriers =
      std::min(cfg_->ZfBlockSize(), cfg_->OfdmDataNum() - base_sc_id);

  // Handle each subcarrier one by one
  for (size_t i = 0; i < num_subcarriers; i++) {
    size_t start_tsc1 = WorkerRdtsc();
    const size_t cur_sc_id = base_sc_id + i;

    // Gather CSI matrices of each pilot from partially-transposed CSIs.
    for (size_t ue_idx = 0; ue_idx < cfg_->UeNum(); ue_idx++) {
      float* dst_csi_ptr =
          (float*)(csi_gather_buffer_ + cfg_->BsAntNum() * ue_idx);
      if (kUsePartialTrans) {
        PartialTransposeGather(cur_sc_id,
                               (float*)csi_buffers_[frame_slot][ue_idx],
                               dst_csi_ptr, cfg_->BsAntNum());
      } else {
        TransposeGather(cur_sc_id, (float*)csi_buffers_[frame_slot][ue_idx],
                        dst_csi_ptr, cfg_->BsAntNum(), cfg_->OfdmDataNum());
      }
    }

<<<<<<< HEAD
    size_t start_tsc2 = WorkerRdtsc();
    duration_stat_->task_duration_[1] += start_tsc2 - start_tsc1;

    arma::cx_fmat mat_csi((arma::cx_float*)csi_gather_buffer_,
                          cfg_->bs_ant_num_, cfg_->ue_num_, false);
=======
    duration_stat_->task_duration_[1] += WorkerRdtsc() - start_tsc1;
    arma::cx_fmat mat_csi((arma::cx_float*)csi_gather_buffer_, cfg_->BsAntNum(),
                          cfg_->UeNum(), false);
>>>>>>> 4602a53f

    if (cfg_->Frame().NumDLSyms() > 0) {
      arma::cx_fvec calib_vec(
          reinterpret_cast<arma::cx_float*>(calib_gather_buffer_),
          cfg_->BfAntNum(), false);
      size_t frame_cal_slot = kFrameWnd - 1;
      size_t frame_cal_slot_prev = kFrameWnd - 1;
      if (cfg_->Frame().IsRecCalEnabled() && frame_id >= TX_FRAME_DELTA) {
        size_t frame_grp_id = (frame_id - TX_FRAME_DELTA) / cfg_->AntGroupNum();

        // use the previous window which has a full set of calibration results
        frame_cal_slot = (frame_grp_id + kFrameWnd - 1) % kFrameWnd;
        if (frame_id >= TX_FRAME_DELTA + cfg_->AntGroupNum()) {
          frame_cal_slot_prev = (frame_grp_id + kFrameWnd - 2) % kFrameWnd;
        }
      }
      arma::cx_fmat calib_dl_mat(
          reinterpret_cast<arma::cx_float*>(calib_dl_buffer_[frame_cal_slot]),
          cfg_->OfdmDataNum(), cfg_->BfAntNum(), false);
      arma::cx_fmat calib_ul_mat(
          reinterpret_cast<arma::cx_float*>(calib_ul_buffer_[frame_cal_slot]),
          cfg_->OfdmDataNum(), cfg_->BfAntNum(), false);
      arma::cx_fmat calib_dl_mat_prev(
          reinterpret_cast<arma::cx_float*>(
              calib_dl_buffer_[frame_cal_slot_prev]),
          cfg_->OfdmDataNum(), cfg_->BfAntNum(), false);
      arma::cx_fmat calib_ul_mat_prev(
          reinterpret_cast<arma::cx_float*>(
              calib_ul_buffer_[frame_cal_slot_prev]),
<<<<<<< HEAD
          cfg_->ofdm_data_num_, cfg_->bf_ant_num_, false);
      arma::cx_fvec calib_dl_vec =
          (calib_dl_mat.row(cur_sc_id) + calib_dl_mat_prev.row(cur_sc_id)).st();
      arma::cx_fvec calib_ul_vec =
          (calib_ul_mat.row(cur_sc_id) + calib_ul_mat_prev.row(cur_sc_id)).st();
=======
          cfg_->OfdmDataNum(), cfg_->BfAntNum(), false);
      arma::cx_fmat calib_dl_mat_mean = (calib_dl_mat + calib_dl_mat_prev) / 2;
      arma::cx_fmat calib_ul_mat_mean = (calib_ul_mat + calib_ul_mat_prev) / 2;
      arma::cx_fvec calib_dl_vec = calib_dl_mat_mean.row(cur_sc_id).st();
      arma::cx_fvec calib_ul_vec = calib_ul_mat_mean.row(cur_sc_id).st();
>>>>>>> 4602a53f
      calib_vec = calib_dl_vec / calib_ul_vec;

      if (cfg_->ExternalRefNode()) {
        mat_csi.shed_rows(cfg_->RefAnt(),
                          cfg_->RefAnt() + cfg_->NumChannels() - 1);
      }
    }

    double start_tsc3 = WorkerRdtsc();
    duration_stat_->task_duration_[2] += start_tsc3 - start_tsc2;

    ComputePrecoder(mat_csi, calib_gather_buffer_,
                    ul_zf_matrices_[frame_slot][cur_sc_id],
                    dl_zf_matrices_[frame_slot][cur_sc_id]);

    duration_stat_->task_duration_[3] += WorkerRdtsc() - start_tsc3;
    duration_stat_->task_count_++;
    duration_stat_->task_duration_[0] += WorkerRdtsc() - start_tsc1;
    // if (duration > 500) {
    //     std::printf("Thread %d ZF takes %.2f\n", tid, duration);
    // }
  }
}

void DoZF::ZfFreqOrthogonal(size_t tag) {
  const size_t frame_id = gen_tag_t(tag).frame_id_;
  const size_t base_sc_id = gen_tag_t(tag).sc_id_;
  const size_t frame_slot = frame_id % kFrameWnd;
  if (kDebugPrintInTask) {
    std::printf(
        "In doZF thread %d: frame: %zu, subcarrier: %zu, block: %zu, "
        "Basestation ant number: %zu\n",
        tid_, frame_id, base_sc_id, base_sc_id / cfg_->UeNum(),
        cfg_->BsAntNum());
  }

  double start_tsc1 = WorkerRdtsc();

  // Gather CSIs from partially-transposed CSIs
  for (size_t i = 0; i < cfg_->UeNum(); i++) {
    const size_t cur_sc_id = base_sc_id + i;
    float* dst_csi_ptr = (float*)(csi_gather_buffer_ + cfg_->BsAntNum() * i);
    PartialTransposeGather(cur_sc_id, (float*)csi_buffers_[frame_slot][0],
                           dst_csi_ptr, cfg_->BsAntNum());
  }
<<<<<<< HEAD

  size_t start_tsc2 = WorkerRdtsc();
  duration_stat_->task_duration_[1] += start_tsc2 - start_tsc1;

  if (cfg_->dl_data_symbol_num_perframe_ > 0) {
=======
  if (cfg_->Frame().NumDLSyms() > 0) {
>>>>>>> 4602a53f
    arma::cx_fvec calib_vec(
        reinterpret_cast<arma::cx_float*>(calib_gather_buffer_),
        cfg_->BfAntNum(), false);
    size_t frame_cal_slot = kFrameWnd - 1;
    size_t frame_cal_slot_prev = kFrameWnd - 1;
    if (cfg_->Frame().IsRecCalEnabled() && frame_id >= TX_FRAME_DELTA) {
      size_t frame_grp_id = (frame_id - TX_FRAME_DELTA) / cfg_->AntGroupNum();

      // use the previous window which has a full set of calibration results
      frame_cal_slot = (frame_grp_id + kFrameWnd - 1) % kFrameWnd;
      if (frame_id >= TX_FRAME_DELTA + cfg_->AntGroupNum()) {
        frame_cal_slot_prev = (frame_grp_id + kFrameWnd - 2) % kFrameWnd;
      }
    }
    arma::cx_fmat calib_dl_mat(
        reinterpret_cast<arma::cx_float*>(calib_dl_buffer_[frame_cal_slot]),
<<<<<<< HEAD
        cfg_->ofdm_data_num_, cfg_->bf_ant_num_, false);
    arma::cx_fmat calib_ul_mat(
        reinterpret_cast<arma::cx_float*>(calib_ul_buffer_[frame_cal_slot]),
        cfg_->ofdm_data_num_, cfg_->bf_ant_num_, false);
=======
        cfg_->OfdmDataNum(), cfg_->BfAntNum(), false);
    arma::cx_fmat calib_ul_mat(
        reinterpret_cast<arma::cx_float*>(calib_ul_buffer_[frame_cal_slot]),
        cfg_->OfdmDataNum(), cfg_->BfAntNum(), false);
>>>>>>> 4602a53f

    arma::cx_fmat calib_dl_mat_prev(reinterpret_cast<arma::cx_float*>(
                                        calib_dl_buffer_[frame_cal_slot_prev]),
                                    cfg_->OfdmDataNum(), cfg_->BfAntNum(),
                                    false);
    arma::cx_fmat calib_ul_mat_prev(reinterpret_cast<arma::cx_float*>(
                                        calib_ul_buffer_[frame_cal_slot_prev]),
                                    cfg_->OfdmDataNum(), cfg_->BfAntNum(),
                                    false);
    arma::cx_fvec calib_dl_vec =
        (calib_dl_mat.row(base_sc_id) + calib_dl_mat_prev.row(base_sc_id)).st();
    arma::cx_fvec calib_ul_vec =
        (calib_ul_mat.row(base_sc_id) + calib_ul_mat_prev.row(base_sc_id)).st();
    calib_vec = calib_dl_vec / calib_ul_vec;
  }

  double start_tsc3 = WorkerRdtsc();
  duration_stat_->task_duration_[2] += start_tsc3 - start_tsc2;

  arma::cx_fmat mat_csi(reinterpret_cast<arma::cx_float*>(csi_gather_buffer_),
                        cfg_->BsAntNum(), cfg_->UeNum(), false);

  ComputePrecoder(mat_csi, calib_gather_buffer_,
                  ul_zf_matrices_[frame_slot][cfg_->GetZfScId(base_sc_id)],
                  dl_zf_matrices_[frame_slot][cfg_->GetZfScId(base_sc_id)]);

  duration_stat_->task_duration_[3] += WorkerRdtsc() - start_tsc3;
  duration_stat_->task_count_++;
  duration_stat_->task_duration_[0] += WorkerRdtsc() - start_tsc1;

  // if (duration > 500) {
  //     std::printf("Thread %d ZF takes %.2f\n", tid, duration);
  // }
}

// Currently unused
/*
void DoZF::Predict(size_t tag)
{
    size_t frame_id = gen_tag_t(tag).frame_id;
    size_t base_sc_id = gen_tag_t(tag).sc_id;

    // Use stale CSI as predicted CSI
    // TODO: add prediction algorithm
    const size_t offset_in_buffer
        = ((frame_id % kFrameWnd) * cfg_->OfdmDataNum())
        + base_sc_id;
    auto* ptr_in = (arma::cx_float*)pred_csi_buffer;
    std::memcpy(ptr_in, (arma::cx_float*)csi_buffer_[offset_in_buffer],
        sizeof(arma::cx_float) * cfg->BsAntNum() * cfg->UE_NUM);
    arma::cx_fmat mat_input(ptr_in, cfg->BsAntNum(), cfg->UE_NUM, false);

    // Input matrix and calibration are for current frame, output precoders are
    // for the next frame
    compute_precoder(mat_input,
        cfg_->GetCalibBuffer(calib_buffer_, frame_id, base_sc_id),
        cfg_->get_ul_zf_mat(ul_zf_buffer_, frame_id + 1, base_sc_id),
        cfg_->get_dl_zf_mat(dl_zf_buffer_, frame_id + 1, base_sc_id));
}
*/<|MERGE_RESOLUTION|>--- conflicted
+++ resolved
@@ -188,17 +188,11 @@
       }
     }
 
-<<<<<<< HEAD
     size_t start_tsc2 = WorkerRdtsc();
     duration_stat_->task_duration_[1] += start_tsc2 - start_tsc1;
 
-    arma::cx_fmat mat_csi((arma::cx_float*)csi_gather_buffer_,
-                          cfg_->bs_ant_num_, cfg_->ue_num_, false);
-=======
-    duration_stat_->task_duration_[1] += WorkerRdtsc() - start_tsc1;
     arma::cx_fmat mat_csi((arma::cx_float*)csi_gather_buffer_, cfg_->BsAntNum(),
                           cfg_->UeNum(), false);
->>>>>>> 4602a53f
 
     if (cfg_->Frame().NumDLSyms() > 0) {
       arma::cx_fvec calib_vec(
@@ -228,19 +222,11 @@
       arma::cx_fmat calib_ul_mat_prev(
           reinterpret_cast<arma::cx_float*>(
               calib_ul_buffer_[frame_cal_slot_prev]),
-<<<<<<< HEAD
-          cfg_->ofdm_data_num_, cfg_->bf_ant_num_, false);
+          cfg_->OfdmDataNum(), cfg_->BfAntNum(), false);
       arma::cx_fvec calib_dl_vec =
           (calib_dl_mat.row(cur_sc_id) + calib_dl_mat_prev.row(cur_sc_id)).st();
       arma::cx_fvec calib_ul_vec =
           (calib_ul_mat.row(cur_sc_id) + calib_ul_mat_prev.row(cur_sc_id)).st();
-=======
-          cfg_->OfdmDataNum(), cfg_->BfAntNum(), false);
-      arma::cx_fmat calib_dl_mat_mean = (calib_dl_mat + calib_dl_mat_prev) / 2;
-      arma::cx_fmat calib_ul_mat_mean = (calib_ul_mat + calib_ul_mat_prev) / 2;
-      arma::cx_fvec calib_dl_vec = calib_dl_mat_mean.row(cur_sc_id).st();
-      arma::cx_fvec calib_ul_vec = calib_ul_mat_mean.row(cur_sc_id).st();
->>>>>>> 4602a53f
       calib_vec = calib_dl_vec / calib_ul_vec;
 
       if (cfg_->ExternalRefNode()) {
@@ -286,15 +272,11 @@
     PartialTransposeGather(cur_sc_id, (float*)csi_buffers_[frame_slot][0],
                            dst_csi_ptr, cfg_->BsAntNum());
   }
-<<<<<<< HEAD
 
   size_t start_tsc2 = WorkerRdtsc();
   duration_stat_->task_duration_[1] += start_tsc2 - start_tsc1;
 
-  if (cfg_->dl_data_symbol_num_perframe_ > 0) {
-=======
   if (cfg_->Frame().NumDLSyms() > 0) {
->>>>>>> 4602a53f
     arma::cx_fvec calib_vec(
         reinterpret_cast<arma::cx_float*>(calib_gather_buffer_),
         cfg_->BfAntNum(), false);
@@ -311,18 +293,10 @@
     }
     arma::cx_fmat calib_dl_mat(
         reinterpret_cast<arma::cx_float*>(calib_dl_buffer_[frame_cal_slot]),
-<<<<<<< HEAD
-        cfg_->ofdm_data_num_, cfg_->bf_ant_num_, false);
-    arma::cx_fmat calib_ul_mat(
-        reinterpret_cast<arma::cx_float*>(calib_ul_buffer_[frame_cal_slot]),
-        cfg_->ofdm_data_num_, cfg_->bf_ant_num_, false);
-=======
         cfg_->OfdmDataNum(), cfg_->BfAntNum(), false);
     arma::cx_fmat calib_ul_mat(
         reinterpret_cast<arma::cx_float*>(calib_ul_buffer_[frame_cal_slot]),
         cfg_->OfdmDataNum(), cfg_->BfAntNum(), false);
->>>>>>> 4602a53f
-
     arma::cx_fmat calib_dl_mat_prev(reinterpret_cast<arma::cx_float*>(
                                         calib_dl_buffer_[frame_cal_slot_prev]),
                                     cfg_->OfdmDataNum(), cfg_->BfAntNum(),

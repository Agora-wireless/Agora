/**
 * @file dozf.cc
 * @brief Implementation file for the DoZf class.  Zero forcing for one
 * subcarrier.
 */
#include "dozf.h"

#include "concurrent_queue_wrapper.h"
#include "doer.h"

static constexpr bool kUseSIMDGather = true;
// Calculate the zeroforcing receiver using the formula W_zf = inv(H' * H) * H'.
// This is faster but less accurate than using an SVD-based pseudoinverse.
static constexpr bool kUseInverseForZF = true;
// static constexpr bool kUseUlZfForDownlink = true; // mag info thrown off, but yielded better BER...
static constexpr bool kUseUlZfForDownlink = false; // more accurate matrix pinv [fixed]

DoZF::DoZF(Config* config, int tid,
           PtrGrid<kFrameWnd, kMaxUEs, complex_float>& csi_buffers,
           Table<complex_float>& calib_dl_buffer,
           Table<complex_float>& calib_ul_buffer,
           Table<complex_float>& calib_dl_msum_buffer,
           Table<complex_float>& calib_ul_msum_buffer,
           PtrGrid<kFrameWnd, kMaxDataSCs, complex_float>& ul_zf_matrices,
           PtrGrid<kFrameWnd, kMaxDataSCs, complex_float>& dl_zf_matrices,
           PhyStats* in_phy_stats, Stats* stats_manager,
           std::shared_ptr<CsvLog::MatLogger> dlcsi_logger,
           std::shared_ptr<CsvLog::MatLogger> dlzf_logger)
    : Doer(config, tid),
      csi_buffers_(csi_buffers),
      calib_dl_buffer_(calib_dl_buffer),
      calib_ul_buffer_(calib_ul_buffer),
      calib_dl_msum_buffer_(calib_dl_msum_buffer),
      calib_ul_msum_buffer_(calib_ul_msum_buffer),
      ul_zf_matrices_(ul_zf_matrices),
      dl_zf_matrices_(dl_zf_matrices),
      phy_stats_(in_phy_stats),
      dlcsi_logger_(std::move(dlcsi_logger)),
      dlzf_logger_(std::move(dlzf_logger)) {
  duration_stat_ = stats_manager->GetDurationStat(DoerType::kZF, tid);
  pred_csi_buffer_ =
      static_cast<complex_float*>(Agora_memory::PaddedAlignedAlloc(
          Agora_memory::Alignment_t::kAlign64,
          kMaxAntennas * kMaxUEs * sizeof(complex_float)));
  csi_gather_buffer_ =
      static_cast<complex_float*>(Agora_memory::PaddedAlignedAlloc(
          Agora_memory::Alignment_t::kAlign64,
          kMaxAntennas * kMaxUEs * sizeof(complex_float)));
  calib_gather_buffer_ = static_cast<complex_float*>(
      Agora_memory::PaddedAlignedAlloc(Agora_memory::Alignment_t::kAlign64,
                                       kMaxAntennas * sizeof(complex_float)));

  calib_sc_vec_ptr_ = std::make_unique<arma::cx_fvec>(
      reinterpret_cast<arma::cx_float*>(calib_gather_buffer_), cfg_->BfAntNum(),
      false);

  //Init to identity
  calib_sc_vec_ptr_->fill(arma::cx_float(1.0f, 0.0f));

  num_ext_ref_ = 0;
  for (size_t i = 0; i < cfg_->NumCells(); i++) {
    if (cfg_->ExternalRefNode(i)) {
      num_ext_ref_++;
    }
  }
  if (num_ext_ref_ > 0) {
    ext_ref_id_.zeros(num_ext_ref_ * cfg_->NumChannels());
    size_t ext_id = 0;
    for (size_t i = 0; i < cfg_->NumCells(); i++) {
      if (cfg_->ExternalRefNode(i)) {
        for (size_t j = 0; j < cfg_->NumChannels(); j++) {
          ext_ref_id_.at(ext_id * cfg_->NumChannels() + j) =
              (cfg_->RefRadio(i) * cfg_->NumChannels()) + j;
        }
        ext_id++;
      }
    }
  }
  arma::arma_rng::set_seed_random(); // IMPORTANT: always rememeber to set seed!
}

DoZF::~DoZF() {
  std::free(pred_csi_buffer_);
  std::free(csi_gather_buffer_);
  calib_sc_vec_ptr_.reset();
  std::free(calib_gather_buffer_);
}

EventData DoZF::Launch(size_t tag) {
  if (cfg_->FreqOrthogonalPilot()) {
    ZfFreqOrthogonal(tag);
  } else {
    ZfTimeOrthogonal(tag);
  }

  return EventData(EventType::kZF, tag);
}

float DoZF::ComputePrecoder(const arma::cx_fmat& mat_csi,
                            const arma::cx_fvec& calib_sc_vec,
                            complex_float* ul_zf_mem,
                            complex_float* dl_zf_mem,
                            size_t frame_id, size_t cur_sc_id) {
  arma::cx_fmat mat_ul_zf(reinterpret_cast<arma::cx_float*>(ul_zf_mem),
                          cfg_->UeAntNum(), cfg_->BsAntNum(), false);
  arma::cx_fmat mat_ul_zf_tmp;
  if (kUseInverseForZF) {  // true
    try {
      mat_ul_zf_tmp = arma::inv_sympd(mat_csi.t() * mat_csi) * mat_csi.t();
    } catch (std::runtime_error&) {
      AGORA_LOG_WARN(
          "Failed to invert channel matrix, falling back to pinv()\n");
      arma::pinv(mat_ul_zf_tmp, mat_csi, 1e-2, "dc");
    }
  } else {
    arma::pinv(mat_ul_zf_tmp, mat_csi, 1e-2, "dc");
  }

  if (cfg_->Frame().NumDLSyms() > 0) {
    arma::cx_fmat mat_dl_zf_tmp;
    arma::cx_fmat mat_dl_csi = arma::inv(arma::diagmat(calib_sc_vec)) * mat_csi;
    if (kUseUlZfForDownlink == true) {    
      // With orthonormal calib matrix:
      // pinv(calib * csi) = pinv(csi)*inv(calib)
      // This probably causes a performance hit since we are throwing
      // magnitude info away by taking the sign of the calibration matrix
      // Inv is already acheived by UL over DL division outside this function

      // ========= aprx DLZF bmfm ============================================
      // Note that there should be no so-callled "aprx-CONJ", since the approximation
      // done here is only for validating pinv(AB) = pinv(B)*pinv(A). Whereas in DL-CONJ,
      // no pinv operation needed at all.

      arma::cx_fmat inv_calib_mat = arma::diagmat(arma::sign(calib_sc_vec));
      mat_dl_zf_tmp = mat_ul_zf_tmp * inv_calib_mat;

      // =========================END=========================================

      // ========= DL-CONJ bmfm (not recommened) ===========================
      // Another different notion of approximation done here is to assume channel
      // reciprocity between E2E UL and DL channel (i.e., they are equal); which
      // is not the case in practice (c.f. Argos paper)
      // According to OTA tests, the resultant BER is an order-of-magnitude WORSE
      // than using mat_dl_csi.t() to conj bmfm, mostly.

      // mat_dl_zf_tmp = mat_csi.t();   // use UL CSI directly, and to be normalized later on

      // =========================END=========================================
      
    } else {       // kUseUlZfForDownlink == false
      // arma::cx_fmat mat_dl_csi = arma::diagmat(calib_sc_vec) * mat_csi; // original, DO NOT USE
      // mat_dl_csi = arma::inv(arma::diagmat(calib_sc_vec)) * mat_csi; // [fixed, moved above]
      if (kUseInverseForZF) {      // true
        // ======COMMENT this part OUT, if want CONJ =======
        // try {
        //   mat_dl_zf_tmp =
        //       arma::inv_sympd(mat_dl_csi.t() * mat_dl_csi) * mat_dl_csi.t();
        // } catch (std::runtime_error&) {
        //   arma::pinv(mat_dl_zf_tmp, mat_dl_csi, 1e-2, "dc");
        // }
        // ==========================================================

        // OR COMMENT OUT LINE BELOW, if want DLZF
          mat_dl_zf_tmp = mat_dl_csi.t();       // conjugate beamforming before normalization

        if (kEnableMatLog && dlcsi_logger_) {
          dlcsi_logger_->UpdateMatBuf(frame_id, 0, cur_sc_id, mat_dl_csi); // log DL CSI
        }
      } else { // kUseInverseForZF == false
        arma::pinv(mat_dl_zf_tmp, mat_dl_csi, 1e-2, "dc");
      }
    }
    // We should be scaling the beamforming matrix, so the IFFT
    // output can be scaled with OfdmCaNum() across all antennas.
    // See Argos paper (Mobicom 2012) Sec. 3.4 for details.

    // ============== ORIGINAL NORMALIZATION ===========================
    const float scale = 1 / (abs(mat_dl_zf_tmp).max());
    mat_dl_zf_tmp = mat_dl_zf_tmp * scale;  // at least one radio is transmit at the maximum (<=1)
    // ==================================================================

    // ======A LOCAL NORMALIZATION:========================================
    //mat_dl_zf_tmp /= arma::square(arma::conv_to<arma::cx_fmat>::from(arma::abs(mat_dl_zf_tmp)));
      //COMMENT OUT below for loc + glb norm.
    //const float scale = 1 / (abs(mat_dl_zf_tmp).max());
    //mat_dl_zf_tmp = mat_dl_zf_tmp * scale;
    // ====================================================================

    for (size_t i = 0; i < cfg_->NumCells(); i++) {
      if (cfg_->ExternalRefNode(i)) {
        // Zero out all antennas on the reference radio
        mat_dl_zf_tmp.insert_cols(
            (cfg_->RefRadio(i) * cfg_->NumChannels()),
            arma::cx_fmat(cfg_->UeAntNum(), cfg_->NumChannels(),
                          arma::fill::zeros));
      }
    }
    arma::cx_fcube cube_dl_zf(reinterpret_cast<arma::cx_float*>(dl_zf_mem),
                              cfg_->BsAntNum(), cfg_->UeAntNum(),
                              cfg_->Frame().NumDLSyms(), false);    // deref

    cube_dl_zf.slice(0) = mat_dl_zf_tmp.st(); // <---Baseline#1: DL bmfm   Q: DO WE STILL NEED .st() HERE?
    for (size_t i = 1; i < cube_dl_zf.n_slices; i++) {
      cube_dl_zf.slice(i) = cube_dl_zf.slice(0);
    }
    constexpr size_t N_OFF = 3; // num of OFF antennas among all BS antennas
    arma::fvec vec_eff_gain(cube_dl_zf.n_slices);
    for (size_t i = 0; i < cube_dl_zf.n_slices; i++) {
      arma::uvec offidx = arma::randperm(cfg_->BfAntNum(), N_OFF);
      constexpr arma::cx_float kCxZero(0.0f, 0.0f);
      for (size_t j = 0; j < offidx.n_rows; j++) {
        cube_dl_zf.slice(i)(offidx(j), 0) = kCxZero; //update for UE0 only
      }
      arma::fmat eff_gain = arma::abs(
<<<<<<< HEAD
          mat_dl_csi.st() * cube_dl_zf.slice(i).rows(0, cube_dl_zf.n_rows - 2));
=======
          mat_dl_csi.st() * cube_dl_zf.slice(i).rows(0, cfg_->BfAntNum() - 1));
>>>>>>> 4092cf7a
      vec_eff_gain(i) = eff_gain(0, 0);
    }
    const float min_eff_gain = arma::min(vec_eff_gain);
    for (size_t i = 0; i < cube_dl_zf.n_slices; i++) {
      cube_dl_zf.slice(i).col(0) *= min_eff_gain / vec_eff_gain(i);
      arma::fmat eff_gain = arma::abs(
          mat_dl_csi.st() * cube_dl_zf.slice(i).rows(0, cube_dl_zf.n_rows - 2));
      if (frame_id == 100) {
         AGORA_LOG_INFO("sc=%zu, eff_gain=%f\n", cur_sc_id, eff_gain(0,0));
      }
    }
    // std::cout << "check default mat_dl_zf:" <<std::endl
    //     << mat_dl_zf << std::endl;
    /****************************************************
    *      Baseline#2: experiment with all-one bmfm
    *****************************************************/
    // mat_dl_zf.ones(size(mat_dl_zf));
    /************************************************************************
    *      Baseline#3: experiment with purely random bmfm (gaussian e.g.,)
    *************************************************************************/
    // arma::fmat mat_dl_zf_re = arma::randn<arma::fmat>( size(mat_dl_zf) )*2.0;
    // arma::fmat mat_dl_zf_im = arma::randn<arma::fmat>( size(mat_dl_zf) )*2.0; // normal distri
    // mat_dl_zf.set_real(mat_dl_zf_re);
    // mat_dl_zf.set_imag(mat_dl_zf_im);
    /*************************************************************************
    *      Baseline#4: experiment with ASM random bmfm (per-frame-level)
    **************************************************************************/
    // Assuming SU-DM, the mat_dl_zf should be of Nt-by-1; however, Agora also takes REF
    // into account, resulting in an (Nt+1)-by-1 mat_dl_zf;
    // E.g., using one chain at BS, mat_dl_zf is of 9-by-1.
    //
    // arma::fmat thinvec = arma::ones<arma::fmat>(mat_dl_zf.n_rows-1, 1);
    // int OFF; // num of OFF antennas in one-chain BS
    // OFF= 0;
    // int bsradio;
    // bsradio = 8;
    // arma::vec index = arma::randperm<arma::vec>(bsradio,OFF ); 
    // for(int i=0; i < index.n_rows; i++)
    // {
    //     thinvec(index(i)) = 0.0;
    //     // std::cout <<"##"<< index(i) << std::endl; // check the rnd seed placed in DoZF
    // }
    // arma::fmat mat_singleton;   // there might be more efficient way
    // mat_singleton.zeros(1,1);
    // thinvec = arma::join_vert(thinvec, mat_singleton);
    // mat_dl_zf = mat_dl_zf % thinvec; //element-wise product
    
    // std::cout << "check: mat_dl_zf after .* with thinvec" << std::endl
    //    << mat_dl_zf << std::endl;
  }
  for (int i = (int)cfg_->NumCells() - 1; i >= 0; i--) {
    if (cfg_->ExternalRefNode(i) == true) {
      mat_ul_zf_tmp.insert_cols(
          (cfg_->RefRadio(i) * cfg_->NumChannels()),
          arma::cx_fmat(cfg_->UeAntNum(), cfg_->NumChannels(),
                        arma::fill::zeros));
    }
  }
  mat_ul_zf = mat_ul_zf_tmp;
  float rcond = -1;
  if (kPrintZfStats) {
    rcond = arma::rcond(mat_csi.t() * mat_csi);
  }
  return rcond;
}

// Called for each frame_id / sc_id
// Updates calib_sc_vec
void DoZF::ComputeCalib(size_t frame_id, size_t sc_id,
                        arma::cx_fvec& calib_sc_vec) {
  const size_t frames_to_complete = cfg_->RecipCalFrameCnt();
  if (cfg_->Frame().IsRecCalEnabled() && (frame_id >= frames_to_complete)) {
    const size_t cal_slot_current = cfg_->RecipCalIndex(frame_id);
    const bool frame_update = ((frame_id % frames_to_complete) == 0);

    // Use the previous window which has a full set of calibration results
    const size_t cal_slot_complete =
        cfg_->ModifyRecCalIndex(cal_slot_current, -1);

    // update moving sum
    arma::cx_fmat cur_calib_dl_msum_mat(
        reinterpret_cast<arma::cx_float*>(
            calib_dl_msum_buffer_[cal_slot_complete]),
        cfg_->OfdmDataNum(), cfg_->BfAntNum(), false);
    arma::cx_fmat cur_calib_ul_msum_mat(
        reinterpret_cast<arma::cx_float*>(
            calib_ul_msum_buffer_[cal_slot_complete]),
        cfg_->OfdmDataNum(), cfg_->BfAntNum(), false);

    // Update the moving sum
    if (frame_update) {
      // Add the most recently completed value
      const arma::cx_fmat cur_calib_dl_mat(
          reinterpret_cast<arma::cx_float*>(
              calib_dl_buffer_[cal_slot_complete]),
          cfg_->OfdmDataNum(), cfg_->BfAntNum(), false);
      const arma::cx_fmat cur_calib_ul_mat(
          reinterpret_cast<arma::cx_float*>(
              calib_ul_buffer_[cal_slot_complete]),
          cfg_->OfdmDataNum(), cfg_->BfAntNum(), false);

      // oldest frame data in buffer but could be partially written with newest values
      // using the second oldest....
      const size_t cal_slot_old = cfg_->ModifyRecCalIndex(cal_slot_current, +1);

      const arma::cx_fmat old_calib_dl_mat(
          reinterpret_cast<arma::cx_float*>(calib_dl_buffer_[cal_slot_old]),
          cfg_->OfdmDataNum(), cfg_->BfAntNum(), false);
      const arma::cx_fmat old_calib_ul_mat(
          reinterpret_cast<arma::cx_float*>(calib_ul_buffer_[cal_slot_old]),
          cfg_->OfdmDataNum(), cfg_->BfAntNum(), false);

      const size_t cal_slot_prev =
          cfg_->ModifyRecCalIndex(cal_slot_complete, -1);
      const arma::cx_fmat prev_calib_dl_msum_mat(
          reinterpret_cast<arma::cx_float*>(
              calib_dl_msum_buffer_[cal_slot_prev]),
          cfg_->OfdmDataNum(), cfg_->BfAntNum(), false);
      const arma::cx_fmat prev_calib_ul_msum_mat(
          reinterpret_cast<arma::cx_float*>(
              calib_ul_msum_buffer_[cal_slot_prev]),
          cfg_->OfdmDataNum(), cfg_->BfAntNum(), false);

      if (sc_id == 0) {
        AGORA_LOG_TRACE(
            "DoZF[%d]: (Frame %zu, sc_id %zu), ComputeCalib updating calib at "
            "slot %zu : prev %zu, old %zu\n",
            tid_, frame_id, sc_id, cal_slot_complete, cal_slot_prev,
            cal_slot_old);
      }

      // Add new value to old rolling sum.  Then subtract out the oldest.
      cur_calib_dl_msum_mat.row(sc_id) =
          (cur_calib_dl_mat.row(sc_id) + prev_calib_dl_msum_mat.row(sc_id)) -
          old_calib_dl_mat.row(sc_id);
      cur_calib_ul_msum_mat.row(sc_id) =
          (cur_calib_ul_mat.row(sc_id) + prev_calib_ul_msum_mat.row(sc_id)) -
          old_calib_ul_mat.row(sc_id);
    }

    calib_sc_vec =
        (cur_calib_ul_msum_mat.row(sc_id) / cur_calib_dl_msum_mat.row(sc_id))
            .st();
  }
  // Otherwise calib_sc_vec = identity from init
}

// Gather data of one symbol from partially-transposed buffer
// produced by dofft
static inline void PartialTransposeGather(size_t cur_sc_id, float* src,
                                          float*& dst, size_t bs_ant_num) {
  // The SIMD and non-SIMD methods are equivalent.

#ifdef __AVX512F__
  static constexpr size_t kAntNumPerSimd = 8;
#else
  static constexpr size_t kAntNumPerSimd = 4;
#endif

  size_t ant_start = 0;
  if (kUseSIMDGather && (bs_ant_num >= kAntNumPerSimd)) {
    const size_t transpose_block_id = cur_sc_id / kTransposeBlockSize;
    const size_t sc_inblock_idx = cur_sc_id % kTransposeBlockSize;
    const size_t offset_in_src_buffer =
        transpose_block_id * bs_ant_num * kTransposeBlockSize + sc_inblock_idx;

    src = src + offset_in_src_buffer * 2;
#ifdef __AVX512F__
    __m512i index = _mm512_setr_epi32(
        0, 1, kTransposeBlockSize * 2, kTransposeBlockSize * 2 + 1,
        kTransposeBlockSize * 4, kTransposeBlockSize * 4 + 1,
        kTransposeBlockSize * 6, kTransposeBlockSize * 6 + 1,
        kTransposeBlockSize * 8, kTransposeBlockSize * 8 + 1,
        kTransposeBlockSize * 10, kTransposeBlockSize * 10 + 1,
        kTransposeBlockSize * 12, kTransposeBlockSize * 12 + 1,
        kTransposeBlockSize * 14, kTransposeBlockSize * 14 + 1);
    for (size_t ant_idx = 0; ant_idx < bs_ant_num; ant_idx += kAntNumPerSimd) {
      // fetch 4 complex floats for 4 ants
      __m512 t = (kTransposeBlockSize == 1)
                     ? _mm512_load_ps(src)
                     : _mm512_i32gather_ps(index, src, 4);
      _mm512_storeu_ps(dst, t);
      src += kAntNumPerSimd * kTransposeBlockSize * 2;
      dst += kAntNumPerSimd * 2;
    }
#else
    __m256i index = _mm256_setr_epi32(
        0, 1, kTransposeBlockSize * 2, kTransposeBlockSize * 2 + 1,
        kTransposeBlockSize * 4, kTransposeBlockSize * 4 + 1,
        kTransposeBlockSize * 6, kTransposeBlockSize * 6 + 1);
    for (size_t ant_idx = 0; ant_idx < bs_ant_num; ant_idx += kAntNumPerSimd) {
      // fetch 4 complex floats for 4 ants
      __m256 t = _mm256_i32gather_ps(src, index, 4);
      _mm256_storeu_ps(dst, t);
      src += kAntNumPerSimd * kTransposeBlockSize * 2;
      dst += kAntNumPerSimd * 2;
    }
#endif
    // Set the of the remaining antennas to use non-SIMD gather
    ant_start = bs_ant_num - (bs_ant_num % kAntNumPerSimd);
  }
  if (ant_start < bs_ant_num) {
    const size_t pt_base_offset =
        (cur_sc_id / kTransposeBlockSize) * (kTransposeBlockSize * bs_ant_num);
    auto* cx_src = reinterpret_cast<complex_float*>(src);
    complex_float* cx_dst = (complex_float*)dst + ant_start;
    for (size_t ant_i = ant_start; ant_i < bs_ant_num; ant_i++) {
      *cx_dst = cx_src[pt_base_offset + (ant_i * kTransposeBlockSize) +
                       (cur_sc_id % kTransposeBlockSize)];
      cx_dst++;
    }
  }
}

// Gather data of one symbol from partially-transposed buffer
// produced by dofft
static inline void TransposeGather(size_t cur_sc_id, float* src, float*& dst,
                                   size_t bs_ant_num, size_t ofdm_data_num) {
  auto* cx_src = reinterpret_cast<complex_float*>(src);
  auto* cx_dst = reinterpret_cast<complex_float*>(dst);
  for (size_t ant_i = 0; ant_i < bs_ant_num; ant_i++) {
    *cx_dst = cx_src[ant_i * ofdm_data_num + cur_sc_id];
    cx_dst++;
  }
}

void DoZF::ZfTimeOrthogonal(size_t tag) {
  const size_t frame_id = gen_tag_t(tag).frame_id_;
  const size_t base_sc_id = gen_tag_t(tag).sc_id_;
  const size_t frame_slot = frame_id % kFrameWnd;
  if (kDebugPrintInTask) {
    std::printf("In doZF thread %d: frame: %zu, base subcarrier: %zu\n", tid_,
                frame_id, base_sc_id);
  }
  size_t num_subcarriers =
      std::min(cfg_->ZfBlockSize(), cfg_->OfdmDataNum() - base_sc_id);

  // Handle each subcarrier one by one
  for (size_t i = 0; i < num_subcarriers; i++) {
    arma::cx_fvec& cal_sc_vec = *calib_sc_vec_ptr_;
    const size_t start_tsc1 = GetTime::WorkerRdtsc();
    const size_t cur_sc_id = base_sc_id + i;

    // Gather CSI matrices of each pilot from partially-transposed CSIs.
    for (size_t ue_idx = 0; ue_idx < cfg_->UeAntNum(); ue_idx++) {
      auto* dst_csi_ptr = reinterpret_cast<float*>(csi_gather_buffer_ +
                                                   cfg_->BsAntNum() * ue_idx);
      if (kUsePartialTrans) {
        PartialTransposeGather(cur_sc_id,
                               (float*)csi_buffers_[frame_slot][ue_idx],
                               dst_csi_ptr, cfg_->BsAntNum());
      } else {
        TransposeGather(cur_sc_id, (float*)csi_buffers_[frame_slot][ue_idx],
                        dst_csi_ptr, cfg_->BsAntNum(), cfg_->OfdmDataNum());
      }
    }

    size_t start_tsc2 = GetTime::WorkerRdtsc();
    duration_stat_->task_duration_[1] += start_tsc2 - start_tsc1;

    arma::cx_fmat mat_csi((arma::cx_float*)csi_gather_buffer_, cfg_->BsAntNum(),
                          cfg_->UeAntNum(), false);

    if (cfg_->Frame().NumDLSyms() > 0) {
      ComputeCalib(frame_id, cur_sc_id, cal_sc_vec);
    }
    if (num_ext_ref_ > 0) {
      mat_csi.shed_rows(ext_ref_id_);
    }

    double start_tsc3 = GetTime::WorkerRdtsc();
    duration_stat_->task_duration_[2] += start_tsc3 - start_tsc2;

    auto rcond = ComputePrecoder(mat_csi, cal_sc_vec,
                                 ul_zf_matrices_[frame_slot][cur_sc_id],
                                 dl_zf_matrices_[frame_slot][cur_sc_id],
                                 frame_id, cur_sc_id);
    if (kPrintZfStats) {
      phy_stats_->UpdateCsiCond(frame_id, cur_sc_id, rcond);
    }
    /*
    if (kEnableMatLog) {
      if (dlzf_logger_) {
        arma::cx_fmat mat_dl_zf(reinterpret_cast<arma::cx_float*>(
                                    dl_zf_matrices_[frame_slot][cur_sc_id]),
                                cfg_->BsAntNum(), cfg_->UeAntNum(), false);
        dlzf_logger_->UpdateMatBuf(frame_id, cur_sc_id, mat_dl_zf);
      }
    }*/

    duration_stat_->task_duration_[3] += GetTime::WorkerRdtsc() - start_tsc3;
    duration_stat_->task_count_++;
    duration_stat_->task_duration_[0] += GetTime::WorkerRdtsc() - start_tsc1;
    // if (duration > 500) {
    //     std::printf("Thread %d ZF takes %.2f\n", tid, duration);
    // }
  }
}

void DoZF::ZfFreqOrthogonal(size_t tag) {
  const size_t frame_id = gen_tag_t(tag).frame_id_;
  const size_t base_sc_id = gen_tag_t(tag).sc_id_;
  const size_t frame_slot = frame_id % kFrameWnd;
  arma::cx_fvec& cal_sc_vec = *calib_sc_vec_ptr_;
  if (kDebugPrintInTask) {
    std::printf(
        "In doZF thread %d: frame: %zu, subcarrier: %zu, block: %zu, "
        "Basestation ant number: %zu\n",
        tid_, frame_id, base_sc_id, base_sc_id / cfg_->UeAntNum(),
        cfg_->BsAntNum());
  }

  double start_tsc1 = GetTime::WorkerRdtsc();

  // Gather CSIs from partially-transposed CSIs
  for (size_t i = 0; i < cfg_->UeAntNum(); i++) {
    const size_t cur_sc_id = base_sc_id + i;
    auto* dst_csi_ptr =
        reinterpret_cast<float*>(csi_gather_buffer_ + cfg_->BsAntNum() * i);
    PartialTransposeGather(cur_sc_id, (float*)csi_buffers_[frame_slot][0],
                           dst_csi_ptr, cfg_->BsAntNum());
  }

  size_t start_tsc2 = GetTime::WorkerRdtsc();
  duration_stat_->task_duration_[1] += start_tsc2 - start_tsc1;

  if (cfg_->Frame().NumDLSyms() > 0) {
    size_t cal_slot_current;
    if (cfg_->Frame().IsRecCalEnabled()) {
      cal_slot_current = cfg_->RecipCalIndex(frame_id);
    } else {
      cal_slot_current = frame_id;
    }

    // use the previous window which has a full set of calibration results
    const size_t cal_slot_complete =
        cfg_->ModifyRecCalIndex(cal_slot_current, -1);
    const size_t cal_slot_prev = cfg_->ModifyRecCalIndex(cal_slot_current, -2);

    const arma::cx_fmat calib_dl_mat(
        reinterpret_cast<arma::cx_float*>(calib_dl_buffer_[cal_slot_complete]),
        cfg_->OfdmDataNum(), cfg_->BfAntNum(), false);
    const arma::cx_fmat calib_ul_mat(
        reinterpret_cast<arma::cx_float*>(calib_ul_buffer_[cal_slot_complete]),
        cfg_->OfdmDataNum(), cfg_->BfAntNum(), false);
    const arma::cx_fmat calib_dl_mat_prev(
        reinterpret_cast<arma::cx_float*>(calib_dl_buffer_[cal_slot_prev]),
        cfg_->OfdmDataNum(), cfg_->BfAntNum(), false);
    const arma::cx_fmat calib_ul_mat_prev(
        reinterpret_cast<arma::cx_float*>(calib_ul_buffer_[cal_slot_prev]),
        cfg_->OfdmDataNum(), cfg_->BfAntNum(), false);
    arma::cx_fvec calib_dl_vec =
        (calib_dl_mat.row(base_sc_id) + calib_dl_mat_prev.row(base_sc_id)).st();
    arma::cx_fvec calib_ul_vec =
        (calib_ul_mat.row(base_sc_id) + calib_ul_mat_prev.row(base_sc_id)).st();
    cal_sc_vec = calib_dl_vec / calib_ul_vec;
  }

  double start_tsc3 = GetTime::WorkerRdtsc();
  duration_stat_->task_duration_[2] += start_tsc3 - start_tsc2;

  arma::cx_fmat mat_csi(reinterpret_cast<arma::cx_float*>(csi_gather_buffer_),
                        cfg_->BsAntNum(), cfg_->UeAntNum(), false);

  ComputePrecoder(mat_csi, cal_sc_vec,
                  ul_zf_matrices_[frame_slot][cfg_->GetZfScId(base_sc_id)],
                  dl_zf_matrices_[frame_slot][cfg_->GetZfScId(base_sc_id)],
                  frame_id, base_sc_id);

  duration_stat_->task_duration_[3] += GetTime::WorkerRdtsc() - start_tsc3;
  duration_stat_->task_count_++;
  duration_stat_->task_duration_[0] += GetTime::WorkerRdtsc() - start_tsc1;

  // if (duration > 500) {
  //     std::printf("Thread %d ZF takes %.2f\n", tid, duration);
  // }
}

// Currently unused
/*
void DoZF::Predict(size_t tag)
{
    size_t frame_id = gen_tag_t(tag).frame_id;
    size_t base_sc_id = gen_tag_t(tag).sc_id;

    // Use stale CSI as predicted CSI
    // TODO: add prediction algorithm
    const size_t offset_in_buffer
        = ((frame_id % kFrameWnd) * cfg_->OfdmDataNum())
        + base_sc_id;
    auto* ptr_in = (arma::cx_float*)pred_csi_buffer;
    std::memcpy(ptr_in, (arma::cx_float*)csi_buffer_[offset_in_buffer],
        sizeof(arma::cx_float) * cfg->BsAntNum() * cfg->UE_NUM);
    arma::cx_fmat mat_input(ptr_in, cfg->BsAntNum(), cfg->UE_NUM, false);

    // Input matrix and calibration are for current frame, output precoders are
    // for the next frame
    compute_precoder(mat_input,
        cfg_->GetCalibBuffer(calib_buffer_, frame_id, base_sc_id),
        cfg_->get_ul_zf_mat(ul_zf_buffer_, frame_id + 1, base_sc_id),
        cfg_->get_dl_zf_mat(dl_zf_buffer_, frame_id + 1, base_sc_id));
}
*/<|MERGE_RESOLUTION|>--- conflicted
+++ resolved
@@ -212,11 +212,7 @@
         cube_dl_zf.slice(i)(offidx(j), 0) = kCxZero; //update for UE0 only
       }
       arma::fmat eff_gain = arma::abs(
-<<<<<<< HEAD
-          mat_dl_csi.st() * cube_dl_zf.slice(i).rows(0, cube_dl_zf.n_rows - 2));
-=======
           mat_dl_csi.st() * cube_dl_zf.slice(i).rows(0, cfg_->BfAntNum() - 1));
->>>>>>> 4092cf7a
       vec_eff_gain(i) = eff_gain(0, 0);
     }
     const float min_eff_gain = arma::min(vec_eff_gain);

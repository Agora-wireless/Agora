--- conflicted
+++ resolved
@@ -22,7 +22,7 @@
       ul_zf_matrices_(kFrameWnd, cfg->OfdmDataNum(),
                       cfg->BsAntNum() * cfg->UeAntNum()),
       demod_buffers_(kFrameWnd, cfg->Frame().NumULSyms(), cfg->UeAntNum(),
-                     kMaxModType * cfg->OfdmDataNum()),
+                     kMaxModType * Roundup<64>(cfg->GetOFDMDataNum())),
       decoded_buffer_(kFrameWnd, cfg->Frame().NumULSyms(), cfg->UeAntNum(),
                       cfg->LdpcConfig(Direction::kUplink).NumBlocksInSymbol() *
                           Roundup<64>(cfg->NumBytesPerCb(Direction::kUplink))),
@@ -202,10 +202,13 @@
 
   switch (event_type) {
     case EventType::kDemul:
-    case EventType::kDemod:
     case EventType::kPrecode:
       num_events = config_->DemulEventsPerSymbol();
       block_size = config_->DemulBlockSize();
+      break;
+    case EventType::kDemod:
+      num_events = config_->DemodEventsPerSymbol();
+      block_size = config_->DemodBlockSize();
       break;
     case EventType::kZF:
       num_events = config_->ZfEventsPerSymbol();
@@ -408,20 +411,12 @@
               this->demul_counters_.CompleteTask(frame_id, symbol_id);
 
           if (last_demul_task == true) {
-<<<<<<< HEAD
             ScheduleSubcarriers(EventType::kDemod, frame_id, symbol_id);
 
-=======
-            if (kUplinkHardDemod == false) {
-              ScheduleCodeblocks(EventType::kDecode, Direction::kUplink,
-                                 frame_id, symbol_id);
-            }
->>>>>>> b642a917
             PrintPerSymbolDone(PrintType::kDemul, frame_id, symbol_id);
             bool last_demul_symbol =
                 this->demul_counters_.CompleteSymbol(frame_id);
             if (last_demul_symbol == true) {
-<<<<<<< HEAD
               this->demul_counters_.Reset(frame_id);
               this->stats_->MasterSetTsc(TsType::kDemulDone, frame_id);
               PrintPerFrameDone(PrintType::kDemul, frame_id);
@@ -439,18 +434,19 @@
               this->demod_counters_.CompleteTask(frame_id, symbol_id);
 
           if (last_demod_task == true) {
-            ScheduleCodeblocks(EventType::kDecode, frame_id, symbol_id);
+            if (kUplinkHardDemod == false) {
+              ScheduleCodeblocks(EventType::kDecode, Direction::kUplink,
+                                 frame_id, symbol_id);
+            }
 
             PrintPerSymbolDone(PrintType::kDemod, frame_id, symbol_id);
             bool last_demod_symbol =
                 this->demod_counters_.CompleteSymbol(frame_id);
             if (last_demod_symbol == true) {
               this->demod_counters_.Reset(frame_id);
-=======
->>>>>>> b642a917
               max_equaled_frame_ = frame_id;
-              this->stats_->MasterSetTsc(TsType::kDemulDone, frame_id);
-              PrintPerFrameDone(PrintType::kDemul, frame_id);
+              this->stats_->MasterSetTsc(TsType::kDemodDone, frame_id);
+              PrintPerFrameDone(PrintType::kDemod, frame_id);
               if (kUplinkHardDemod == true) {
                 assert(this->cur_proc_frame_id_ == frame_id);
                 CheckIncrementScheduleFrame(frame_id, kUplinkComplete);
@@ -468,11 +464,6 @@
                                      frame_id, symbol_id);
                 }
               }
-<<<<<<< HEAD
-              this->stats_->MasterSetTsc(TsType::kDemodDone, frame_id);
-              PrintPerFrameDone(PrintType::kDemod, frame_id);
-=======
->>>>>>> b642a917
             }
           }
         } break;
@@ -1448,18 +1439,11 @@
                       Agora_memory::Alignment_t::kAlign64);
 
   equal_buffer_.Malloc(task_buffer_symbol_num_ul,
-                       cfg->OfdmDataNum() * cfg->UeAntNum(),
+                       cfg->GetOFDMDataNum() * cfg->UeAntNum(),
                        Agora_memory::Alignment_t::kAlign64);
-<<<<<<< HEAD
   ue_spec_pilot_buffer_.Calloc(kFrameWnd,
-                               cfg->Frame().NumULSyms() * cfg->UeNum(),
+                               cfg->Frame().NumULSyms() * cfg->UeAntNum(),
                                Agora_memory::Alignment_t::kAlign64);
-=======
-  ue_spec_pilot_buffer_.Calloc(
-      kFrameWnd, cfg->Frame().ClientUlPilotSymbols() * cfg->UeAntNum(),
-      Agora_memory::Alignment_t::kAlign64);
->>>>>>> b642a917
-
   rx_counters_.num_pkts_per_frame_ =
       cfg->BsAntNum() *
       (cfg->Frame().NumPilotSyms() + cfg->Frame().NumULSyms() +
@@ -1479,7 +1463,7 @@
   zf_counters_.Init(cfg->ZfEventsPerSymbol());
 
   demul_counters_.Init(cfg->Frame().NumULSyms(), cfg->DemulEventsPerSymbol());
-  demod_counters_.Init(cfg->Frame().NumULSyms(), cfg->DemulEventsPerSymbol());
+  demod_counters_.Init(cfg->Frame().NumULSyms(), cfg->DemodEventsPerSymbol());
 
   decode_counters_.Init(
       cfg->Frame().NumULSyms(),

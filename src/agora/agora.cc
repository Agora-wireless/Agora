--- conflicted
+++ resolved
@@ -14,32 +14,516 @@
 #include "packet_txrx_radio.h"
 #include "packet_txrx_sim.h"
 
-/*
- * Start Agora process
- */
+static const bool kDebugPrintPacketsFromMac = false;
+static const bool kDebugDeferral = true;
 
 Agora::Agora(Config* const cfg)
-    : config_(cfg),
-      base_worker_core_offset_(cfg->CoreOffset() + 1 + cfg->SocketThreadNum()),
+    : base_worker_core_offset_(cfg->CoreOffset() + 1 + cfg->SocketThreadNum()),
+      config_(cfg),
       stats_(std::make_unique<Stats>(cfg)),
-      phy_stats_(std::make_unique<PhyStats>(cfg, Direction::kUplink)) {
+      phy_stats_(std::make_unique<PhyStats>(cfg, Direction::kUplink)),
+      csi_buffers_(kFrameWnd, cfg->UeAntNum(),
+                   cfg->BsAntNum() * cfg->OfdmDataNum()),
+      ul_zf_matrices_(kFrameWnd, cfg->OfdmDataNum(),
+                      cfg->BsAntNum() * cfg->UeAntNum()),
+      demod_buffers_(kFrameWnd, cfg->Frame().NumULSyms(), cfg->UeAntNum(),
+                     kMaxModType * cfg->OfdmDataNum()),
+      decoded_buffer_(kFrameWnd, cfg->Frame().NumULSyms(), cfg->UeAntNum(),
+                      cfg->LdpcConfig(Direction::kUplink).NumBlocksInSymbol() *
+                          Roundup<64>(cfg->NumBytesPerCb(Direction::kUplink))),
+      dl_zf_matrices_(kFrameWnd, cfg->OfdmDataNum(),
+                      cfg->UeAntNum() * cfg->BsAntNum()) {
   std::string directory = TOSTRING(PROJECT_DIRECTORY);
   AGORA_LOG_INFO("Agora: project directory [%s], RDTSC frequency = %.2f GHz\n",
-                 directory.c_str(), config_->FreqGhz());
-
-  // Initialization
+                 directory.c_str(), cfg->FreqGhz());
+
+  PinToCoreWithOffset(ThreadType::kMaster, cfg->CoreOffset(), 0,
+                      kEnableCoreReuse, false /* quiet */);
+  CheckIncrementScheduleFrame(0, ScheduleProcessingFlags::kProcessingComplete);
+  // Important to set cur_sche_frame_id_ after the call to
+  // CheckIncrementScheduleFrame because it will be incremented however,
+  // CheckIncrementScheduleFrame will initialize the schedule tracking variable
+  // correctly.
+  cur_sche_frame_id_ = 0;
+  cur_proc_frame_id_ = 0;
+
   InitializeQueues();
   InitializeUplinkBuffers();
   InitializeDownlinkBuffers();
   InitializeThreads();
-
-<<<<<<< HEAD
-  // Manager class
-  std::unique_ptr<Manager> manager_cli = std::make_unique<Manager>(
-      config_, stats_.get(), phy_stats_.get(), queues_, buffers_, frame_info_);
-  frame_info_->cur_sche_frame_id = 0;
-  frame_info_->cur_proc_frame_id = 0;
-=======
+}
+
+Agora::~Agora() {
+  if (kEnableMac == true) {
+    mac_std_thread_.join();
+  }
+
+  FreeUplinkBuffers();
+  FreeDownlinkBuffers();
+  stats_.reset();
+  phy_stats_.reset();
+  FreeQueues();
+}
+
+void Agora::Stop() {
+  AGORA_LOG_INFO("Agora: terminating\n");
+  config_->Running(false);
+  usleep(1000);
+  packet_tx_rx_.reset();
+}
+
+void Agora::SendSnrReport(EventType event_type, size_t frame_id,
+                          size_t symbol_id) {
+  assert(event_type == EventType::kSNRReport);
+  unused(event_type);
+  auto base_tag = gen_tag_t::FrmSymUe(frame_id, symbol_id, 0);
+  for (size_t i = 0; i < config_->UeAntNum(); i++) {
+    EventData snr_report(EventType::kSNRReport, base_tag.tag_);
+    snr_report.num_tags_ = 2;
+    float snr = this->phy_stats_->GetEvmSnr(frame_id, i);
+    std::memcpy(&snr_report.tags_[1], &snr, sizeof(float));
+    TryEnqueueFallback(&mac_request_queue_, snr_report);
+    base_tag.ue_id_++;
+  }
+}
+
+void Agora::ScheduleDownlinkProcessing(size_t frame_id) {
+  size_t num_pilot_symbols = config_->Frame().ClientDlPilotSymbols();
+
+  for (size_t i = 0; i < num_pilot_symbols; i++) {
+    if (zf_last_frame_ == frame_id) {
+      ScheduleSubcarriers(EventType::kPrecode, frame_id,
+                          config_->Frame().GetDLSymbol(i));
+    } else {
+      encode_cur_frame_for_symbol_.at(i) = frame_id;
+    }
+  }
+
+  for (size_t i = num_pilot_symbols; i < config_->Frame().NumDLSyms(); i++) {
+    ScheduleCodeblocks(EventType::kEncode, Direction::kDownlink, frame_id,
+                       config_->Frame().GetDLSymbol(i));
+  }
+}
+
+void Agora::ScheduleAntennas(EventType event_type, size_t frame_id,
+                             size_t symbol_id) {
+  assert(event_type == EventType::kFFT or event_type == EventType::kIFFT);
+  auto base_tag = gen_tag_t::FrmSymAnt(frame_id, symbol_id, 0);
+
+  size_t num_blocks = config_->BsAntNum() / config_->FftBlockSize();
+  size_t num_remainder = config_->BsAntNum() % config_->FftBlockSize();
+  if (num_remainder > 0) {
+    num_blocks++;
+  }
+  EventData event;
+  event.num_tags_ = config_->FftBlockSize();
+  event.event_type_ = event_type;
+  size_t qid = frame_id & 0x1;
+  for (size_t i = 0; i < num_blocks; i++) {
+    if ((i == num_blocks - 1) && num_remainder > 0) {
+      event.num_tags_ = num_remainder;
+    }
+    for (size_t j = 0; j < event.num_tags_; j++) {
+      event.tags_[j] = base_tag.tag_;
+      base_tag.ant_id_++;
+    }
+    TryEnqueueFallback(GetConq(event_type, qid), GetPtok(event_type, qid),
+                       event);
+  }
+}
+
+void Agora::ScheduleAntennasTX(size_t frame_id, size_t symbol_id) {
+  const size_t total_antennas = config_->BsAntNum();
+  const size_t handler_threads = config_->SocketThreadNum();
+
+  // Build the worker event lists
+  std::vector<std::vector<EventData>> worker_events(handler_threads);
+  for (size_t antenna = 0u; antenna < total_antennas; antenna++) {
+    const size_t enqueue_worker_id = packet_tx_rx_->AntNumToWorkerId(antenna);
+    EventData tx_data;
+    tx_data.num_tags_ = 1;
+    tx_data.event_type_ = EventType::kPacketTX;
+    tx_data.tags_.at(0) =
+        gen_tag_t::FrmSymAnt(frame_id, symbol_id, antenna).tag_;
+    worker_events.at(enqueue_worker_id).push_back(tx_data);
+
+    AGORA_LOG_TRACE(
+        "ScheduleAntennasTX: (Frame %zu, Symbol %zu, Ant %zu) - tx event added "
+        "to worker %zu : %zu\n",
+        frame_id, symbol_id, antenna, enqueue_worker_id, worker_events.size());
+  }
+
+  //Enqueue all events for all workers
+  size_t enqueue_worker_id = 0;
+  for (const auto& worker : worker_events) {
+    if (!worker.empty()) {
+      AGORA_LOG_TRACE(
+          "ScheduleAntennasTX: (Frame %zu, Symbol %zu) - adding %zu "
+          "event(s) to worker %zu transmit queue\n",
+          frame_id, symbol_id, worker.size(), enqueue_worker_id);
+
+      TryEnqueueBulkFallback(GetConq(EventType::kPacketTX, 0),
+                             tx_ptoks_ptr_[enqueue_worker_id], worker.data(),
+                             worker.size());
+    }
+    enqueue_worker_id++;
+  }
+}
+
+void Agora::ScheduleSubcarriers(EventType event_type, size_t frame_id,
+                                size_t symbol_id) {
+  auto base_tag = gen_tag_t::FrmSymSc(frame_id, symbol_id, 0);
+  size_t num_events = SIZE_MAX;
+  size_t block_size = SIZE_MAX;
+
+  switch (event_type) {
+    case EventType::kDemul:
+    case EventType::kPrecode:
+      num_events = config_->DemulEventsPerSymbol();
+      block_size = config_->DemulBlockSize();
+      break;
+    case EventType::kZF:
+      num_events = config_->ZfEventsPerSymbol();
+      block_size = config_->ZfBlockSize();
+      break;
+    default:
+      assert(false);
+  }
+
+  size_t qid = (frame_id & 0x1);
+  if (event_type == EventType::kZF) {
+    EventData event;
+    event.event_type_ = event_type;
+    event.num_tags_ = config_->ZfBatchSize();
+    size_t num_blocks = num_events / event.num_tags_;
+    size_t num_remainder = num_events % event.num_tags_;
+    if (num_remainder > 0) {
+      num_blocks++;
+    }
+    for (size_t i = 0; i < num_blocks; i++) {
+      if ((i == num_blocks - 1) && num_remainder > 0) {
+        event.num_tags_ = num_remainder;
+      }
+      for (size_t j = 0; j < event.num_tags_; j++) {
+        event.tags_[j] =
+            gen_tag_t::FrmSymSc(frame_id, symbol_id,
+                                block_size * (i * event.num_tags_ + j))
+                .tag_;
+      }
+      TryEnqueueFallback(GetConq(event_type, qid), GetPtok(event_type, qid),
+                         event);
+    }
+  } else {
+    for (size_t i = 0; i < num_events; i++) {
+      TryEnqueueFallback(GetConq(event_type, qid), GetPtok(event_type, qid),
+                         EventData(event_type, base_tag.tag_));
+      base_tag.sc_id_ += block_size;
+    }
+  }
+}
+
+void Agora::ScheduleCodeblocks(EventType event_type, Direction dir,
+                               size_t frame_id, size_t symbol_idx) {
+  auto base_tag = gen_tag_t::FrmSymCb(frame_id, symbol_idx, 0);
+  const size_t num_tasks =
+      config_->UeAntNum() * config_->LdpcConfig(dir).NumBlocksInSymbol();
+  size_t num_blocks = num_tasks / config_->EncodeBlockSize();
+  const size_t num_remainder = num_tasks % config_->EncodeBlockSize();
+  if (num_remainder > 0) {
+    num_blocks++;
+  }
+  EventData event;
+  event.num_tags_ = config_->EncodeBlockSize();
+  event.event_type_ = event_type;
+  size_t qid = frame_id & 0x1;
+  for (size_t i = 0; i < num_blocks; i++) {
+    if ((i == num_blocks - 1) && num_remainder > 0) {
+      event.num_tags_ = num_remainder;
+    }
+    for (size_t j = 0; j < event.num_tags_; j++) {
+      event.tags_[j] = base_tag.tag_;
+      base_tag.cb_id_++;
+    }
+    TryEnqueueFallback(GetConq(event_type, qid), GetPtok(event_type, qid),
+                       event);
+  }
+}
+
+void Agora::ScheduleUsers(EventType event_type, size_t frame_id,
+                          size_t symbol_id) {
+  assert(event_type == EventType::kPacketToMac);
+  unused(event_type);
+  auto base_tag = gen_tag_t::FrmSymUe(frame_id, symbol_id, 0);
+
+  for (size_t i = 0; i < config_->UeAntNum(); i++) {
+    TryEnqueueFallback(&mac_request_queue_,
+                       EventData(EventType::kPacketToMac, base_tag.tag_));
+    base_tag.ue_id_++;
+  }
+}
+
+size_t Agora::FetchEvent(EventData events_list[],
+                         bool is_turn_to_dequeue_from_io) {
+  const size_t max_events_needed = std::max(
+      kDequeueBulkSizeTXRX * (config_->SocketThreadNum() + 1 /* MAC */),
+      kDequeueBulkSizeWorker * config_->WorkerThreadNum());
+  size_t num_events = 0;
+  if (is_turn_to_dequeue_from_io) {
+    for (size_t i = 0; i < config_->SocketThreadNum(); i++) {
+      num_events += message_queue_.try_dequeue_bulk_from_producer(
+          *(rx_ptoks_ptr_[i]), events_list + num_events, kDequeueBulkSizeTXRX);
+    }
+
+    if (kEnableMac == true) {
+      num_events += mac_response_queue_.try_dequeue_bulk(
+          events_list + num_events, kDequeueBulkSizeTXRX);
+    }
+  } else {
+    num_events +=
+        complete_task_queue_[(cur_proc_frame_id_ & 0x1)].try_dequeue_bulk(
+            events_list + num_events, max_events_needed);
+  }
+  return num_events;
+}
+
+void Agora::Start() {
+  const auto& cfg = this->config_;
+
+  const bool start_status =
+      packet_tx_rx_->StartTxRx(calib_dl_buffer_, calib_ul_buffer_);
+  // Start packet I/O
+  if (start_status == false) {
+    this->Stop();
+    return;
+  }
+
+  // Counters for printing summary
+  size_t tx_count = 0;
+  double tx_begin = GetTime::GetTimeUs();
+
+  bool is_turn_to_dequeue_from_io = true;
+  const size_t max_events_needed =
+      std::max(kDequeueBulkSizeTXRX * (cfg->SocketThreadNum() + 1 /* MAC */),
+               kDequeueBulkSizeWorker * cfg->WorkerThreadNum());
+  EventData events_list[max_events_needed];
+
+  while ((config_->Running() == true) &&
+         (SignalHandler::GotExitSignal() == false)) {
+    // Get a batch of events
+    size_t num_events = FetchEvent(events_list, is_turn_to_dequeue_from_io);
+    is_turn_to_dequeue_from_io = !is_turn_to_dequeue_from_io;
+
+    // Handle each event
+    for (size_t ev_i = 0; ev_i < num_events; ev_i++) {
+      EventData& event = events_list[ev_i];
+    } /* End of for */
+  }   /* End of while */
+
+finish:
+  AGORA_LOG_INFO("Agora: printing stats and saving to file\n");
+  this->stats_->PrintSummary();
+  this->stats_->SaveToFile();
+  if (flags_.enable_save_decode_data_to_file_ == true) {
+    SaveDecodeDataToFile(this->stats_->LastFrameId());
+  }
+  if (flags_.enable_save_tx_data_to_file_ == true) {
+    SaveTxDataToFile(this->stats_->LastFrameId());
+  }
+
+  // Calculate and print per-user BER
+  if ((kEnableMac == false) && (kPrintPhyStats == true)) {
+    this->phy_stats_->PrintPhyStats();
+  }
+  this->Stop();
+}
+
+void Agora::InitializeQueues() {
+  using mt_queue_t = moodycamel::ConcurrentQueue<EventData>;
+
+  int data_symbol_num_perframe = config_->Frame().NumDataSyms();
+  message_queue_ =
+      mt_queue_t(kDefaultMessageQueueSize * data_symbol_num_perframe);
+  for (auto& c : complete_task_queue_) {
+    c = mt_queue_t(kDefaultWorkerQueueSize * data_symbol_num_perframe);
+  }
+  // Create concurrent queues for each Doer
+  for (auto& vec : sched_info_arr_) {
+    for (auto& s : vec) {
+      s.concurrent_q_ =
+          mt_queue_t(kDefaultWorkerQueueSize * data_symbol_num_perframe);
+      s.ptok_ = new moodycamel::ProducerToken(s.concurrent_q_);
+    }
+  }
+
+  for (size_t i = 0; i < config_->SocketThreadNum(); i++) {
+    rx_ptoks_ptr_[i] = new moodycamel::ProducerToken(message_queue_);
+    tx_ptoks_ptr_[i] =
+        new moodycamel::ProducerToken(*GetConq(EventType::kPacketTX, 0));
+  }
+
+  for (size_t i = 0; i < config_->WorkerThreadNum(); i++) {
+    for (size_t j = 0; j < kScheduleQueues; j++) {
+      worker_ptoks_ptr_[i][j] =
+          new moodycamel::ProducerToken(complete_task_queue_[j]);
+    }
+  }
+}
+
+void Agora::FreeQueues() {
+  // remove tokens for each doer
+  for (auto& vec : sched_info_arr_) {
+    for (auto& s : vec) {
+      delete s.ptok_;
+    }
+  }
+
+  for (size_t i = 0; i < config_->SocketThreadNum(); i++) {
+    delete rx_ptoks_ptr_[i];
+    delete tx_ptoks_ptr_[i];
+  }
+
+  for (size_t i = 0; i < config_->WorkerThreadNum(); i++) {
+    for (size_t j = 0; j < kScheduleQueues; j++) {
+      delete worker_ptoks_ptr_[i][j];
+    }
+  }
+}
+
+void Agora::InitializeUplinkBuffers() {
+  const auto& cfg = config_;
+  const size_t task_buffer_symbol_num_ul = cfg->Frame().NumULSyms() * kFrameWnd;
+
+  socket_buffer_size_ = cfg->PacketLength() * cfg->BsAntNum() * kFrameWnd *
+                        cfg->Frame().NumTotalSyms();
+
+  socket_buffer_.Malloc(cfg->SocketThreadNum() /* RX */, socket_buffer_size_,
+                        Agora_memory::Alignment_t::kAlign64);
+
+  data_buffer_.Malloc(task_buffer_symbol_num_ul,
+                      cfg->OfdmDataNum() * cfg->BsAntNum(),
+                      Agora_memory::Alignment_t::kAlign64);
+
+  equal_buffer_.Malloc(task_buffer_symbol_num_ul,
+                       cfg->OfdmDataNum() * cfg->UeAntNum(),
+                       Agora_memory::Alignment_t::kAlign64);
+  ue_spec_pilot_buffer_.Calloc(
+      kFrameWnd, cfg->Frame().ClientUlPilotSymbols() * cfg->UeAntNum(),
+      Agora_memory::Alignment_t::kAlign64);
+
+  rx_counters_.num_pilot_pkts_per_frame_ =
+      cfg->BsAntNum() * cfg->Frame().NumPilotSyms();
+  // BfAntNum() for each 'L' symbol (no ref node)
+  // RefRadio * NumChannels() for each 'C'.
+  //rx_counters_.num_reciprocity_pkts_per_frame_ = cfg->BsAntNum();
+  const size_t num_rx_ul_cal_antennas = cfg->BfAntNum();
+  // Same as the number of rx reference antennas (ref ant + other channels)
+  const size_t num_rx_dl_cal_antennas = cfg->BsAntNum() - cfg->BfAntNum();
+
+  rx_counters_.num_reciprocity_pkts_per_frame_ =
+      (cfg->Frame().NumULCalSyms() * num_rx_ul_cal_antennas) +
+      (cfg->Frame().NumDLCalSyms() * num_rx_dl_cal_antennas);
+
+  AGORA_LOG_INFO("Agora: Total recip cal receive symbols per frame: %zu\n",
+                 rx_counters_.num_reciprocity_pkts_per_frame_);
+
+  rx_counters_.num_rx_pkts_per_frame_ =
+      rx_counters_.num_pilot_pkts_per_frame_ +
+      rx_counters_.num_reciprocity_pkts_per_frame_ +
+      (cfg->BsAntNum() * cfg->Frame().NumULSyms());
+
+  fft_created_count_ = 0;
+  pilot_fft_counters_.Init(cfg->Frame().NumPilotSyms(), cfg->BsAntNum());
+  uplink_fft_counters_.Init(cfg->Frame().NumULSyms(), cfg->BsAntNum());
+  fft_cur_frame_for_symbol_ =
+      std::vector<size_t>(cfg->Frame().NumULSyms(), SIZE_MAX);
+
+  rc_counters_.Init(cfg->BsAntNum());
+
+  zf_counters_.Init(cfg->ZfEventsPerSymbol());
+
+  demul_counters_.Init(cfg->Frame().NumULSyms(), cfg->DemulEventsPerSymbol());
+
+  decode_counters_.Init(
+      cfg->Frame().NumULSyms(),
+      cfg->LdpcConfig(Direction::kUplink).NumBlocksInSymbol() *
+          cfg->UeAntNum());
+
+  tomac_counters_.Init(cfg->Frame().NumULSyms(), cfg->UeAntNum());
+}
+
+void Agora::InitializeDownlinkBuffers() {
+  if (config_->Frame().NumDLSyms() > 0) {
+    AGORA_LOG_TRACE("Agora: Initializing downlink buffers\n");
+
+    const size_t task_buffer_symbol_num =
+        config_->Frame().NumDLSyms() * kFrameWnd;
+
+    size_t dl_socket_buffer_status_size =
+        config_->BsAntNum() * task_buffer_symbol_num;
+    size_t dl_socket_buffer_size =
+        config_->DlPacketLength() * dl_socket_buffer_status_size;
+    AllocBuffer1d(&dl_socket_buffer_, dl_socket_buffer_size,
+                  Agora_memory::Alignment_t::kAlign64, 0);
+
+    size_t dl_bits_buffer_size =
+        kFrameWnd * config_->MacBytesNumPerframe(Direction::kDownlink);
+    this->dl_bits_buffer_.Calloc(config_->UeAntNum(), dl_bits_buffer_size,
+                                 Agora_memory::Alignment_t::kAlign64);
+    this->dl_bits_buffer_status_.Calloc(config_->UeAntNum(), kFrameWnd,
+                                        Agora_memory::Alignment_t::kAlign64);
+
+    dl_ifft_buffer_.Calloc(config_->BsAntNum() * task_buffer_symbol_num,
+                           config_->OfdmCaNum(),
+                           Agora_memory::Alignment_t::kAlign64);
+    calib_dl_buffer_.Malloc(kFrameWnd,
+                            config_->BfAntNum() * config_->OfdmDataNum(),
+                            Agora_memory::Alignment_t::kAlign64);
+    calib_ul_buffer_.Malloc(kFrameWnd,
+                            config_->BfAntNum() * config_->OfdmDataNum(),
+                            Agora_memory::Alignment_t::kAlign64);
+    calib_dl_msum_buffer_.Malloc(kFrameWnd,
+                                 config_->BfAntNum() * config_->OfdmDataNum(),
+                                 Agora_memory::Alignment_t::kAlign64);
+    calib_ul_msum_buffer_.Malloc(kFrameWnd,
+                                 config_->BfAntNum() * config_->OfdmDataNum(),
+                                 Agora_memory::Alignment_t::kAlign64);
+    //initialize the calib buffers
+    const complex_float complex_init = {0.0f, 0.0f};
+    //const complex_float complex_init = {1.0f, 0.0f};
+    for (size_t frame = 0u; frame < kFrameWnd; frame++) {
+      for (size_t i = 0; i < (config_->OfdmDataNum() * config_->BfAntNum());
+           i++) {
+        calib_dl_buffer_[frame][i] = complex_init;
+        calib_ul_buffer_[frame][i] = complex_init;
+        calib_dl_msum_buffer_[frame][i] = complex_init;
+        calib_ul_msum_buffer_[frame][i] = complex_init;
+      }
+    }
+    dl_mod_bits_buffer_.Calloc(
+        task_buffer_symbol_num,
+        Roundup<64>(config_->GetOFDMDataNum()) * config_->UeAntNum(),
+        Agora_memory::Alignment_t::kAlign64);
+
+    encode_counters_.Init(
+        config_->Frame().NumDlDataSyms(),
+        config_->LdpcConfig(Direction::kDownlink).NumBlocksInSymbol() *
+            config_->UeAntNum());
+    encode_cur_frame_for_symbol_ =
+        std::vector<size_t>(config_->Frame().NumDLSyms(), SIZE_MAX);
+    ifft_cur_frame_for_symbol_ =
+        std::vector<size_t>(config_->Frame().NumDLSyms(), SIZE_MAX);
+    precode_counters_.Init(config_->Frame().NumDLSyms(),
+                           config_->DemulEventsPerSymbol());
+    // precode_cur_frame_for_symbol_ =
+    //    std::vector<size_t>(config_->Frame().NumDLSyms(), SIZE_MAX);
+    ifft_counters_.Init(config_->Frame().NumDLSyms(), config_->BsAntNum());
+    tx_counters_.Init(config_->Frame().NumDLSyms(), config_->BsAntNum());
+    // mac data is sent per frame, so we set max symbol to 1
+    mac_to_phy_counters_.Init(1, config_->UeAntNum());
+  }
+}
+
+void Agora::InitializeThreads() {
   /* Initialize TXRX threads */
   if (kUseArgos || kUseUHD) {
     packet_tx_rx_ = std::make_unique<PacketTxRxRadio>(
@@ -75,1202 +559,80 @@
         std::thread(&MacThreadBaseStation::RunEventLoop, mac_thread_.get());
   }
 
-  if (kEnableMatLog) {
-    for (size_t i = 0; i < mat_loggers_.size(); i++) {
-      mat_loggers_.at(i) = std::make_shared<CsvLog::MatLogger>(i, "BS");
-    }
-  }
->>>>>>> 177501e6
-
-  // // Worker class
-  worker_cli = std::make_unique<Worker>(config_, stats_.get(), phy_stats_.get(),
-                                        queues_, buffers_, frame_info_);
-
-  // Start scheduling
-  // manager_cli->Start();
-}
-
-Agora::~Agora() {
-  if (kEnableMac) {
-    threads_->mac_std_thread.join();
-  }
-
-  FreeBuffers();
-  FreeQueues();
-  stats_.reset();
-  phy_stats_.reset();
-}
-
-void Agora::Stop() {
-  AGORA_LOG_INFO("Agora: terminating\n");
-  config_->Running(false);
-  usleep(1000);
-  packet_tx_rx_.reset();
-}
-
-<<<<<<< HEAD
-void Agora::Start() {}
-=======
-void Agora::SendSnrReport(EventType event_type, size_t frame_id,
-                          size_t symbol_id) {
-  assert(event_type == EventType::kSNRReport);
-  unused(event_type);
-  auto base_tag = gen_tag_t::FrmSymUe(frame_id, symbol_id, 0);
-  for (size_t i = 0; i < config_->UeAntNum(); i++) {
-    EventData snr_report(EventType::kSNRReport, base_tag.tag_);
-    snr_report.num_tags_ = 2;
-    float snr = this->phy_stats_->GetEvmSnr(frame_id, i);
-    std::memcpy(&snr_report.tags_[1], &snr, sizeof(float));
-    TryEnqueueFallback(&mac_request_queue_, snr_report);
-    base_tag.ue_id_++;
-  }
-}
-
-void Agora::ScheduleDownlinkProcessing(size_t frame_id) {
-  size_t num_pilot_symbols = config_->Frame().ClientDlPilotSymbols();
-
-  for (size_t i = 0; i < num_pilot_symbols; i++) {
-    if (zf_last_frame_ == frame_id) {
-      ScheduleSubcarriers(EventType::kPrecode, frame_id,
-                          config_->Frame().GetDLSymbol(i));
-    } else {
-      encode_cur_frame_for_symbol_.at(i) = frame_id;
-    }
-  }
-
-  for (size_t i = num_pilot_symbols; i < config_->Frame().NumDLSyms(); i++) {
-    ScheduleCodeblocks(EventType::kEncode, Direction::kDownlink, frame_id,
-                       config_->Frame().GetDLSymbol(i));
-  }
-}
-
-void Agora::ScheduleAntennas(EventType event_type, size_t frame_id,
-                             size_t symbol_id) {
-  assert(event_type == EventType::kFFT or event_type == EventType::kIFFT);
-  auto base_tag = gen_tag_t::FrmSymAnt(frame_id, symbol_id, 0);
-
-  size_t num_blocks = config_->BsAntNum() / config_->FftBlockSize();
-  size_t num_remainder = config_->BsAntNum() % config_->FftBlockSize();
-  if (num_remainder > 0) {
-    num_blocks++;
-  }
-  EventData event;
-  event.num_tags_ = config_->FftBlockSize();
-  event.event_type_ = event_type;
-  size_t qid = frame_id & 0x1;
-  for (size_t i = 0; i < num_blocks; i++) {
-    if ((i == num_blocks - 1) && num_remainder > 0) {
-      event.num_tags_ = num_remainder;
-    }
-    for (size_t j = 0; j < event.num_tags_; j++) {
-      event.tags_[j] = base_tag.tag_;
-      base_tag.ant_id_++;
-    }
-    TryEnqueueFallback(GetConq(event_type, qid), GetPtok(event_type, qid),
-                       event);
-  }
-}
-
-void Agora::ScheduleAntennasTX(size_t frame_id, size_t symbol_id) {
-  const size_t total_antennas = config_->BsAntNum();
-  const size_t handler_threads = config_->SocketThreadNum();
-
-  // Build the worker event lists
-  std::vector<std::vector<EventData>> worker_events(handler_threads);
-  for (size_t antenna = 0u; antenna < total_antennas; antenna++) {
-    const size_t enqueue_worker_id = packet_tx_rx_->AntNumToWorkerId(antenna);
-    EventData tx_data;
-    tx_data.num_tags_ = 1;
-    tx_data.event_type_ = EventType::kPacketTX;
-    tx_data.tags_.at(0) =
-        gen_tag_t::FrmSymAnt(frame_id, symbol_id, antenna).tag_;
-    worker_events.at(enqueue_worker_id).push_back(tx_data);
-
-    AGORA_LOG_TRACE(
-        "ScheduleAntennasTX: (Frame %zu, Symbol %zu, Ant %zu) - tx event added "
-        "to worker %zu : %zu\n",
-        frame_id, symbol_id, antenna, enqueue_worker_id, worker_events.size());
-  }
-
-  //Enqueue all events for all workers
-  size_t enqueue_worker_id = 0;
-  for (const auto& worker : worker_events) {
-    if (!worker.empty()) {
-      AGORA_LOG_TRACE(
-          "ScheduleAntennasTX: (Frame %zu, Symbol %zu) - adding %zu "
-          "event(s) to worker %zu transmit queue\n",
-          frame_id, symbol_id, worker.size(), enqueue_worker_id);
-
-      TryEnqueueBulkFallback(GetConq(EventType::kPacketTX, 0),
-                             tx_ptoks_ptr_[enqueue_worker_id], worker.data(),
-                             worker.size());
-    }
-    enqueue_worker_id++;
-  }
-}
-
-void Agora::ScheduleSubcarriers(EventType event_type, size_t frame_id,
-                                size_t symbol_id) {
-  auto base_tag = gen_tag_t::FrmSymSc(frame_id, symbol_id, 0);
-  size_t num_events = SIZE_MAX;
-  size_t block_size = SIZE_MAX;
-
-  switch (event_type) {
-    case EventType::kDemul:
-    case EventType::kPrecode:
-      num_events = config_->DemulEventsPerSymbol();
-      block_size = config_->DemulBlockSize();
-      break;
-    case EventType::kZF:
-      num_events = config_->ZfEventsPerSymbol();
-      block_size = config_->ZfBlockSize();
-      break;
-    default:
-      assert(false);
-  }
-
-  size_t qid = (frame_id & 0x1);
-  if (event_type == EventType::kZF) {
-    EventData event;
-    event.event_type_ = event_type;
-    event.num_tags_ = config_->ZfBatchSize();
-    size_t num_blocks = num_events / event.num_tags_;
-    size_t num_remainder = num_events % event.num_tags_;
-    if (num_remainder > 0) {
-      num_blocks++;
-    }
-    for (size_t i = 0; i < num_blocks; i++) {
-      if ((i == num_blocks - 1) && num_remainder > 0) {
-        event.num_tags_ = num_remainder;
-      }
-      for (size_t j = 0; j < event.num_tags_; j++) {
-        event.tags_[j] =
-            gen_tag_t::FrmSymSc(frame_id, symbol_id,
-                                block_size * (i * event.num_tags_ + j))
-                .tag_;
-      }
-      TryEnqueueFallback(GetConq(event_type, qid), GetPtok(event_type, qid),
-                         event);
-    }
-  } else {
-    for (size_t i = 0; i < num_events; i++) {
-      TryEnqueueFallback(GetConq(event_type, qid), GetPtok(event_type, qid),
-                         EventData(event_type, base_tag.tag_));
-      base_tag.sc_id_ += block_size;
-    }
-  }
-}
-
-void Agora::ScheduleCodeblocks(EventType event_type, Direction dir,
-                               size_t frame_id, size_t symbol_idx) {
-  auto base_tag = gen_tag_t::FrmSymCb(frame_id, symbol_idx, 0);
-  const size_t num_tasks =
-      config_->UeAntNum() * config_->LdpcConfig(dir).NumBlocksInSymbol();
-  size_t num_blocks = num_tasks / config_->EncodeBlockSize();
-  const size_t num_remainder = num_tasks % config_->EncodeBlockSize();
-  if (num_remainder > 0) {
-    num_blocks++;
-  }
-  EventData event;
-  event.num_tags_ = config_->EncodeBlockSize();
-  event.event_type_ = event_type;
-  size_t qid = frame_id & 0x1;
-  for (size_t i = 0; i < num_blocks; i++) {
-    if ((i == num_blocks - 1) && num_remainder > 0) {
-      event.num_tags_ = num_remainder;
-    }
-    for (size_t j = 0; j < event.num_tags_; j++) {
-      event.tags_[j] = base_tag.tag_;
-      base_tag.cb_id_++;
-    }
-    TryEnqueueFallback(GetConq(event_type, qid), GetPtok(event_type, qid),
-                       event);
-  }
-}
-
-void Agora::ScheduleUsers(EventType event_type, size_t frame_id,
-                          size_t symbol_id) {
-  assert(event_type == EventType::kPacketToMac);
-  unused(event_type);
-  auto base_tag = gen_tag_t::FrmSymUe(frame_id, symbol_id, 0);
-
-  for (size_t i = 0; i < config_->UeAntNum(); i++) {
-    TryEnqueueFallback(&mac_request_queue_,
-                       EventData(EventType::kPacketToMac, base_tag.tag_));
-    base_tag.ue_id_++;
-  }
-}
-
-void Agora::Start() {
-  const auto& cfg = this->config_;
-
-  const bool start_status =
-      packet_tx_rx_->StartTxRx(calib_dl_buffer_, calib_ul_buffer_);
-  // Start packet I/O
-  if (start_status == false) {
-    this->Stop();
-    return;
-  }
-
-  // Counters for printing summary
-  size_t tx_count = 0;
-  double tx_begin = GetTime::GetTimeUs();
-
-  bool is_turn_to_dequeue_from_io = true;
-  const size_t max_events_needed =
-      std::max(kDequeueBulkSizeTXRX * (cfg->SocketThreadNum() + 1 /* MAC */),
-               kDequeueBulkSizeWorker * cfg->WorkerThreadNum());
-  EventData events_list[max_events_needed];
-
-  while ((config_->Running() == true) &&
-         (SignalHandler::GotExitSignal() == false)) {
-    // Get a batch of events
-    size_t num_events = 0;
-    if (is_turn_to_dequeue_from_io) {
-      for (size_t i = 0; i < cfg->SocketThreadNum(); i++) {
-        num_events += message_queue_.try_dequeue_bulk_from_producer(
-            *(rx_ptoks_ptr_[i]), events_list + num_events,
-            kDequeueBulkSizeTXRX);
-      }
-
-      if (kEnableMac == true) {
-        num_events += mac_response_queue_.try_dequeue_bulk(
-            events_list + num_events, kDequeueBulkSizeTXRX);
-      }
-    } else {
-      num_events +=
-          complete_task_queue_[(this->cur_proc_frame_id_ & 0x1)]
-              .try_dequeue_bulk(events_list + num_events, max_events_needed);
-    }
-    is_turn_to_dequeue_from_io = !is_turn_to_dequeue_from_io;
-
-    // Handle each event
-    for (size_t ev_i = 0; ev_i < num_events; ev_i++) {
-      EventData& event = events_list[ev_i];
-
-      // FFT processing is scheduled after falling through the switch
-      switch (event.event_type_) {
-        case EventType::kPacketRX: {
-          Packet* pkt = rx_tag_t(event.tags_[0]).rx_packet_->RawPacket();
-
-          if (pkt->frame_id_ >= ((this->cur_sche_frame_id_ + kFrameWnd))) {
-            AGORA_LOG_ERROR(
-                "Error: Received packet for future frame %u beyond "
-                "frame window (= %zu + %zu). This can happen if "
-                "Agora is running slowly, e.g., in debug mode\n",
-                pkt->frame_id_, this->cur_sche_frame_id_, kFrameWnd);
-            cfg->Running(false);
-            break;
-          }
-
-          UpdateRxCounters(pkt->frame_id_, pkt->symbol_id_);
-          fft_queue_arr_.at(pkt->frame_id_ % kFrameWnd)
-              .push(fft_req_tag_t(event.tags_[0]));
-        } break;
-
-        case EventType::kFFT: {
-          for (size_t i = 0; i < event.num_tags_; i++) {
-            HandleEventFft(event.tags_[i]);
-          }
-        } break;
-
-        case EventType::kZF: {
-          for (size_t tag_id = 0; (tag_id < event.num_tags_); tag_id++) {
-            const size_t frame_id = gen_tag_t(event.tags_[tag_id]).frame_id_;
-            PrintPerTaskDone(PrintType::kZF, frame_id, 0,
-                             zf_counters_.GetTaskCount(frame_id));
-            const bool last_zf_task = this->zf_counters_.CompleteTask(frame_id);
-            if (last_zf_task == true) {
-              this->stats_->MasterSetTsc(TsType::kZFDone, frame_id);
-              zf_last_frame_ = frame_id;
-              PrintPerFrameDone(PrintType::kZF, frame_id);
-              this->zf_counters_.Reset(frame_id);
-              if (kPrintZfStats) {
-                this->phy_stats_->PrintZfStats(frame_id);
-              }
-
-              for (size_t i = 0; i < cfg->Frame().NumULSyms(); i++) {
-                if (this->fft_cur_frame_for_symbol_.at(i) == frame_id) {
-                  ScheduleSubcarriers(EventType::kDemul, frame_id,
-                                      cfg->Frame().GetULSymbol(i));
-                }
-              }
-              // Schedule precoding for downlink symbols
-              for (size_t i = 0; i < cfg->Frame().NumDLSyms(); i++) {
-                const size_t last_encoded_frame =
-                    this->encode_cur_frame_for_symbol_.at(i);
-                if ((last_encoded_frame != SIZE_MAX) &&
-                    (last_encoded_frame >= frame_id)) {
-                  ScheduleSubcarriers(EventType::kPrecode, frame_id,
-                                      cfg->Frame().GetDLSymbol(i));
-                }
-              }
-            }  // end if (zf_counters_.last_task(frame_id) == true)
-          }
-        } break;
-
-        case EventType::kDemul: {
-          const size_t frame_id = gen_tag_t(event.tags_[0]).frame_id_;
-          const size_t symbol_id = gen_tag_t(event.tags_[0]).symbol_id_;
-          const size_t base_sc_id = gen_tag_t(event.tags_[0]).sc_id_;
-
-          PrintPerTaskDone(PrintType::kDemul, frame_id, symbol_id, base_sc_id);
-          const bool last_demul_task =
-              this->demul_counters_.CompleteTask(frame_id, symbol_id);
-
-          if (last_demul_task == true) {
-            if (kUplinkHardDemod == false) {
-              ScheduleCodeblocks(EventType::kDecode, Direction::kUplink,
-                                 frame_id, symbol_id);
-            }
-            PrintPerSymbolDone(PrintType::kDemul, frame_id, symbol_id);
-            const bool last_demul_symbol =
-                this->demul_counters_.CompleteSymbol(frame_id);
-            if (last_demul_symbol == true) {
-              max_equaled_frame_ = frame_id;
-              this->stats_->MasterSetTsc(TsType::kDemulDone, frame_id);
-              PrintPerFrameDone(PrintType::kDemul, frame_id);
-              if (kPrintPhyStats) {
-                this->phy_stats_->PrintEvmStats(frame_id);
-              }
-              this->phy_stats_->RecordEvm(frame_id);
-              this->phy_stats_->RecordEvmSnr(frame_id);
-              if (kUplinkHardDemod) {
-                this->phy_stats_->RecordBer(frame_id);
-                this->phy_stats_->RecordSer(frame_id);
-              }
-              this->phy_stats_->ClearEvmBuffer(frame_id);
-
-              // skip Decode when hard demod is enabled
-              if (kUplinkHardDemod == true) {
-                assert(this->cur_proc_frame_id_ == frame_id);
-                CheckIncrementScheduleFrame(frame_id, kUplinkComplete);
-                const bool work_finished = this->CheckFrameComplete(frame_id);
-                if (work_finished == true) {
-                  goto finish;
-                }
-              } else {
-                this->demul_counters_.Reset(frame_id);
-                if (cfg->BigstationMode() == false) {
-                  assert(cur_sche_frame_id_ == frame_id);
-                  CheckIncrementScheduleFrame(frame_id, kUplinkComplete);
-                } else {
-                  ScheduleCodeblocks(EventType::kDecode, Direction::kUplink,
-                                     frame_id, symbol_id);
-                }
-              }
-            }
-          }
-        } break;
-
-        case EventType::kDecode: {
-          const size_t frame_id = gen_tag_t(event.tags_[0]).frame_id_;
-          const size_t symbol_id = gen_tag_t(event.tags_[0]).symbol_id_;
-
-          const bool last_decode_task =
-              this->decode_counters_.CompleteTask(frame_id, symbol_id);
-          if (last_decode_task == true) {
-            if (kEnableMac == true) {
-              ScheduleUsers(EventType::kPacketToMac, frame_id, symbol_id);
-            }
-            PrintPerSymbolDone(PrintType::kDecode, frame_id, symbol_id);
-            const bool last_decode_symbol =
-                this->decode_counters_.CompleteSymbol(frame_id);
-            if (last_decode_symbol == true) {
-              this->stats_->MasterSetTsc(TsType::kDecodeDone, frame_id);
-              PrintPerFrameDone(PrintType::kDecode, frame_id);
-              this->phy_stats_->RecordBer(frame_id);
-              this->phy_stats_->RecordSer(frame_id);
-              if (kEnableMac == false) {
-                assert(this->cur_proc_frame_id_ == frame_id);
-                const bool work_finished = this->CheckFrameComplete(frame_id);
-                if (work_finished == true) {
-                  goto finish;
-                }
-              }
-            }
-          }
-        } break;
-
-        case EventType::kRANUpdate: {
-          RanConfig rc;
-          rc.n_antennas_ = event.tags_[0];
-          rc.mod_order_bits_ = event.tags_[1];
-          rc.frame_id_ = event.tags_[2];
-          UpdateRanConfig(rc);
-        } break;
-
-        case EventType::kPacketToMac: {
-          const size_t frame_id = gen_tag_t(event.tags_[0]).frame_id_;
-          const size_t symbol_id = gen_tag_t(event.tags_[0]).symbol_id_;
-
-          const bool last_tomac_task =
-              this->tomac_counters_.CompleteTask(frame_id, symbol_id);
-          if (last_tomac_task == true) {
-            PrintPerSymbolDone(PrintType::kPacketToMac, frame_id, symbol_id);
-
-            const bool last_tomac_symbol =
-                this->tomac_counters_.CompleteSymbol(frame_id);
-            if (last_tomac_symbol == true) {
-              assert(this->cur_proc_frame_id_ == frame_id);
-              // this->stats_->MasterSetTsc(TsType::kMacTXDone, frame_id);
-              PrintPerFrameDone(PrintType::kPacketToMac, frame_id);
-              const bool work_finished = this->CheckFrameComplete(frame_id);
-              if (work_finished == true) {
-                goto finish;
-              }
-            }
-          }
-        } break;
-
-        case EventType::kPacketFromMac: {
-          // This is an entire frame (multiple mac packets)
-          const size_t ue_id = rx_mac_tag_t(event.tags_[0u]).tid_;
-          const size_t radio_buf_id = rx_mac_tag_t(event.tags_[0u]).offset_;
-          const auto* pkt = reinterpret_cast<const MacPacketPacked*>(
-              &dl_bits_buffer_[ue_id]
-                              [radio_buf_id * config_->MacBytesNumPerframe(
-                                                  Direction::kDownlink)]);
-
-          AGORA_LOG_INFO("Agora: frame %d @ offset %zu %zu @ location %zu\n",
-                         pkt->Frame(), ue_id, radio_buf_id,
-                         reinterpret_cast<intptr_t>(pkt));
-
-          if (kDebugPrintPacketsFromMac) {
-            std::stringstream ss;
-
-            for (size_t dl_data_symbol = 0;
-                 dl_data_symbol < config_->Frame().NumDlDataSyms();
-                 dl_data_symbol++) {
-              ss << "Agora: kPacketFromMac, frame " << pkt->Frame()
-                 << ", symbol " << std::to_string(pkt->Symbol()) << " crc "
-                 << std::to_string(pkt->Crc()) << " bytes: ";
-              for (size_t i = 0; i < pkt->PayloadLength(); i++) {
-                ss << std::to_string((pkt->Data()[i])) << ", ";
-              }
-              ss << std::endl;
-              pkt = reinterpret_cast<const MacPacketPacked*>(
-                  reinterpret_cast<const uint8_t*>(pkt) +
-                  config_->MacPacketLength(Direction::kDownlink));
-            }
-            AGORA_LOG_INFO("%s\n", ss.str().c_str());
-          }
-
-          const size_t frame_id = pkt->Frame();
-          const bool last_ue =
-              this->mac_to_phy_counters_.CompleteTask(frame_id, 0);
-          if (last_ue == true) {
-            // schedule this frame's encoding
-            // Defer the schedule.  If frames are already deferred or the
-            // current received frame is too far off
-            if ((this->encode_deferral_.empty() == false) ||
-                (frame_id >= (this->cur_proc_frame_id_ + kScheduleQueues))) {
-              if (kDebugDeferral) {
-                AGORA_LOG_INFO("   +++ Deferring encoding of frame %zu\n",
-                               frame_id);
-              }
-              this->encode_deferral_.push(frame_id);
-            } else {
-              ScheduleDownlinkProcessing(frame_id);
-            }
-            this->mac_to_phy_counters_.Reset(frame_id);
-            PrintPerFrameDone(PrintType::kPacketFromMac, frame_id);
-          }
-        } break;
-
-        case EventType::kEncode: {
-          for (size_t i = 0u; i < event.num_tags_; i++) {
-            const size_t frame_id = gen_tag_t(event.tags_[i]).frame_id_;
-            const size_t symbol_id = gen_tag_t(event.tags_[i]).symbol_id_;
-
-            const bool last_encode_task =
-                encode_counters_.CompleteTask(frame_id, symbol_id);
-            if (last_encode_task == true) {
-              this->encode_cur_frame_for_symbol_.at(
-                  cfg->Frame().GetDLSymbolIdx(symbol_id)) = frame_id;
-              // If precoder of the current frame exists
-              if (zf_last_frame_ == frame_id) {
-                ScheduleSubcarriers(EventType::kPrecode, frame_id, symbol_id);
-              }
-              PrintPerSymbolDone(PrintType::kEncode, frame_id, symbol_id);
-
-              const bool last_encode_symbol =
-                  this->encode_counters_.CompleteSymbol(frame_id);
-              if (last_encode_symbol == true) {
-                this->encode_counters_.Reset(frame_id);
-                this->stats_->MasterSetTsc(TsType::kEncodeDone, frame_id);
-                PrintPerFrameDone(PrintType::kEncode, frame_id);
-              }
-            }
-          }
-        } break;
-
-        case EventType::kPrecode: {
-          // Precoding is done, schedule ifft
-          const size_t sc_id = gen_tag_t(event.tags_[0]).sc_id_;
-          const size_t frame_id = gen_tag_t(event.tags_[0]).frame_id_;
-          const size_t symbol_id = gen_tag_t(event.tags_[0]).symbol_id_;
-          PrintPerTaskDone(PrintType::kPrecode, frame_id, symbol_id, sc_id);
-          const bool last_precode_task =
-              this->precode_counters_.CompleteTask(frame_id, symbol_id);
-
-          if (last_precode_task == true) {
-            // precode_cur_frame_for_symbol_.at(
-            //    this->config_->Frame().GetDLSymbolIdx(symbol_id)) = frame_id;
-            ScheduleAntennas(EventType::kIFFT, frame_id, symbol_id);
-            PrintPerSymbolDone(PrintType::kPrecode, frame_id, symbol_id);
-
-            const bool last_precode_symbol =
-                this->precode_counters_.CompleteSymbol(frame_id);
-            if (last_precode_symbol == true) {
-              this->precode_counters_.Reset(frame_id);
-              this->stats_->MasterSetTsc(TsType::kPrecodeDone, frame_id);
-              PrintPerFrameDone(PrintType::kPrecode, frame_id);
-            }
-          }
-        } break;
-
-        case EventType::kIFFT: {
-          for (size_t i = 0; i < event.num_tags_; i++) {
-            /* IFFT is done, schedule data transmission */
-            const size_t ant_id = gen_tag_t(event.tags_[i]).ant_id_;
-            const size_t frame_id = gen_tag_t(event.tags_[i]).frame_id_;
-            const size_t symbol_id = gen_tag_t(event.tags_[i]).symbol_id_;
-            const size_t symbol_idx_dl = cfg->Frame().GetDLSymbolIdx(symbol_id);
-            PrintPerTaskDone(PrintType::kIFFT, frame_id, symbol_id, ant_id);
-
-            const bool last_ifft_task =
-                this->ifft_counters_.CompleteTask(frame_id, symbol_id);
-            if (last_ifft_task == true) {
-              ifft_cur_frame_for_symbol_.at(symbol_idx_dl) = frame_id;
-              if (symbol_idx_dl == ifft_next_symbol_) {
-                // Check the available symbols starting from the current symbol
-                // Only schedule symbols that are continuously available
-                for (size_t sym_id = symbol_idx_dl;
-                     sym_id <= ifft_counters_.GetSymbolCount(frame_id);
-                     sym_id++) {
-                  const size_t symbol_ifft_frame =
-                      ifft_cur_frame_for_symbol_.at(sym_id);
-                  if (symbol_ifft_frame == frame_id) {
-                    ScheduleAntennasTX(frame_id,
-                                       cfg->Frame().GetDLSymbol(sym_id));
-                    ifft_next_symbol_++;
-                  } else {
-                    break;
-                  }
-                }
-              }
-              PrintPerSymbolDone(PrintType::kIFFT, frame_id, symbol_id);
-
-              const bool last_ifft_symbol =
-                  this->ifft_counters_.CompleteSymbol(frame_id);
-              if (last_ifft_symbol == true) {
-                ifft_next_symbol_ = 0;
-                this->stats_->MasterSetTsc(TsType::kIFFTDone, frame_id);
-                PrintPerFrameDone(PrintType::kIFFT, frame_id);
-                assert(frame_id == this->cur_proc_frame_id_);
-                this->CheckIncrementScheduleFrame(frame_id, kDownlinkComplete);
-                const bool work_finished = this->CheckFrameComplete(frame_id);
-                if (work_finished == true) {
-                  goto finish;
-                }
-              }
-            }
-          }
-        } break;
-
-        case EventType::kPacketTX: {
-          // Data is sent
-          const size_t ant_id = gen_tag_t(event.tags_[0]).ant_id_;
-          const size_t frame_id = gen_tag_t(event.tags_[0]).frame_id_;
-          const size_t symbol_id = gen_tag_t(event.tags_[0]).symbol_id_;
-          PrintPerTaskDone(PrintType::kPacketTX, frame_id, symbol_id, ant_id);
-
-          const bool last_tx_task =
-              this->tx_counters_.CompleteTask(frame_id, symbol_id);
-          if (last_tx_task == true) {
-            PrintPerSymbolDone(PrintType::kPacketTX, frame_id, symbol_id);
-            // If tx of the first symbol is done
-            if (symbol_id == cfg->Frame().GetDLSymbol(0)) {
-              this->stats_->MasterSetTsc(TsType::kTXProcessedFirst, frame_id);
-              PrintPerFrameDone(PrintType::kPacketTXFirst, frame_id);
-            }
-
-            const bool last_tx_symbol =
-                this->tx_counters_.CompleteSymbol(frame_id);
-            if (last_tx_symbol == true) {
-              this->stats_->MasterSetTsc(TsType::kTXDone, frame_id);
-              PrintPerFrameDone(PrintType::kPacketTX, frame_id);
-
-              const bool work_finished = this->CheckFrameComplete(frame_id);
-              if (work_finished == true) {
-                goto finish;
-              }
-            }
-
-            tx_count++;
-            if (tx_count == tx_counters_.MaxSymbolCount() * 9000) {
-              tx_count = 0;
-
-              const double diff = GetTime::GetTimeUs() - tx_begin;
-              const int samples_num_per_ue =
-                  cfg->OfdmDataNum() * tx_counters_.MaxSymbolCount() * 1000;
-
-              AGORA_LOG_INFO(
-                  "TX %d samples (per-client) to %zu clients in %f secs, "
-                  "throughtput %f bps per-client (16QAM), current tx queue "
-                  "length %zu\n",
-                  samples_num_per_ue, cfg->UeAntNum(), diff,
-                  samples_num_per_ue * std::log2(16.0f) / diff,
-                  GetConq(EventType::kPacketTX, 0)->size_approx());
-              unused(diff);
-              unused(samples_num_per_ue);
-              tx_begin = GetTime::GetTimeUs();
-            }
-          }
-        } break;
-        default:
-          AGORA_LOG_ERROR("Wrong event type in message queue!");
-          std::exit(0);
-      } /* End of switch */
-
-      // We schedule FFT processing if the event handling above results in
-      // either (a) sufficient packets received for the current frame,
-      // or (b) the current frame being updated.
-      std::queue<fft_req_tag_t>& cur_fftq =
-          fft_queue_arr_.at(this->cur_sche_frame_id_ % kFrameWnd);
-      const size_t qid = this->cur_sche_frame_id_ & 0x1;
-      if (cur_fftq.size() >= config_->FftBlockSize()) {
-        const size_t num_fft_blocks = cur_fftq.size() / config_->FftBlockSize();
-        for (size_t i = 0; i < num_fft_blocks; i++) {
-          EventData do_fft_task;
-          do_fft_task.num_tags_ = config_->FftBlockSize();
-          do_fft_task.event_type_ = EventType::kFFT;
-
-          for (size_t j = 0; j < config_->FftBlockSize(); j++) {
-            RtAssert(!cur_fftq.empty(),
-                     "Using front element cur_fftq when it is empty");
-            do_fft_task.tags_[j] = cur_fftq.front().tag_;
-            cur_fftq.pop();
-
-            if (this->fft_created_count_ == 0) {
-              this->stats_->MasterSetTsc(TsType::kProcessingStarted,
-                                         this->cur_sche_frame_id_);
-            }
-            this->fft_created_count_++;
-            if (this->fft_created_count_ ==
-                rx_counters_.num_rx_pkts_per_frame_) {
-              this->fft_created_count_ = 0;
-              if (cfg->BigstationMode() == true) {
-                this->CheckIncrementScheduleFrame(cur_sche_frame_id_,
-                                                  kUplinkComplete);
-              }
-            }
-          }
-          TryEnqueueFallback(GetConq(EventType::kFFT, qid),
-                             GetPtok(EventType::kFFT, qid), do_fft_task);
-        }
-      }
-    } /* End of for */
-  }   /* End of while */
-
-finish:
-  AGORA_LOG_INFO("Agora: printing stats and saving to file\n");
-  this->stats_->PrintSummary();
-  this->stats_->SaveToFile();
-  if (flags_.enable_save_decode_data_to_file_ == true) {
-    SaveDecodeDataToFile(this->stats_->LastFrameId());
-  }
-  if (flags_.enable_save_tx_data_to_file_ == true) {
-    SaveTxDataToFile(this->stats_->LastFrameId());
-  }
-
-  // Calculate and print per-user BER
-  if ((kEnableMac == false) && (kPrintPhyStats == true)) {
-    this->phy_stats_->PrintPhyStats();
-  }
-  this->Stop();
-}
-
-void Agora::HandleEventFft(size_t tag) {
-  const size_t frame_id = gen_tag_t(tag).frame_id_;
-  const size_t symbol_id = gen_tag_t(tag).symbol_id_;
-  const SymbolType sym_type = config_->GetSymbolType(symbol_id);
-
-  if (sym_type == SymbolType::kPilot) {
-    const bool last_fft_task =
-        pilot_fft_counters_.CompleteTask(frame_id, symbol_id);
-    if (last_fft_task == true) {
-      PrintPerSymbolDone(PrintType::kFFTPilots, frame_id, symbol_id);
-
-      if ((config_->Frame().IsRecCalEnabled() == false) ||
-          ((config_->Frame().IsRecCalEnabled() == true) &&
-           (this->rc_last_frame_ == frame_id))) {
-        // If CSI of all UEs is ready, schedule ZF/prediction
-        const bool last_pilot_fft =
-            pilot_fft_counters_.CompleteSymbol(frame_id);
-        if (last_pilot_fft == true) {
-          this->stats_->MasterSetTsc(TsType::kFFTPilotsDone, frame_id);
-          PrintPerFrameDone(PrintType::kFFTPilots, frame_id);
-          this->pilot_fft_counters_.Reset(frame_id);
-          if (kPrintPhyStats == true) {
-            this->phy_stats_->PrintUlSnrStats(frame_id);
-          }
-          this->phy_stats_->RecordUlPilotSnr(frame_id);
-          if (kEnableMac == true) {
-            SendSnrReport(EventType::kSNRReport, frame_id, symbol_id);
-          }
-          ScheduleSubcarriers(EventType::kZF, frame_id, 0);
-        }
-      }
-    }
-  } else if (sym_type == SymbolType::kUL) {
-    const size_t symbol_idx_ul = config_->Frame().GetULSymbolIdx(symbol_id);
-
-    const bool last_fft_per_symbol =
-        uplink_fft_counters_.CompleteTask(frame_id, symbol_id);
-
-    if (last_fft_per_symbol == true) {
-      fft_cur_frame_for_symbol_.at(symbol_idx_ul) = frame_id;
-
-      PrintPerSymbolDone(PrintType::kFFTData, frame_id, symbol_id);
-      // If precoder exist, schedule demodulation
-      if (zf_last_frame_ == frame_id) {
-        ScheduleSubcarriers(EventType::kDemul, frame_id, symbol_id);
-      }
-      const bool last_uplink_fft =
-          uplink_fft_counters_.CompleteSymbol(frame_id);
-      if (last_uplink_fft == true) {
-        uplink_fft_counters_.Reset(frame_id);
-      }
-    }
-  } else if ((sym_type == SymbolType::kCalDL) ||
-             (sym_type == SymbolType::kCalUL)) {
-    PrintPerSymbolDone(PrintType::kFFTCal, frame_id, symbol_id);
-
-    const bool last_rc_task = this->rc_counters_.CompleteTask(frame_id);
-    if (last_rc_task == true) {
-      PrintPerFrameDone(PrintType::kFFTCal, frame_id);
-      this->rc_counters_.Reset(frame_id);
-      this->stats_->MasterSetTsc(TsType::kRCDone, frame_id);
-      this->rc_last_frame_ = frame_id;
-
-      // See if the calibration has completed
-      if (kPrintPhyStats) {
-        const size_t frames_for_cal = config_->RecipCalFrameCnt();
-
-        if ((frame_id % frames_for_cal) == 0 && (frame_id > 0)) {
-          const size_t previous_cal_slot =
-              config_->ModifyRecCalIndex(config_->RecipCalIndex(frame_id), -1);
-          //Print the previous index
-          phy_stats_->PrintCalibSnrStats(previous_cal_slot);
-        }
-      }  // kPrintPhyStats
-    }    // last_rc_task
-  }      // kCaLDL || kCalUl
-}
-
-void Agora::Worker(int tid) {
-  PinToCoreWithOffset(ThreadType::kWorker, base_worker_core_offset_, tid);
-
-  /* Initialize operators */
-  auto compute_zf = std::make_unique<DoZF>(
-      this->config_, tid, this->csi_buffers_, calib_dl_buffer_,
-      calib_ul_buffer_, this->calib_dl_msum_buffer_,
-      this->calib_ul_msum_buffer_, this->ul_zf_matrices_, this->dl_zf_matrices_,
-      this->phy_stats_.get(), this->stats_.get(),
-      mat_loggers_.at(CsvLog::kDLCSI), mat_loggers_.at(CsvLog::kDLZF));
-
-  auto compute_fft = std::make_unique<DoFFT>(
-      this->config_, tid, this->data_buffer_, this->csi_buffers_,
-      this->calib_dl_buffer_, this->calib_ul_buffer_, this->phy_stats_.get(),
-      this->stats_.get());
-
-  // Downlink workers
-  auto compute_ifft =
-      std::make_unique<DoIFFT>(this->config_, tid, this->dl_ifft_buffer_,
-                               this->dl_socket_buffer_, this->stats_.get());
-
-  auto compute_precode = std::make_unique<DoPrecode>(
-      this->config_, tid, this->dl_zf_matrices_, this->dl_ifft_buffer_,
-      this->dl_mod_bits_buffer_, this->stats_.get());
-
-  auto compute_encoding = std::make_unique<DoEncode>(
-      config_, tid, Direction::kDownlink,
-      (kEnableMac == true) ? dl_bits_buffer_ : config_->DlBits(),
-      (kEnableMac == true) ? kFrameWnd : 1, dl_mod_bits_buffer_,
-      this->stats_.get());
-
-  // Uplink workers
-  auto compute_decoding = std::make_unique<DoDecode>(
-      this->config_, tid, this->demod_buffers_, this->decoded_buffer_,
-      this->phy_stats_.get(), this->stats_.get());
-
-  auto compute_demul = std::make_unique<DoDemul>(
-      this->config_, tid, this->data_buffer_, this->ul_zf_matrices_,
-      this->ue_spec_pilot_buffer_, this->equal_buffer_, this->demod_buffers_,
-      this->phy_stats_.get(), this->stats_.get());
-
-  std::vector<Doer*> computers_vec;
-  std::vector<EventType> events_vec;
-  ///*************************
-  computers_vec.push_back(compute_zf.get());
-  computers_vec.push_back(compute_fft.get());
-  events_vec.push_back(EventType::kZF);
-  events_vec.push_back(EventType::kFFT);
-
-  if (config_->Frame().NumULSyms() > 0) {
-    computers_vec.push_back(compute_decoding.get());
-    computers_vec.push_back(compute_demul.get());
-    events_vec.push_back(EventType::kDecode);
-    events_vec.push_back(EventType::kDemul);
-  }
->>>>>>> 177501e6
-
-void Agora::FreeBuffers() {
-  buffers_->socket_buffer.Free();
-  buffers_->data_buffer.Free();
-  buffers_->equal_buffer.Free();
-  buffers_->ue_spec_pilot_buffer.Free();
-  if (config_->Frame().NumDLSyms() > 0) {
-<<<<<<< HEAD
-    FreeBuffer1d(&buffers_->dl_socket_buffer);
-    buffers_->dl_ifft_buffer.Free();
-    buffers_->calib_dl_buffer.Free();
-    buffers_->calib_ul_buffer.Free();
-    buffers_->calib_dl_msum_buffer.Free();
-    buffers_->calib_ul_msum_buffer.Free();
-    buffers_->dl_mod_bits_buffer.Free();
-    buffers_->dl_bits_buffer.Free();
-    buffers_->dl_bits_buffer_status.Free();
-=======
-    computers_vec.push_back(compute_ifft.get());
-    computers_vec.push_back(compute_precode.get());
-    computers_vec.push_back(compute_encoding.get());
-    events_vec.push_back(EventType::kIFFT);
-    events_vec.push_back(EventType::kPrecode);
-    events_vec.push_back(EventType::kEncode);
-  }
-
-  size_t cur_qid = 0;
-  size_t empty_queue_itrs = 0;
-  bool empty_queue = true;
-  while (this->config_->Running() == true) {
-    for (size_t i = 0; i < computers_vec.size(); i++) {
-      if (computers_vec.at(i)->TryLaunch(*GetConq(events_vec.at(i), cur_qid),
-                                         complete_task_queue_[cur_qid],
-                                         worker_ptoks_ptr_[tid][cur_qid])) {
-        empty_queue = false;
-        break;
-      }
-    }
-    // If all queues in this set are empty for 5 iterations,
-    // check the other set of queues
-    if (empty_queue == true) {
-      empty_queue_itrs++;
-      if (empty_queue_itrs == 5) {
-        if (this->cur_sche_frame_id_ != this->cur_proc_frame_id_) {
-          cur_qid ^= 0x1;
-        } else {
-          cur_qid = (this->cur_sche_frame_id_ & 0x1);
-        }
-        empty_queue_itrs = 0;
-      }
-    } else {
-      empty_queue = true;
-    }
-  }
-  AGORA_LOG_SYMBOL("Agora worker %d exit\n", tid);
-}
-
-void Agora::WorkerFft(int tid) {
-  PinToCoreWithOffset(ThreadType::kWorkerFFT, base_worker_core_offset_, tid);
-
-  /* Initialize FFT operator */
-  std::unique_ptr<DoFFT> compute_fft(
-      new DoFFT(config_, tid, data_buffer_, csi_buffers_, calib_dl_buffer_,
-                calib_ul_buffer_, this->phy_stats_.get(), this->stats_.get()));
-  std::unique_ptr<DoIFFT> compute_ifft(new DoIFFT(
-      config_, tid, dl_ifft_buffer_, dl_socket_buffer_, this->stats_.get()));
-
-  while (this->config_->Running() == true) {
-    // TODO refactor the if / else
-    if (compute_fft->TryLaunch(*GetConq(EventType::kFFT, 0),
-                               complete_task_queue_[0],
-                               worker_ptoks_ptr_[tid][0]) == true) {
-      // Do nothing
-    } else if ((config_->Frame().NumDLSyms() > 0) &&
-               (compute_ifft->TryLaunch(*GetConq(EventType::kIFFT, 0),
-                                        complete_task_queue_[0],
-                                        worker_ptoks_ptr_[tid][0]) == true)) {
-      // Do nothing
-    }
-  }
-}
-
-void Agora::WorkerZf(int tid) {
-  PinToCoreWithOffset(ThreadType::kWorkerZF, base_worker_core_offset_, tid);
-
-  /* Initialize ZF operator */
-  auto compute_zf(std::make_unique<DoZF>(
-      config_, tid, csi_buffers_, calib_dl_buffer_, calib_ul_buffer_,
-      calib_dl_msum_buffer_, calib_ul_msum_buffer_, ul_zf_matrices_,
-      dl_zf_matrices_, this->phy_stats_.get(), this->stats_.get(),
-      mat_loggers_.at(CsvLog::kDLCSI), mat_loggers_.at(CsvLog::kDLZF)));
-
-  while (this->config_->Running() == true) {
-    compute_zf->TryLaunch(*GetConq(EventType::kZF, 0), complete_task_queue_[0],
-                          worker_ptoks_ptr_[tid][0]);
->>>>>>> 177501e6
-  }
-}
-
-void Agora::FreeQueues() {
-  // remove tokens for each doer
-  for (auto& vec : sched_info_arr_) {
-    for (auto& s : vec) {
-      delete s.ptok;
-    }
-  }
-
-  for (size_t i = 0; i < config_->SocketThreadNum(); i++) {
-    delete queues_->rx_ptoks_ptr[i];
-    delete queues_->tx_ptoks_ptr[i];
-  }
-
-  for (size_t i = 0; i < config_->WorkerThreadNum(); i++) {
-    for (size_t j = 0; j < kScheduleQueues; j++) {
-      delete queues_->worker_ptoks_ptr[i][j];
-    }
-  }
-}
-
-void Agora::InitializeQueues() {
-  using mt_queue_t = moodycamel::ConcurrentQueue<EventData>;
-
-  int data_symbol_num_perframe = config_->Frame().NumDataSyms();
-  queues_->message_queue =
-      mt_queue_t(kDefaultMessageQueueSize * data_symbol_num_perframe);
-  for (auto& c : queues_->complete_task_queue) {
-    c = mt_queue_t(kDefaultWorkerQueueSize * data_symbol_num_perframe);
-  }
-  // Create concurrent queues for each Doer
-  for (auto& vec : sched_info_arr_) {
-    for (auto& s : vec) {
-      s.concurrent_q =
-          mt_queue_t(kDefaultWorkerQueueSize * data_symbol_num_perframe);
-      s.ptok = new moodycamel::ProducerToken(s.concurrent_q);
-    }
-  }
-
-  for (size_t i = 0; i < config_->SocketThreadNum(); i++) {
-    queues_->rx_ptoks_ptr[i] =
-        new moodycamel::ProducerToken(queues_->message_queue);
-    queues_->tx_ptoks_ptr[i] = new moodycamel::ProducerToken(
-        *GetConq(sched_info_arr_, EventType::kPacketTX, 0));
-  }
-
-  for (size_t i = 0; i < config_->WorkerThreadNum(); i++) {
-    for (size_t j = 0; j < kScheduleQueues; j++) {
-      queues_->worker_ptoks_ptr[i][j] =
-          new moodycamel::ProducerToken(queues_->complete_task_queue[j]);
-    }
-  }
-}
-
-void Agora::InitializeUplinkBuffers() {
-  const size_t task_buffer_symbol_num_ul =
-      config_->Frame().NumULSyms() * kFrameWnd;
-  buffers_->socket_buffer_size = config_->PacketLength() * config_->BsAntNum() *
-                                 kFrameWnd * config_->Frame().NumTotalSyms();
-
-  buffers_->socket_buffer.Malloc(config_->SocketThreadNum() /* RX */,
-                                 buffers_->socket_buffer_size,
-                                 Agora_memory::Alignment_t::kAlign64);
-
-  buffers_->data_buffer.Malloc(task_buffer_symbol_num_ul,
-                               config_->OfdmDataNum() * config_->BsAntNum(),
-                               Agora_memory::Alignment_t::kAlign64);
-
-  buffers_->equal_buffer.Malloc(task_buffer_symbol_num_ul,
-                                config_->OfdmDataNum() * config_->UeAntNum(),
-                                Agora_memory::Alignment_t::kAlign64);
-  buffers_->ue_spec_pilot_buffer.Calloc(
-      kFrameWnd, config_->Frame().ClientUlPilotSymbols() * config_->UeAntNum(),
-      Agora_memory::Alignment_t::kAlign64);
-
-  counters_->rx_counters.num_pilot_pkts_per_frame_ =
-      config_->BsAntNum() * config_->Frame().NumPilotSyms();
-  // BfAntNum() for each 'L' symbol (no ref node)
-  // RefRadio * NumChannels() for each 'C'.
-  //rx_counters_.num_reciprocity_pkts_per_frame_ = config_->BsAntNum();
-  const size_t num_rx_ul_cal_antennas = config_->BfAntNum();
-  // Same as the number of rx reference antennas (ref ant + other channels)
-  const size_t num_rx_dl_cal_antennas =
-      config_->BsAntNum() - config_->BfAntNum();
-
-  counters_->rx_counters.num_reciprocity_pkts_per_frame_ =
-      (config_->Frame().NumULCalSyms() * num_rx_ul_cal_antennas) +
-      (config_->Frame().NumDLCalSyms() * num_rx_dl_cal_antennas);
-
-  AGORA_LOG_INFO("Agora: Total recip cal receive symbols per frame: %zu\n",
-                 counters_->rx_counters.num_reciprocity_pkts_per_frame_);
-
-  counters_->rx_counters.num_rx_pkts_per_frame_ =
-      counters_->rx_counters.num_pilot_pkts_per_frame_ +
-      counters_->rx_counters.num_reciprocity_pkts_per_frame_ +
-      (config_->BsAntNum() * config_->Frame().NumULSyms());
-
-  frame_info_->fft_created_count = 0;
-  counters_->pilot_fft_counters.Init(config_->Frame().NumPilotSyms(),
-                                     config_->BsAntNum());
-  counters_->uplink_fft_counters.Init(config_->Frame().NumULSyms(),
-                                      config_->BsAntNum());
-  frame_info_->fft_cur_frame_for_symbol =
-      std::vector<size_t>(config_->Frame().NumULSyms(), SIZE_MAX);
-
-  counters_->rc_counters.Init(config_->BsAntNum());
-
-  counters_->zf_counters.Init(config_->ZfEventsPerSymbol());
-
-  counters_->demul_counters.Init(config_->Frame().NumULSyms(),
-                                 config_->DemulEventsPerSymbol());
-
-  counters_->decode_counters.Init(
-      config_->Frame().NumULSyms(),
-      config_->LdpcConfig(Direction::kUplink).NumBlocksInSymbol() *
-          config_->UeAntNum());
-
-  counters_->tomac_counters.Init(config_->Frame().NumULSyms(),
-                                 config_->UeAntNum());
-}
-
-void Agora::InitializeDownlinkBuffers() {
-  if (config_->Frame().NumDLSyms() > 0) {
-    AGORA_LOG_TRACE("Agora: Initializing downlink buffers\n");
-
-    const size_t task_buffer_symbol_num =
-        config_->Frame().NumDLSyms() * kFrameWnd;
-
-    size_t dl_socket_buffer_status_size =
-        config_->BsAntNum() * task_buffer_symbol_num;
-    size_t dl_socket_buffer_size =
-        config_->DlPacketLength() * dl_socket_buffer_status_size;
-    AllocBuffer1d(&buffers_->dl_socket_buffer, dl_socket_buffer_size,
-                  Agora_memory::Alignment_t::kAlign64, 0);
-
-    size_t dl_bits_buffer_size =
-        kFrameWnd * config_->MacBytesNumPerframe(Direction::kDownlink);
-    buffers_->dl_bits_buffer.Calloc(config_->UeAntNum(), dl_bits_buffer_size,
-                                    Agora_memory::Alignment_t::kAlign64);
-    buffers_->dl_bits_buffer_status.Calloc(config_->UeAntNum(), kFrameWnd,
-                                           Agora_memory::Alignment_t::kAlign64);
-
-    buffers_->dl_ifft_buffer.Calloc(
-        config_->BsAntNum() * task_buffer_symbol_num, config_->OfdmCaNum(),
-        Agora_memory::Alignment_t::kAlign64);
-    buffers_->calib_dl_buffer.Malloc(
-        kFrameWnd, config_->BfAntNum() * config_->OfdmDataNum(),
-        Agora_memory::Alignment_t::kAlign64);
-    buffers_->calib_ul_buffer.Malloc(
-        kFrameWnd, config_->BfAntNum() * config_->OfdmDataNum(),
-        Agora_memory::Alignment_t::kAlign64);
-    buffers_->calib_dl_msum_buffer.Malloc(
-        kFrameWnd, config_->BfAntNum() * config_->OfdmDataNum(),
-        Agora_memory::Alignment_t::kAlign64);
-    buffers_->calib_ul_msum_buffer.Malloc(
-        kFrameWnd, config_->BfAntNum() * config_->OfdmDataNum(),
-        Agora_memory::Alignment_t::kAlign64);
-    //initialize the calib buffers
-    const complex_float complex_init = {0.0f, 0.0f};
-    //const complex_float complex_init = {1.0f, 0.0f};
-    for (size_t frame = 0u; frame < kFrameWnd; frame++) {
-      for (size_t i = 0; i < (config_->OfdmDataNum() * config_->BfAntNum());
-           i++) {
-        buffers_->calib_dl_buffer[frame][i] = complex_init;
-        buffers_->calib_ul_buffer[frame][i] = complex_init;
-        buffers_->calib_dl_msum_buffer[frame][i] = complex_init;
-        buffers_->calib_ul_msum_buffer[frame][i] = complex_init;
-      }
-
-      buffers_->dl_mod_bits_buffer.Calloc(
-          task_buffer_symbol_num,
-          Roundup<64>(config_->GetOFDMDataNum()) * config_->UeAntNum(),
-          Agora_memory::Alignment_t::kAlign64);
-
-      counters_->encode_counters.Init(
-          config_->Frame().NumDlDataSyms(),
-          config_->LdpcConfig(Direction::kDownlink).NumBlocksInSymbol() *
-              config_->UeAntNum());
-      frame_info_->encode_cur_frame_for_symbol =
-          std::vector<size_t>(config_->Frame().NumDLSyms(), SIZE_MAX);
-      frame_info_->ifft_cur_frame_for_symbol =
-          std::vector<size_t>(config_->Frame().NumDLSyms(), SIZE_MAX);
-      counters_->precode_counters.Init(config_->Frame().NumDLSyms(),
-                                       config_->DemulEventsPerSymbol());
-      // precode_cur_frame_for_symbol_ =
-      //    std::vector<size_t>(config_->Frame().NumDLSyms(), SIZE_MAX);
-      counters_->ifft_counters.Init(config_->Frame().NumDLSyms(),
-                                    config_->BsAntNum());
-      counters_->tx_counters.Init(config_->Frame().NumDLSyms(),
-                                  config_->BsAntNum());
-      // mac data is sent per frame, so we set max symbol to 1
-      counters_->mac_to_phy_counters.Init(1, config_->UeAntNum());
-    }
-  }
-}
-
-void Agora::InitializeThreads() {
-  /* Initialize TXRX threads */
-  if (kUseArgos || kUseUHD) {
-    packet_tx_rx_ = std::make_unique<PacketTxRxRadio>(
-        config_, config_->CoreOffset() + 1, &queues_->message_queue,
-        GetConq(sched_info_arr_, EventType::kPacketTX, 0),
-        queues_->rx_ptoks_ptr, queues_->tx_ptoks_ptr, buffers_->socket_buffer,
-        buffers_->socket_buffer_size / config_->PacketLength(),
-        stats_->FrameStart(), buffers_->dl_socket_buffer);
-#if defined(USE_DPDK)
-  } else if (kUseDPDK) {
-    packet_tx_rx_ = std::make_unique<PacketTxRxDpdk>(
-        config_, config_->CoreOffset() + 1, &queues_->message_queue,
-        GetConq(sched_info_arr_, EventType::kPacketTX, 0),
-        queues_->rx_ptoks_ptr, queues_->tx_ptoks_ptr, buffers_->socket_buffer,
-        buffers_->socket_buffer_size / config_->PacketLength(),
-        stats_->FrameStart(), buffers_->dl_socket_buffer);
-#endif
-  } else {
-    /* Default to the simulator */
-    packet_tx_rx_ = std::make_unique<PacketTxRxSim>(
-        config_, config_->CoreOffset() + 1, &queues_->message_queue,
-        GetConq(sched_info_arr_, EventType::kPacketTX, 0),
-        queues_->rx_ptoks_ptr, queues_->tx_ptoks_ptr, buffers_->socket_buffer,
-        buffers_->socket_buffer_size / config_->PacketLength(),
-        stats_->FrameStart(), buffers_->dl_socket_buffer);
-  }
-
-  if (kEnableMac == true) {
-    const size_t mac_cpu_core = config_->CoreOffset() +
-                                config_->SocketThreadNum() +
-                                config_->WorkerThreadNum() + 1;
-    threads_->mac_thread = std::make_unique<MacThreadBaseStation>(
-        config_, mac_cpu_core, buffers_->decoded_buffer,
-        &buffers_->dl_bits_buffer, &buffers_->dl_bits_buffer_status,
-        &queues_->mac_request_queue, &queues_->mac_response_queue);
-
-    threads_->mac_std_thread = std::thread(&MacThreadBaseStation::RunEventLoop,
-                                           threads_->mac_thread.get());
-  }
-
-  // // Create worker threads
-  // CreateThreads();
+  // Create workers
+  worker_ = std::make_unique<Worker>();
 
   AGORA_LOG_INFO(
       "Master thread core %zu, TX/RX thread cores %zu--%zu, worker thread "
       "cores %zu--%zu\n",
-      config_->CoreOffset(), config_->CoreOffset() + 1,
-      config_->CoreOffset() + 1 + config_->SocketThreadNum() - 1,
+      cfg->CoreOffset(), cfg->CoreOffset() + 1,
+      cfg->CoreOffset() + 1 + cfg->SocketThreadNum() - 1,
       base_worker_core_offset_,
-      base_worker_core_offset_ + config_->WorkerThreadNum() - 1);
+      base_worker_core_offset_ + cfg->WorkerThreadNum() - 1);
+}
+
+void Agora::FreeUplinkBuffers() {
+  socket_buffer_.Free();
+  data_buffer_.Free();
+  equal_buffer_.Free();
+  ue_spec_pilot_buffer_.Free();
+}
+
+void Agora::FreeDownlinkBuffers() {
+  if (config_->Frame().NumDLSyms() > 0) {
+    FreeBuffer1d(&dl_socket_buffer_);
+
+    dl_ifft_buffer_.Free();
+    calib_dl_buffer_.Free();
+    calib_ul_buffer_.Free();
+    calib_dl_msum_buffer_.Free();
+    calib_ul_msum_buffer_.Free();
+    dl_mod_bits_buffer_.Free();
+    dl_bits_buffer_.Free();
+    dl_bits_buffer_status_.Free();
+  }
+}
+
+void Agora::SaveDecodeDataToFile(int frame_id) {
+  const auto& cfg = config_;
+  const size_t num_decoded_bytes =
+      cfg->NumBytesPerCb(Direction::kUplink) *
+      cfg->LdpcConfig(Direction::kUplink).NumBlocksInSymbol();
+
+  std::string cur_directory = TOSTRING(PROJECT_DIRECTORY);
+  std::string filename = cur_directory + "/data/decode_data.bin";
+  AGORA_LOG_INFO("Saving decode data to %s\n", filename.c_str());
+  FILE* fp = std::fopen(filename.c_str(), "wb");
+
+  for (size_t i = 0; i < cfg->Frame().NumULSyms(); i++) {
+    for (size_t j = 0; j < cfg->UeAntNum(); j++) {
+      int8_t* ptr = decoded_buffer_[(frame_id % kFrameWnd)][i][j];
+      std::fwrite(ptr, num_decoded_bytes, sizeof(uint8_t), fp);
+    }
+  }
+  std::fclose(fp);
+}
+
+void Agora::SaveTxDataToFile(UNUSED int frame_id) {
+  const auto& cfg = config_;
+
+  std::string cur_directory = TOSTRING(PROJECT_DIRECTORY);
+  std::string filename = cur_directory + "/data/tx_data.bin";
+  AGORA_LOG_INFO("Saving Frame %d TX data to %s\n", frame_id, filename.c_str());
+  FILE* fp = std::fopen(filename.c_str(), "wb");
+
+  for (size_t i = 0; i < cfg->Frame().NumDLSyms(); i++) {
+    size_t total_data_symbol_id = cfg->GetTotalDataSymbolIdxDl(frame_id, i);
+
+    for (size_t ant_id = 0; ant_id < cfg->BsAntNum(); ant_id++) {
+      size_t offset = total_data_symbol_id * cfg->BsAntNum() + ant_id;
+      auto* pkt = reinterpret_cast<Packet*>(
+          &dl_socket_buffer_[offset * cfg->DlPacketLength()]);
+      short* socket_ptr = pkt->data_;
+      std::fwrite(socket_ptr, cfg->SampsPerSymbol() * 2, sizeof(short), fp);
+    }
+  }
+  std::fclose(fp);
 }
 
 void Agora::GetEqualData(float** ptr, int* size) {
@@ -1280,6 +642,91 @@
   *ptr = (float*)&equal_buffer_[offset][0];
   *size = cfg->UeAntNum() * cfg->OfdmDataNum() * 2;
 }
+void Agora::CheckIncrementScheduleFrame(size_t frame_id,
+                                        ScheduleProcessingFlags completed) {
+  this->schedule_process_flags_ += completed;
+  assert(this->cur_sche_frame_id_ == frame_id);
+  unused(frame_id);
+
+  if (this->schedule_process_flags_ ==
+      static_cast<uint8_t>(ScheduleProcessingFlags::kProcessingComplete)) {
+    this->cur_sche_frame_id_++;
+    this->schedule_process_flags_ = ScheduleProcessingFlags::kNone;
+    if (this->config_->Frame().NumULSyms() == 0) {
+      this->schedule_process_flags_ += ScheduleProcessingFlags::kUplinkComplete;
+    }
+    if (this->config_->Frame().NumDLSyms() == 0) {
+      this->schedule_process_flags_ +=
+          ScheduleProcessingFlags::kDownlinkComplete;
+    }
+  }
+}
+
+bool Agora::CheckFrameComplete(size_t frame_id) {
+  bool finished = false;
+
+  AGORA_LOG_TRACE(
+      "Checking work complete %zu, ifft %d, tx %d, decode %d, tomac %d, tx "
+      "%d\n",
+      frame_id, static_cast<int>(this->ifft_counters_.IsLastSymbol(frame_id)),
+      static_cast<int>(this->tx_counters_.IsLastSymbol(frame_id)),
+      static_cast<int>(this->decode_counters_.IsLastSymbol(frame_id)),
+      static_cast<int>(this->tomac_counters_.IsLastSymbol(frame_id)),
+      static_cast<int>(this->tx_counters_.IsLastSymbol(frame_id)));
+
+  // Complete if last frame and ifft / decode complete
+  if ((true == this->ifft_counters_.IsLastSymbol(frame_id)) &&
+      (true == this->tx_counters_.IsLastSymbol(frame_id)) &&
+      (((false == kEnableMac) &&
+        (true == this->decode_counters_.IsLastSymbol(frame_id))) ||
+       ((true == kUplinkHardDemod) &&
+        (true == this->demul_counters_.IsLastSymbol(frame_id))) ||
+       ((true == kEnableMac) &&
+        (true == this->tomac_counters_.IsLastSymbol(frame_id))))) {
+    this->stats_->UpdateStats(frame_id);
+    assert(frame_id == this->cur_proc_frame_id_);
+    if (true == kUplinkHardDemod) {
+      this->demul_counters_.Reset(frame_id);
+    }
+    this->decode_counters_.Reset(frame_id);
+    this->tomac_counters_.Reset(frame_id);
+    this->ifft_counters_.Reset(frame_id);
+    this->tx_counters_.Reset(frame_id);
+    if (config_->Frame().NumDLSyms() > 0) {
+      for (size_t ue_id = 0; ue_id < config_->UeAntNum(); ue_id++) {
+        this->dl_bits_buffer_status_[ue_id][frame_id % kFrameWnd] = 0;
+      }
+    }
+    this->cur_proc_frame_id_++;
+
+    if (frame_id == (this->config_->FramesToTest() - 1)) {
+      finished = true;
+    } else {
+      // Only schedule up to kScheduleQueues so we don't flood the queues
+      // Cannot access the front() element if the queue is empty
+      for (size_t encode = 0;
+           (encode < kScheduleQueues) && (!encode_deferral_.empty());
+           encode++) {
+        const size_t deferred_frame = this->encode_deferral_.front();
+        if (deferred_frame < (this->cur_proc_frame_id_ + kScheduleQueues)) {
+          if (kDebugDeferral) {
+            AGORA_LOG_INFO("   +++ Scheduling deferred frame %zu : %zu \n",
+                           deferred_frame, cur_proc_frame_id_);
+          }
+          RtAssert(deferred_frame >= this->cur_proc_frame_id_,
+                   "Error scheduling encoding because deferral frame is less "
+                   "than current frame");
+          ScheduleDownlinkProcessing(deferred_frame);
+          this->encode_deferral_.pop();
+        } else {
+          // No need to check the next frame because it is too large
+          break;
+        }
+      }  // for each encodable frames in kScheduleQueues
+    }    // !finished
+  }
+  return finished;
+}
 
 extern "C" {
 EXPORT Agora* AgoraNew(Config* cfg) {

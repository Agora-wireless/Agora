--- conflicted
+++ resolved
@@ -90,14 +90,7 @@
 
   if (kEnableMatLog) {
     for (size_t i = 0; i < mat_loggers_.size(); i++) {
-<<<<<<< HEAD
-      if ((i != CsvLog::kMatDlBeam) || (cfg->Frame().NumDLSyms() > 0)) {
-        mat_loggers_.at(i) =
-            std::make_shared<CsvLog::MatLogger>(cfg->RadioId().at(0), i);
-      }
-=======
       mat_loggers_.at(i) = std::make_shared<CsvLog::MatLogger>(i, "BS");
->>>>>>> 71064d85
     }
   }
 
@@ -903,15 +896,9 @@
   auto compute_beam = std::make_unique<DoBeamWeights>(
       this->config_, tid, this->csi_buffers_, calib_dl_buffer_,
       calib_ul_buffer_, this->calib_dl_msum_buffer_,
-<<<<<<< HEAD
       this->calib_ul_msum_buffer_, this->ul_beam_matrices_,
       this->dl_beam_matrices_, this->phy_stats_.get(), this->stats_.get(),
-      mat_loggers_.at(CsvLog::kMatCSI), mat_loggers_.at(CsvLog::kMatDlBeam));
-=======
-      this->calib_ul_msum_buffer_, this->ul_zf_matrices_, this->dl_zf_matrices_,
-      this->phy_stats_.get(), this->stats_.get(),
-      mat_loggers_.at(CsvLog::kDLCSI), mat_loggers_.at(CsvLog::kDLZF));
->>>>>>> 71064d85
+      mat_loggers_.at(CsvLog::kDLCSI), mat_loggers_.at(CsvLog::kDlBeam));
 
   auto compute_fft = std::make_unique<DoFFT>(
       this->config_, tid, this->data_buffer_, this->csi_buffers_,
@@ -1029,15 +1016,9 @@
   /* Initialize Beam operator */
   auto compute_beam(std::make_unique<DoBeamWeights>(
       config_, tid, csi_buffers_, calib_dl_buffer_, calib_ul_buffer_,
-<<<<<<< HEAD
       calib_dl_msum_buffer_, calib_ul_msum_buffer_, ul_beam_matrices_,
       dl_beam_matrices_, this->phy_stats_.get(), this->stats_.get(),
-      mat_loggers_.at(CsvLog::kMatCSI), mat_loggers_.at(CsvLog::kMatDlBeam)));
-=======
-      calib_dl_msum_buffer_, calib_ul_msum_buffer_, ul_zf_matrices_,
-      dl_zf_matrices_, this->phy_stats_.get(), this->stats_.get(),
-      mat_loggers_.at(CsvLog::kDLCSI), mat_loggers_.at(CsvLog::kDLZF)));
->>>>>>> 71064d85
+      mat_loggers_.at(CsvLog::kDLCSI), mat_loggers_.at(CsvLog::kDlBeam)));
 
   while (this->config_->Running() == true) {
     compute_beam->TryLaunch(*GetConq(EventType::kBeam, 0),

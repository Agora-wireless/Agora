/**
 * @file agora.cc
 * @brief Implementation file for the main agora class
 */

#include "agora.h"

#include <cmath>
#include <memory>

#if defined(USE_DPDK)
#include "packet_txrx_dpdk.h"
#endif
#include "packet_txrx_radio.h"

<<<<<<< HEAD
=======
static const bool kDebugPrintPacketsFromMac = false;
>>>>>>> 2a7d597f
static const bool kDebugDeferral = true;
static const size_t kDefaultMessageQueueSize = 512;
static const size_t kDefaultWorkerQueueSize = 256;

Agora::Agora(Config* const cfg)
    : base_worker_core_offset_(cfg->CoreOffset() + 1 + cfg->SocketThreadNum()),
      config_(cfg),
      stats_(std::make_unique<Stats>(cfg)),
      phy_stats_(std::make_unique<PhyStats>(cfg, Direction::kUplink)),
      csi_buffers_(kFrameWnd, cfg->UeAntNum(),
                   cfg->BsAntNum() * cfg->OfdmDataNum()),
      ul_zf_matrices_(kFrameWnd, cfg->OfdmDataNum(),
                      cfg->BsAntNum() * cfg->UeAntNum()),
      demod_buffers_(kFrameWnd, cfg->Frame().NumULSyms(), cfg->UeAntNum(),
                     kMaxModType * cfg->OfdmDataNum()),
      decoded_buffer_(kFrameWnd, cfg->Frame().NumULSyms(), cfg->UeAntNum(),
                      cfg->LdpcConfig(Direction::kUplink).NumBlocksInSymbol() *
                          Roundup<64>(cfg->NumBytesPerCb(Direction::kUplink))),
      dl_zf_matrices_(kFrameWnd, cfg->OfdmDataNum(),
                      cfg->UeAntNum() * cfg->BsAntNum()) {
  std::string directory = TOSTRING(PROJECT_DIRECTORY);
  std::printf("Agora: project directory [%s], RDTSC frequency = %.2f GHz\n",
              directory.c_str(), cfg->FreqGhz());

  PinToCoreWithOffset(ThreadType::kMaster, cfg->CoreOffset(), 0,
                      kEnableCoreReuse, false /* quiet */);
  CheckIncrementScheduleFrame(0, ScheduleProcessingFlags::kProcessingComplete);
  // Important to set cur_sche_frame_id_ after the call to
  // CheckIncrementScheduleFrame because it will be incremented however,
  // CheckIncrementScheduleFrame will initialize the schedule tracking variable
  // correctly.
  cur_sche_frame_id_ = 0;
  cur_proc_frame_id_ = 0;

  InitializeQueues();
  InitializeUplinkBuffers();
  InitializeDownlinkBuffers();

  /* Initialize TXRX threads */
  if (kUseArgos || kUseUHD) {
    packet_tx_rx_ = std::make_unique<PacketTxRxRadio>(
        cfg, cfg->CoreOffset() + 1, &message_queue_,
        GetConq(EventType::kPacketTX, 0), rx_ptoks_ptr_, tx_ptoks_ptr_,
        socket_buffer_, socket_buffer_size_ / cfg->PacketLength(),
        this->stats_->FrameStart(), dl_socket_buffer_);
#if defined(USE_DPDK)
  } else if (kUseDPDK) {
    packet_tx_rx_ = std::make_unique<PacketTxRxDpdk>(
        cfg, cfg->CoreOffset() + 1, &message_queue_,
        GetConq(EventType::kPacketTX, 0), rx_ptoks_ptr_, tx_ptoks_ptr_,
        socket_buffer_, socket_buffer_size_ / cfg->PacketLength(),
        this->stats_->FrameStart(), dl_socket_buffer_);
#endif
  } else {
    /* Default to the simulator */
    packet_tx_rx_ = std::make_unique<PacketTxRx>(
        cfg, cfg->CoreOffset() + 1, &message_queue_,
        GetConq(EventType::kPacketTX, 0), rx_ptoks_ptr_, tx_ptoks_ptr_,
        socket_buffer_, socket_buffer_size_ / cfg->PacketLength(),
        this->stats_->FrameStart(), dl_socket_buffer_);
  }

  if (kEnableMac == true) {
    const size_t mac_cpu_core =
        cfg->CoreOffset() + cfg->SocketThreadNum() + cfg->WorkerThreadNum() + 1;
    mac_thread_ = std::make_unique<MacThreadBaseStation>(
        cfg, mac_cpu_core, decoded_buffer_, &dl_bits_buffer_,
        &dl_bits_buffer_status_, &mac_request_queue_, &mac_response_queue_);

    mac_std_thread_ =
        std::thread(&MacThreadBaseStation::RunEventLoop, mac_thread_.get());
  }

  // Create worker threads
  CreateThreads();

  MLPD_INFO(
      "Master thread core %zu, TX/RX thread cores %zu--%zu, worker thread "
      "cores %zu--%zu\n",
      cfg->CoreOffset(), cfg->CoreOffset() + 1,
      cfg->CoreOffset() + 1 + cfg->SocketThreadNum() - 1,
      base_worker_core_offset_,
      base_worker_core_offset_ + cfg->WorkerThreadNum() - 1);
}

Agora::~Agora() {
  if (kEnableMac == true) {
    mac_std_thread_.join();
  }

  for (auto& worker_thread : workers_) {
    MLPD_SYMBOL("Agora: Joining worker thread\n");
    worker_thread.join();
  }
  FreeUplinkBuffers();
  FreeDownlinkBuffers();

  stats_.reset();
  phy_stats_.reset();
  FreeQueues();
}

void Agora::Stop() {
  MLPD_INFO("Agora: terminating\n");
  config_->Running(false);
  usleep(1000);
  packet_tx_rx_.reset();
}

void Agora::SendSnrReport(EventType event_type, size_t frame_id,
                          size_t symbol_id) {
  assert(event_type == EventType::kSNRReport);
  unused(event_type);
  auto base_tag = gen_tag_t::FrmSymUe(frame_id, symbol_id, 0);
  for (size_t i = 0; i < config_->UeAntNum(); i++) {
    EventData snr_report(EventType::kSNRReport, base_tag.tag_);
    snr_report.num_tags_ = 2;
    float snr = this->phy_stats_->GetEvmSnr(frame_id, i);
    std::memcpy(&snr_report.tags_[1], &snr, sizeof(float));
    TryEnqueueFallback(&mac_request_queue_, snr_report);
    base_tag.ue_id_++;
  }
}

void Agora::ScheduleDownlinkProcessing(size_t frame_id) {
  size_t num_pilot_symbols = config_->Frame().ClientDlPilotSymbols();

  for (size_t i = 0; i < num_pilot_symbols; i++) {
    if (zf_last_frame_ == frame_id) {
      ScheduleSubcarriers(EventType::kPrecode, frame_id,
                          config_->Frame().GetDLSymbol(i));
    } else {
      encode_cur_frame_for_symbol_.at(i) = frame_id;
    }
  }

  for (size_t i = num_pilot_symbols; i < config_->Frame().NumDLSyms(); i++) {
    ScheduleCodeblocks(EventType::kEncode, Direction::kDownlink, frame_id,
                       config_->Frame().GetDLSymbol(i));
  }
}

void Agora::ScheduleAntennas(EventType event_type, size_t frame_id,
                             size_t symbol_id) {
  assert(event_type == EventType::kFFT or event_type == EventType::kIFFT);
  auto base_tag = gen_tag_t::FrmSymAnt(frame_id, symbol_id, 0);

  size_t num_blocks = config_->BsAntNum() / config_->FftBlockSize();
  size_t num_remainder = config_->BsAntNum() % config_->FftBlockSize();
  if (num_remainder > 0) {
    num_blocks++;
  }
  EventData event;
  event.num_tags_ = config_->FftBlockSize();
  event.event_type_ = event_type;
  size_t qid = frame_id & 0x1;
  for (size_t i = 0; i < num_blocks; i++) {
    if ((i == num_blocks - 1) && num_remainder > 0) {
      event.num_tags_ = num_remainder;
    }
    for (size_t j = 0; j < event.num_tags_; j++) {
      event.tags_[j] = base_tag.tag_;
      base_tag.ant_id_++;
    }
    TryEnqueueFallback(GetConq(event_type, qid), GetPtok(event_type, qid),
                       event);
  }
}

void Agora::ScheduleAntennasTX(size_t frame_id, size_t symbol_id) {
  auto base_tag = gen_tag_t::FrmSymAnt(frame_id, symbol_id, 0);
  const size_t total_antennas = config_->BsAntNum();
  const size_t handler_threads = config_->SocketThreadNum();
  size_t schedule_antenna = 0;

  const size_t rem_antennas = total_antennas % handler_threads;
  const size_t floor_events_per_handler = total_antennas / handler_threads;
  size_t ceil_events_per_handler = floor_events_per_handler;
  if (rem_antennas > 0) {
    ceil_events_per_handler += 1;
  }
  // Must put contiguous channels in same queue
  assert(ceil_events_per_handler % config_->NumChannels() == 0);

  /// \todo !!!!! Should use the packet_txrx class here to enqueue the id's to the correct worker
  std::vector<EventData> events_list(ceil_events_per_handler);
  for (size_t radio_handler = 0; radio_handler < handler_threads;
       radio_handler++) {
    size_t tx_event;
    for (tx_event = 0; tx_event < ceil_events_per_handler; tx_event++) {
      if (schedule_antenna == total_antennas) {
        // All antennas scheduled
        break;
      }

      events_list.at(tx_event).num_tags_ = 1;
      events_list.at(tx_event).event_type_ = EventType::kPacketTX;
      events_list.at(tx_event).tags_[0u] = base_tag.tag_;
      base_tag.ant_id_ = ++schedule_antenna;
    }
    TryEnqueueBulkFallback(GetConq(EventType::kPacketTX, 0),
                           tx_ptoks_ptr_[radio_handler], events_list.data(),
                           tx_event);
  }
}

void Agora::ScheduleSubcarriers(EventType event_type, size_t frame_id,
                                size_t symbol_id) {
  auto base_tag = gen_tag_t::FrmSymSc(frame_id, symbol_id, 0);
  size_t num_events = SIZE_MAX;
  size_t block_size = SIZE_MAX;

  switch (event_type) {
    case EventType::kDemul:
    case EventType::kPrecode:
      num_events = config_->DemulEventsPerSymbol();
      block_size = config_->DemulBlockSize();
      break;
    case EventType::kZF:
      num_events = config_->ZfEventsPerSymbol();
      block_size = config_->ZfBlockSize();
      break;
    default:
      assert(false);
  }

  size_t qid = (frame_id & 0x1);
  if (event_type == EventType::kZF) {
    EventData event;
    event.event_type_ = event_type;
    event.num_tags_ = config_->ZfBatchSize();
    size_t num_blocks = num_events / event.num_tags_;
    size_t num_remainder = num_events % event.num_tags_;
    if (num_remainder > 0) {
      num_blocks++;
    }
    for (size_t i = 0; i < num_blocks; i++) {
      if ((i == num_blocks - 1) && num_remainder > 0) {
        event.num_tags_ = num_remainder;
      }
      for (size_t j = 0; j < event.num_tags_; j++) {
        event.tags_[j] =
            gen_tag_t::FrmSymSc(frame_id, symbol_id,
                                block_size * (i * event.num_tags_ + j))
                .tag_;
      }
      TryEnqueueFallback(GetConq(event_type, qid), GetPtok(event_type, qid),
                         event);
    }
  } else {
    for (size_t i = 0; i < num_events; i++) {
      TryEnqueueFallback(GetConq(event_type, qid), GetPtok(event_type, qid),
                         EventData(event_type, base_tag.tag_));
      base_tag.sc_id_ += block_size;
    }
  }
}

void Agora::ScheduleCodeblocks(EventType event_type, Direction dir,
                               size_t frame_id, size_t symbol_idx) {
  auto base_tag = gen_tag_t::FrmSymCb(frame_id, symbol_idx, 0);
  const size_t num_tasks =
      config_->UeAntNum() * config_->LdpcConfig(dir).NumBlocksInSymbol();
  size_t num_blocks = num_tasks / config_->EncodeBlockSize();
  const size_t num_remainder = num_tasks % config_->EncodeBlockSize();
  if (num_remainder > 0) {
    num_blocks++;
  }
  EventData event;
  event.num_tags_ = config_->EncodeBlockSize();
  event.event_type_ = event_type;
  size_t qid = frame_id & 0x1;
  for (size_t i = 0; i < num_blocks; i++) {
    if ((i == num_blocks - 1) && num_remainder > 0) {
      event.num_tags_ = num_remainder;
    }
    for (size_t j = 0; j < event.num_tags_; j++) {
      event.tags_[j] = base_tag.tag_;
      base_tag.cb_id_++;
    }
    TryEnqueueFallback(GetConq(event_type, qid), GetPtok(event_type, qid),
                       event);
  }
}

void Agora::ScheduleUsers(EventType event_type, size_t frame_id,
                          size_t symbol_id) {
  assert(event_type == EventType::kPacketToMac);
  unused(event_type);
  auto base_tag = gen_tag_t::FrmSymUe(frame_id, symbol_id, 0);

  for (size_t i = 0; i < config_->UeAntNum(); i++) {
    TryEnqueueFallback(&mac_request_queue_,
                       EventData(EventType::kPacketToMac, base_tag.tag_));
    base_tag.ue_id_++;
  }
}

void Agora::Start() {
  const auto& cfg = this->config_;

  bool start_status =
      packet_tx_rx_->StartTxRx(calib_dl_buffer_, calib_ul_buffer_);
  // Start packet I/O
  if (start_status == false) {
    this->Stop();
    return;
  }

  // Counters for printing summary
  size_t tx_count = 0;
  double tx_begin = GetTime::GetTimeUs();

  bool is_turn_to_dequeue_from_io = true;
  const size_t max_events_needed =
      std::max(kDequeueBulkSizeTXRX * (cfg->SocketThreadNum() + 1 /* MAC */),
               kDequeueBulkSizeWorker * cfg->WorkerThreadNum());
  EventData events_list[max_events_needed];

  while ((config_->Running() == true) &&
         (SignalHandler::GotExitSignal() == false)) {
    // Get a batch of events
    size_t num_events = 0;
    if (is_turn_to_dequeue_from_io) {
      for (size_t i = 0; i < cfg->SocketThreadNum(); i++) {
        num_events += message_queue_.try_dequeue_bulk_from_producer(
            *(rx_ptoks_ptr_[i]), events_list + num_events,
            kDequeueBulkSizeTXRX);
      }

      if (kEnableMac == true) {
        num_events += mac_response_queue_.try_dequeue_bulk(
            events_list + num_events, kDequeueBulkSizeTXRX);
      }
    } else {
      num_events +=
          complete_task_queue_[(this->cur_proc_frame_id_ & 0x1)]
              .try_dequeue_bulk(events_list + num_events, max_events_needed);
    }
    is_turn_to_dequeue_from_io = !is_turn_to_dequeue_from_io;

    // Handle each event
    for (size_t ev_i = 0; ev_i < num_events; ev_i++) {
      EventData& event = events_list[ev_i];

      // FFT processing is scheduled after falling through the switch
      switch (event.event_type_) {
        case EventType::kPacketRX: {
          Packet* pkt = rx_tag_t(event.tags_[0]).rx_packet_->RawPacket();

          if (pkt->frame_id_ >= ((this->cur_sche_frame_id_ + kFrameWnd))) {
            MLPD_ERROR(
                "Error: Received packet for future frame %u beyond "
                "frame window (= %zu + %zu). This can happen if "
                "Agora is running slowly, e.g., in debug mode\n",
                pkt->frame_id_, this->cur_sche_frame_id_, kFrameWnd);
            cfg->Running(false);
            break;
          }

          UpdateRxCounters(pkt->frame_id_, pkt->symbol_id_);
          fft_queue_arr_.at(pkt->frame_id_ % kFrameWnd)
              .push(fft_req_tag_t(event.tags_[0]));
        } break;

        case EventType::kFFT: {
          for (size_t i = 0; i < event.num_tags_; i++) {
            HandleEventFft(event.tags_[i]);
          }
        } break;

        case EventType::kZF: {
          for (size_t tag_id = 0; (tag_id < event.num_tags_); tag_id++) {
            size_t frame_id = gen_tag_t(event.tags_[tag_id]).frame_id_;
            PrintPerTaskDone(PrintType::kZF, frame_id, 0,
                             zf_counters_.GetTaskCount(frame_id));
            bool last_zf_task = this->zf_counters_.CompleteTask(frame_id);
            if (last_zf_task == true) {
              this->stats_->MasterSetTsc(TsType::kZFDone, frame_id);
              zf_last_frame_ = frame_id;
              PrintPerFrameDone(PrintType::kZF, frame_id);
              this->zf_counters_.Reset(frame_id);
              if (kPrintZfStats) {
                this->phy_stats_->PrintZfStats(frame_id);
              }

              for (size_t i = 0; i < cfg->Frame().NumULSyms(); i++) {
                if (this->fft_cur_frame_for_symbol_.at(i) == frame_id) {
                  ScheduleSubcarriers(EventType::kDemul, frame_id,
                                      cfg->Frame().GetULSymbol(i));
                }
              }
              // Schedule precoding for downlink symbols
              for (size_t i = 0; i < cfg->Frame().NumDLSyms(); i++) {
                size_t last_encoded_frame =
                    this->encode_cur_frame_for_symbol_.at(i);
                if ((last_encoded_frame != SIZE_MAX) &&
                    (last_encoded_frame >= frame_id)) {
                  ScheduleSubcarriers(EventType::kPrecode, frame_id,
                                      cfg->Frame().GetDLSymbol(i));
                }
              }
            }  // end if (zf_counters_.last_task(frame_id) == true)
          }
        } break;

        case EventType::kDemul: {
          size_t frame_id = gen_tag_t(event.tags_[0]).frame_id_;
          size_t symbol_id = gen_tag_t(event.tags_[0]).symbol_id_;
          size_t base_sc_id = gen_tag_t(event.tags_[0]).sc_id_;

          PrintPerTaskDone(PrintType::kDemul, frame_id, symbol_id, base_sc_id);
          bool last_demul_task =
              this->demul_counters_.CompleteTask(frame_id, symbol_id);

          if (last_demul_task == true) {
            if (kUplinkHardDemod == false) {
              ScheduleCodeblocks(EventType::kDecode, Direction::kUplink,
                                 frame_id, symbol_id);
            }
            PrintPerSymbolDone(PrintType::kDemul, frame_id, symbol_id);
            bool last_demul_symbol =
                this->demul_counters_.CompleteSymbol(frame_id);
            if (last_demul_symbol == true) {
              max_equaled_frame_ = frame_id;
              this->stats_->MasterSetTsc(TsType::kDemulDone, frame_id);
              PrintPerFrameDone(PrintType::kDemul, frame_id);
              // skip Decode when hard demod is enabled
              if (kUplinkHardDemod == true) {
                assert(this->cur_proc_frame_id_ == frame_id);
                CheckIncrementScheduleFrame(frame_id, kUplinkComplete);
                bool work_finished = this->CheckFrameComplete(frame_id);
                if (work_finished == true) {
                  goto finish;
                }
              } else {
                this->demul_counters_.Reset(frame_id);
                if (cfg->BigstationMode() == false) {
                  assert(cur_sche_frame_id_ == frame_id);
                  CheckIncrementScheduleFrame(frame_id, kUplinkComplete);
                } else {
                  ScheduleCodeblocks(EventType::kDecode, Direction::kUplink,
                                     frame_id, symbol_id);
                }
              }
            }
          }
        } break;

        case EventType::kDecode: {
          size_t frame_id = gen_tag_t(event.tags_[0]).frame_id_;
          size_t symbol_id = gen_tag_t(event.tags_[0]).symbol_id_;

          bool last_decode_task =
              this->decode_counters_.CompleteTask(frame_id, symbol_id);
          if (last_decode_task == true) {
            if (kEnableMac == true) {
              ScheduleUsers(EventType::kPacketToMac, frame_id, symbol_id);
            }
            PrintPerSymbolDone(PrintType::kDecode, frame_id, symbol_id);
            bool last_decode_symbol =
                this->decode_counters_.CompleteSymbol(frame_id);
            if (last_decode_symbol == true) {
              this->stats_->MasterSetTsc(TsType::kDecodeDone, frame_id);
              PrintPerFrameDone(PrintType::kDecode, frame_id);
              if (kEnableMac == false) {
                assert(this->cur_proc_frame_id_ == frame_id);
                bool work_finished = this->CheckFrameComplete(frame_id);
                if (work_finished == true) {
                  goto finish;
                }
              }
            }
          }
        } break;

        case EventType::kRANUpdate: {
          RanConfig rc;
          rc.n_antennas_ = event.tags_[0];
          rc.mod_order_bits_ = event.tags_[1];
          rc.frame_id_ = event.tags_[2];
          UpdateRanConfig(rc);
        } break;

        case EventType::kPacketToMac: {
          size_t frame_id = gen_tag_t(event.tags_[0]).frame_id_;
          size_t symbol_id = gen_tag_t(event.tags_[0]).symbol_id_;

          bool last_tomac_task =
              this->tomac_counters_.CompleteTask(frame_id, symbol_id);
          if (last_tomac_task == true) {
            PrintPerSymbolDone(PrintType::kPacketToMac, frame_id, symbol_id);

            bool last_tomac_symbol =
                this->tomac_counters_.CompleteSymbol(frame_id);
            if (last_tomac_symbol == true) {
              assert(this->cur_proc_frame_id_ == frame_id);
              // this->stats_->MasterSetTsc(TsType::kMacTXDone, frame_id);
              PrintPerFrameDone(PrintType::kPacketToMac, frame_id);
              bool work_finished = this->CheckFrameComplete(frame_id);
              if (work_finished == true) {
                goto finish;
              }
            }
          }

        } break;

        case EventType::kPacketFromMac: {
          // This is an entire frame (multiple mac packets)
          const size_t ue_id = rx_mac_tag_t(event.tags_[0u]).tid_;
          const size_t radio_buf_id = rx_mac_tag_t(event.tags_[0u]).offset_;
          const auto* pkt = reinterpret_cast<const MacPacketPacked*>(
              &dl_bits_buffer_[ue_id]
                              [radio_buf_id * config_->MacBytesNumPerframe(
                                                  Direction::kDownlink)]);

          MLPD_INFO("Agora: frame %d @ offset %zu %zu @ location %zu\n",
                    pkt->Frame(), ue_id, radio_buf_id,
                    reinterpret_cast<intptr_t>(pkt));

          if (kDebugPrintPacketsFromMac) {
            std::stringstream ss;

            for (size_t dl_data_symbol = 0;
                 dl_data_symbol < config_->Frame().NumDlDataSyms();
                 dl_data_symbol++) {
              ss << "Agora: kPacketFromMac, frame " << pkt->Frame()
                 << ", symbol " << std::to_string(pkt->Symbol()) << " crc "
                 << std::to_string(pkt->Crc()) << " bytes: ";
              for (size_t i = 0; i < pkt->PayloadLength(); i++) {
                ss << std::to_string((pkt->Data()[i])) << ", ";
              }
              ss << std::endl;
              pkt = reinterpret_cast<const MacPacketPacked*>(
                  reinterpret_cast<const uint8_t*>(pkt) +
                  config_->MacPacketLength(Direction::kDownlink));
            }
            std::printf("%s\n", ss.str().c_str());
          }

          const size_t frame_id = pkt->Frame();
          const bool last_ue =
              this->mac_to_phy_counters_.CompleteTask(frame_id, 0);
          if (last_ue == true) {
            // schedule this frame's encoding
            // Defer the schedule.  If frames are already deferred or the
            // current received frame is too far off
            if ((this->encode_deferral_.empty() == false) ||
                (frame_id >= (this->cur_proc_frame_id_ + kScheduleQueues))) {
              if (kDebugDeferral) {
                std::printf("   +++ Deferring encoding of frame %zu\n",
                            frame_id);
              }
              this->encode_deferral_.push(frame_id);
            } else {
              ScheduleDownlinkProcessing(frame_id);
            }
            this->mac_to_phy_counters_.Reset(frame_id);
            PrintPerFrameDone(PrintType::kPacketFromMac, frame_id);
          }
        } break;

        case EventType::kEncode: {
          for (size_t i = 0; i < event.num_tags_; i++) {
            size_t frame_id = gen_tag_t(event.tags_[i]).frame_id_;
            size_t symbol_id = gen_tag_t(event.tags_[i]).symbol_id_;

            bool last_encode_task =
                encode_counters_.CompleteTask(frame_id, symbol_id);
            if (last_encode_task == true) {
              this->encode_cur_frame_for_symbol_.at(
                  cfg->Frame().GetDLSymbolIdx(symbol_id)) = frame_id;
              // If precoder of the current frame exists
              if (zf_last_frame_ == frame_id) {
                ScheduleSubcarriers(EventType::kPrecode, frame_id, symbol_id);
              }
              PrintPerSymbolDone(PrintType::kEncode, frame_id, symbol_id);

              bool last_encode_symbol =
                  this->encode_counters_.CompleteSymbol(frame_id);
              if (last_encode_symbol == true) {
                this->encode_counters_.Reset(frame_id);
                this->stats_->MasterSetTsc(TsType::kEncodeDone, frame_id);
                PrintPerFrameDone(PrintType::kEncode, frame_id);
              }
            }
          }
        } break;

        case EventType::kPrecode: {
          // Precoding is done, schedule ifft
          size_t sc_id = gen_tag_t(event.tags_[0]).sc_id_;
          size_t frame_id = gen_tag_t(event.tags_[0]).frame_id_;
          size_t symbol_id = gen_tag_t(event.tags_[0]).symbol_id_;
          PrintPerTaskDone(PrintType::kPrecode, frame_id, symbol_id, sc_id);
          bool last_precode_task =
              this->precode_counters_.CompleteTask(frame_id, symbol_id);

          if (last_precode_task == true) {
            // precode_cur_frame_for_symbol_.at(
            //    this->config_->Frame().GetDLSymbolIdx(symbol_id)) = frame_id;
            ScheduleAntennas(EventType::kIFFT, frame_id, symbol_id);
            PrintPerSymbolDone(PrintType::kPrecode, frame_id, symbol_id);

            bool last_precode_symbol =
                this->precode_counters_.CompleteSymbol(frame_id);
            if (last_precode_symbol == true) {
              this->precode_counters_.Reset(frame_id);
              this->stats_->MasterSetTsc(TsType::kPrecodeDone, frame_id);
              PrintPerFrameDone(PrintType::kPrecode, frame_id);
            }
          }
        } break;

        case EventType::kIFFT: {
          for (size_t i = 0; i < event.num_tags_; i++) {
            /* IFFT is done, schedule data transmission */
            size_t ant_id = gen_tag_t(event.tags_[i]).ant_id_;
            size_t frame_id = gen_tag_t(event.tags_[i]).frame_id_;
            size_t symbol_id = gen_tag_t(event.tags_[i]).symbol_id_;
            size_t symbol_idx_dl = cfg->Frame().GetDLSymbolIdx(symbol_id);
            PrintPerTaskDone(PrintType::kIFFT, frame_id, symbol_id, ant_id);

            bool last_ifft_task =
                this->ifft_counters_.CompleteTask(frame_id, symbol_id);
            if (last_ifft_task == true) {
              ifft_cur_frame_for_symbol_.at(symbol_idx_dl) = frame_id;
              if (symbol_idx_dl == ifft_next_symbol_) {
                // Check the available symbols starting from the current symbol
                // Only schedule symbols that are continuously available
                for (size_t sym_id = symbol_idx_dl;
                     sym_id <= ifft_counters_.GetSymbolCount(frame_id);
                     sym_id++) {
                  size_t symbol_ifft_frame =
                      ifft_cur_frame_for_symbol_.at(sym_id);
                  if (symbol_ifft_frame == frame_id) {
                    ScheduleAntennasTX(frame_id,
                                       cfg->Frame().GetDLSymbol(sym_id));
                    ifft_next_symbol_++;
                  } else {
                    break;
                  }
                }
              }
              PrintPerSymbolDone(PrintType::kIFFT, frame_id, symbol_id);

              bool last_ifft_symbol =
                  this->ifft_counters_.CompleteSymbol(frame_id);
              if (last_ifft_symbol == true) {
                ifft_next_symbol_ = 0;
                this->stats_->MasterSetTsc(TsType::kIFFTDone, frame_id);
                PrintPerFrameDone(PrintType::kIFFT, frame_id);
                assert(frame_id == this->cur_proc_frame_id_);
                this->CheckIncrementScheduleFrame(frame_id, kDownlinkComplete);
                bool work_finished = this->CheckFrameComplete(frame_id);
                if (work_finished == true) {
                  goto finish;
                }
              }
            }
          }
        } break;

        case EventType::kPacketTX: {
          // Data is sent
          size_t ant_id = gen_tag_t(event.tags_[0]).ant_id_;
          size_t frame_id = gen_tag_t(event.tags_[0]).frame_id_;
          size_t symbol_id = gen_tag_t(event.tags_[0]).symbol_id_;
          PrintPerTaskDone(PrintType::kPacketTX, frame_id, symbol_id, ant_id);

          bool last_tx_task =
              this->tx_counters_.CompleteTask(frame_id, symbol_id);
          if (last_tx_task == true) {
            PrintPerSymbolDone(PrintType::kPacketTX, frame_id, symbol_id);
            // If tx of the first symbol is done
            if (symbol_id == cfg->Frame().GetDLSymbol(0)) {
              this->stats_->MasterSetTsc(TsType::kTXProcessedFirst, frame_id);
              PrintPerFrameDone(PrintType::kPacketTXFirst, frame_id);
            }

            bool last_tx_symbol = this->tx_counters_.CompleteSymbol(frame_id);
            if (last_tx_symbol == true) {
              this->stats_->MasterSetTsc(TsType::kTXDone, frame_id);
              PrintPerFrameDone(PrintType::kPacketTX, frame_id);

              bool work_finished = this->CheckFrameComplete(frame_id);
              if (work_finished == true) {
                goto finish;
              }
            }

            tx_count++;
            if (tx_count == tx_counters_.MaxSymbolCount() * 9000) {
              tx_count = 0;

              double diff = GetTime::GetTimeUs() - tx_begin;
              int samples_num_per_ue =
                  cfg->OfdmDataNum() * tx_counters_.MaxSymbolCount() * 1000;

              MLPD_INFO(
                  "TX %d samples (per-client) to %zu clients in %f secs, "
                  "throughtput %f bps per-client (16QAM), current tx queue "
                  "length %zu\n",
                  samples_num_per_ue, cfg->UeAntNum(), diff,
                  samples_num_per_ue * std::log2(16.0f) / diff,
                  GetConq(EventType::kPacketTX, 0)->size_approx());
              unused(diff);
              unused(samples_num_per_ue);
              tx_begin = GetTime::GetTimeUs();
            }
          }
        } break;
        default:
          MLPD_ERROR("Wrong event type in message queue!");
          std::exit(0);
      } /* End of switch */

      // We schedule FFT processing if the event handling above results in
      // either (a) sufficient packets received for the current frame,
      // or (b) the current frame being updated.
      std::queue<fft_req_tag_t>& cur_fftq =
          fft_queue_arr_.at(this->cur_sche_frame_id_ % kFrameWnd);
      size_t qid = this->cur_sche_frame_id_ & 0x1;
      if (cur_fftq.size() >= config_->FftBlockSize()) {
        size_t num_fft_blocks = cur_fftq.size() / config_->FftBlockSize();
        for (size_t i = 0; i < num_fft_blocks; i++) {
          EventData do_fft_task;
          do_fft_task.num_tags_ = config_->FftBlockSize();
          do_fft_task.event_type_ = EventType::kFFT;

          for (size_t j = 0; j < config_->FftBlockSize(); j++) {
            RtAssert(!cur_fftq.empty(),
                     "Using front element cur_fftq when it is empty");
            do_fft_task.tags_[j] = cur_fftq.front().tag_;
            cur_fftq.pop();

            if (this->fft_created_count_ == 0) {
              this->stats_->MasterSetTsc(TsType::kProcessingStarted,
                                         this->cur_sche_frame_id_);
            }
            this->fft_created_count_++;
            if (this->fft_created_count_ ==
                rx_counters_.num_rx_pkts_per_frame_) {
              this->fft_created_count_ = 0;
              if (cfg->BigstationMode() == true) {
                this->CheckIncrementScheduleFrame(cur_sche_frame_id_,
                                                  kUplinkComplete);
              }
            }
          }
          TryEnqueueFallback(GetConq(EventType::kFFT, qid),
                             GetPtok(EventType::kFFT, qid), do_fft_task);
        }
      }
    } /* End of for */
  }   /* End of while */

finish:
  MLPD_INFO("Agora: printing stats and saving to file\n");
  this->stats_->PrintSummary();
  this->stats_->SaveToFile();
  if (flags_.enable_save_decode_data_to_file_ == true) {
    SaveDecodeDataToFile(this->stats_->LastFrameId());
  }
  if (flags_.enable_save_tx_data_to_file_ == true) {
    SaveTxDataToFile(this->stats_->LastFrameId());
  }

  // Calculate and print per-user BER
  if ((kEnableMac == false) && (kPrintPhyStats == true)) {
    this->phy_stats_->PrintPhyStats();
  }
  this->Stop();
}

void Agora::HandleEventFft(size_t tag) {
  size_t frame_id = gen_tag_t(tag).frame_id_;
  size_t symbol_id = gen_tag_t(tag).symbol_id_;
  SymbolType sym_type = config_->GetSymbolType(symbol_id);

  if (sym_type == SymbolType::kPilot) {
    bool last_fft_task = pilot_fft_counters_.CompleteTask(frame_id, symbol_id);
    if (last_fft_task == true) {
      PrintPerSymbolDone(PrintType::kFFTPilots, frame_id, symbol_id);

      if ((config_->Frame().IsRecCalEnabled() == false) ||
          ((config_->Frame().IsRecCalEnabled() == true) &&
           (this->rc_last_frame_ == frame_id))) {
        // If CSI of all UEs is ready, schedule ZF/prediction
        bool last_pilot_fft = pilot_fft_counters_.CompleteSymbol(frame_id);
        if (last_pilot_fft == true) {
          this->stats_->MasterSetTsc(TsType::kFFTPilotsDone, frame_id);
          PrintPerFrameDone(PrintType::kFFTPilots, frame_id);
          this->pilot_fft_counters_.Reset(frame_id);
          if (kPrintPhyStats == true) {
            this->phy_stats_->PrintSnrStats(frame_id);
          }
          if (kEnableMac == true) {
            SendSnrReport(EventType::kSNRReport, frame_id, symbol_id);
          }
          ScheduleSubcarriers(EventType::kZF, frame_id, 0);
        }
      }
    }
  } else if (sym_type == SymbolType::kUL) {
    size_t symbol_idx_ul = config_->Frame().GetULSymbolIdx(symbol_id);

    bool last_fft_per_symbol =
        uplink_fft_counters_.CompleteTask(frame_id, symbol_id);

    if (last_fft_per_symbol == true) {
      fft_cur_frame_for_symbol_.at(symbol_idx_ul) = frame_id;

      PrintPerSymbolDone(PrintType::kFFTData, frame_id, symbol_id);
      // If precoder exist, schedule demodulation
      if (zf_last_frame_ == frame_id) {
        ScheduleSubcarriers(EventType::kDemul, frame_id, symbol_id);
      }
      bool last_uplink_fft = uplink_fft_counters_.CompleteSymbol(frame_id);
      if (last_uplink_fft == true) {
        uplink_fft_counters_.Reset(frame_id);
      }
    }
  } else if ((sym_type == SymbolType::kCalDL) ||
             (sym_type == SymbolType::kCalUL)) {
    PrintPerSymbolDone(PrintType::kFFTCal, frame_id, symbol_id);

    bool last_rc_task = this->rc_counters_.CompleteTask(frame_id);
    if (last_rc_task == true) {
      PrintPerFrameDone(PrintType::kFFTCal, frame_id);
      this->rc_counters_.Reset(frame_id);
      this->stats_->MasterSetTsc(TsType::kRCDone, frame_id);
      this->rc_last_frame_ = frame_id;

      // See if the calibration has completed
      if (kPrintPhyStats && (frame_id > 0)) {
        // This makes an assumption that if antenna 0 tx'd pilots during the current complete frame
        // then the previous frame stats can be printed
        const size_t cal_index = config_->RecipCalUlRxIndex(frame_id, 0);
        if (cal_index != SIZE_MAX) {
          size_t print_index;
          if (cal_index == 0) {
            print_index = kFrameWnd;
          } else {
            print_index = cal_index - 1;
          }
          phy_stats_->PrintCalibSnrStats(print_index);
        }
      }
    }
  }  // kCaLDL || kCalUl
}

void Agora::Worker(int tid) {
  PinToCoreWithOffset(ThreadType::kWorker, base_worker_core_offset_, tid);

  /* Initialize operators */
  auto compute_zf = std::make_unique<DoZF>(
      this->config_, tid, this->csi_buffers_, calib_dl_buffer_,
      calib_ul_buffer_, this->calib_dl_msum_buffer_,
      this->calib_ul_msum_buffer_, this->ul_zf_matrices_, this->dl_zf_matrices_,
      this->phy_stats_.get(), this->stats_.get());

  auto compute_fft = std::make_unique<DoFFT>(
      this->config_, tid, this->data_buffer_, this->csi_buffers_,
      this->calib_dl_buffer_, this->calib_ul_buffer_, this->phy_stats_.get(),
      this->stats_.get());

  // Downlink workers
  auto compute_ifft =
      std::make_unique<DoIFFT>(this->config_, tid, this->dl_ifft_buffer_,
                               this->dl_socket_buffer_, this->stats_.get());

  auto compute_precode = std::make_unique<DoPrecode>(
      this->config_, tid, this->dl_zf_matrices_, this->dl_ifft_buffer_,
      this->dl_mod_bits_buffer_, this->stats_.get());

  auto compute_encoding = std::make_unique<DoEncode>(
      config_, tid, Direction::kDownlink,
      (kEnableMac == true) ? dl_bits_buffer_ : config_->DlBits(),
      (kEnableMac == true) ? kFrameWnd : 1, dl_mod_bits_buffer_,
      this->stats_.get());

  // Uplink workers
  auto compute_decoding = std::make_unique<DoDecode>(
      this->config_, tid, this->demod_buffers_, this->decoded_buffer_,
      this->phy_stats_.get(), this->stats_.get());

  auto compute_demul = std::make_unique<DoDemul>(
      this->config_, tid, this->data_buffer_, this->ul_zf_matrices_,
      this->ue_spec_pilot_buffer_, this->equal_buffer_, this->demod_buffers_,
      this->phy_stats_.get(), this->stats_.get());

  std::vector<Doer*> computers_vec;
  std::vector<EventType> events_vec;
  ///*************************
  computers_vec.push_back(compute_zf.get());
  computers_vec.push_back(compute_fft.get());
  events_vec.push_back(EventType::kZF);
  events_vec.push_back(EventType::kFFT);

  if (config_->Frame().NumULSyms() > 0) {
    computers_vec.push_back(compute_decoding.get());
    computers_vec.push_back(compute_demul.get());
    events_vec.push_back(EventType::kDecode);
    events_vec.push_back(EventType::kDemul);
  }

  if (config_->Frame().NumDLSyms() > 0) {
    computers_vec.push_back(compute_ifft.get());
    computers_vec.push_back(compute_precode.get());
    computers_vec.push_back(compute_encoding.get());
    events_vec.push_back(EventType::kIFFT);
    events_vec.push_back(EventType::kPrecode);
    events_vec.push_back(EventType::kEncode);
  }

  size_t cur_qid = 0;
  size_t empty_queue_itrs = 0;
  bool empty_queue = true;
  while (this->config_->Running() == true) {
    for (size_t i = 0; i < computers_vec.size(); i++) {
      if (computers_vec.at(i)->TryLaunch(*GetConq(events_vec.at(i), cur_qid),
                                         complete_task_queue_[cur_qid],
                                         worker_ptoks_ptr_[tid][cur_qid])) {
        empty_queue = false;
        break;
      }
    }
    // If all queues in this set are empty for 5 iterations,
    // check the other set of queues
    if (empty_queue == true) {
      empty_queue_itrs++;
      if (empty_queue_itrs == 5) {
        if (this->cur_sche_frame_id_ != this->cur_proc_frame_id_) {
          cur_qid ^= 0x1;
        } else {
          cur_qid = (this->cur_sche_frame_id_ & 0x1);
        }
        empty_queue_itrs = 0;
      }
    } else {
      empty_queue = true;
    }
  }
  MLPD_SYMBOL("Agora worker %d exit\n", tid);
}

void Agora::WorkerFft(int tid) {
  PinToCoreWithOffset(ThreadType::kWorkerFFT, base_worker_core_offset_, tid);

  /* Initialize FFT operator */
  std::unique_ptr<DoFFT> compute_fft(
      new DoFFT(config_, tid, data_buffer_, csi_buffers_, calib_dl_buffer_,
                calib_ul_buffer_, this->phy_stats_.get(), this->stats_.get()));
  std::unique_ptr<DoIFFT> compute_ifft(new DoIFFT(
      config_, tid, dl_ifft_buffer_, dl_socket_buffer_, this->stats_.get()));

  while (this->config_->Running() == true) {
    // TODO refactor the if / else
    if (compute_fft->TryLaunch(*GetConq(EventType::kFFT, 0),
                               complete_task_queue_[0],
                               worker_ptoks_ptr_[tid][0]) == true) {
      // Do nothing
    } else if ((config_->Frame().NumDLSyms() > 0) &&
               (compute_ifft->TryLaunch(*GetConq(EventType::kIFFT, 0),
                                        complete_task_queue_[0],
                                        worker_ptoks_ptr_[tid][0]) == true)) {
      // Do nothing
    }
  }
}

void Agora::WorkerZf(int tid) {
  PinToCoreWithOffset(ThreadType::kWorkerZF, base_worker_core_offset_, tid);

  /* Initialize ZF operator */
  std::unique_ptr<DoZF> compute_zf(
      new DoZF(config_, tid, csi_buffers_, calib_dl_buffer_, calib_ul_buffer_,
               calib_dl_msum_buffer_, calib_ul_msum_buffer_, ul_zf_matrices_,
               dl_zf_matrices_, this->phy_stats_.get(), this->stats_.get()));

  while (this->config_->Running() == true) {
    compute_zf->TryLaunch(*GetConq(EventType::kZF, 0), complete_task_queue_[0],
                          worker_ptoks_ptr_[tid][0]);
  }
}

void Agora::WorkerDemul(int tid) {
  PinToCoreWithOffset(ThreadType::kWorkerDemul, base_worker_core_offset_, tid);

  std::unique_ptr<DoDemul> compute_demul(
      new DoDemul(config_, tid, data_buffer_, ul_zf_matrices_,
                  ue_spec_pilot_buffer_, equal_buffer_, demod_buffers_,
                  this->phy_stats_.get(), this->stats_.get()));

  /* Initialize Precode operator */
  std::unique_ptr<DoPrecode> compute_precode(
      new DoPrecode(config_, tid, dl_zf_matrices_, dl_ifft_buffer_,
                    dl_mod_bits_buffer_, this->stats_.get()));

  assert(false);

  while (this->config_->Running() == true) {
    if (config_->Frame().NumDLSyms() > 0) {
      compute_precode->TryLaunch(*GetConq(EventType::kDemul, 0),
                                 complete_task_queue_[0],
                                 worker_ptoks_ptr_[tid][0]);
    } else {
      compute_demul->TryLaunch(*GetConq(EventType::kPrecode, 0),
                               complete_task_queue_[0],
                               worker_ptoks_ptr_[tid][0]);
    }
  }
}

void Agora::WorkerDecode(int tid) {
  PinToCoreWithOffset(ThreadType::kWorkerDecode, base_worker_core_offset_, tid);

  std::unique_ptr<DoEncode> compute_encoding(
      new DoEncode(config_, tid, Direction::kDownlink,
                   (kEnableMac == true) ? dl_bits_buffer_ : config_->DlBits(),
                   (kEnableMac == true) ? kFrameWnd : 1, dl_mod_bits_buffer_,
                   this->stats_.get()));

  std::unique_ptr<DoDecode> compute_decoding(
      new DoDecode(config_, tid, demod_buffers_, decoded_buffer_,
                   this->phy_stats_.get(), this->stats_.get()));

  while (this->config_->Running() == true) {
    if (config_->Frame().NumDLSyms() > 0) {
      compute_encoding->TryLaunch(*GetConq(EventType::kEncode, 0),
                                  complete_task_queue_[0],
                                  worker_ptoks_ptr_[tid][0]);
    } else {
      compute_decoding->TryLaunch(*GetConq(EventType::kDecode, 0),
                                  complete_task_queue_[0],
                                  worker_ptoks_ptr_[tid][0]);
    }
  }
}

void Agora::CreateThreads() {
  const auto& cfg = config_;
  if (cfg->BigstationMode() == true) {
    for (size_t i = 0; i < cfg->FftThreadNum(); i++) {
      workers_.emplace_back(&Agora::WorkerFft, this, i);
    }
    for (size_t i = cfg->FftThreadNum();
         i < cfg->FftThreadNum() + cfg->ZfThreadNum(); i++) {
      workers_.emplace_back(&Agora::WorkerZf, this, i);
    }
    for (size_t i = cfg->FftThreadNum() + cfg->ZfThreadNum();
         i < cfg->FftThreadNum() + cfg->ZfThreadNum() + cfg->DemulThreadNum();
         i++) {
      workers_.emplace_back(&Agora::WorkerDemul, this, i);
    }
    for (size_t i =
             cfg->FftThreadNum() + cfg->ZfThreadNum() + cfg->DemulThreadNum();
         i < cfg->WorkerThreadNum(); i++) {
      workers_.emplace_back(&Agora::WorkerDecode, this, i);
    }
  } else {
    MLPD_SYMBOL("Agora: creating %zu workers\n", cfg->WorkerThreadNum());
    for (size_t i = 0; i < cfg->WorkerThreadNum(); i++) {
      workers_.emplace_back(&Agora::Worker, this, i);
    }
  }
}

void Agora::UpdateRanConfig(RanConfig rc) {
  nlohmann::json msc_params = config_->MCSParams(Direction::kUplink);
  msc_params["modulation"] = MapModToStr(rc.mod_order_bits_);
  config_->UpdateUlMCS(msc_params);
}

void Agora::UpdateRxCounters(size_t frame_id, size_t symbol_id) {
  const size_t frame_slot = frame_id % kFrameWnd;
  if (config_->IsPilot(frame_id, symbol_id)) {
    rx_counters_.num_pilot_pkts_[frame_slot]++;
    if (rx_counters_.num_pilot_pkts_.at(frame_slot) ==
        rx_counters_.num_pilot_pkts_per_frame_) {
      rx_counters_.num_pilot_pkts_.at(frame_slot) = 0;
      this->stats_->MasterSetTsc(TsType::kPilotAllRX, frame_id);
      PrintPerFrameDone(PrintType::kPacketRXPilots, frame_id);
    }
  } else if (config_->IsCalDlPilot(frame_id, symbol_id) ||
             config_->IsCalUlPilot(frame_id, symbol_id)) {
    rx_counters_.num_reciprocity_pkts_.at(frame_slot)++;
    if (rx_counters_.num_reciprocity_pkts_.at(frame_slot) ==
        rx_counters_.num_reciprocity_pkts_per_frame_) {
      rx_counters_.num_reciprocity_pkts_.at(frame_slot) = 0;
      this->stats_->MasterSetTsc(TsType::kRCAllRX, frame_id);
    }
  }
  // Receive first packet in a frame
  if (rx_counters_.num_pkts_.at(frame_slot) == 0) {
    if (kEnableMac == false) {
      // schedule this frame's encoding
      // Defer the schedule.  If frames are already deferred or the current
      // received frame is too far off
      if ((encode_deferral_.empty() == false) ||
          (frame_id >= (this->cur_proc_frame_id_ + kScheduleQueues))) {
        if (kDebugDeferral) {
          std::printf("   +++ Deferring encoding of frame %zu\n", frame_id);
        }
        encode_deferral_.push(frame_id);
      } else {
        ScheduleDownlinkProcessing(frame_id);
      }
    }
    this->stats_->MasterSetTsc(TsType::kFirstSymbolRX, frame_id);
    if (kDebugPrintPerFrameStart) {
      const size_t prev_frame_slot = (frame_slot + kFrameWnd - 1) % kFrameWnd;
      std::printf(
          "Main [frame %zu + %.2f ms since last frame]: Received "
          "first packet. Remaining packets in prev frame: %zu\n",
          frame_id,
          this->stats_->MasterGetDeltaMs(TsType::kFirstSymbolRX, frame_id,
                                         frame_id - 1),
          rx_counters_.num_pkts_[prev_frame_slot]);
    }
  }

  rx_counters_.num_pkts_.at(frame_slot)++;
  if (rx_counters_.num_pkts_.at(frame_slot) ==
      rx_counters_.num_rx_pkts_per_frame_) {
    this->stats_->MasterSetTsc(TsType::kRXDone, frame_id);
    PrintPerFrameDone(PrintType::kPacketRX, frame_id);
    rx_counters_.num_pkts_.at(frame_slot) = 0;
  }
}

void Agora::PrintPerFrameDone(PrintType print_type, size_t frame_id) {
  if (kDebugPrintPerFrameDone == true) {
    switch (print_type) {
      case (PrintType::kPacketRXPilots):
        std::printf("Main [frame %zu + %.2f ms]: Received all pilots\n",
                    frame_id,
                    this->stats_->MasterGetDeltaMs(
                        TsType::kPilotAllRX, TsType::kFirstSymbolRX, frame_id));
        break;
      case (PrintType::kPacketRX):
        std::printf("Main [frame %zu + %.2f ms]: Received all packets\n",
                    frame_id,
                    this->stats_->MasterGetDeltaMs(
                        TsType::kRXDone, TsType::kFirstSymbolRX, frame_id));
        break;
      case (PrintType::kFFTPilots):
        std::printf(
            "Main [frame %zu + %.2f ms]: FFT-ed all pilots\n", frame_id,
            this->stats_->MasterGetDeltaMs(TsType::kFFTPilotsDone,
                                           TsType::kFirstSymbolRX, frame_id));
        break;
      case (PrintType::kFFTCal):
        std::printf(
            "Main [frame %zu + %.2f ms]: FFT-ed all calibration symbols\n",
            frame_id,
            this->stats_->MasterGetUsSince(TsType::kRCAllRX, frame_id) /
                1000.0);
        break;
      case (PrintType::kZF):
        std::printf("Main [frame %zu + %.2f ms]: Completed zero-forcing\n",
                    frame_id,
                    this->stats_->MasterGetDeltaMs(
                        TsType::kZFDone, TsType::kFirstSymbolRX, frame_id));
        break;
      case (PrintType::kDemul):
        std::printf("Main [frame %zu + %.2f ms]: Completed demodulation\n",
                    frame_id,
                    this->stats_->MasterGetDeltaMs(
                        TsType::kDemulDone, TsType::kFirstSymbolRX, frame_id));
        break;
      case (PrintType::kDecode):
        std::printf(
            "Main [frame %zu + %.2f ms]: Completed LDPC decoding (%zu UL "
            "symbols)\n",
            frame_id,
            this->stats_->MasterGetDeltaMs(TsType::kDecodeDone,
                                           TsType::kFirstSymbolRX, frame_id),
            config_->Frame().NumULSyms());
        break;
      case (PrintType::kPacketFromMac):
        std::printf(
            "Main [frame %zu + %.2f ms]: Completed MAC RX \n", frame_id,
            this->stats_->MasterGetMsSince(TsType::kFirstSymbolRX, frame_id));
        break;
      case (PrintType::kEncode):
        std::printf("Main [frame %zu + %.2f ms]: Completed LDPC encoding\n",
                    frame_id,
                    this->stats_->MasterGetDeltaMs(
                        TsType::kEncodeDone, TsType::kFirstSymbolRX, frame_id));
        break;
      case (PrintType::kPrecode):
        std::printf(
            "Main [frame %zu + %.2f ms]: Completed precoding\n", frame_id,
            this->stats_->MasterGetDeltaMs(TsType::kPrecodeDone,
                                           TsType::kFirstSymbolRX, frame_id));
        break;
      case (PrintType::kIFFT):
        std::printf("Main [frame %zu + %.2f ms]: Completed IFFT\n", frame_id,
                    this->stats_->MasterGetDeltaMs(
                        TsType::kIFFTDone, TsType::kFirstSymbolRX, frame_id));
        break;
      case (PrintType::kPacketTXFirst):
        std::printf(
            "Main [frame %zu + %.2f ms]: Completed TX of first symbol\n",
            frame_id,
            this->stats_->MasterGetDeltaMs(TsType::kTXProcessedFirst,
                                           TsType::kFirstSymbolRX, frame_id));
        break;
      case (PrintType::kPacketTX):
        std::printf(
            "Main [frame %zu + %.2f ms]: Completed TX (%zu DL symbols)\n",
            frame_id,
            this->stats_->MasterGetDeltaMs(TsType::kTXDone,
                                           TsType::kFirstSymbolRX, frame_id),
            config_->Frame().NumDLSyms());
        break;
      case (PrintType::kPacketToMac):
        std::printf(
            "Main [frame %zu + %.2f ms]: Completed MAC TX \n", frame_id,
            this->stats_->MasterGetMsSince(TsType::kFirstSymbolRX, frame_id));
        break;
      default:
        std::printf("Wrong task type in frame done print!");
    }
  }
}

void Agora::PrintPerSymbolDone(PrintType print_type, size_t frame_id,
                               size_t symbol_id) {
  if (kDebugPrintPerSymbolDone == true) {
    switch (print_type) {
      case (PrintType::kFFTPilots):
        std::printf(
            "Main [frame %zu symbol %zu + %.3f ms]: FFT-ed pilot symbol, "
            "%zu symbols done\n",
            frame_id, symbol_id,
            this->stats_->MasterGetMsSince(TsType::kFirstSymbolRX, frame_id),
            pilot_fft_counters_.GetSymbolCount(frame_id) + 1);
        break;
      case (PrintType::kFFTData):
        std::printf(
            "Main [frame %zu symbol %zu + %.3f ms]: FFT-ed data symbol, "
            "%zu precoder status: %d\n",
            frame_id, symbol_id,
            this->stats_->MasterGetMsSince(TsType::kFirstSymbolRX, frame_id),
            uplink_fft_counters_.GetSymbolCount(frame_id) + 1,
            static_cast<int>(zf_last_frame_ == frame_id));
        break;
      case (PrintType::kDemul):
        std::printf(
            "Main [frame %zu symbol %zu + %.3f ms]: Completed "
            "demodulation, "
            "%zu symbols done\n",
            frame_id, symbol_id,
            this->stats_->MasterGetMsSince(TsType::kFirstSymbolRX, frame_id),
            demul_counters_.GetSymbolCount(frame_id) + 1);
        break;
      case (PrintType::kDecode):
        std::printf(
            "Main [frame %zu symbol %zu + %.3f ms]: Completed decoding, "
            "%zu symbols done\n",
            frame_id, symbol_id,
            this->stats_->MasterGetMsSince(TsType::kFirstSymbolRX, frame_id),
            decode_counters_.GetSymbolCount(frame_id) + 1);
        break;
      case (PrintType::kEncode):
        std::printf(
            "Main [frame %zu symbol %zu + %.3f ms]: Completed encoding, "
            "%zu symbols done\n",
            frame_id, symbol_id,
            this->stats_->MasterGetMsSince(TsType::kFirstSymbolRX, frame_id),
            encode_counters_.GetSymbolCount(frame_id) + 1);
        break;
      case (PrintType::kPrecode):
        std::printf(
            "Main [frame %zu symbol %zu + %.3f ms]: Completed precoding, "
            "%zu symbols done\n",
            frame_id, symbol_id,
            this->stats_->MasterGetMsSince(TsType::kFirstSymbolRX, frame_id),
            precode_counters_.GetSymbolCount(frame_id) + 1);
        break;
      case (PrintType::kIFFT):
        std::printf(
            "Main [frame %zu symbol %zu + %.3f ms]: Completed IFFT, "
            "%zu symbols done\n",
            frame_id, symbol_id,
            this->stats_->MasterGetMsSince(TsType::kFirstSymbolRX, frame_id),
            ifft_counters_.GetSymbolCount(frame_id) + 1);
        break;
      case (PrintType::kPacketTX):
        std::printf(
            "Main [frame %zu symbol %zu + %.3f ms]: Completed TX, "
            "%zu symbols done\n",
            frame_id, symbol_id,
            this->stats_->MasterGetMsSince(TsType::kFirstSymbolRX, frame_id),
            tx_counters_.GetSymbolCount(frame_id) + 1);
        break;
      case (PrintType::kPacketToMac):
        std::printf(
            "Main [frame %zu symbol %zu + %.3f ms]: Completed MAC TX, "
            "%zu symbols done\n",
            frame_id, symbol_id,
            this->stats_->MasterGetMsSince(TsType::kFirstSymbolRX, frame_id),
            tomac_counters_.GetSymbolCount(frame_id) + 1);
        break;
      default:
        std::printf("Wrong task type in symbol done print!");
    }
  }
}

void Agora::PrintPerTaskDone(PrintType print_type, size_t frame_id,
                             size_t symbol_id, size_t ant_or_sc_id) {
  if (kDebugPrintPerTaskDone == true) {
    switch (print_type) {
      case (PrintType::kZF):
        std::printf("Main thread: ZF done frame: %zu, subcarrier %zu\n",
                    frame_id, ant_or_sc_id);
        break;
      case (PrintType::kRC):
        std::printf("Main thread: RC done frame: %zu, subcarrier %zu\n",
                    frame_id, ant_or_sc_id);
        break;
      case (PrintType::kDemul):
        std::printf(
            "Main thread: Demodulation done frame: %zu, symbol: %zu, sc: "
            "%zu, num blocks done: %zu\n",
            frame_id, symbol_id, ant_or_sc_id,
            demul_counters_.GetTaskCount(frame_id, symbol_id));
        break;
      case (PrintType::kDecode):
        std::printf(
            "Main thread: Decoding done frame: %zu, symbol: %zu, sc: %zu, "
            "num blocks done: %zu\n",
            frame_id, symbol_id, ant_or_sc_id,
            decode_counters_.GetTaskCount(frame_id, symbol_id));
        break;
      case (PrintType::kPrecode):
        std::printf(
            "Main thread: Precoding done frame: %zu, symbol: %zu, "
            "subcarrier: %zu, total SCs: %zu\n",
            frame_id, symbol_id, ant_or_sc_id,
            precode_counters_.GetTaskCount(frame_id, symbol_id));
        break;
      case (PrintType::kIFFT):
        std::printf(
            "Main thread: IFFT done frame: %zu, symbol: %zu, antenna: %zu, "
            "total ants: %zu\n",
            frame_id, symbol_id, ant_or_sc_id,
            ifft_counters_.GetTaskCount(frame_id, symbol_id));
        break;
      case (PrintType::kPacketTX):
        std::printf(
            "Main thread: TX done frame: %zu, symbol: %zu, antenna: %zu, "
            "total packets: %zu\n",
            frame_id, symbol_id, ant_or_sc_id,
            tx_counters_.GetTaskCount(frame_id, symbol_id));
        break;
      default:
        std::printf("Wrong task type in task done print!");
    }
  }
}

void Agora::InitializeQueues() {
  using mt_queue_t = moodycamel::ConcurrentQueue<EventData>;

  int data_symbol_num_perframe = config_->Frame().NumDataSyms();
  message_queue_ =
      mt_queue_t(kDefaultMessageQueueSize * data_symbol_num_perframe);
  for (auto& c : complete_task_queue_) {
    c = mt_queue_t(kDefaultWorkerQueueSize * data_symbol_num_perframe);
  }
  // Create concurrent queues for each Doer
  for (auto& vec : sched_info_arr_) {
    for (auto& s : vec) {
      s.concurrent_q_ =
          mt_queue_t(kDefaultWorkerQueueSize * data_symbol_num_perframe);
      s.ptok_ = new moodycamel::ProducerToken(s.concurrent_q_);
    }
  }

  for (size_t i = 0; i < config_->SocketThreadNum(); i++) {
    rx_ptoks_ptr_[i] = new moodycamel::ProducerToken(message_queue_);
    tx_ptoks_ptr_[i] =
        new moodycamel::ProducerToken(*GetConq(EventType::kPacketTX, 0));
  }

  for (size_t i = 0; i < config_->WorkerThreadNum(); i++) {
    for (size_t j = 0; j < kScheduleQueues; j++) {
      worker_ptoks_ptr_[i][j] =
          new moodycamel::ProducerToken(complete_task_queue_[j]);
    }
  }
}

void Agora::FreeQueues() {
  // remove tokens for each doer
  for (auto& vec : sched_info_arr_) {
    for (auto& s : vec) {
      delete s.ptok_;
    }
  }

  for (size_t i = 0; i < config_->SocketThreadNum(); i++) {
    delete rx_ptoks_ptr_[i];
    delete tx_ptoks_ptr_[i];
  }

  for (size_t i = 0; i < config_->WorkerThreadNum(); i++) {
    for (size_t j = 0; j < kScheduleQueues; j++) {
      delete worker_ptoks_ptr_[i][j];
    }
  }
}

void Agora::InitializeUplinkBuffers() {
  const auto& cfg = config_;
  const size_t task_buffer_symbol_num_ul = cfg->Frame().NumULSyms() * kFrameWnd;

  socket_buffer_size_ = cfg->PacketLength() * cfg->BsAntNum() * kFrameWnd *
                        cfg->Frame().NumTotalSyms();

  socket_buffer_.Malloc(cfg->SocketThreadNum() /* RX */, socket_buffer_size_,
                        Agora_memory::Alignment_t::kAlign64);

  data_buffer_.Malloc(task_buffer_symbol_num_ul,
                      cfg->OfdmDataNum() * cfg->BsAntNum(),
                      Agora_memory::Alignment_t::kAlign64);

  equal_buffer_.Malloc(task_buffer_symbol_num_ul,
                       cfg->OfdmDataNum() * cfg->UeAntNum(),
                       Agora_memory::Alignment_t::kAlign64);
  ue_spec_pilot_buffer_.Calloc(
      kFrameWnd, cfg->Frame().ClientUlPilotSymbols() * cfg->UeAntNum(),
      Agora_memory::Alignment_t::kAlign64);

  rx_counters_.num_pilot_pkts_per_frame_ =
      cfg->BsAntNum() * cfg->Frame().NumPilotSyms();
  // BfAntNum() for each 'L' symbol (no ref node)
  // RefRadio * NumChannels() for each 'C'.
  //rx_counters_.num_reciprocity_pkts_per_frame_ = cfg->BsAntNum();
  const size_t num_rx_ul_cal_antennas = cfg->BfAntNum();
  // Same as the number of rx reference antennas (ref ant + other channels)
  const size_t num_rx_dl_cal_antennas = cfg->BsAntNum() - cfg->BfAntNum();

  rx_counters_.num_reciprocity_pkts_per_frame_ =
      (cfg->Frame().NumULCalSyms() * num_rx_ul_cal_antennas) +
      (cfg->Frame().NumDLCalSyms() * num_rx_dl_cal_antennas);

  std::printf("Total recip cal receive symbols per frame: %zu\n",
              rx_counters_.num_reciprocity_pkts_per_frame_);

  rx_counters_.num_rx_pkts_per_frame_ =
      rx_counters_.num_pilot_pkts_per_frame_ +
      rx_counters_.num_reciprocity_pkts_per_frame_ +
      (cfg->BsAntNum() * cfg->Frame().NumULSyms());

  fft_created_count_ = 0;
  pilot_fft_counters_.Init(cfg->Frame().NumPilotSyms(), cfg->BsAntNum());
  uplink_fft_counters_.Init(cfg->Frame().NumULSyms(), cfg->BsAntNum());
  fft_cur_frame_for_symbol_ =
      std::vector<size_t>(cfg->Frame().NumULSyms(), SIZE_MAX);

  rc_counters_.Init(cfg->BsAntNum());

  zf_counters_.Init(cfg->ZfEventsPerSymbol());

  demul_counters_.Init(cfg->Frame().NumULSyms(), cfg->DemulEventsPerSymbol());

  decode_counters_.Init(
      cfg->Frame().NumULSyms(),
      cfg->LdpcConfig(Direction::kUplink).NumBlocksInSymbol() *
          cfg->UeAntNum());

  tomac_counters_.Init(cfg->Frame().NumULSyms(), cfg->UeAntNum());
}

void Agora::InitializeDownlinkBuffers() {
  if (config_->Frame().NumDLSyms() > 0) {
    std::printf("Agora: Initializing downlink buffers\n");

    const size_t task_buffer_symbol_num =
        config_->Frame().NumDLSyms() * kFrameWnd;

    size_t dl_socket_buffer_status_size =
        config_->BsAntNum() * task_buffer_symbol_num;
    size_t dl_socket_buffer_size =
        config_->DlPacketLength() * dl_socket_buffer_status_size;
    AllocBuffer1d(&dl_socket_buffer_, dl_socket_buffer_size,
                  Agora_memory::Alignment_t::kAlign64, 0);
    AllocBuffer1d(&dl_socket_buffer_status_, dl_socket_buffer_status_size,
                  Agora_memory::Alignment_t::kAlign64, 1);

    size_t dl_bits_buffer_size =
        kFrameWnd * config_->MacBytesNumPerframe(Direction::kDownlink);
    this->dl_bits_buffer_.Calloc(config_->UeAntNum(), dl_bits_buffer_size,
                                 Agora_memory::Alignment_t::kAlign64);
    this->dl_bits_buffer_status_.Calloc(config_->UeAntNum(), kFrameWnd,
                                        Agora_memory::Alignment_t::kAlign64);

    dl_ifft_buffer_.Calloc(config_->BsAntNum() * task_buffer_symbol_num,
                           config_->OfdmCaNum(),
                           Agora_memory::Alignment_t::kAlign64);
    calib_dl_buffer_.Calloc(kFrameWnd,
                            config_->BfAntNum() * config_->OfdmDataNum(),
                            Agora_memory::Alignment_t::kAlign64);
    calib_ul_buffer_.Calloc(kFrameWnd,
                            config_->BfAntNum() * config_->OfdmDataNum(),
                            Agora_memory::Alignment_t::kAlign64);
    calib_dl_msum_buffer_.Calloc(kFrameWnd,
                                 config_->BfAntNum() * config_->OfdmDataNum(),
                                 Agora_memory::Alignment_t::kAlign64);
    calib_ul_msum_buffer_.Calloc(kFrameWnd,
                                 config_->BfAntNum() * config_->OfdmDataNum(),
                                 Agora_memory::Alignment_t::kAlign64);
    // initialize the content of the last window to 1
    for (size_t i = 0; i < config_->OfdmDataNum() * config_->BfAntNum(); i++) {
      calib_dl_buffer_[kFrameWnd - 1][i] = {1, 0};
      calib_ul_buffer_[kFrameWnd - 1][i] = {1, 0};
    }
    dl_mod_bits_buffer_.Calloc(
        task_buffer_symbol_num,
        Roundup<64>(config_->GetOFDMDataNum()) * config_->UeAntNum(),
        Agora_memory::Alignment_t::kAlign64);

    encode_counters_.Init(
        config_->Frame().NumDlDataSyms(),
        config_->LdpcConfig(Direction::kDownlink).NumBlocksInSymbol() *
            config_->UeAntNum());
    encode_cur_frame_for_symbol_ =
        std::vector<size_t>(config_->Frame().NumDLSyms(), SIZE_MAX);
    ifft_cur_frame_for_symbol_ =
        std::vector<size_t>(config_->Frame().NumDLSyms(), SIZE_MAX);
    precode_counters_.Init(config_->Frame().NumDLSyms(),
                           config_->DemulEventsPerSymbol());
    // precode_cur_frame_for_symbol_ =
    //    std::vector<size_t>(config_->Frame().NumDLSyms(), SIZE_MAX);
    ifft_counters_.Init(config_->Frame().NumDLSyms(), config_->BsAntNum());
    tx_counters_.Init(config_->Frame().NumDLSyms(), config_->BsAntNum());
    // mac data is sent per frame, so we set max symbol to 1
    mac_to_phy_counters_.Init(1, config_->UeAntNum());
  }
}

void Agora::FreeUplinkBuffers() {
  socket_buffer_.Free();
  data_buffer_.Free();
  equal_buffer_.Free();
  ue_spec_pilot_buffer_.Free();
}

void Agora::FreeDownlinkBuffers() {
  if (config_->Frame().NumDLSyms() > 0) {
    FreeBuffer1d(&dl_socket_buffer_);
    FreeBuffer1d(&dl_socket_buffer_status_);

    dl_ifft_buffer_.Free();
    calib_dl_buffer_.Free();
    calib_ul_buffer_.Free();
    calib_dl_msum_buffer_.Free();
    calib_ul_msum_buffer_.Free();
    dl_mod_bits_buffer_.Free();
    dl_bits_buffer_.Free();
    dl_bits_buffer_status_.Free();
  }
}

void Agora::SaveDecodeDataToFile(int frame_id) {
  const auto& cfg = config_;
  const size_t num_decoded_bytes =
      cfg->NumBytesPerCb(Direction::kUplink) *
      cfg->LdpcConfig(Direction::kUplink).NumBlocksInSymbol();

  std::string cur_directory = TOSTRING(PROJECT_DIRECTORY);
  std::string filename = cur_directory + "/data/decode_data.bin";
  std::printf("Saving decode data to %s\n", filename.c_str());
  FILE* fp = std::fopen(filename.c_str(), "wb");

  for (size_t i = 0; i < cfg->Frame().NumULSyms(); i++) {
    for (size_t j = 0; j < cfg->UeAntNum(); j++) {
      int8_t* ptr = decoded_buffer_[(frame_id % kFrameWnd)][i][j];
      std::fwrite(ptr, num_decoded_bytes, sizeof(uint8_t), fp);
    }
  }
  std::fclose(fp);
}

void Agora::SaveTxDataToFile(UNUSED int frame_id) {
  const auto& cfg = config_;

  std::string cur_directory = TOSTRING(PROJECT_DIRECTORY);
  std::string filename = cur_directory + "/data/tx_data.bin";
  std::printf("Saving Frame %d TX data to %s\n", frame_id, filename.c_str());
  FILE* fp = std::fopen(filename.c_str(), "wb");

  for (size_t i = 0; i < cfg->Frame().NumDLSyms(); i++) {
    size_t total_data_symbol_id = cfg->GetTotalDataSymbolIdxDl(frame_id, i);

    for (size_t ant_id = 0; ant_id < cfg->BsAntNum(); ant_id++) {
      size_t offset = total_data_symbol_id * cfg->BsAntNum() + ant_id;
      auto* pkt = reinterpret_cast<struct Packet*>(
          &dl_socket_buffer_[offset * cfg->DlPacketLength()]);
      short* socket_ptr = pkt->data_;
      std::fwrite(socket_ptr, cfg->SampsPerSymbol() * 2, sizeof(short), fp);
    }
  }
  std::fclose(fp);
}

void Agora::GetEqualData(float** ptr, int* size) {
  const auto& cfg = config_;
  auto offset = cfg->GetTotalDataSymbolIdxUl(
      max_equaled_frame_, cfg->Frame().ClientUlPilotSymbols());
  *ptr = (float*)&equal_buffer_[offset][0];
  *size = cfg->UeAntNum() * cfg->OfdmDataNum() * 2;
}
void Agora::CheckIncrementScheduleFrame(size_t frame_id,
                                        ScheduleProcessingFlags completed) {
  this->schedule_process_flags_ += completed;
  assert(this->cur_sche_frame_id_ == frame_id);
  unused(frame_id);

  if (this->schedule_process_flags_ ==
      static_cast<uint8_t>(ScheduleProcessingFlags::kProcessingComplete)) {
    this->cur_sche_frame_id_++;
    this->schedule_process_flags_ = ScheduleProcessingFlags::kNone;
    if (this->config_->Frame().NumULSyms() == 0) {
      this->schedule_process_flags_ += ScheduleProcessingFlags::kUplinkComplete;
    }
    if (this->config_->Frame().NumDLSyms() == 0) {
      this->schedule_process_flags_ +=
          ScheduleProcessingFlags::kDownlinkComplete;
    }
  }
}

bool Agora::CheckFrameComplete(size_t frame_id) {
  bool finished = false;

  MLPD_TRACE(
      "Checking work complete %zu, ifft %d, tx %d, decode %d, tomac %d, tx "
      "%d\n",
      frame_id, static_cast<int>(this->ifft_counters_.IsLastSymbol(frame_id)),
      static_cast<int>(this->tx_counters_.IsLastSymbol(frame_id)),
      static_cast<int>(this->decode_counters_.IsLastSymbol(frame_id)),
      static_cast<int>(this->tomac_counters_.IsLastSymbol(frame_id)),
      static_cast<int>(this->tx_counters_.IsLastSymbol(frame_id)));

  // Complete if last frame and ifft / decode complete
  if ((true == this->ifft_counters_.IsLastSymbol(frame_id)) &&
      (true == this->tx_counters_.IsLastSymbol(frame_id)) &&
      (((false == kEnableMac) &&
        (true == this->decode_counters_.IsLastSymbol(frame_id))) ||
       ((true == kUplinkHardDemod) &&
        (true == this->demul_counters_.IsLastSymbol(frame_id))) ||
       ((true == kEnableMac) &&
        (true == this->tomac_counters_.IsLastSymbol(frame_id))))) {
    this->stats_->UpdateStats(frame_id);
    assert(frame_id == this->cur_proc_frame_id_);
    if (true == kUplinkHardDemod) {
      this->demul_counters_.Reset(frame_id);
    }
    this->decode_counters_.Reset(frame_id);
    this->tomac_counters_.Reset(frame_id);
    this->ifft_counters_.Reset(frame_id);
    this->tx_counters_.Reset(frame_id);
    if (config_->Frame().NumDLSyms() > 0) {
      for (size_t ue_id = 0; ue_id < config_->UeAntNum(); ue_id++) {
        this->dl_bits_buffer_status_[ue_id][frame_id % kFrameWnd] = 0;
      }
    }
    this->cur_proc_frame_id_++;

    if (frame_id == (this->config_->FramesToTest() - 1)) {
      finished = true;
    } else {
      // Only schedule up to kScheduleQueues so we don't flood the queues
      // Cannot access the front() element if the queue is empty
      for (size_t encode = 0;
           (encode < kScheduleQueues) && (!encode_deferral_.empty());
           encode++) {
        const size_t deferred_frame = this->encode_deferral_.front();
        if (deferred_frame < (this->cur_proc_frame_id_ + kScheduleQueues)) {
          if (kDebugDeferral) {
            std::printf("   +++ Scheduling deferred frame %zu : %zu \n",
                        deferred_frame, cur_proc_frame_id_);
          }
          RtAssert(deferred_frame >= this->cur_proc_frame_id_,
                   "Error scheduling encoding because deferral frame is less "
                   "than current frame");
          ScheduleDownlinkProcessing(deferred_frame);
          this->encode_deferral_.pop();
        } else {
          // No need to check the next frame because it is too large
          break;
        }
      }  // for each encodable frames in kScheduleQueues
    }    // !finished
  }
  return finished;
}

extern "C" {
EXPORT Agora* AgoraNew(Config* cfg) {
  // std::printf("Size of Agora: %d\n",sizeof(Agora *));
  auto* agora = new Agora(cfg);

  return agora;
}
EXPORT void AgoraStart(Agora* agora) { agora->Start(); }
EXPORT void AgoraStop(/*Agora *agora*/) {
  SignalHandler::SetExitSignal(true); /*agora->stop();*/
}
EXPORT void AgoraDestroy(Agora* agora) { delete agora; }
EXPORT void AgoraGetEqualData(Agora* agora, float** ptr, int* size) {
  return agora->GetEqualData(ptr, size);
}
}<|MERGE_RESOLUTION|>--- conflicted
+++ resolved
@@ -13,10 +13,7 @@
 #endif
 #include "packet_txrx_radio.h"
 
-<<<<<<< HEAD
-=======
 static const bool kDebugPrintPacketsFromMac = false;
->>>>>>> 2a7d597f
 static const bool kDebugDeferral = true;
 static const size_t kDefaultMessageQueueSize = 512;
 static const size_t kDefaultWorkerQueueSize = 256;

/**
 * @file agora.cc
 * @brief Implementation file for the main agora class
 */

#include "agora.h"

#include <cmath>
#include <memory>

#if defined(USE_DPDK)
#include "packet_txrx_dpdk.h"
#endif
#include "agora_worker.h"
#include "concurrent_queue_wrapper.h"
#include "logger.h"
#include "modulation.h"
#include "packet_txrx_radio.h"
#include "packet_txrx_sim.h"
#include "signal_handler.h"

static const bool kPrintAdaptUes = false;
static const bool kDebugPrintPacketsFromMac = false;
static const bool kDebugDeferral = true;

static const std::string kProjectDirectory = TOSTRING(PROJECT_DIRECTORY);
static const std::string kOutputFilepath =
    kProjectDirectory + "/files/experiment/";
static const std::string kTxDataFilename = kOutputFilepath + "tx_data.bin";
static const std::string kDecodeDataFilename =
    kOutputFilepath + "decode_data.bin";

//Recording parameters
static constexpr size_t kRecordFrameInterval = 1;
static constexpr size_t kDefaultQueueSize = 36;
#if defined(ENABLE_HDF5)
static constexpr bool kRecordUplinkFrame = true;

//set the recording types, can add multiple
static const std::vector<Agora_recorder::RecorderWorker::RecorderWorkerTypes>
    kRecorderTypes{Agora_recorder::RecorderWorker::RecorderWorkerTypes::
                       kRecorderWorkerHdf5};
#else
static constexpr bool kRecordUplinkFrame = false;

static const std::vector<Agora_recorder::RecorderWorker::RecorderWorkerTypes>
    kRecorderTypes{Agora_recorder::RecorderWorker::RecorderWorkerTypes::
                       kRecorderWorkerMultiFile};
#endif

// add 1 if dedicating core for RP
Agora::Agora(Config* const cfg)
    : base_worker_core_offset_(cfg->CoreOffset() + 1 + cfg->SocketThreadNum() +
                               (cfg->DynamicCoreAlloc() ? 1 : 0)),
      config_(cfg),
      mac_sched_(std::make_unique<MacScheduler>(cfg)),
      stats_(std::make_unique<Stats>(cfg)),
      phy_stats_(std::make_unique<PhyStats>(cfg, Direction::kUplink)),
      agora_memory_(std::make_unique<AgoraBuffer>(cfg)) {
  AGORA_LOG_INFO("Agora: project directory [%s], RDTSC frequency = %.2f GHz\n",
                 kProjectDirectory.c_str(), cfg->FreqGhz());

  PinToCoreWithOffset(ThreadType::kMaster, cfg->CoreOffset(), 0,
                      kEnableCoreReuse, false /* quiet */);
  CheckIncrementScheduleFrame(0, ScheduleProcessingFlags::kProcessingComplete);
  // Important to set frame_tracking_.cur_sche_frame_id_ after the call to
  // CheckIncrementScheduleFrame because it will be incremented however,
  // CheckIncrementScheduleFrame will initialize the schedule tracking variable
  // correctly.
  frame_tracking_.cur_sche_frame_id_ = 0;
  frame_tracking_.cur_proc_frame_id_ = 0;

  InitializeQueues();
  InitializeCounters();
  InitializeThreads();

  if (kRecordUplinkFrame) {
    recorder_ = std::make_unique<Agora_recorder::RecorderThread>(
        config_, 0,
        cfg->CoreOffset() + config_->WorkerThreadNum() +
            config_->SocketThreadNum() + 1,
        kFrameWnd * config_->Frame().NumTotalSyms() * config_->BsAntNum() *
            kDefaultQueueSize,
        0, config_->BsAntNum(), kRecordFrameInterval, Direction::kUplink,
        kRecorderTypes, true);
    recorder_->Start();
  }
}

Agora::~Agora() {
  if constexpr (kEnableMac) {
    mac_std_thread_.join();
  }

  worker_set_.reset();
  if (recorder_ != nullptr) {
    AGORA_LOG_INFO("Waiting for Recording to complete\n");
    recorder_->Stop();
  }
  // Dynamic core allocation
  if (config_->DynamicCoreAlloc()) {
    rp_std_thread_.join();
  }
  recorder_.reset();
  stats_.reset();
  phy_stats_.reset();
  FreeQueues();
}

void Agora::Stop() {
  AGORA_LOG_INFO("Agora: terminating\n");
  config_->Running(false);
  usleep(1000);
  packet_tx_rx_.reset();
}

void Agora::SendSnrReport(EventType event_type, size_t frame_id,
                          size_t symbol_id) {
  assert(event_type == EventType::kSNRReport);
  unused(event_type);
  auto base_tag = gen_tag_t::FrmSymUe(frame_id, symbol_id, 0);
  for (size_t i = 0; i < config_->UeAntNum(); i++) {
    EventData snr_report(EventType::kSNRReport, base_tag.tag_);
    snr_report.num_tags_ = 2;
    const float snr = this->phy_stats_->GetEvmSnr(frame_id, i);
    std::memcpy(&snr_report.tags_[1], &snr, sizeof(float));
    TryEnqueueFallback(&mac_request_queue_, snr_report);
    base_tag.ue_id_++;
  }
}

void Agora::ScheduleDownlinkProcessing(size_t frame_id) {
  // Schedule broadcast symbols generation
  if (config_->Frame().NumDlControlSyms() > 0) {
    ScheduleBroadCastSymbols(EventType::kBroadcast, frame_id);
  }

  // Schedule beamformed pilot symbols mapping
  const size_t num_pilot_symbols = config_->Frame().ClientDlPilotSymbols();
  for (size_t i = 0; i < num_pilot_symbols; i++) {
    if (beam_last_frame_ == frame_id) {
      ScheduleSubcarriers(EventType::kPrecode, frame_id,
                          config_->Frame().GetDLSymbol(i));
    } else {
      encode_cur_frame_for_symbol_.at(i) = frame_id;
    }
  }

  // Schedule data symbols encoding
  for (size_t i = num_pilot_symbols; i < config_->Frame().NumDLSyms(); i++) {
    ScheduleCodeblocks(EventType::kEncode, Direction::kDownlink, frame_id,
                       config_->Frame().GetDLSymbol(i));
  }
}

void Agora::ScheduleAntennas(EventType event_type, size_t frame_id,
                             size_t symbol_id) {
  assert(event_type == EventType::kFFT or event_type == EventType::kIFFT);
  auto base_tag = gen_tag_t::FrmSymAnt(frame_id, symbol_id, 0);

  size_t num_blocks = config_->BsAntNum() / config_->FftBlockSize();
  const size_t num_remainder = config_->BsAntNum() % config_->FftBlockSize();
  if (num_remainder > 0) {
    num_blocks++;
  }
  EventData event;
  event.num_tags_ = config_->FftBlockSize();
  event.event_type_ = event_type;
  size_t qid = frame_id & 0x1;
  for (size_t i = 0; i < num_blocks; i++) {
    if ((i == num_blocks - 1) && num_remainder > 0) {
      event.num_tags_ = num_remainder;
    }
    for (size_t j = 0; j < event.num_tags_; j++) {
      event.tags_[j] = base_tag.tag_;
      base_tag.ant_id_++;
    }
    stats_->TryEnqueueLogStatsMaster(
        message_->GetConq(event_type, qid), message_->GetPtok(event_type, qid),
        event, this->config_->FrameToProfile(), frame_id, symbol_id);
  }
}

void Agora::ScheduleAntennasTX(size_t frame_id, size_t symbol_id) {
  const size_t total_antennas = config_->BsAntNum();
  const size_t handler_threads = config_->SocketThreadNum();

  // Build the worker event lists
  std::vector<std::vector<EventData>> worker_events(handler_threads);
  for (size_t antenna = 0u; antenna < total_antennas; antenna++) {
    const size_t enqueue_worker_id = packet_tx_rx_->AntNumToWorkerId(antenna);
    EventData tx_data;
    tx_data.num_tags_ = 1;
    tx_data.event_type_ = EventType::kPacketTX;
    tx_data.tags_.at(0) =
        gen_tag_t::FrmSymAnt(frame_id, symbol_id, antenna).tag_;
    worker_events.at(enqueue_worker_id).push_back(tx_data);

    AGORA_LOG_TRACE(
        "ScheduleAntennasTX: (Frame %zu, Symbol %zu, Ant %zu) - tx event added "
        "to worker %zu : %zu\n",
        frame_id, symbol_id, antenna, enqueue_worker_id, worker_events.size());
  }

  // Enqueue all events for all workers
  size_t enqueue_worker_id = 0;
  for (const auto& worker : worker_events) {
    if (!worker.empty()) {
      AGORA_LOG_TRACE(
          "ScheduleAntennasTX: (Frame %zu, Symbol %zu) - adding %zu "
          "event(s) to worker %zu transmit queue\n",
          frame_id, symbol_id, worker.size(), enqueue_worker_id);

      TryEnqueueBulkFallback(message_->GetConq(EventType::kPacketTX, 0),
                             tx_ptoks_ptr_[enqueue_worker_id], worker.data(),
                             worker.size());
    }
    enqueue_worker_id++;
  }
}

void Agora::ScheduleSubcarriers(EventType event_type, size_t frame_id,
                                size_t symbol_id) {
  gen_tag_t base_tag(0);
  size_t num_events;
  size_t block_size;

  switch (event_type) {
    case EventType::kDemul:
    case EventType::kPrecode: {
      base_tag = gen_tag_t::FrmSymSc(frame_id, symbol_id, 0);
      num_events = config_->DemulEventsPerSymbol();
      block_size = config_->DemulBlockSize();
      break;
    }
    case EventType::kBeam: {
      base_tag = gen_tag_t::FrmSc(frame_id, 0);
      num_events = config_->BeamEventsPerSymbol();
      block_size = config_->BeamBlockSize();
      break;
    }
    default: {
      RtAssert(false, "Invalid event type in ScheduleSubcarriers");
    }
  }

  const size_t qid = (frame_id & 0x1);
  for (size_t i = 0; i < num_events; i++) {
    stats_->TryEnqueueLogStatsMaster(
        message_->GetConq(event_type, qid), message_->GetPtok(event_type, qid),
        EventData(event_type, base_tag.tag_), this->config_->FrameToProfile(),
        frame_id, symbol_id);
    base_tag.sc_id_ += block_size;
  }
}

void Agora::ScheduleCodeblocks(EventType event_type, Direction dir,
                               size_t frame_id, size_t symbol_idx) {
  auto base_tag = gen_tag_t::FrmSymCb(frame_id, symbol_idx, 0);
  auto ue_list = mac_sched_->ScheduledUeList(frame_id, 0);
  const size_t num_tasks =
      ue_list.n_elem * config_->LdpcConfig(dir).NumBlocksInSymbol();
  size_t num_blocks = num_tasks / config_->EncodeBlockSize();
  const size_t num_remainder = num_tasks % config_->EncodeBlockSize();
  if (num_remainder > 0) {
    num_blocks++;
  }
  EventData event;
  event.num_tags_ = config_->EncodeBlockSize();
  event.event_type_ = event_type;
  size_t qid = frame_id & 0x1;
  for (size_t i = 0; i < num_blocks; i++) {
    if ((i == num_blocks - 1) && num_remainder > 0) {
      event.num_tags_ = num_remainder;
    }
    for (size_t j = 0; j < event.num_tags_; j++) {
      event.tags_[j] = base_tag.tag_;
      base_tag.cb_id_++;
    }
    stats_->TryEnqueueLogStatsMaster(
        message_->GetConq(event_type, qid), message_->GetPtok(event_type, qid),
        event, this->config_->FrameToProfile(), frame_id, symbol_idx);
  }
}

void Agora::ScheduleUsers(EventType event_type, size_t frame_id,
                          size_t symbol_id) {
  assert(event_type == EventType::kPacketToMac);
  auto base_tag = gen_tag_t::FrmSymUe(frame_id, symbol_id, 0);

  auto ue_list = mac_sched_->ScheduledUeList(frame_id, 0);
  for (size_t i = 0; i < ue_list.n_elem; i++) {
    TryEnqueueFallback(&mac_request_queue_,
                       EventData(EventType::kPacketToMac, base_tag.tag_));
    base_tag.ue_id_++;
  }
}

void Agora::ScheduleBroadCastSymbols(EventType event_type, size_t frame_id) {
  auto base_tag = gen_tag_t::FrmSym(frame_id, 0u);
  const size_t qid = (frame_id & 0x1);
  // kBroadcast event does not have a valid symbol_id
  const size_t symbol_id = 0;
  stats_->TryEnqueueLogStatsMaster(
      message_->GetConq(event_type, qid), message_->GetPtok(event_type, qid),
      EventData(event_type, base_tag.tag_), this->config_->FrameToProfile(),
      frame_id, symbol_id);
}

size_t Agora::FetchEvent(std::vector<EventData>& events_list,
                         bool is_turn_to_dequeue_from_io) {
  size_t total_events = 0;
  size_t remaining_events = events_list.size();
  if (is_turn_to_dequeue_from_io) {
    for (size_t i = 0; i < config_->SocketThreadNum(); i++) {
      if (remaining_events > 0) {
        //Restrict the amount from each socket
        const size_t request_events =
            std::min(kDequeueBulkSizeTXRX, remaining_events);
        const size_t new_events = message_queue_.try_dequeue_bulk_from_producer(
            *(rx_ptoks_ptr_[i]), &events_list.at(total_events), request_events);
        remaining_events = remaining_events - new_events;
        total_events = total_events + new_events;
      } else {
        AGORA_LOG_WARN(
            "remaining_events = %zu:%zu, queue %zu num elements %zu\n",
            remaining_events, total_events, i, message_queue_.size_approx());
      }
    }

    if constexpr (kEnableMac) {
      if (remaining_events > 0) {
        const size_t new_events = mac_response_queue_.try_dequeue_bulk(
            &events_list.at(total_events), remaining_events);
        remaining_events = remaining_events - new_events;
        total_events = total_events + new_events;
      } else {
        AGORA_LOG_WARN(
            "remaining_events = %zu:%zu, mac queue num elements %zu\n",
            remaining_events, total_events, mac_response_queue_.size_approx());
      }
    }
    if (config_->DynamicCoreAlloc()) {
      if (remaining_events > 0) {
        const size_t new_events = rp_response_queue_.try_dequeue_bulk(
            &events_list.at(total_events), remaining_events);
        remaining_events = remaining_events - new_events;
        total_events = total_events + new_events;
      } else {
        AGORA_LOG_WARN(
            "remaining_events = %zu:%zu, rp queue num elements %zu\n",
            remaining_events, total_events, rp_response_queue_.size_approx());
      }
    }
  } else {
    total_events =
        message_->GetCompQueue(frame_tracking_.cur_proc_frame_id_ & 0x1)
            .try_dequeue_bulk(&events_list.at(total_events), remaining_events);
  }
  return total_events;
}

void Agora::Start() {
  const auto& cfg = this->config_;

  const bool start_status = packet_tx_rx_->StartTxRx(
      agora_memory_->GetCalibDl(), agora_memory_->GetCalibUl());
  // Start packet I/O
  if (start_status == false) {
    this->Stop();
    return;
  }

  // Counters for printing summary
  size_t tx_count = 0;
  double tx_begin = GetTime::GetTimeUs();

  bool is_turn_to_dequeue_from_io = true;
  const size_t max_events_needed =
      std::max(kDequeueBulkSizeTXRX * (cfg->SocketThreadNum() + 1 /* MAC */),
               kDequeueBulkSizeWorker * cfg->WorkerThreadNum());
  std::vector<EventData> events_list(max_events_needed);

  while ((config_->Running() == true) &&
         (SignalHandler::GotExitSignal() == false)) {
    // Get a batch of events
    size_t dequeue_start_tsc = GetTime::WorkerRdtsc();
    const size_t num_events =
        FetchEvent(events_list, is_turn_to_dequeue_from_io);
    size_t dequeue_end_tsc = GetTime::WorkerRdtsc();
    is_turn_to_dequeue_from_io = !is_turn_to_dequeue_from_io;

    // Handle each event
    for (size_t ev_i = 0; ev_i < num_events; ev_i++) {
      const EventData& event = events_list.at(ev_i);
      //Scope this frame id, just in case it is not in the same spot
      //for each event
      {
        const size_t frame_id = gen_tag_t(event.tags_[0]).frame_id_;
        if (frame_id == this->config_->FrameToProfile()) {
          stats_->LogDequeueStatsMaster(event.event_type_, dequeue_start_tsc,
                                        dequeue_end_tsc);
        }
      }

      // FFT processing is scheduled after falling through the switch
      switch (event.event_type_) {
        case EventType::kPacketRX: {
          RxPacket* rx = rx_tag_t(event.tags_[0u]).rx_packet_;
          Packet* pkt = rx->RawPacket();

          AGORA_LOG_TRACE(
              "Agora: event_type_ %s, cur_sche_frame_id_ %zu, "
              "frame_id_ %zu, symbol_id_ %zu, ant_id_ %zu\n",
              "kPacketRX", frame_tracking_.cur_sche_frame_id_, pkt->frame_id_,
              pkt->symbol_id_, pkt->ant_id_);

          if (recorder_ != nullptr) {
            rx->Use();
            recorder_->DispatchWork(event);
          }

          if (pkt->frame_id_ >=
              ((frame_tracking_.cur_sche_frame_id_ + kFrameWnd))) {
            AGORA_LOG_ERROR(
                "Error: Received packet for future frame %u beyond frame "
                "window (= %zu + %zu). This can happen if Agora is running "
                "slowly, e.g., in debug mode\n",
                pkt->frame_id_, frame_tracking_.cur_sche_frame_id_, kFrameWnd);
            cfg->Running(false);
            break;
          }

          UpdateRxCounters(pkt->frame_id_, pkt->symbol_id_);
          fft_queue_arr_.at(pkt->frame_id_ % kFrameWnd)
              .push(fft_req_tag_t(event.tags_[0]));
        } break;

        case EventType::kFFT: {
          for (size_t i = 0; i < event.num_tags_; i++) {
            HandleEventFft(event.tags_[i]);
          }
        } break;

        case EventType::kBeam: {
          for (size_t tag_id = 0; (tag_id < event.num_tags_); tag_id++) {
            const size_t frame_id = gen_tag_t(event.tags_[tag_id]).frame_id_;
            stats_->PrintPerTaskDone(PrintType::kBeam, frame_id, 0,
                                     beam_counters_.GetTaskCount(frame_id), 0);
            const bool last_beam_task =
                this->beam_counters_.CompleteTask(frame_id);
            if (last_beam_task == true) {
              this->stats_->MasterSetTsc(TsType::kBeamDone, frame_id);
              beam_last_frame_ = frame_id;
              stats_->PrintPerFrameDone(PrintType::kBeam, frame_id);
              this->beam_counters_.Reset(frame_id);
              if (kPrintBeamStats) {
                this->phy_stats_->PrintBeamStats(frame_id);
              }

              for (size_t i = 0; i < cfg->Frame().NumULSyms(); i++) {
                if (this->fft_cur_frame_for_symbol_.at(i) == frame_id) {
                  ScheduleSubcarriers(EventType::kDemul, frame_id,
                                      cfg->Frame().GetULSymbol(i));
                }
              }
              // Schedule precoding for downlink symbols
              for (size_t i = 0; i < cfg->Frame().NumDLSyms(); i++) {
                const size_t last_encoded_frame =
                    this->encode_cur_frame_for_symbol_.at(i);
                if ((last_encoded_frame != SIZE_MAX) &&
                    (last_encoded_frame >= frame_id)) {
                  ScheduleSubcarriers(EventType::kPrecode, frame_id,
                                      cfg->Frame().GetDLSymbol(i));
                }
              }
            }  // end if (beam_counters_.last_task(frame_id) == true)
          }
        } break;

        case EventType::kDemul: {
          const size_t frame_id = gen_tag_t(event.tags_[0]).frame_id_;
          const size_t symbol_id = gen_tag_t(event.tags_[0]).symbol_id_;
          const size_t base_sc_id = gen_tag_t(event.tags_[0]).sc_id_;

          stats_->PrintPerTaskDone(
              PrintType::kDemul, frame_id, symbol_id, base_sc_id,
              demul_counters_.GetTaskCount(frame_id, symbol_id));

          const bool last_demul_task =
              this->demul_counters_.CompleteTask(frame_id, symbol_id);

          if (last_demul_task == true) {
            if (kUplinkHardDemod == false) {
              /*  &&
                symbol_id >= config_->Frame().GetULSymbol(
                                 config_->Frame().ClientUlPilotSymbols())) {*/
              ScheduleCodeblocks(EventType::kDecode, Direction::kUplink,
                                 frame_id, symbol_id);
            }
            stats_->PrintPerSymbolDone(
                PrintType::kDemul, frame_id, symbol_id,
                demul_counters_.GetSymbolCount(frame_id) + 1);
            const bool last_demul_symbol =
                this->demul_counters_.CompleteSymbol(frame_id);
            if (last_demul_symbol == true) {
              max_equaled_frame_ = frame_id;
              this->stats_->MasterSetTsc(TsType::kDemulDone, frame_id);
              stats_->PrintPerFrameDone(PrintType::kDemul, frame_id);
              auto ue_map = mac_sched_->ScheduledUeMap(frame_id, 0u);
              auto ue_list = mac_sched_->ScheduledUeList(frame_id, 0u);
              if (kPrintPhyStats) {
                this->phy_stats_->PrintEvmStats(frame_id, ue_list);
              }
              this->phy_stats_->RecordCsiCond(frame_id, config_->LogScNum());
              this->phy_stats_->RecordEvm(frame_id, config_->LogScNum(),
                                          ue_map);
              this->phy_stats_->RecordEvmSnr(frame_id, ue_map);
              if (kUplinkHardDemod) {
                this->phy_stats_->RecordBer(frame_id, ue_map);
                this->phy_stats_->RecordSer(frame_id, ue_map);
              }

              this->phy_stats_->ClearEvmBuffer(frame_id);

              this->mac_sched_->UpdateScheduler(frame_id);

              // skip Decode when hard demod is enabled
              if (kUplinkHardDemod) {
                assert(frame_tracking_.cur_proc_frame_id_ == frame_id);
                CheckIncrementScheduleFrame(frame_id, kUplinkComplete);
                const bool work_finished = this->CheckFrameComplete(frame_id);
                if (work_finished == true) {
                  goto finish;
                }
              } else {
                this->demul_counters_.Reset(frame_id);
                if (cfg->BigstationMode() == false) {
                  assert(frame_tracking_.cur_sche_frame_id_ == frame_id);
                  CheckIncrementScheduleFrame(frame_id, kUplinkComplete);
                } else {
                  ScheduleCodeblocks(EventType::kDecode, Direction::kUplink,
                                     frame_id, symbol_id);
                  /*if (symbol_id >=
                      config_->Frame().GetULSymbol(
                          config_->Frame().ClientUlPilotSymbols())) {
                    ScheduleCodeblocks(EventType::kDecode, Direction::kUplink,
                                       frame_id, symbol_id);
                  }*/
                }
              }
            }
          }
        } break;

        case EventType::kDecode: {
          const size_t frame_id = gen_tag_t(event.tags_[0]).frame_id_;
          const size_t symbol_id = gen_tag_t(event.tags_[0]).symbol_id_;

          auto ue_list = mac_sched_->ScheduledUeList(frame_id, 0u);
          const bool last_decode_task = this->decode_counters_.CompleteTask(
              frame_id, symbol_id, ue_list.n_elem);
          if (last_decode_task == true) {
            if constexpr (kEnableMac) {
              ScheduleUsers(EventType::kPacketToMac, frame_id, symbol_id);
            }
            stats_->PrintPerSymbolDone(
                PrintType::kDecode, frame_id, symbol_id,
                decode_counters_.GetSymbolCount(frame_id) + 1);
            const bool last_decode_symbol =
                this->decode_counters_.CompleteSymbol(frame_id);
            if (last_decode_symbol == true) {
              this->stats_->MasterSetTsc(TsType::kDecodeDone, frame_id);
              stats_->PrintPerFrameDone(PrintType::kDecode, frame_id);
              auto ue_map = mac_sched_->ScheduledUeMap(frame_id, 0u);
              this->phy_stats_->RecordBer(frame_id, ue_map);
              this->phy_stats_->RecordSer(frame_id, ue_map);
              if constexpr (kEnableMac == false) {
                assert(frame_tracking_.cur_proc_frame_id_ == frame_id);
                const bool work_finished = this->CheckFrameComplete(frame_id);
                if (work_finished == true) {
                  goto finish;
                }
              }
            }
          }
        } break;

        case EventType::kPacketFromRp: {
          // Control message from RP
          RPControlMsg rcm;
          rcm.msg_type_ = event.tags_[0];
          rcm.msg_arg_1_ = event.tags_[1];
          rcm.msg_arg_2_ = event.tags_[2];

          if (rcm.msg_type_ == 1) {
            AGORA_LOG_INFO(
                "Agora: Received cores update data from RP of add cores %zu,"
                "remove cores %zu\n",
                rcm.msg_arg_1_, rcm.msg_arg_2_);
            worker_set_->UpdateCores(rcm);
          } else {
            RtAssert(false, "Invalid msg type from RP\n");
          }
        } break;

        case EventType::kPacketToRp: {
          // Control message from RP
          RPControlMsg rcm;
          rcm.msg_type_ = event.tags_[0];

          if (rcm.msg_type_ == 0) {
            // Initial cores info to RP
            RPStatusMsg rsm;
            rsm.status_msg_0_ =
                cfg->CoreOffset() + 1 + cfg->SocketThreadNum() +
                (cfg->DynamicCoreAlloc() ? 1 : 0);  // Cores allocated for rest
            rsm.status_msg_1_ =
                sysconf(_SC_NPROCESSORS_ONLN);  // Total cores available
            rsm.status_msg_2_ = kMinWorkers;
            AGORA_LOG_INFO(
                "Agora: Sending cores details to RP of rest of alloc %zu, max "
                "cores %zu, min workers %zu\n",
                rsm.status_msg_0_, rsm.status_msg_1_, rsm.status_msg_2_);
            TryEnqueueFallback(
                &rp_request_queue_,
                EventData(EventType::kPacketToRp, rsm.status_msg_0_,
                          rsm.status_msg_1_, rsm.status_msg_2_));
          } else if (rcm.msg_type_ == 1) {
            // Current cores, latency and frame info to RP
            RPStatusMsg rsm;
            rsm.status_msg_0_ = this->stats_->MeasureLastFrameLatency();
            rsm.status_msg_1_ = worker_set_->GetCoresInfo();
            rsm.status_msg_2_ = this->stats_->LastFrameId();
            AGORA_LOG_INFO(
                "Agora: Sending status to RP of latency %zu, current workers "
                "%zu, last frame id %zu\n",
                rsm.status_msg_0_, rsm.status_msg_1_, rsm.status_msg_2_);
            TryEnqueueFallback(
                &rp_request_queue_,
                EventData(EventType::kPacketToRp, rsm.status_msg_0_,
                          rsm.status_msg_1_, rsm.status_msg_2_));
          } else {
            RtAssert(false, "Invalid msg type to RP\n");
          }
        } break;

        case EventType::kRANUpdate: {
          RanConfig rc;
          rc.n_antennas_ = event.tags_[0];
          rc.mcs_index_ = event.tags_[1];
          rc.frame_id_ = event.tags_[2];
          UpdateRanConfig(rc);
        } break;

        case EventType::kPacketToMac: {
          const size_t frame_id = gen_tag_t(event.tags_[0]).frame_id_;
          const size_t symbol_id = gen_tag_t(event.tags_[0]).symbol_id_;

          auto ue_list = mac_sched_->ScheduledUeList(frame_id, 0u);
          const bool last_tomac_task = this->tomac_counters_.CompleteTask(
              frame_id, symbol_id, ue_list.n_elem);
          if (last_tomac_task == true) {
            stats_->PrintPerSymbolDone(
                PrintType::kPacketToMac, frame_id, symbol_id,
                tomac_counters_.GetSymbolCount(frame_id) + 1);

            const bool last_tomac_symbol =
                this->tomac_counters_.CompleteSymbol(frame_id);
            if (last_tomac_symbol == true) {
              assert(frame_tracking_.cur_proc_frame_id_ == frame_id);
              // this->stats_->MasterSetTsc(TsType::kMacTXDone, frame_id);
              stats_->PrintPerFrameDone(PrintType::kPacketToMac, frame_id);
              const bool work_finished = this->CheckFrameComplete(frame_id);
              if (work_finished == true) {
                goto finish;
              }
            }
          }
        } break;

        case EventType::kPacketFromMac: {
          // This is an entire frame (multiple mac packets)
          const size_t ue_id = rx_mac_tag_t(event.tags_[0u]).tid_;
          const size_t radio_buf_id = rx_mac_tag_t(event.tags_[0u]).offset_;
          const auto* pkt = reinterpret_cast<const MacPacketPacked*>(
              &agora_memory_->GetDlBits()[ue_id][radio_buf_id *
                                                 config_->MacBytesNumPerframe(
                                                     Direction::kDownlink)]);

          AGORA_LOG_INFO("Agora: frame %d @ offset %zu %zu @ location %zu\n",
                         pkt->Frame(), ue_id, radio_buf_id,
                         reinterpret_cast<intptr_t>(pkt));

          const size_t frame_id = pkt->Frame();
          if (kDebugPrintPacketsFromMac) {
            std::stringstream ss;

            for (size_t dl_data_symbol = 0;
                 dl_data_symbol < config_->Frame().NumDlDataSyms();
                 dl_data_symbol++) {
              ss << "Agora: kPacketFromMac, frame " << pkt->Frame()
                 << ", symbol " << std::to_string(pkt->Symbol()) << " crc "
                 << std::to_string(pkt->Crc()) << " bytes: ";
              for (size_t i = 0; i < pkt->PayloadLength(); i++) {
                ss << std::to_string((pkt->Data()[i])) << ", ";
              }
              ss << std::endl;
              pkt = reinterpret_cast<const MacPacketPacked*>(
                  reinterpret_cast<const uint8_t*>(pkt) +
                  config_->MacPacketLength(Direction::kDownlink));
            }
            AGORA_LOG_INFO("%s\n", ss.str().c_str());
          }

          auto ue_list = mac_sched_->ScheduledUeList(frame_id, 0u);
<<<<<<< HEAD
          const size_t frame_id = pkt->Frame();
=======
>>>>>>> 112e5d47
          const bool last_ue = this->mac_to_phy_counters_.CompleteTask(
              frame_id, 0, ue_list.n_elem);
          if (last_ue == true) {
            // schedule this frame's encoding
            // Defer the schedule.  If frames are already deferred or the
            // current received frame is too far off
            if ((this->encode_deferral_.empty() == false) ||
                (frame_id >=
                 (frame_tracking_.cur_proc_frame_id_ + kScheduleQueues))) {
              if (kDebugDeferral) {
                AGORA_LOG_INFO("   +++ Deferring encoding of frame %zu\n",
                               frame_id);
              }
              this->encode_deferral_.push(frame_id);
            } else {
              ScheduleDownlinkProcessing(frame_id);
            }
            this->mac_to_phy_counters_.Reset(frame_id);
            stats_->PrintPerFrameDone(PrintType::kPacketFromMac, frame_id);
          }
        } break;

        case EventType::kEncode: {
          for (size_t i = 0u; i < event.num_tags_; i++) {
            const size_t frame_id = gen_tag_t(event.tags_[i]).frame_id_;
            const size_t symbol_id = gen_tag_t(event.tags_[i]).symbol_id_;

            auto ue_list = mac_sched_->ScheduledUeList(frame_id, 0u);
            const bool last_encode_task = encode_counters_.CompleteTask(
                frame_id, symbol_id, ue_list.n_elem);
            if (last_encode_task == true) {
              this->encode_cur_frame_for_symbol_.at(
                  cfg->Frame().GetDLSymbolIdx(symbol_id)) = frame_id;
              // If precoder of the current frame exists
              if (beam_last_frame_ == frame_id) {
                ScheduleSubcarriers(EventType::kPrecode, frame_id, symbol_id);
              }
              stats_->PrintPerSymbolDone(
                  PrintType::kEncode, frame_id, symbol_id,
                  encode_counters_.GetSymbolCount(frame_id) + 1);

              const bool last_encode_symbol =
                  this->encode_counters_.CompleteSymbol(frame_id);
              if (last_encode_symbol == true) {
                this->encode_counters_.Reset(frame_id);
                this->stats_->MasterSetTsc(TsType::kEncodeDone, frame_id);
                stats_->PrintPerFrameDone(PrintType::kEncode, frame_id);
              }
            }
          }
        } break;

        case EventType::kPrecode: {
          // Precoding is done, schedule ifft
          const size_t sc_id = gen_tag_t(event.tags_[0]).sc_id_;
          const size_t frame_id = gen_tag_t(event.tags_[0]).frame_id_;
          const size_t symbol_id = gen_tag_t(event.tags_[0]).symbol_id_;
          stats_->PrintPerTaskDone(
              PrintType::kPrecode, frame_id, symbol_id, sc_id,
              precode_counters_.GetTaskCount(frame_id, symbol_id));
          const bool last_precode_task =
              this->precode_counters_.CompleteTask(frame_id, symbol_id);

          if (last_precode_task == true) {
            // precode_cur_frame_for_symbol_.at(
            //    this->config_->Frame().GetDLSymbolIdx(symbol_id)) = frame_id;
            ScheduleAntennas(EventType::kIFFT, frame_id, symbol_id);
            stats_->PrintPerSymbolDone(
                PrintType::kPrecode, frame_id, symbol_id,
                precode_counters_.GetSymbolCount(frame_id) + 1);

            const bool last_precode_symbol =
                this->precode_counters_.CompleteSymbol(frame_id);
            if (last_precode_symbol == true) {
              this->precode_counters_.Reset(frame_id);
              this->stats_->MasterSetTsc(TsType::kPrecodeDone, frame_id);
              stats_->PrintPerFrameDone(PrintType::kPrecode, frame_id);
            }
          }
        } break;

        case EventType::kIFFT: {
          for (size_t i = 0; i < event.num_tags_; i++) {
            /* IFFT is done, schedule data transmission */
            const size_t ant_id = gen_tag_t(event.tags_[i]).ant_id_;
            const size_t frame_id = gen_tag_t(event.tags_[i]).frame_id_;
            const size_t symbol_id = gen_tag_t(event.tags_[i]).symbol_id_;
            const size_t symbol_idx_dl = cfg->Frame().GetDLSymbolIdx(symbol_id);
            stats_->PrintPerTaskDone(
                PrintType::kIFFT, frame_id, symbol_id, ant_id,
                ifft_counters_.GetTaskCount(frame_id, symbol_id));

            const bool last_ifft_task =
                this->ifft_counters_.CompleteTask(frame_id, symbol_id);
            if (last_ifft_task == true) {
              ifft_cur_frame_for_symbol_.at(symbol_idx_dl) = frame_id;
              if (symbol_idx_dl == ifft_next_symbol_) {
                // Check the available symbols starting from the current symbol
                // Only schedule symbols that are continuously available
                for (size_t sym_id = symbol_idx_dl;
                     sym_id <= ifft_counters_.GetSymbolCount(frame_id);
                     sym_id++) {
                  const size_t symbol_ifft_frame =
                      ifft_cur_frame_for_symbol_.at(sym_id);
                  if (symbol_ifft_frame == frame_id) {
                    ScheduleAntennasTX(frame_id,
                                       cfg->Frame().GetDLSymbol(sym_id));
                    ifft_next_symbol_++;
                  } else {
                    break;
                  }
                }
              }
              stats_->PrintPerSymbolDone(
                  PrintType::kIFFT, frame_id, symbol_id,
                  ifft_counters_.GetSymbolCount(frame_id) + 1);

              const bool last_ifft_symbol =
                  this->ifft_counters_.CompleteSymbol(frame_id);
              if (last_ifft_symbol == true) {
                ifft_next_symbol_ = 0;
                this->stats_->MasterSetTsc(TsType::kIFFTDone, frame_id);
                stats_->PrintPerFrameDone(PrintType::kIFFT, frame_id);
                assert(frame_id == frame_tracking_.cur_proc_frame_id_);
                this->CheckIncrementScheduleFrame(frame_id, kDownlinkComplete);
                const bool work_finished = this->CheckFrameComplete(frame_id);
                if (work_finished == true) {
                  goto finish;
                }
              }
            }
          }
        } break;

        case EventType::kBroadcast: {
          const size_t frame_id = gen_tag_t(event.tags_[0]).frame_id_;
          this->stats_->MasterSetTsc(TsType::kBroadcastDone, frame_id);
          for (size_t idx = 0; idx < config_->Frame().NumDlControlSyms();
               idx++) {
            size_t symbol_id = config_->Frame().GetDLControlSymbol(idx);
            ScheduleAntennasTX(frame_id, symbol_id);
          }
          stats_->PrintPerFrameDone(PrintType::kBroadcast, frame_id);
        } break;

        case EventType::kPacketTX: {
          // Data is sent
          const size_t ant_id = gen_tag_t(event.tags_[0]).ant_id_;
          const size_t frame_id = gen_tag_t(event.tags_[0]).frame_id_;
          const size_t symbol_id = gen_tag_t(event.tags_[0]).symbol_id_;
          stats_->PrintPerTaskDone(
              PrintType::kPacketTX, frame_id, symbol_id, ant_id,
              tx_counters_.GetTaskCount(frame_id, symbol_id));
          const bool last_tx_task =
              this->tx_counters_.CompleteTask(frame_id, symbol_id);
          if (last_tx_task == true) {
            stats_->PrintPerSymbolDone(
                PrintType::kPacketTX, frame_id, symbol_id,
                tx_counters_.GetSymbolCount(frame_id) + 1);
            // If tx of the first symbol is done
            if (symbol_id == cfg->Frame().GetDLSymbol(0)) {
              this->stats_->MasterSetTsc(TsType::kTXProcessedFirst, frame_id);
              stats_->PrintPerFrameDone(PrintType::kPacketTXFirst, frame_id);
            }

            const bool last_tx_symbol =
                this->tx_counters_.CompleteSymbol(frame_id);
            if (last_tx_symbol == true) {
              this->stats_->MasterSetTsc(TsType::kTXDone, frame_id);
              stats_->PrintPerFrameDone(PrintType::kPacketTX, frame_id);

              const bool work_finished = this->CheckFrameComplete(frame_id);
              if (work_finished == true) {
                goto finish;
              }
            }

            tx_count++;
            if (tx_count == tx_counters_.MaxSymbolCount() * 9000) {
              tx_count = 0;

              const double diff = GetTime::GetTimeUs() - tx_begin;
              const int samples_num_per_ue =
                  cfg->OfdmDataNum() * tx_counters_.MaxSymbolCount() * 1000;

              AGORA_LOG_INFO(
                  "TX %d samples (per-client) to %zu clients in %f secs, "
                  "throughtput %f bps per-client (16QAM), current tx queue "
                  "length %zu\n",
                  samples_num_per_ue, cfg->SpatialStreamsNum(), diff,
                  samples_num_per_ue * std::log2(16.0f) / diff,
                  message_->GetConq(EventType::kPacketTX, 0)->size_approx());
              unused(diff);
              unused(samples_num_per_ue);
              tx_begin = GetTime::GetTimeUs();
            }
          }
        } break;
        default:
          AGORA_LOG_ERROR("Wrong event type in message queue!");
          std::exit(0);
      } /* End of switch */

      // We schedule FFT processing if the event handling above results in
      // either (a) sufficient packets received for the current frame,
      // or (b) the current frame being updated.
      std::queue<fft_req_tag_t>& cur_fftq =
          fft_queue_arr_.at(frame_tracking_.cur_sche_frame_id_ % kFrameWnd);
      const size_t qid = frame_tracking_.cur_sche_frame_id_ & 0x1;
      if (cur_fftq.size() >= config_->FftBlockSize()) {
        const size_t num_fft_blocks = cur_fftq.size() / config_->FftBlockSize();
        for (size_t i = 0; i < num_fft_blocks; i++) {
          EventData do_fft_task;
          do_fft_task.num_tags_ = config_->FftBlockSize();
          do_fft_task.event_type_ = EventType::kFFT;

          for (size_t j = 0; j < config_->FftBlockSize(); j++) {
            RtAssert(!cur_fftq.empty(),
                     "Using front element cur_fftq when it is empty");
            do_fft_task.tags_[j] = cur_fftq.front().tag_;
            cur_fftq.pop();

            if (this->fft_created_count_ == 0) {
              this->stats_->MasterSetTsc(TsType::kProcessingStarted,
                                         frame_tracking_.cur_sche_frame_id_);
            }
            this->fft_created_count_++;
            if (this->fft_created_count_ ==
                rx_counters_.num_rx_pkts_per_frame_) {
              this->fft_created_count_ = 0;
              if (cfg->BigstationMode() == true) {
                this->CheckIncrementScheduleFrame(
                    frame_tracking_.cur_sche_frame_id_, kUplinkComplete);
              }
            }
          }
          size_t symbol_id = 0;  // kFFT event does not have a valid symbol_id
          stats_->TryEnqueueLogStatsMaster(
              message_->GetConq(EventType::kFFT, qid),
              message_->GetPtok(EventType::kFFT, qid), do_fft_task,
              this->config_->FrameToProfile(),
              frame_tracking_.cur_sche_frame_id_, symbol_id);
        }
      }
    } /* End of for */
  }   /* End of while */

finish:
  AGORA_LOG_INFO("Agora: printing stats and saving to file\n");
  this->stats_->PrintSummary();
  this->stats_->SaveToFile();
  if (flags_.enable_save_decode_data_to_file_ == true) {
    SaveDecodeDataToFile(this->stats_->LastFrameId());
  }
  if (flags_.enable_save_tx_data_to_file_ == true) {
    SaveTxDataToFile(this->stats_->LastFrameId());
  }

  // Calculate and print per-user BER
  if constexpr (kEnableMac) {
    this->mac_thread_->PrintUplinkMacErrors();
  } else if (kPrintPhyStats == true) {
    this->phy_stats_->PrintPhyStats();
  }
  this->Stop();
}

void Agora::HandleEventFft(size_t tag) {
  const size_t frame_id = gen_tag_t(tag).frame_id_;
  const size_t symbol_id = gen_tag_t(tag).symbol_id_;
  const SymbolType sym_type = config_->Frame().GetSymbolType(symbol_id);

  if (sym_type == SymbolType::kPilot) {
    const bool last_fft_task =
        pilot_fft_counters_.CompleteTask(frame_id, symbol_id);
    if (last_fft_task == true) {
      stats_->PrintPerSymbolDone(
          PrintType::kFFTPilots, frame_id, symbol_id,
          pilot_fft_counters_.GetSymbolCount(frame_id) + 1);

      if ((config_->Frame().IsRecCalEnabled() == false) ||
          ((config_->Frame().IsRecCalEnabled() == true) &&
           (this->rc_last_frame_ == frame_id))) {
        // If CSI of all UEs is ready, schedule Beam/prediction
        const bool last_pilot_fft =
            pilot_fft_counters_.CompleteSymbol(frame_id);
        if (last_pilot_fft == true) {
          this->stats_->MasterSetTsc(TsType::kFFTPilotsDone, frame_id);
          stats_->PrintPerFrameDone(PrintType::kFFTPilots, frame_id);
          this->pilot_fft_counters_.Reset(frame_id);
          if (kPrintPhyStats == true) {
            this->phy_stats_->PrintUlSnrStats(frame_id);
          }

          std::vector<float> max_snr_per_ue =
              this->phy_stats_->GetMaxSnrPerUes(frame_id);
          this->mac_sched_->UpdateSNR(max_snr_per_ue);

          this->phy_stats_->RecordPilotSnr(frame_id);
          if constexpr (kEnableMac) {
            SendSnrReport(EventType::kSNRReport, frame_id, symbol_id);
          }
          ScheduleSubcarriers(EventType::kBeam, frame_id, 0);
        }
      }
    }
  } else if (sym_type == SymbolType::kUL) {
    const size_t symbol_idx_ul = config_->Frame().GetULSymbolIdx(symbol_id);

    const bool last_fft_per_symbol =
        uplink_fft_counters_.CompleteTask(frame_id, symbol_id);

    if (last_fft_per_symbol == true) {
      fft_cur_frame_for_symbol_.at(symbol_idx_ul) = frame_id;

      stats_->PrintPerSymbolDone(
          PrintType::kFFTData, frame_id, symbol_id,
          uplink_fft_counters_.GetSymbolCount(frame_id) + 1);
      // If precoder exist, schedule demodulation
      if (beam_last_frame_ == frame_id) {
        ScheduleSubcarriers(EventType::kDemul, frame_id, symbol_id);
      }
      const bool last_uplink_fft =
          uplink_fft_counters_.CompleteSymbol(frame_id);
      if (last_uplink_fft == true) {
        uplink_fft_counters_.Reset(frame_id);
      }
    }
  } else if ((sym_type == SymbolType::kCalDL) ||
             (sym_type == SymbolType::kCalUL)) {
    stats_->PrintPerSymbolDone(PrintType::kFFTCal, frame_id, symbol_id,
                               rc_counters_.GetSymbolCount(frame_id) + 1);

    const bool last_rc_task = this->rc_counters_.CompleteTask(frame_id);
    if (last_rc_task == true) {
      stats_->PrintPerFrameDone(PrintType::kFFTCal, frame_id);
      this->rc_counters_.Reset(frame_id);
      this->stats_->MasterSetTsc(TsType::kRCDone, frame_id);
      this->rc_last_frame_ = frame_id;

      // See if the calibration has completed
      if (kPrintPhyStats) {
        const size_t frames_for_cal = config_->RecipCalFrameCnt();

        if ((frame_id % frames_for_cal) == 0 && (frame_id > 0)) {
          const size_t previous_cal_slot =
              config_->ModifyRecCalIndex(config_->RecipCalIndex(frame_id), -1);
          //Print the previous index
          phy_stats_->PrintCalibSnrStats(previous_cal_slot);
        }
      }  // kPrintPhyStats
    }    // last_rc_task
  }      // kCaLDL || kCalUl
}

void Agora::UpdateRanConfig(RanConfig rc) {
  nlohmann::json msc_params = config_->MCSParams(Direction::kUplink);
  msc_params["mcs_index"] = rc.mcs_index_;
  config_->UpdateUlMCS(msc_params);
}

void Agora::UpdateRxCounters(size_t frame_id, size_t symbol_id) {
  const size_t frame_slot = frame_id % kFrameWnd;
  auto symbol_type = config_->Frame().GetSymbolType(symbol_id);
  if (symbol_type == SymbolType::kPilot) {
    rx_counters_.num_pilot_pkts_[frame_slot]++;
    if (rx_counters_.num_pilot_pkts_.at(frame_slot) ==
        rx_counters_.num_pilot_pkts_per_frame_) {
      rx_counters_.num_pilot_pkts_.at(frame_slot) = 0;
      this->stats_->MasterSetTsc(TsType::kPilotAllRX, frame_id);
      stats_->PrintPerFrameDone(PrintType::kPacketRXPilots, frame_id);
    }
  } else if (symbol_type == SymbolType::kCalDL ||
             symbol_type == SymbolType::kCalUL) {
    rx_counters_.num_reciprocity_pkts_.at(frame_slot)++;
    if (rx_counters_.num_reciprocity_pkts_.at(frame_slot) ==
        rx_counters_.num_reciprocity_pkts_per_frame_) {
      rx_counters_.num_reciprocity_pkts_.at(frame_slot) = 0;
      this->stats_->MasterSetTsc(TsType::kRCAllRX, frame_id);
    }
  }
  // Receive first packet in a frame
  if (rx_counters_.num_pkts_.at(frame_slot) == 0) {
    if constexpr (kEnableMac == false) {
      // schedule this frame's encoding
      // Defer the schedule.  If frames are already deferred or the current
      // received frame is too far off
      if ((encode_deferral_.empty() == false) ||
          (frame_id >=
           (frame_tracking_.cur_proc_frame_id_ + kScheduleQueues))) {
        if (kDebugDeferral) {
          AGORA_LOG_INFO("   +++ Deferring encoding of frame %zu\n", frame_id);
        }
        encode_deferral_.push(frame_id);
      } else {
        ScheduleDownlinkProcessing(frame_id);
      }
    }
    this->stats_->MasterSetTsc(TsType::kFirstSymbolRX, frame_id);
    if (kDebugPrintPerFrameStart) {
      const size_t prev_frame_slot = (frame_slot + kFrameWnd - 1) % kFrameWnd;
      AGORA_LOG_INFO(
          "Main [frame %zu + %.2f ms since last frame]: Received "
          "first packet. Remaining packets in prev frame: %zu\n",
          frame_id,
          this->stats_->MasterGetDeltaMs(TsType::kFirstSymbolRX, frame_id,
                                         frame_id - 1),
          rx_counters_.num_pkts_[prev_frame_slot]);
    }
  }

  rx_counters_.num_pkts_.at(frame_slot)++;
  if (rx_counters_.num_pkts_.at(frame_slot) ==
      rx_counters_.num_rx_pkts_per_frame_) {
    this->stats_->MasterSetTsc(TsType::kRXDone, frame_id);
    stats_->PrintPerFrameDone(PrintType::kPacketRX, frame_id);
    rx_counters_.num_pkts_.at(frame_slot) = 0;
  }
}

/// \todo move this to the MessageInfo class..
void Agora::InitializeQueues() {
  const int data_symbol_num_perframe = config_->Frame().NumDataSyms();
  message_queue_ = moodycamel::ConcurrentQueue<EventData>(
      kDefaultMessageQueueSize * data_symbol_num_perframe);

  // Create concurrent queues for each Doer
  message_ = std::make_unique<MessageInfo>(kDefaultWorkerQueueSize *
                                           data_symbol_num_perframe);

  for (size_t i = 0; i < config_->SocketThreadNum(); i++) {
    rx_ptoks_ptr_[i] = new moodycamel::ProducerToken(message_queue_);
    tx_ptoks_ptr_[i] = new moodycamel::ProducerToken(
        *(message_->GetConq(EventType::kPacketTX, 0)));
  }
}

/// \todo move this to the MessageInfo class..
void Agora::FreeQueues() {
  // remove tokens for each doer
  message_.reset();

  for (size_t i = 0; i < config_->SocketThreadNum(); i++) {
    delete rx_ptoks_ptr_[i];
    delete tx_ptoks_ptr_[i];
    rx_ptoks_ptr_[i] = nullptr;
    tx_ptoks_ptr_[i] = nullptr;
  }
}

void Agora::InitializeCounters() {
  const auto& cfg = config_;

  rx_counters_.num_pilot_pkts_per_frame_ =
      cfg->BsAntNum() * cfg->Frame().NumPilotSyms();
  // BfAntNum() for each 'L' symbol (no ref node)
  // RefRadio * NumChannels() for each 'C'.
  //rx_counters_.num_reciprocity_pkts_per_frame_ = cfg->BsAntNum();
  const size_t num_rx_ul_cal_antennas = cfg->BfAntNum();
  // Same as the number of rx reference antennas (ref ant + other channels)
  const size_t num_rx_dl_cal_antennas = cfg->BsAntNum() - cfg->BfAntNum();

  rx_counters_.num_reciprocity_pkts_per_frame_ =
      (cfg->Frame().NumULCalSyms() * num_rx_ul_cal_antennas) +
      (cfg->Frame().NumDLCalSyms() * num_rx_dl_cal_antennas);

  AGORA_LOG_INFO("Agora: Total recip cal receive symbols per frame: %zu\n",
                 rx_counters_.num_reciprocity_pkts_per_frame_);

  rx_counters_.num_rx_pkts_per_frame_ =
      rx_counters_.num_pilot_pkts_per_frame_ +
      rx_counters_.num_reciprocity_pkts_per_frame_ +
      (cfg->BsAntNum() * cfg->Frame().NumULSyms());

  fft_created_count_ = 0;
  pilot_fft_counters_.Init(cfg->Frame().NumPilotSyms(), cfg->BsAntNum());
  uplink_fft_counters_.Init(cfg->Frame().NumULSyms(), cfg->BsAntNum());
  fft_cur_frame_for_symbol_ =
      std::vector<size_t>(cfg->Frame().NumULSyms(), SIZE_MAX);

  rc_counters_.Init(cfg->BsAntNum());

  beam_counters_.Init(cfg->BeamEventsPerSymbol());

  demul_counters_.Init(cfg->Frame().NumULSyms(), cfg->DemulEventsPerSymbol());

  // \todo setting the first dim to NumUlDataSyms breaks the scheduler
  decode_counters_.Init(
      cfg->Frame().NumULSyms(),
      cfg->LdpcConfig(Direction::kUplink).NumBlocksInSymbol() *
          cfg->SpatialStreamsNum());

  tomac_counters_.Init(cfg->Frame().NumULSyms(), cfg->SpatialStreamsNum());

  if (config_->Frame().NumDLSyms() > 0) {
    AGORA_LOG_TRACE("Agora: Initializing downlink buffers\n");

    encode_counters_.Init(
        config_->Frame().NumDlDataSyms(),
        config_->LdpcConfig(Direction::kDownlink).NumBlocksInSymbol() *
            config_->SpatialStreamsNum());
    encode_cur_frame_for_symbol_ =
        std::vector<size_t>(config_->Frame().NumDLSyms(), SIZE_MAX);
    ifft_cur_frame_for_symbol_ =
        std::vector<size_t>(config_->Frame().NumDLSyms(), SIZE_MAX);
    precode_counters_.Init(config_->Frame().NumDLSyms(),
                           config_->DemulEventsPerSymbol());
    // precode_cur_frame_for_symbol_ =
    //    std::vector<size_t>(config_->Frame().NumDLSyms(), SIZE_MAX);
    ifft_counters_.Init(config_->Frame().NumDLSyms(), config_->BsAntNum());
    tx_counters_.Init(
        config_->Frame().NumDlControlSyms() + config_->Frame().NumDLSyms(),
        config_->BsAntNum());
    // mac data is sent per frame, so we set max symbol to 1
    mac_to_phy_counters_.Init(1, config_->SpatialStreamsNum());
  }
}

void Agora::InitializeThreads() {
  /* Initialize TXRX threads */
  if (kUseArgos || kUseUHD || kUsePureUHD) {
    packet_tx_rx_ = std::make_unique<PacketTxRxRadio>(
        config_, config_->CoreOffset() + 1, &message_queue_,
        message_->GetConq(EventType::kPacketTX, 0), rx_ptoks_ptr_,
        tx_ptoks_ptr_, agora_memory_->GetUlSocket(),
        agora_memory_->GetUlSocketSize() / config_->PacketLength(),
        this->stats_->FrameStart(), agora_memory_->GetDlSocket());
#if defined(USE_DPDK)
  } else if (kUseDPDK) {
    packet_tx_rx_ = std::make_unique<PacketTxRxDpdk>(
        config_, config_->CoreOffset() + 1, &message_queue_,
        message_->GetConq(EventType::kPacketTX, 0), rx_ptoks_ptr_,
        tx_ptoks_ptr_, agora_memory_->GetUlSocket(),
        agora_memory_->GetUlSocketSize() / config_->PacketLength(),
        this->stats_->FrameStart(), agora_memory_->GetDlSocket());
#endif
  } else {
    /* Default to the simulator */
    packet_tx_rx_ = std::make_unique<PacketTxRxSim>(
        config_, config_->CoreOffset() + 1, &message_queue_,
        message_->GetConq(EventType::kPacketTX, 0), rx_ptoks_ptr_,
        tx_ptoks_ptr_, agora_memory_->GetUlSocket(),
        agora_memory_->GetUlSocketSize() / config_->PacketLength(),
        this->stats_->FrameStart(), agora_memory_->GetDlSocket());
  }

  if constexpr (kEnableMac) {
    const size_t mac_cpu_core = config_->CoreOffset() +
                                config_->SocketThreadNum() +
                                config_->WorkerThreadNum() + 1;
    mac_thread_ = std::make_unique<MacThreadBaseStation>(
        config_, mac_cpu_core, agora_memory_->GetDecod(),
        &agora_memory_->GetDlBits(), &agora_memory_->GetDlBitsStatus(),
        &mac_request_queue_, &mac_response_queue_);

    mac_std_thread_ =
        std::thread(&MacThreadBaseStation::RunEventLoop, mac_thread_.get());
  }

  // Enable dynamic core allocation
  if (config_->DynamicCoreAlloc()) {
    // TODO : dedicate a core to RP?
    const size_t rp_cpu_core =
        config_->CoreOffset() + config_->SocketThreadNum() + 1;
    rp_thread_ = std::make_unique<ResourceProvisionerThread>(
        config_, rp_cpu_core, &rp_request_queue_, &rp_response_queue_);
    rp_std_thread_ =
        std::thread(&ResourceProvisionerThread::RunEventLoop, rp_thread_.get());
  }

  // Create workers
  ///\todo convert unique ptr to shared
  worker_set_ = std::make_unique<AgoraWorker>(
      config_, mac_sched_.get(), stats_.get(), phy_stats_.get(), message_.get(),
      agora_memory_.get(), &frame_tracking_);

  if (config_->DynamicCoreAlloc() == false) {
    AGORA_LOG_INFO(
        "Master thread core %zu, TX/RX thread cores %zu--%zu, worker thread "
        "cores %zu--%zu\n",
        config_->CoreOffset(), config_->CoreOffset() + 1,
        config_->CoreOffset() + 1 + config_->SocketThreadNum() - 1,
        base_worker_core_offset_,
        base_worker_core_offset_ + config_->WorkerThreadNum() - 1);
  } else {
    AGORA_LOG_INFO(
        "Master thread core %zu, TX/RX thread cores %zu--%zu, RP thread core "
        "%zu, worker thread cores %zu--%zu\n",
        config_->CoreOffset(), config_->CoreOffset() + 1,
        config_->CoreOffset() + 1 + config_->SocketThreadNum() - 1,
        config_->CoreOffset() + config_->SocketThreadNum() + 1,
        base_worker_core_offset_,
        base_worker_core_offset_ + config_->WorkerThreadNum() - 1);
  }
}

void Agora::SaveDecodeDataToFile(int frame_id) {
  const auto& cfg = config_;
  const size_t num_decoded_bytes =
      cfg->NumBytesPerCb(Direction::kUplink) *
      cfg->LdpcConfig(Direction::kUplink).NumBlocksInSymbol();
  auto ue_list = mac_sched_->ScheduledUeList(frame_id, 0 /*sc_id*/);
  AGORA_LOG_INFO("Saving decode data to %s\n", kDecodeDataFilename.c_str());
  auto* fp = std::fopen(kDecodeDataFilename.c_str(), "wb");
  if (fp == nullptr) {
    AGORA_LOG_ERROR("SaveDecodeDataToFile error creating file pointer\n");
  } else {
<<<<<<< HEAD
    for (size_t i = 0; i < cfg->Frame().NumUlDataSyms(); i++) {
=======
    for (size_t i = 0; i < cfg->Frame().NumULSyms(); i++) {
>>>>>>> 112e5d47
      for (const auto& j : ue_list) {
        const int8_t* ptr =
            agora_memory_->GetDecod()[(frame_id % kFrameWnd)][i][j];
        const auto write_status =
            std::fwrite(ptr, sizeof(uint8_t), num_decoded_bytes, fp);
        if (write_status != num_decoded_bytes) {
          AGORA_LOG_ERROR("SaveDecodeDataToFile error while writting file\n");
        }
      }
    }  // end for
    const auto close_status = std::fclose(fp);
    if (close_status != 0) {
      AGORA_LOG_ERROR("SaveDecodeDataToFile error while closing file\n");
    }
  }  // end else
}

void Agora::SaveTxDataToFile(int frame_id) {
  const auto& cfg = config_;
  AGORA_LOG_INFO("Saving Frame %d TX data to %s\n", frame_id,
                 kTxDataFilename.c_str());
  auto* fp = std::fopen(kTxDataFilename.c_str(), "wb");
  if (fp == nullptr) {
    AGORA_LOG_ERROR("SaveTxDataToFile error creating file pointer\n");
  } else {
    for (size_t i = 0; i < cfg->Frame().NumDLSyms(); i++) {
      size_t symbol_id = cfg->Frame().GetDLSymbol(i);
      const size_t total_data_symbol_id =
          cfg->GetTotalSymbolIdxDlBcast(frame_id, symbol_id);

      for (size_t ant_id = 0; ant_id < cfg->BsAntNum(); ant_id++) {
        const size_t offset = total_data_symbol_id * cfg->BsAntNum() + ant_id;
        auto* pkt = reinterpret_cast<Packet*>(
            &agora_memory_->GetDlSocket()[offset * cfg->DlPacketLength()]);
        const short* socket_ptr = pkt->data_;
        const auto write_status = std::fwrite(socket_ptr, sizeof(short),
                                              cfg->SampsPerSymbol() * 2, fp);
        if (write_status != cfg->SampsPerSymbol() * 2) {
          AGORA_LOG_ERROR("SaveTxDataToFile error while writting file\n");
        }
      }
    }
    const auto close_status = std::fclose(fp);
    if (close_status != 0) {
      AGORA_LOG_ERROR("SaveTxDataToFile error while closing file\n");
    }
  }
}

void Agora::GetEqualData(float** ptr, int* size) {
  const auto& cfg = config_;
  auto offset = cfg->GetTotalDataSymbolIdxUl(max_equaled_frame_, 0u);
  *ptr = (float*)&agora_memory_->GetEqual()[offset][0];
  *size = cfg->UeAntNum() * cfg->OfdmDataNum() * 2;
}

void Agora::CheckIncrementScheduleFrame(size_t frame_id,
                                        ScheduleProcessingFlags completed) {
  this->schedule_process_flags_ += completed;
  assert(frame_tracking_.cur_sche_frame_id_ == frame_id);
  unused(frame_id);

  if (this->schedule_process_flags_ ==
      static_cast<uint8_t>(ScheduleProcessingFlags::kProcessingComplete)) {
    frame_tracking_.cur_sche_frame_id_++;
    this->schedule_process_flags_ = ScheduleProcessingFlags::kNone;
    if (this->config_->Frame().NumULSyms() == 0) {
      this->schedule_process_flags_ += ScheduleProcessingFlags::kUplinkComplete;
    }
    if (this->config_->Frame().NumDLSyms() == 0) {
      this->schedule_process_flags_ +=
          ScheduleProcessingFlags::kDownlinkComplete;
    }
  }
}

bool Agora::CheckFrameComplete(size_t frame_id) {
  bool finished = false;

  AGORA_LOG_TRACE(
      "Checking work complete %zu, ifft %d, tx %d, decode %d, tomac %d, tx "
      "%d\n",
      frame_id, static_cast<int>(this->ifft_counters_.IsLastSymbol(frame_id)),
      static_cast<int>(this->tx_counters_.IsLastSymbol(frame_id)),
      static_cast<int>(this->decode_counters_.IsLastSymbol(frame_id)),
      static_cast<int>(this->tomac_counters_.IsLastSymbol(frame_id)),
      static_cast<int>(this->tx_counters_.IsLastSymbol(frame_id)));

  // Complete if last frame and ifft / decode complete
  if ((true == this->ifft_counters_.IsLastSymbol(frame_id)) &&
      (true == this->tx_counters_.IsLastSymbol(frame_id)) &&
      (((false == kEnableMac) &&
        (true == this->decode_counters_.IsLastSymbol(frame_id))) ||
       ((true == kUplinkHardDemod) &&
        (true == this->demul_counters_.IsLastSymbol(frame_id))) ||
       ((true == kEnableMac) &&
        (true == this->tomac_counters_.IsLastSymbol(frame_id))))) {
    this->stats_->UpdateStats(frame_id);
    assert(frame_id == frame_tracking_.cur_proc_frame_id_);
    if (true == kUplinkHardDemod) {
      this->demul_counters_.Reset(frame_id);
    }
    this->decode_counters_.Reset(frame_id);
    this->tomac_counters_.Reset(frame_id);
    this->ifft_counters_.Reset(frame_id);
    this->tx_counters_.Reset(frame_id);
    if (config_->Frame().NumDLSyms() > 0) {
      auto ue_list = mac_sched_->ScheduledUeList(frame_id, 0 /*sc_id*/);
      for (const auto& ue_id : ue_list) {
        this->agora_memory_->GetDlBitsStatus()[ue_id][frame_id % kFrameWnd] = 0;
      }
    }
    frame_tracking_.cur_proc_frame_id_++;

    if (frame_id == (this->config_->FramesToTest() - 1)) {
      finished = true;
    } else {
      // Only schedule up to kScheduleQueues so we don't flood the queues
      // Cannot access the front() element if the queue is empty
      for (size_t encode = 0;
           (encode < kScheduleQueues) && (!encode_deferral_.empty());
           encode++) {
        const size_t deferred_frame = this->encode_deferral_.front();
        if (deferred_frame <
            (frame_tracking_.cur_proc_frame_id_ + kScheduleQueues)) {
          if (kDebugDeferral) {
            AGORA_LOG_INFO("   +++ Scheduling deferred frame %zu : %zu \n",
                           deferred_frame, frame_tracking_.cur_proc_frame_id_);
          }
          RtAssert(deferred_frame >= frame_tracking_.cur_proc_frame_id_,
                   "Error scheduling encoding because deferral frame is less "
                   "than current frame");
          ScheduleDownlinkProcessing(deferred_frame);
          this->encode_deferral_.pop();
        } else {
          // No need to check the next frame because it is too large
          break;
        }
      }  // for each encodable frames in kScheduleQueues
    }    // !finished
  }
  return finished;
}

extern "C" {
EXPORT Agora* AgoraNew(Config* cfg) {
  AGORA_LOG_TRACE("Size of Agora: %zu\n", sizeof(Agora*));
  auto* agora = new Agora(cfg);

  return agora;
}
EXPORT void AgoraStart(Agora* agora) { agora->Start(); }
EXPORT void AgoraStop(/*Agora *agora*/) {
  SignalHandler::SetExitSignal(true); /*agora->stop();*/
}
EXPORT void AgoraDestroy(Agora* agora) { delete agora; }
EXPORT void AgoraGetEqualData(Agora* agora, float** ptr, int* size) {
  return agora->GetEqualData(ptr, size);
}
}<|MERGE_RESOLUTION|>--- conflicted
+++ resolved
@@ -714,10 +714,6 @@
           }
 
           auto ue_list = mac_sched_->ScheduledUeList(frame_id, 0u);
-<<<<<<< HEAD
-          const size_t frame_id = pkt->Frame();
-=======
->>>>>>> 112e5d47
           const bool last_ue = this->mac_to_phy_counters_.CompleteTask(
               frame_id, 0, ue_list.n_elem);
           if (last_ue == true) {
@@ -1325,11 +1321,7 @@
   if (fp == nullptr) {
     AGORA_LOG_ERROR("SaveDecodeDataToFile error creating file pointer\n");
   } else {
-<<<<<<< HEAD
     for (size_t i = 0; i < cfg->Frame().NumUlDataSyms(); i++) {
-=======
-    for (size_t i = 0; i < cfg->Frame().NumULSyms(); i++) {
->>>>>>> 112e5d47
       for (const auto& j : ue_list) {
         const int8_t* ptr =
             agora_memory_->GetDecod()[(frame_id % kFrameWnd)][i][j];

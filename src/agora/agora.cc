--- conflicted
+++ resolved
@@ -452,21 +452,11 @@
               if (kPrintPhyStats) {
                 this->phy_stats_->PrintEvmStats(frame_id);
               }
-<<<<<<< HEAD
-              if (kEnableCsvLog) {
-                this->phy_stats_->RecordEvm(frame_id);
-                this->phy_stats_->RecordEvmSnr(frame_id);
-                if (kUplinkHardDemod) {
-                  this->phy_stats_->RecordBer(frame_id);
-                  this->phy_stats_->RecordSer(frame_id);
-                }
-=======
               this->phy_stats_->RecordEvm(frame_id);
               this->phy_stats_->RecordEvmSnr(frame_id);
               if (kUplinkHardDemod) {
                 this->phy_stats_->RecordBer(frame_id);
                 this->phy_stats_->RecordSer(frame_id);
->>>>>>> 368c502d
               }
               this->phy_stats_->ClearEvmBuffer(frame_id);
 
@@ -508,15 +498,8 @@
             if (last_decode_symbol == true) {
               this->stats_->MasterSetTsc(TsType::kDecodeDone, frame_id);
               PrintPerFrameDone(PrintType::kDecode, frame_id);
-<<<<<<< HEAD
-              if (kEnableCsvLog) {
-                this->phy_stats_->RecordBer(frame_id);
-                this->phy_stats_->RecordSer(frame_id);
-              }
-=======
               this->phy_stats_->RecordBer(frame_id);
               this->phy_stats_->RecordSer(frame_id);
->>>>>>> 368c502d
               if (kEnableMac == false) {
                 assert(this->cur_proc_frame_id_ == frame_id);
                 const bool work_finished = this->CheckFrameComplete(frame_id);
@@ -851,12 +834,6 @@
           this->pilot_fft_counters_.Reset(frame_id);
           if (kPrintPhyStats == true) {
             this->phy_stats_->PrintUlSnrStats(frame_id);
-<<<<<<< HEAD
-          }
-          if (kEnableCsvLog) {
-            this->phy_stats_->RecordUlPilotSnr(frame_id);
-=======
->>>>>>> 368c502d
           }
           this->phy_stats_->RecordUlPilotSnr(frame_id);
           if (kEnableMac == true) {

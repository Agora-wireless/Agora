--- conflicted
+++ resolved
@@ -47,59 +47,8 @@
   frame_tracking_.cur_proc_frame_id_ = 0;
 
   InitializeQueues();
-<<<<<<< HEAD
-  InitializeUplinkBuffers();
-  InitializeDownlinkBuffers();
-
-  /* Initialize TXRX threads */
-  if (kUseArgos || kUseUHD) {
-    packet_tx_rx_ = std::make_unique<PacketTxRxRadio>(
-        cfg, cfg->CoreOffset() + 1, &message_queue_,
-        GetConq(EventType::kPacketTX, 0), rx_ptoks_ptr_, tx_ptoks_ptr_,
-        socket_buffer_, socket_buffer_size_ / cfg->PacketLength(),
-        this->stats_->FrameStart(), dl_socket_buffer_);
-#if defined(USE_DPDK)
-  } else if (kUseDPDK) {
-    packet_tx_rx_ = std::make_unique<PacketTxRxDpdk>(
-        cfg, cfg->CoreOffset() + 1, &message_queue_,
-        GetConq(EventType::kPacketTX, 0), rx_ptoks_ptr_, tx_ptoks_ptr_,
-        socket_buffer_, socket_buffer_size_ / cfg->PacketLength(),
-        this->stats_->FrameStart(), dl_socket_buffer_);
-#endif
-  } else {
-    /* Default to the simulator */
-    packet_tx_rx_ = std::make_unique<PacketTxRxSim>(
-        cfg, cfg->CoreOffset() + 1, &message_queue_,
-        GetConq(EventType::kPacketTX, 0), rx_ptoks_ptr_, tx_ptoks_ptr_,
-        socket_buffer_, socket_buffer_size_ / cfg->PacketLength(),
-        this->stats_->FrameStart(), dl_socket_buffer_);
-  }
-
-  if (kEnableMac == true) {
-    const size_t mac_cpu_core =
-        cfg->CoreOffset() + cfg->SocketThreadNum() + cfg->WorkerThreadNum() + 1;
-    mac_thread_ = std::make_unique<MacThreadBaseStation>(
-        cfg, mac_cpu_core, decoded_buffer_, &dl_bits_buffer_,
-        &dl_bits_buffer_status_, &mac_request_queue_, &mac_response_queue_);
-
-    mac_std_thread_ =
-        std::thread(&MacThreadBaseStation::RunEventLoop, mac_thread_.get());
-  }
-
-  // Create worker threads
-  CreateThreads();
-
-  AGORA_LOG_INFO(
-      "Master thread core %zu, TX/RX thread cores %zu--%zu, worker thread "
-      "cores %zu--%zu\n",
-      cfg->CoreOffset(), cfg->CoreOffset() + 1,
-      cfg->CoreOffset() + 1 + cfg->SocketThreadNum() - 1,
-      base_worker_core_offset_,
-      base_worker_core_offset_ + cfg->WorkerThreadNum() - 1);
-=======
   InitializeCounters();
   InitializeThreads();
->>>>>>> f65a80b2
 }
 
 Agora::~Agora() {
@@ -937,226 +886,6 @@
   }      // kCaLDL || kCalUl
 }
 
-<<<<<<< HEAD
-void Agora::Worker(int tid) {
-  PinToCoreWithOffset(ThreadType::kWorker, base_worker_core_offset_, tid);
-
-  /* Initialize operators */
-  auto compute_beam = std::make_unique<DoBeamWeights>(
-      this->config_, tid, this->csi_buffers_, calib_dl_buffer_,
-      calib_ul_buffer_, this->calib_dl_msum_buffer_,
-      this->calib_ul_msum_buffer_, this->ul_beam_matrices_,
-      this->dl_beam_matrices_, this->phy_stats_.get(), this->stats_.get());
-
-  auto compute_fft = std::make_unique<DoFFT>(
-      this->config_, tid, this->data_buffer_, this->csi_buffers_,
-      this->calib_dl_buffer_, this->calib_ul_buffer_, this->phy_stats_.get(),
-      this->stats_.get());
-
-  // Downlink workers
-  auto compute_ifft =
-      std::make_unique<DoIFFT>(this->config_, tid, this->dl_ifft_buffer_,
-                               this->dl_socket_buffer_, this->stats_.get());
-
-  auto compute_precode = std::make_unique<DoPrecode>(
-      this->config_, tid, this->dl_beam_matrices_, this->dl_ifft_buffer_,
-      this->dl_mod_bits_buffer_, this->stats_.get());
-
-  auto compute_encoding = std::make_unique<DoEncode>(
-      config_, tid, Direction::kDownlink,
-      (kEnableMac == true) ? dl_bits_buffer_ : config_->DlBits(),
-      (kEnableMac == true) ? kFrameWnd : 1, dl_mod_bits_buffer_,
-      this->stats_.get());
-
-  // Uplink workers
-  auto compute_decoding = std::make_unique<DoDecode>(
-      this->config_, tid, this->demod_buffers_, this->decoded_buffer_,
-      this->phy_stats_.get(), this->stats_.get());
-
-  auto compute_demul = std::make_unique<DoDemul>(
-      this->config_, tid, this->data_buffer_, this->ul_beam_matrices_,
-      this->ue_spec_pilot_buffer_, this->equal_buffer_, this->demod_buffers_,
-      this->phy_stats_.get(), this->stats_.get());
-
-  std::vector<Doer*> computers_vec;
-  std::vector<EventType> events_vec;
-  ///*************************
-  computers_vec.push_back(compute_beam.get());
-  computers_vec.push_back(compute_fft.get());
-  events_vec.push_back(EventType::kBeam);
-  events_vec.push_back(EventType::kFFT);
-
-  if (config_->Frame().NumULSyms() > 0) {
-    computers_vec.push_back(compute_decoding.get());
-    computers_vec.push_back(compute_demul.get());
-    events_vec.push_back(EventType::kDecode);
-    events_vec.push_back(EventType::kDemul);
-  }
-
-  if (config_->Frame().NumDLSyms() > 0) {
-    computers_vec.push_back(compute_ifft.get());
-    computers_vec.push_back(compute_precode.get());
-    computers_vec.push_back(compute_encoding.get());
-    events_vec.push_back(EventType::kIFFT);
-    events_vec.push_back(EventType::kPrecode);
-    events_vec.push_back(EventType::kEncode);
-  }
-
-  size_t cur_qid = 0;
-  size_t empty_queue_itrs = 0;
-  bool empty_queue = true;
-  while (this->config_->Running() == true) {
-    for (size_t i = 0; i < computers_vec.size(); i++) {
-      if (computers_vec.at(i)->TryLaunch(*GetConq(events_vec.at(i), cur_qid),
-                                         complete_task_queue_[cur_qid],
-                                         worker_ptoks_ptr_[tid][cur_qid])) {
-        empty_queue = false;
-        break;
-      }
-    }
-    // If all queues in this set are empty for 5 iterations,
-    // check the other set of queues
-    if (empty_queue == true) {
-      empty_queue_itrs++;
-      if (empty_queue_itrs == 5) {
-        if (this->cur_sche_frame_id_ != this->cur_proc_frame_id_) {
-          cur_qid ^= 0x1;
-        } else {
-          cur_qid = (this->cur_sche_frame_id_ & 0x1);
-        }
-        empty_queue_itrs = 0;
-      }
-    } else {
-      empty_queue = true;
-    }
-  }
-  AGORA_LOG_SYMBOL("Agora worker %d exit\n", tid);
-}
-
-void Agora::WorkerFft(int tid) {
-  PinToCoreWithOffset(ThreadType::kWorkerFFT, base_worker_core_offset_, tid);
-
-  /* Initialize FFT operator */
-  std::unique_ptr<DoFFT> compute_fft(
-      new DoFFT(config_, tid, data_buffer_, csi_buffers_, calib_dl_buffer_,
-                calib_ul_buffer_, this->phy_stats_.get(), this->stats_.get()));
-  std::unique_ptr<DoIFFT> compute_ifft(new DoIFFT(
-      config_, tid, dl_ifft_buffer_, dl_socket_buffer_, this->stats_.get()));
-
-  while (this->config_->Running() == true) {
-    // TODO refactor the if / else
-    if (compute_fft->TryLaunch(*GetConq(EventType::kFFT, 0),
-                               complete_task_queue_[0],
-                               worker_ptoks_ptr_[tid][0]) == true) {
-      // Do nothing
-    } else if ((config_->Frame().NumDLSyms() > 0) &&
-               (compute_ifft->TryLaunch(*GetConq(EventType::kIFFT, 0),
-                                        complete_task_queue_[0],
-                                        worker_ptoks_ptr_[tid][0]) == true)) {
-      // Do nothing
-    }
-  }
-}
-
-void Agora::WorkerBeam(int tid) {
-  PinToCoreWithOffset(ThreadType::kWorkerBeam, base_worker_core_offset_, tid);
-
-  /* Initialize Beam operator */
-  auto compute_beam(std::make_unique<DoBeamWeights>(
-      config_, tid, csi_buffers_, calib_dl_buffer_, calib_ul_buffer_,
-      calib_dl_msum_buffer_, calib_ul_msum_buffer_, ul_beam_matrices_,
-      dl_beam_matrices_, this->phy_stats_.get(), this->stats_.get()));
-
-  while (this->config_->Running() == true) {
-    compute_beam->TryLaunch(*GetConq(EventType::kBeam, 0),
-                            complete_task_queue_[0], worker_ptoks_ptr_[tid][0]);
-  }
-}
-
-void Agora::WorkerDemul(int tid) {
-  PinToCoreWithOffset(ThreadType::kWorkerDemul, base_worker_core_offset_, tid);
-
-  std::unique_ptr<DoDemul> compute_demul(
-      new DoDemul(config_, tid, data_buffer_, ul_beam_matrices_,
-                  ue_spec_pilot_buffer_, equal_buffer_, demod_buffers_,
-                  this->phy_stats_.get(), this->stats_.get()));
-
-  /* Initialize Precode operator */
-  std::unique_ptr<DoPrecode> compute_precode(
-      new DoPrecode(config_, tid, dl_beam_matrices_, dl_ifft_buffer_,
-                    dl_mod_bits_buffer_, this->stats_.get()));
-
-  assert(false);
-
-  while (this->config_->Running() == true) {
-    if (config_->Frame().NumDLSyms() > 0) {
-      compute_precode->TryLaunch(*GetConq(EventType::kDemul, 0),
-                                 complete_task_queue_[0],
-                                 worker_ptoks_ptr_[tid][0]);
-    } else {
-      compute_demul->TryLaunch(*GetConq(EventType::kPrecode, 0),
-                               complete_task_queue_[0],
-                               worker_ptoks_ptr_[tid][0]);
-    }
-  }
-}
-
-void Agora::WorkerDecode(int tid) {
-  PinToCoreWithOffset(ThreadType::kWorkerDecode, base_worker_core_offset_, tid);
-
-  std::unique_ptr<DoEncode> compute_encoding(
-      new DoEncode(config_, tid, Direction::kDownlink,
-                   (kEnableMac == true) ? dl_bits_buffer_ : config_->DlBits(),
-                   (kEnableMac == true) ? kFrameWnd : 1, dl_mod_bits_buffer_,
-                   this->stats_.get()));
-
-  std::unique_ptr<DoDecode> compute_decoding(
-      new DoDecode(config_, tid, demod_buffers_, decoded_buffer_,
-                   this->phy_stats_.get(), this->stats_.get()));
-
-  while (this->config_->Running() == true) {
-    if (config_->Frame().NumDLSyms() > 0) {
-      compute_encoding->TryLaunch(*GetConq(EventType::kEncode, 0),
-                                  complete_task_queue_[0],
-                                  worker_ptoks_ptr_[tid][0]);
-    } else {
-      compute_decoding->TryLaunch(*GetConq(EventType::kDecode, 0),
-                                  complete_task_queue_[0],
-                                  worker_ptoks_ptr_[tid][0]);
-    }
-  }
-}
-
-void Agora::CreateThreads() {
-  const auto& cfg = config_;
-  if (cfg->BigstationMode() == true) {
-    for (size_t i = 0; i < cfg->FftThreadNum(); i++) {
-      workers_.emplace_back(&Agora::WorkerFft, this, i);
-    }
-    for (size_t i = cfg->FftThreadNum();
-         i < cfg->FftThreadNum() + cfg->BeamThreadNum(); i++) {
-      workers_.emplace_back(&Agora::WorkerBeam, this, i);
-    }
-    for (size_t i = cfg->FftThreadNum() + cfg->BeamThreadNum();
-         i < cfg->FftThreadNum() + cfg->BeamThreadNum() + cfg->DemulThreadNum();
-         i++) {
-      workers_.emplace_back(&Agora::WorkerDemul, this, i);
-    }
-    for (size_t i =
-             cfg->FftThreadNum() + cfg->BeamThreadNum() + cfg->DemulThreadNum();
-         i < cfg->WorkerThreadNum(); i++) {
-      workers_.emplace_back(&Agora::WorkerDecode, this, i);
-    }
-  } else {
-    AGORA_LOG_SYMBOL("Agora: creating %zu workers\n", cfg->WorkerThreadNum());
-    for (size_t i = 0; i < cfg->WorkerThreadNum(); i++) {
-      workers_.emplace_back(&Agora::Worker, this, i);
-    }
-  }
-}
-
-=======
->>>>>>> f65a80b2
 void Agora::UpdateRanConfig(RanConfig rc) {
   nlohmann::json msc_params = config_->MCSParams(Direction::kUplink);
   msc_params["modulation"] = MapModToStr(rc.mod_order_bits_);

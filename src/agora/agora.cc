/**
 * @file agora.cc
 * @brief Implementation file for the main agora class
 */

#include "agora.h"

#include <cmath>
#include <memory>

#if defined(USE_DPDK)
#include "packet_txrx_dpdk.h"
#endif
#include "concurrent_queue_wrapper.h"
#include "logger.h"
#include "modulation.h"
#include "packet_txrx_radio.h"
#include "packet_txrx_sim.h"
#include "signal_handler.h"

static const bool kDebugPrintPacketsFromMac = false;
static const bool kDebugDeferral = true;

static const std::string kProjectDirectory = TOSTRING(PROJECT_DIRECTORY);
static const std::string kOutputFilepath =
    kProjectDirectory + "/files/experiment/";
static const std::string kTxDataFilename = kOutputFilepath + "tx_data.bin";
static const std::string kDecodeDataFilename =
    kOutputFilepath + "decode_data.bin";

//Recording parameters
static constexpr size_t kRecordFrameInterval = 1;
static constexpr size_t kDefaultQueueSize = 36;
#if defined(ENABLE_HDF5)
static constexpr bool kRecordUplinkFrame = true;

//set the recording types, can add multiple
static const std::vector<Agora_recorder::RecorderWorker::RecorderWorkerTypes>
    kRecorderTypes{Agora_recorder::RecorderWorker::RecorderWorkerTypes::
                       kRecorderWorkerHdf5};
#else
static constexpr bool kRecordUplinkFrame = false;

static const std::vector<Agora_recorder::RecorderWorker::RecorderWorkerTypes>
    kRecorderTypes{Agora_recorder::RecorderWorker::RecorderWorkerTypes::
                       kRecorderWorkerMultiFile};
#endif

Agora::Agora(Config* const cfg)
    : base_worker_core_offset_(cfg->CoreOffset() + 1 + cfg->SocketThreadNum()),
      config_(cfg),
      mac_sched_(std::make_unique<MacScheduler>(cfg)),
      stats_(std::make_unique<Stats>(cfg)),
      phy_stats_(std::make_unique<PhyStats>(cfg, Direction::kUplink)),
      agora_memory_(std::make_unique<AgoraBuffer>(cfg)) {
  AGORA_LOG_INFO("Agora: project directory [%s], RDTSC frequency = %.2f GHz\n",
                 kProjectDirectory.c_str(), cfg->FreqGhz());

  PinToCoreWithOffset(ThreadType::kMaster, cfg->CoreOffset(), 0,
                      kEnableCoreReuse, false /* quiet */);
  CheckIncrementScheduleFrame(0, ScheduleProcessingFlags::kProcessingComplete);
  // Important to set frame_tracking_.cur_sche_frame_id_ after the call to
  // CheckIncrementScheduleFrame because it will be incremented however,
  // CheckIncrementScheduleFrame will initialize the schedule tracking variable
  // correctly.
  frame_tracking_.cur_sche_frame_id_ = 0;
  frame_tracking_.cur_proc_frame_id_ = 0;

  InitializeQueues();
  InitializeCounters();
  InitializeThreads();

  if (kRecordUplinkFrame) {
    recorder_ = std::make_unique<Agora_recorder::RecorderThread>(
        config_, 0,
        cfg->CoreOffset() + config_->WorkerThreadNum() +
            config_->SocketThreadNum() + 1,
        kFrameWnd * config_->Frame().NumTotalSyms() * config_->BsAntNum() *
            kDefaultQueueSize,
        0, config_->BsAntNum(), kRecordFrameInterval, Direction::kUplink,
        kRecorderTypes, true);
    recorder_->Start();
  }
}

Agora::~Agora() {
  if (kEnableMac == true) {
    mac_std_thread_.join();
  }

  worker_set_.reset();
  if (recorder_ != nullptr) {
    AGORA_LOG_INFO("Waiting for Recording to complete\n");
    recorder_->Stop();
  }
  recorder_.reset();
  stats_.reset();
  phy_stats_.reset();
  FreeQueues();
}

void Agora::Stop() {
  AGORA_LOG_INFO("Agora: terminating\n");
  config_->Running(false);
  usleep(1000);
  packet_tx_rx_.reset();
}

void Agora::SendSnrReport(EventType event_type, size_t frame_id,
                          size_t symbol_id) {
  assert(event_type == EventType::kSNRReport);
  unused(event_type);
  auto base_tag = gen_tag_t::FrmSymUe(frame_id, symbol_id, 0);
  for (size_t i = 0; i < config_->UeAntNum(); i++) {
    EventData snr_report(EventType::kSNRReport, base_tag.tag_);
    snr_report.num_tags_ = 2;
    float snr = this->phy_stats_->GetEvmSnr(frame_id, i);
    std::memcpy(&snr_report.tags_[1], &snr, sizeof(float));
    TryEnqueueFallback(&mac_request_queue_, snr_report);
    base_tag.ue_id_++;
  }
}

void Agora::ScheduleDownlinkProcessing(size_t frame_id) {
  size_t num_pilot_symbols = config_->Frame().ClientDlPilotSymbols();

  for (size_t i = 0; i < num_pilot_symbols; i++) {
    if (beam_last_frame_ == frame_id) {
      ScheduleSubcarriers(EventType::kPrecode, frame_id,
                          config_->Frame().GetDLSymbol(i));
    } else {
      encode_cur_frame_for_symbol_.at(i) = frame_id;
    }
  }

  for (size_t i = num_pilot_symbols; i < config_->Frame().NumDLSyms(); i++) {
    ScheduleCodeblocks(EventType::kEncode, Direction::kDownlink, frame_id,
                       config_->Frame().GetDLSymbol(i));
  }
}

void Agora::ScheduleAntennas(EventType event_type, size_t frame_id,
                             size_t symbol_id) {
  assert(event_type == EventType::kFFT or event_type == EventType::kIFFT);
  auto base_tag = gen_tag_t::FrmSymAnt(frame_id, symbol_id, 0);

  size_t num_blocks = config_->BsAntNum() / config_->FftBlockSize();
  size_t num_remainder = config_->BsAntNum() % config_->FftBlockSize();
  if (num_remainder > 0) {
    num_blocks++;
  }
  EventData event;
  event.num_tags_ = config_->FftBlockSize();
  event.event_type_ = event_type;
  size_t qid = frame_id & 0x1;
  for (size_t i = 0; i < num_blocks; i++) {
    if ((i == num_blocks - 1) && num_remainder > 0) {
      event.num_tags_ = num_remainder;
    }
    for (size_t j = 0; j < event.num_tags_; j++) {
      event.tags_[j] = base_tag.tag_;
      base_tag.ant_id_++;
    }
    TryEnqueueFallback(message_->GetConq(event_type, qid),
                       message_->GetPtok(event_type, qid), event);
  }
}

void Agora::ScheduleAntennasTX(size_t frame_id, size_t symbol_id) {
  const size_t total_antennas = config_->BsAntNum();
  const size_t handler_threads = config_->SocketThreadNum();

  // Build the worker event lists
  std::vector<std::vector<EventData>> worker_events(handler_threads);
  for (size_t antenna = 0u; antenna < total_antennas; antenna++) {
    const size_t enqueue_worker_id = packet_tx_rx_->AntNumToWorkerId(antenna);
    EventData tx_data;
    tx_data.num_tags_ = 1;
    tx_data.event_type_ = EventType::kPacketTX;
    tx_data.tags_.at(0) =
        gen_tag_t::FrmSymAnt(frame_id, symbol_id, antenna).tag_;
    worker_events.at(enqueue_worker_id).push_back(tx_data);

    AGORA_LOG_TRACE(
        "ScheduleAntennasTX: (Frame %zu, Symbol %zu, Ant %zu) - tx event added "
        "to worker %zu : %zu\n",
        frame_id, symbol_id, antenna, enqueue_worker_id, worker_events.size());
  }

  //Enqueue all events for all workers
  size_t enqueue_worker_id = 0;
  for (const auto& worker : worker_events) {
    if (!worker.empty()) {
      AGORA_LOG_TRACE(
          "ScheduleAntennasTX: (Frame %zu, Symbol %zu) - adding %zu "
          "event(s) to worker %zu transmit queue\n",
          frame_id, symbol_id, worker.size(), enqueue_worker_id);

      TryEnqueueBulkFallback(message_->GetConq(EventType::kPacketTX, 0),
                             tx_ptoks_ptr_[enqueue_worker_id], worker.data(),
                             worker.size());
    }
    enqueue_worker_id++;
  }
}

void Agora::ScheduleSubcarriers(EventType event_type, size_t frame_id,
                                size_t symbol_id) {
  gen_tag_t base_tag(0);
  size_t num_events;
  size_t block_size;

  switch (event_type) {
    case EventType::kDemul:
    case EventType::kPrecode: {
      base_tag = gen_tag_t::FrmSymSc(frame_id, symbol_id, 0);
      num_events = config_->DemulEventsPerSymbol();
      block_size = config_->DemulBlockSize();
      break;
    }
    case EventType::kBeam: {
      base_tag = gen_tag_t::FrmSc(frame_id, 0);
      num_events = config_->BeamEventsPerSymbol();
      block_size = config_->BeamBlockSize();
      break;
    }
    default: {
      RtAssert(false, "Invalid event type in ScheduleSubcarriers");
    }
  }

  const size_t qid = (frame_id & 0x1);
  for (size_t i = 0; i < num_events; i++) {
    TryEnqueueFallback(message_->GetConq(event_type, qid),
                       message_->GetPtok(event_type, qid),
                       EventData(event_type, base_tag.tag_));
    base_tag.sc_id_ += block_size;
  }
}

void Agora::ScheduleCodeblocks(EventType event_type, Direction dir,
                               size_t frame_id, size_t symbol_idx) {
  auto base_tag = gen_tag_t::FrmSymCb(frame_id, symbol_idx, 0);
  const size_t num_tasks = config_->SpatialStreamsNum() *
                           config_->LdpcConfig(dir).NumBlocksInSymbol();
  size_t num_blocks = num_tasks / config_->EncodeBlockSize();
  const size_t num_remainder = num_tasks % config_->EncodeBlockSize();
  if (num_remainder > 0) {
    num_blocks++;
  }
  EventData event;
  event.num_tags_ = config_->EncodeBlockSize();
  event.event_type_ = event_type;
  size_t qid = frame_id & 0x1;
  for (size_t i = 0; i < num_blocks; i++) {
    if ((i == num_blocks - 1) && num_remainder > 0) {
      event.num_tags_ = num_remainder;
    }
    for (size_t j = 0; j < event.num_tags_; j++) {
      event.tags_[j] = base_tag.tag_;
      base_tag.cb_id_++;
    }
    TryEnqueueFallback(message_->GetConq(event_type, qid),
                       message_->GetPtok(event_type, qid), event);
  }
}

void Agora::ScheduleUsers(EventType event_type, size_t frame_id,
                          size_t symbol_id) {
  assert(event_type == EventType::kPacketToMac);
  unused(event_type);
  auto base_tag = gen_tag_t::FrmSymUe(frame_id, symbol_id, 0);

  for (size_t i = 0; i < config_->SpatialStreamsNum(); i++) {
    TryEnqueueFallback(&mac_request_queue_,
                       EventData(EventType::kPacketToMac, base_tag.tag_));
    base_tag.ue_id_++;
  }
}

size_t Agora::FetchEvent(std::vector<EventData>& events_list,
                         bool is_turn_to_dequeue_from_io) {
  size_t total_events = 0;
  size_t remaining_events = events_list.size();
  if (is_turn_to_dequeue_from_io) {
    for (size_t i = 0; i < config_->SocketThreadNum(); i++) {
      if (remaining_events > 0) {
        //Restrict the amount from each socket
        const size_t request_events =
            std::min(kDequeueBulkSizeTXRX, remaining_events);
        const size_t new_events = message_queue_.try_dequeue_bulk_from_producer(
            *(rx_ptoks_ptr_[i]), &events_list.at(total_events), request_events);
        remaining_events = remaining_events - new_events;
        total_events = total_events + new_events;
      } else {
        AGORA_LOG_WARN(
            "remaining_events = %zu:%zu, queue %zu num elements %zu\n",
            remaining_events, total_events, i, message_queue_.size_approx());
      }
    }

    if (kEnableMac) {
      if (remaining_events > 0) {
        const size_t new_events = mac_response_queue_.try_dequeue_bulk(
            &events_list.at(total_events), remaining_events);
        remaining_events = remaining_events - new_events;
        total_events = total_events + new_events;
      } else {
        AGORA_LOG_WARN(
            "remaining_events = %zu:%zu, mac queue num elements %zu\n",
            remaining_events, total_events, mac_response_queue_.size_approx());
      }
    }
  } else {
    total_events =
        message_->GetCompQueue(frame_tracking_.cur_proc_frame_id_ & 0x1)
            .try_dequeue_bulk(&events_list.at(total_events), remaining_events);
  }
  return total_events;
}

void Agora::Start() {
  const auto& cfg = this->config_;

  const bool start_status = packet_tx_rx_->StartTxRx(
      agora_memory_->GetCalibDl(), agora_memory_->GetCalibUl());
  // Start packet I/O
  if (start_status == false) {
    this->Stop();
    return;
  }

  // Counters for printing summary
  size_t tx_count = 0;
  double tx_begin = GetTime::GetTimeUs();

  bool is_turn_to_dequeue_from_io = true;
  const size_t max_events_needed =
      std::max(kDequeueBulkSizeTXRX * (cfg->SocketThreadNum() + 1 /* MAC */),
               kDequeueBulkSizeWorker * cfg->WorkerThreadNum());
  std::vector<EventData> events_list(max_events_needed);

  while ((config_->Running() == true) &&
         (SignalHandler::GotExitSignal() == false)) {
    // Get a batch of events
    const size_t num_events =
        FetchEvent(events_list, is_turn_to_dequeue_from_io);
    is_turn_to_dequeue_from_io = !is_turn_to_dequeue_from_io;

    // Handle each event
    for (size_t ev_i = 0; ev_i < num_events; ev_i++) {
      EventData& event = events_list.at(ev_i);

      // FFT processing is scheduled after falling through the switch
      switch (event.event_type_) {
        case EventType::kPacketRX: {
          RxPacket* rx = rx_tag_t(event.tags_[0u]).rx_packet_;
          Packet* pkt = rx->RawPacket();

          if (recorder_ != nullptr) {
            rx->Use();
            recorder_->DispatchWork(event);
          }

          if (pkt->frame_id_ >=
              ((frame_tracking_.cur_sche_frame_id_ + kFrameWnd))) {
            AGORA_LOG_ERROR(
                "Error: Received packet for future frame %u beyond "
                "frame window (= %zu + %zu). This can happen if "
                "Agora is running slowly, e.g., in debug mode\n",
                pkt->frame_id_, frame_tracking_.cur_sche_frame_id_, kFrameWnd);
            cfg->Running(false);
            break;
          }

          UpdateRxCounters(pkt->frame_id_, pkt->symbol_id_);
          fft_queue_arr_.at(pkt->frame_id_ % kFrameWnd)
              .push(fft_req_tag_t(event.tags_[0]));
        } break;

        case EventType::kFFT: {
          for (size_t i = 0; i < event.num_tags_; i++) {
            HandleEventFft(event.tags_[i]);
          }
        } break;

        case EventType::kBeam: {
          for (size_t tag_id = 0; (tag_id < event.num_tags_); tag_id++) {
            const size_t frame_id = gen_tag_t(event.tags_[tag_id]).frame_id_;
            stats_->PrintPerTaskDone(PrintType::kBeam, frame_id, 0,
                                     beam_counters_.GetTaskCount(frame_id), 0);
            const bool last_beam_task =
                this->beam_counters_.CompleteTask(frame_id);
            if (last_beam_task == true) {
              this->stats_->MasterSetTsc(TsType::kBeamDone, frame_id);
              beam_last_frame_ = frame_id;
              stats_->PrintPerFrameDone(PrintType::kBeam, frame_id);
              this->beam_counters_.Reset(frame_id);
              if (kPrintBeamStats) {
                this->phy_stats_->PrintBeamStats(frame_id);
              }

              for (size_t i = 0; i < cfg->Frame().NumULSyms(); i++) {
                if (this->fft_cur_frame_for_symbol_.at(i) == frame_id) {
                  ScheduleSubcarriers(EventType::kDemul, frame_id,
                                      cfg->Frame().GetULSymbol(i));
                }
              }
              // Schedule precoding for downlink symbols
              for (size_t i = 0; i < cfg->Frame().NumDLSyms(); i++) {
                const size_t last_encoded_frame =
                    this->encode_cur_frame_for_symbol_.at(i);
                if ((last_encoded_frame != SIZE_MAX) &&
                    (last_encoded_frame >= frame_id)) {
                  ScheduleSubcarriers(EventType::kPrecode, frame_id,
                                      cfg->Frame().GetDLSymbol(i));
                }
              }
            }  // end if (beam_counters_.last_task(frame_id) == true)
          }
        } break;

        case EventType::kDemul: {
          const size_t frame_id = gen_tag_t(event.tags_[0]).frame_id_;
          const size_t symbol_id = gen_tag_t(event.tags_[0]).symbol_id_;
          const size_t base_sc_id = gen_tag_t(event.tags_[0]).sc_id_;

          stats_->PrintPerTaskDone(
              PrintType::kDemul, frame_id, symbol_id, base_sc_id,
              demul_counters_.GetTaskCount(frame_id, symbol_id));

          const bool last_demul_task =
              this->demul_counters_.CompleteTask(frame_id, symbol_id);

          if (last_demul_task == true) {
            if (kUplinkHardDemod == false) {
              ScheduleCodeblocks(EventType::kDecode, Direction::kUplink,
                                 frame_id, symbol_id);
            }
            stats_->PrintPerSymbolDone(
                PrintType::kDemul, frame_id, symbol_id,
                demul_counters_.GetSymbolCount(frame_id) + 1);
            const bool last_demul_symbol =
                this->demul_counters_.CompleteSymbol(frame_id);
            if (last_demul_symbol == true) {
              max_equaled_frame_ = frame_id;
              this->stats_->MasterSetTsc(TsType::kDemulDone, frame_id);
              stats_->PrintPerFrameDone(PrintType::kDemul, frame_id);
              auto ue_map = mac_sched_->ScheduledUeMap(frame_id, 0u);
              auto ue_list = mac_sched_->ScheduledUeList(frame_id, 0u);
              if (kPrintPhyStats) {
                this->phy_stats_->PrintEvmStats(frame_id, ue_list);
              }
<<<<<<< HEAD
              this->phy_stats_->RecordCsiCond(frame_id);
              this->phy_stats_->RecordEvm(frame_id, ue_map);
              this->phy_stats_->RecordEvmSnr(frame_id, ue_map);
=======
              this->phy_stats_->RecordCsiCond(frame_id, config_->LogScNum());
              this->phy_stats_->RecordEvm(frame_id, config_->LogScNum());
              this->phy_stats_->RecordEvmSnr(frame_id);
>>>>>>> bb932d79
              if (kUplinkHardDemod) {
                this->phy_stats_->RecordBer(frame_id, ue_map);
                this->phy_stats_->RecordSer(frame_id, ue_map);
              }
              this->phy_stats_->ClearEvmBuffer(frame_id);

              // skip Decode when hard demod is enabled
              if (kUplinkHardDemod) {
                assert(frame_tracking_.cur_proc_frame_id_ == frame_id);
                CheckIncrementScheduleFrame(frame_id, kUplinkComplete);
                const bool work_finished = this->CheckFrameComplete(frame_id);
                if (work_finished == true) {
                  goto finish;
                }
              } else {
                this->demul_counters_.Reset(frame_id);
                if (cfg->BigstationMode() == false) {
                  assert(frame_tracking_.cur_sche_frame_id_ == frame_id);
                  CheckIncrementScheduleFrame(frame_id, kUplinkComplete);
                } else {
                  ScheduleCodeblocks(EventType::kDecode, Direction::kUplink,
                                     frame_id, symbol_id);
                }
              }
            }
          }
        } break;

        case EventType::kDecode: {
          const size_t frame_id = gen_tag_t(event.tags_[0]).frame_id_;
          const size_t symbol_id = gen_tag_t(event.tags_[0]).symbol_id_;

          const bool last_decode_task =
              this->decode_counters_.CompleteTask(frame_id, symbol_id);
          if (last_decode_task == true) {
            if (kEnableMac == true) {
              ScheduleUsers(EventType::kPacketToMac, frame_id, symbol_id);
            }
            stats_->PrintPerSymbolDone(
                PrintType::kDecode, frame_id, symbol_id,
                decode_counters_.GetSymbolCount(frame_id) + 1);
            const bool last_decode_symbol =
                this->decode_counters_.CompleteSymbol(frame_id);
            if (last_decode_symbol == true) {
              this->stats_->MasterSetTsc(TsType::kDecodeDone, frame_id);
              stats_->PrintPerFrameDone(PrintType::kDecode, frame_id);
              auto ue_map = mac_sched_->ScheduledUeMap(frame_id, 0u);
              this->phy_stats_->RecordBer(frame_id, ue_map);
              this->phy_stats_->RecordSer(frame_id, ue_map);
              if (kEnableMac == false) {
                assert(frame_tracking_.cur_proc_frame_id_ == frame_id);
                const bool work_finished = this->CheckFrameComplete(frame_id);
                if (work_finished == true) {
                  goto finish;
                }
              }
            }
          }
        } break;

        case EventType::kRANUpdate: {
          RanConfig rc;
          rc.n_antennas_ = event.tags_[0];
          rc.mod_order_bits_ = event.tags_[1];
          rc.frame_id_ = event.tags_[2];
          UpdateRanConfig(rc);
        } break;

        case EventType::kPacketToMac: {
          const size_t frame_id = gen_tag_t(event.tags_[0]).frame_id_;
          const size_t symbol_id = gen_tag_t(event.tags_[0]).symbol_id_;

          const bool last_tomac_task =
              this->tomac_counters_.CompleteTask(frame_id, symbol_id);
          if (last_tomac_task == true) {
            stats_->PrintPerSymbolDone(
                PrintType::kPacketToMac, frame_id, symbol_id,
                tomac_counters_.GetSymbolCount(frame_id) + 1);

            const bool last_tomac_symbol =
                this->tomac_counters_.CompleteSymbol(frame_id);
            if (last_tomac_symbol == true) {
              assert(frame_tracking_.cur_proc_frame_id_ == frame_id);
              // this->stats_->MasterSetTsc(TsType::kMacTXDone, frame_id);
              stats_->PrintPerFrameDone(PrintType::kPacketToMac, frame_id);
              const bool work_finished = this->CheckFrameComplete(frame_id);
              if (work_finished == true) {
                goto finish;
              }
            }
          }
        } break;

        case EventType::kPacketFromMac: {
          // This is an entire frame (multiple mac packets)
          const size_t ue_id = rx_mac_tag_t(event.tags_[0u]).tid_;
          const size_t radio_buf_id = rx_mac_tag_t(event.tags_[0u]).offset_;
          const auto* pkt = reinterpret_cast<const MacPacketPacked*>(
              &agora_memory_->GetDlBits()[ue_id][radio_buf_id *
                                                 config_->MacBytesNumPerframe(
                                                     Direction::kDownlink)]);

          AGORA_LOG_INFO("Agora: frame %d @ offset %zu %zu @ location %zu\n",
                         pkt->Frame(), ue_id, radio_buf_id,
                         reinterpret_cast<intptr_t>(pkt));

          if (kDebugPrintPacketsFromMac) {
            std::stringstream ss;

            for (size_t dl_data_symbol = 0;
                 dl_data_symbol < config_->Frame().NumDlDataSyms();
                 dl_data_symbol++) {
              ss << "Agora: kPacketFromMac, frame " << pkt->Frame()
                 << ", symbol " << std::to_string(pkt->Symbol()) << " crc "
                 << std::to_string(pkt->Crc()) << " bytes: ";
              for (size_t i = 0; i < pkt->PayloadLength(); i++) {
                ss << std::to_string((pkt->Data()[i])) << ", ";
              }
              ss << std::endl;
              pkt = reinterpret_cast<const MacPacketPacked*>(
                  reinterpret_cast<const uint8_t*>(pkt) +
                  config_->MacPacketLength(Direction::kDownlink));
            }
            AGORA_LOG_INFO("%s\n", ss.str().c_str());
          }

          const size_t frame_id = pkt->Frame();
          const bool last_ue =
              this->mac_to_phy_counters_.CompleteTask(frame_id, 0);
          if (last_ue == true) {
            // schedule this frame's encoding
            // Defer the schedule.  If frames are already deferred or the
            // current received frame is too far off
            if ((this->encode_deferral_.empty() == false) ||
                (frame_id >=
                 (frame_tracking_.cur_proc_frame_id_ + kScheduleQueues))) {
              if (kDebugDeferral) {
                AGORA_LOG_INFO("   +++ Deferring encoding of frame %zu\n",
                               frame_id);
              }
              this->encode_deferral_.push(frame_id);
            } else {
              ScheduleDownlinkProcessing(frame_id);
            }
            this->mac_to_phy_counters_.Reset(frame_id);
            stats_->PrintPerFrameDone(PrintType::kPacketFromMac, frame_id);
          }
        } break;

        case EventType::kEncode: {
          for (size_t i = 0u; i < event.num_tags_; i++) {
            const size_t frame_id = gen_tag_t(event.tags_[i]).frame_id_;
            const size_t symbol_id = gen_tag_t(event.tags_[i]).symbol_id_;

            const bool last_encode_task =
                encode_counters_.CompleteTask(frame_id, symbol_id);
            if (last_encode_task == true) {
              this->encode_cur_frame_for_symbol_.at(
                  cfg->Frame().GetDLSymbolIdx(symbol_id)) = frame_id;
              // If precoder of the current frame exists
              if (beam_last_frame_ == frame_id) {
                ScheduleSubcarriers(EventType::kPrecode, frame_id, symbol_id);
              }
              stats_->PrintPerSymbolDone(
                  PrintType::kEncode, frame_id, symbol_id,
                  encode_counters_.GetSymbolCount(frame_id) + 1);

              const bool last_encode_symbol =
                  this->encode_counters_.CompleteSymbol(frame_id);
              if (last_encode_symbol == true) {
                this->encode_counters_.Reset(frame_id);
                this->stats_->MasterSetTsc(TsType::kEncodeDone, frame_id);
                stats_->PrintPerFrameDone(PrintType::kEncode, frame_id);
              }
            }
          }
        } break;

        case EventType::kPrecode: {
          // Precoding is done, schedule ifft
          const size_t sc_id = gen_tag_t(event.tags_[0]).sc_id_;
          const size_t frame_id = gen_tag_t(event.tags_[0]).frame_id_;
          const size_t symbol_id = gen_tag_t(event.tags_[0]).symbol_id_;
          stats_->PrintPerTaskDone(
              PrintType::kPrecode, frame_id, symbol_id, sc_id,
              precode_counters_.GetTaskCount(frame_id, symbol_id));
          const bool last_precode_task =
              this->precode_counters_.CompleteTask(frame_id, symbol_id);

          if (last_precode_task == true) {
            // precode_cur_frame_for_symbol_.at(
            //    this->config_->Frame().GetDLSymbolIdx(symbol_id)) = frame_id;
            ScheduleAntennas(EventType::kIFFT, frame_id, symbol_id);
            stats_->PrintPerSymbolDone(
                PrintType::kPrecode, frame_id, symbol_id,
                precode_counters_.GetSymbolCount(frame_id) + 1);

            const bool last_precode_symbol =
                this->precode_counters_.CompleteSymbol(frame_id);
            if (last_precode_symbol == true) {
              this->precode_counters_.Reset(frame_id);
              this->stats_->MasterSetTsc(TsType::kPrecodeDone, frame_id);
              stats_->PrintPerFrameDone(PrintType::kPrecode, frame_id);
            }
          }
        } break;

        case EventType::kIFFT: {
          for (size_t i = 0; i < event.num_tags_; i++) {
            /* IFFT is done, schedule data transmission */
            const size_t ant_id = gen_tag_t(event.tags_[i]).ant_id_;
            const size_t frame_id = gen_tag_t(event.tags_[i]).frame_id_;
            const size_t symbol_id = gen_tag_t(event.tags_[i]).symbol_id_;
            const size_t symbol_idx_dl = cfg->Frame().GetDLSymbolIdx(symbol_id);
            stats_->PrintPerTaskDone(
                PrintType::kIFFT, frame_id, symbol_id, ant_id,
                ifft_counters_.GetTaskCount(frame_id, symbol_id));

            const bool last_ifft_task =
                this->ifft_counters_.CompleteTask(frame_id, symbol_id);
            if (last_ifft_task == true) {
              ifft_cur_frame_for_symbol_.at(symbol_idx_dl) = frame_id;
              if (symbol_idx_dl == ifft_next_symbol_) {
                // Check the available symbols starting from the current symbol
                // Only schedule symbols that are continuously available
                for (size_t sym_id = symbol_idx_dl;
                     sym_id <= ifft_counters_.GetSymbolCount(frame_id);
                     sym_id++) {
                  const size_t symbol_ifft_frame =
                      ifft_cur_frame_for_symbol_.at(sym_id);
                  if (symbol_ifft_frame == frame_id) {
                    ScheduleAntennasTX(frame_id,
                                       cfg->Frame().GetDLSymbol(sym_id));
                    ifft_next_symbol_++;
                  } else {
                    break;
                  }
                }
              }
              stats_->PrintPerSymbolDone(
                  PrintType::kIFFT, frame_id, symbol_id,
                  ifft_counters_.GetSymbolCount(frame_id) + 1);

              const bool last_ifft_symbol =
                  this->ifft_counters_.CompleteSymbol(frame_id);
              if (last_ifft_symbol == true) {
                ifft_next_symbol_ = 0;
                this->stats_->MasterSetTsc(TsType::kIFFTDone, frame_id);
                stats_->PrintPerFrameDone(PrintType::kIFFT, frame_id);
                assert(frame_id == frame_tracking_.cur_proc_frame_id_);
                this->CheckIncrementScheduleFrame(frame_id, kDownlinkComplete);
                const bool work_finished = this->CheckFrameComplete(frame_id);
                if (work_finished == true) {
                  goto finish;
                }
              }
            }
          }
        } break;

        case EventType::kPacketTX: {
          // Data is sent
          const size_t ant_id = gen_tag_t(event.tags_[0]).ant_id_;
          const size_t frame_id = gen_tag_t(event.tags_[0]).frame_id_;
          const size_t symbol_id = gen_tag_t(event.tags_[0]).symbol_id_;
          stats_->PrintPerTaskDone(
              PrintType::kPacketTX, frame_id, symbol_id, ant_id,
              tx_counters_.GetTaskCount(frame_id, symbol_id));
          const bool last_tx_task =
              this->tx_counters_.CompleteTask(frame_id, symbol_id);
          if (last_tx_task == true) {
            stats_->PrintPerSymbolDone(
                PrintType::kPacketTX, frame_id, symbol_id,
                tx_counters_.GetSymbolCount(frame_id) + 1);
            // If tx of the first symbol is done
            if (symbol_id == cfg->Frame().GetDLSymbol(0)) {
              this->stats_->MasterSetTsc(TsType::kTXProcessedFirst, frame_id);
              stats_->PrintPerFrameDone(PrintType::kPacketTXFirst, frame_id);
            }

            const bool last_tx_symbol =
                this->tx_counters_.CompleteSymbol(frame_id);
            if (last_tx_symbol == true) {
              this->stats_->MasterSetTsc(TsType::kTXDone, frame_id);
              stats_->PrintPerFrameDone(PrintType::kPacketTX, frame_id);

              const bool work_finished = this->CheckFrameComplete(frame_id);
              if (work_finished == true) {
                goto finish;
              }
            }

            tx_count++;
            if (tx_count == tx_counters_.MaxSymbolCount() * 9000) {
              tx_count = 0;

              const double diff = GetTime::GetTimeUs() - tx_begin;
              const int samples_num_per_ue =
                  cfg->OfdmDataNum() * tx_counters_.MaxSymbolCount() * 1000;

              AGORA_LOG_INFO(
                  "TX %d samples (per-client) to %zu clients in %f secs, "
                  "throughtput %f bps per-client (16QAM), current tx queue "
                  "length %zu\n",
                  samples_num_per_ue, cfg->SpatialStreamsNum(), diff,
                  samples_num_per_ue * std::log2(16.0f) / diff,
                  message_->GetConq(EventType::kPacketTX, 0)->size_approx());
              unused(diff);
              unused(samples_num_per_ue);
              tx_begin = GetTime::GetTimeUs();
            }
          }
        } break;
        default:
          AGORA_LOG_ERROR("Wrong event type in message queue!");
          std::exit(0);
      } /* End of switch */

      // We schedule FFT processing if the event handling above results in
      // either (a) sufficient packets received for the current frame,
      // or (b) the current frame being updated.
      std::queue<fft_req_tag_t>& cur_fftq =
          fft_queue_arr_.at(frame_tracking_.cur_sche_frame_id_ % kFrameWnd);
      const size_t qid = frame_tracking_.cur_sche_frame_id_ & 0x1;
      if (cur_fftq.size() >= config_->FftBlockSize()) {
        const size_t num_fft_blocks = cur_fftq.size() / config_->FftBlockSize();
        for (size_t i = 0; i < num_fft_blocks; i++) {
          EventData do_fft_task;
          do_fft_task.num_tags_ = config_->FftBlockSize();
          do_fft_task.event_type_ = EventType::kFFT;

          for (size_t j = 0; j < config_->FftBlockSize(); j++) {
            RtAssert(!cur_fftq.empty(),
                     "Using front element cur_fftq when it is empty");
            do_fft_task.tags_[j] = cur_fftq.front().tag_;
            cur_fftq.pop();

            if (this->fft_created_count_ == 0) {
              this->stats_->MasterSetTsc(TsType::kProcessingStarted,
                                         frame_tracking_.cur_sche_frame_id_);
            }
            this->fft_created_count_++;
            if (this->fft_created_count_ ==
                rx_counters_.num_rx_pkts_per_frame_) {
              this->fft_created_count_ = 0;
              if (cfg->BigstationMode() == true) {
                this->CheckIncrementScheduleFrame(
                    frame_tracking_.cur_sche_frame_id_, kUplinkComplete);
              }
            }
          }
          TryEnqueueFallback(message_->GetConq(EventType::kFFT, qid),
                             message_->GetPtok(EventType::kFFT, qid),
                             do_fft_task);
        }
      }
    } /* End of for */
  }   /* End of while */

finish:
  AGORA_LOG_INFO("Agora: printing stats and saving to file\n");
  this->stats_->PrintSummary();
  this->stats_->SaveToFile();
  if (flags_.enable_save_decode_data_to_file_ == true) {
    SaveDecodeDataToFile(this->stats_->LastFrameId());
  }
  if (flags_.enable_save_tx_data_to_file_ == true) {
    SaveTxDataToFile(this->stats_->LastFrameId());
  }

  // Calculate and print per-user BER
  if ((kEnableMac == false) && (kPrintPhyStats == true)) {
    this->phy_stats_->PrintPhyStats();
  }
  this->Stop();
}

void Agora::HandleEventFft(size_t tag) {
  const size_t frame_id = gen_tag_t(tag).frame_id_;
  const size_t symbol_id = gen_tag_t(tag).symbol_id_;
  const SymbolType sym_type = config_->GetSymbolType(symbol_id);

  if (sym_type == SymbolType::kPilot) {
    const bool last_fft_task =
        pilot_fft_counters_.CompleteTask(frame_id, symbol_id);
    if (last_fft_task == true) {
      stats_->PrintPerSymbolDone(
          PrintType::kFFTPilots, frame_id, symbol_id,
          pilot_fft_counters_.GetSymbolCount(frame_id) + 1);

      if ((config_->Frame().IsRecCalEnabled() == false) ||
          ((config_->Frame().IsRecCalEnabled() == true) &&
           (this->rc_last_frame_ == frame_id))) {
        // If CSI of all UEs is ready, schedule Beam/prediction
        const bool last_pilot_fft =
            pilot_fft_counters_.CompleteSymbol(frame_id);
        if (last_pilot_fft == true) {
          this->stats_->MasterSetTsc(TsType::kFFTPilotsDone, frame_id);
          stats_->PrintPerFrameDone(PrintType::kFFTPilots, frame_id);
          this->pilot_fft_counters_.Reset(frame_id);
          if (kPrintPhyStats == true) {
            this->phy_stats_->PrintUlSnrStats(frame_id);
          }
          this->phy_stats_->RecordPilotSnr(frame_id);
          if (kEnableMac == true) {
            SendSnrReport(EventType::kSNRReport, frame_id, symbol_id);
          }
          ScheduleSubcarriers(EventType::kBeam, frame_id, 0);
        }
      }
    }
  } else if (sym_type == SymbolType::kUL) {
    const size_t symbol_idx_ul = config_->Frame().GetULSymbolIdx(symbol_id);

    const bool last_fft_per_symbol =
        uplink_fft_counters_.CompleteTask(frame_id, symbol_id);

    if (last_fft_per_symbol == true) {
      fft_cur_frame_for_symbol_.at(symbol_idx_ul) = frame_id;

      stats_->PrintPerSymbolDone(
          PrintType::kFFTData, frame_id, symbol_id,
          uplink_fft_counters_.GetSymbolCount(frame_id) + 1);
      // If precoder exist, schedule demodulation
      if (beam_last_frame_ == frame_id) {
        ScheduleSubcarriers(EventType::kDemul, frame_id, symbol_id);
      }
      const bool last_uplink_fft =
          uplink_fft_counters_.CompleteSymbol(frame_id);
      if (last_uplink_fft == true) {
        uplink_fft_counters_.Reset(frame_id);
      }
    }
  } else if ((sym_type == SymbolType::kCalDL) ||
             (sym_type == SymbolType::kCalUL)) {
    stats_->PrintPerSymbolDone(PrintType::kFFTCal, frame_id, symbol_id,
                               rc_counters_.GetSymbolCount(frame_id) + 1);

    const bool last_rc_task = this->rc_counters_.CompleteTask(frame_id);
    if (last_rc_task == true) {
      stats_->PrintPerFrameDone(PrintType::kFFTCal, frame_id);
      this->rc_counters_.Reset(frame_id);
      this->stats_->MasterSetTsc(TsType::kRCDone, frame_id);
      this->rc_last_frame_ = frame_id;

      // See if the calibration has completed
      if (kPrintPhyStats) {
        const size_t frames_for_cal = config_->RecipCalFrameCnt();

        if ((frame_id % frames_for_cal) == 0 && (frame_id > 0)) {
          const size_t previous_cal_slot =
              config_->ModifyRecCalIndex(config_->RecipCalIndex(frame_id), -1);
          //Print the previous index
          phy_stats_->PrintCalibSnrStats(previous_cal_slot);
        }
      }  // kPrintPhyStats
    }    // last_rc_task
  }      // kCaLDL || kCalUl
}

void Agora::UpdateRanConfig(RanConfig rc) {
  nlohmann::json msc_params = config_->MCSParams(Direction::kUplink);
  msc_params["modulation"] = MapModToStr(rc.mod_order_bits_);
  config_->UpdateUlMCS(msc_params);
}

void Agora::UpdateRxCounters(size_t frame_id, size_t symbol_id) {
  const size_t frame_slot = frame_id % kFrameWnd;
  if (config_->IsPilot(frame_id, symbol_id)) {
    rx_counters_.num_pilot_pkts_[frame_slot]++;
    if (rx_counters_.num_pilot_pkts_.at(frame_slot) ==
        rx_counters_.num_pilot_pkts_per_frame_) {
      rx_counters_.num_pilot_pkts_.at(frame_slot) = 0;
      this->stats_->MasterSetTsc(TsType::kPilotAllRX, frame_id);
      stats_->PrintPerFrameDone(PrintType::kPacketRXPilots, frame_id);
    }
  } else if (config_->IsCalDlPilot(frame_id, symbol_id) ||
             config_->IsCalUlPilot(frame_id, symbol_id)) {
    rx_counters_.num_reciprocity_pkts_.at(frame_slot)++;
    if (rx_counters_.num_reciprocity_pkts_.at(frame_slot) ==
        rx_counters_.num_reciprocity_pkts_per_frame_) {
      rx_counters_.num_reciprocity_pkts_.at(frame_slot) = 0;
      this->stats_->MasterSetTsc(TsType::kRCAllRX, frame_id);
    }
  }
  // Receive first packet in a frame
  if (rx_counters_.num_pkts_.at(frame_slot) == 0) {
    if (kEnableMac == false) {
      // schedule this frame's encoding
      // Defer the schedule.  If frames are already deferred or the current
      // received frame is too far off
      if ((encode_deferral_.empty() == false) ||
          (frame_id >=
           (frame_tracking_.cur_proc_frame_id_ + kScheduleQueues))) {
        if (kDebugDeferral) {
          AGORA_LOG_INFO("   +++ Deferring encoding of frame %zu\n", frame_id);
        }
        encode_deferral_.push(frame_id);
      } else {
        ScheduleDownlinkProcessing(frame_id);
      }
    }
    this->stats_->MasterSetTsc(TsType::kFirstSymbolRX, frame_id);
    if (kDebugPrintPerFrameStart) {
      const size_t prev_frame_slot = (frame_slot + kFrameWnd - 1) % kFrameWnd;
      AGORA_LOG_INFO(
          "Main [frame %zu + %.2f ms since last frame]: Received "
          "first packet. Remaining packets in prev frame: %zu\n",
          frame_id,
          this->stats_->MasterGetDeltaMs(TsType::kFirstSymbolRX, frame_id,
                                         frame_id - 1),
          rx_counters_.num_pkts_[prev_frame_slot]);
    }
  }

  rx_counters_.num_pkts_.at(frame_slot)++;
  if (rx_counters_.num_pkts_.at(frame_slot) ==
      rx_counters_.num_rx_pkts_per_frame_) {
    this->stats_->MasterSetTsc(TsType::kRXDone, frame_id);
    stats_->PrintPerFrameDone(PrintType::kPacketRX, frame_id);
    rx_counters_.num_pkts_.at(frame_slot) = 0;
  }
}

/// \todo move this to the MessageInfo class..
void Agora::InitializeQueues() {
  const int data_symbol_num_perframe = config_->Frame().NumDataSyms();
  message_queue_ = moodycamel::ConcurrentQueue<EventData>(
      kDefaultMessageQueueSize * data_symbol_num_perframe);

  // Create concurrent queues for each Doer
  message_ = std::make_unique<MessageInfo>(kDefaultWorkerQueueSize *
                                           data_symbol_num_perframe);

  for (size_t i = 0; i < config_->SocketThreadNum(); i++) {
    rx_ptoks_ptr_[i] = new moodycamel::ProducerToken(message_queue_);
    tx_ptoks_ptr_[i] = new moodycamel::ProducerToken(
        *(message_->GetConq(EventType::kPacketTX, 0)));
  }
}

/// \todo move this to the MessageInfo class..
void Agora::FreeQueues() {
  // remove tokens for each doer
  message_.reset();

  for (size_t i = 0; i < config_->SocketThreadNum(); i++) {
    delete rx_ptoks_ptr_[i];
    delete tx_ptoks_ptr_[i];
    rx_ptoks_ptr_[i] = nullptr;
    tx_ptoks_ptr_[i] = nullptr;
  }
}

void Agora::InitializeCounters() {
  const auto& cfg = config_;

  rx_counters_.num_pilot_pkts_per_frame_ =
      cfg->BsAntNum() * cfg->Frame().NumPilotSyms();
  // BfAntNum() for each 'L' symbol (no ref node)
  // RefRadio * NumChannels() for each 'C'.
  //rx_counters_.num_reciprocity_pkts_per_frame_ = cfg->BsAntNum();
  const size_t num_rx_ul_cal_antennas = cfg->BfAntNum();
  // Same as the number of rx reference antennas (ref ant + other channels)
  const size_t num_rx_dl_cal_antennas = cfg->BsAntNum() - cfg->BfAntNum();

  rx_counters_.num_reciprocity_pkts_per_frame_ =
      (cfg->Frame().NumULCalSyms() * num_rx_ul_cal_antennas) +
      (cfg->Frame().NumDLCalSyms() * num_rx_dl_cal_antennas);

  AGORA_LOG_INFO("Agora: Total recip cal receive symbols per frame: %zu\n",
                 rx_counters_.num_reciprocity_pkts_per_frame_);

  rx_counters_.num_rx_pkts_per_frame_ =
      rx_counters_.num_pilot_pkts_per_frame_ +
      rx_counters_.num_reciprocity_pkts_per_frame_ +
      (cfg->BsAntNum() * cfg->Frame().NumULSyms());

  fft_created_count_ = 0;
  pilot_fft_counters_.Init(cfg->Frame().NumPilotSyms(), cfg->BsAntNum());
  uplink_fft_counters_.Init(cfg->Frame().NumULSyms(), cfg->BsAntNum());
  fft_cur_frame_for_symbol_ =
      std::vector<size_t>(cfg->Frame().NumULSyms(), SIZE_MAX);

  rc_counters_.Init(cfg->BsAntNum());

  beam_counters_.Init(cfg->BeamEventsPerSymbol());

  demul_counters_.Init(cfg->Frame().NumULSyms(), cfg->DemulEventsPerSymbol());

  decode_counters_.Init(
      cfg->Frame().NumULSyms(),
      cfg->LdpcConfig(Direction::kUplink).NumBlocksInSymbol() *
          cfg->SpatialStreamsNum());

  tomac_counters_.Init(cfg->Frame().NumULSyms(), cfg->SpatialStreamsNum());

  if (config_->Frame().NumDLSyms() > 0) {
    AGORA_LOG_TRACE("Agora: Initializing downlink buffers\n");

    encode_counters_.Init(
        config_->Frame().NumDlDataSyms(),
        config_->LdpcConfig(Direction::kDownlink).NumBlocksInSymbol() *
            config_->SpatialStreamsNum());
    encode_cur_frame_for_symbol_ =
        std::vector<size_t>(config_->Frame().NumDLSyms(), SIZE_MAX);
    ifft_cur_frame_for_symbol_ =
        std::vector<size_t>(config_->Frame().NumDLSyms(), SIZE_MAX);
    precode_counters_.Init(config_->Frame().NumDLSyms(),
                           config_->DemulEventsPerSymbol());
    // precode_cur_frame_for_symbol_ =
    //    std::vector<size_t>(config_->Frame().NumDLSyms(), SIZE_MAX);
    ifft_counters_.Init(config_->Frame().NumDLSyms(), config_->BsAntNum());
    tx_counters_.Init(config_->Frame().NumDLSyms(), config_->BsAntNum());
    // mac data is sent per frame, so we set max symbol to 1
    mac_to_phy_counters_.Init(1, config_->SpatialStreamsNum());
  }
}

void Agora::InitializeThreads() {
  /* Initialize TXRX threads */
  if (kUseArgos || kUseUHD || kUsePureUHD) {
    packet_tx_rx_ = std::make_unique<PacketTxRxRadio>(
        config_, config_->CoreOffset() + 1, &message_queue_,
        message_->GetConq(EventType::kPacketTX, 0), rx_ptoks_ptr_,
        tx_ptoks_ptr_, agora_memory_->GetUlSocket(),
        agora_memory_->GetUlSocketSize() / config_->PacketLength(),
        this->stats_->FrameStart(), agora_memory_->GetDlSocket());
#if defined(USE_DPDK)
  } else if (kUseDPDK) {
    packet_tx_rx_ = std::make_unique<PacketTxRxDpdk>(
        config_, config_->CoreOffset() + 1, &message_queue_,
        message_->GetConq(EventType::kPacketTX, 0), rx_ptoks_ptr_,
        tx_ptoks_ptr_, agora_memory_->GetUlSocket(),
        agora_memory_->GetUlSocketSize() / config_->PacketLength(),
        this->stats_->FrameStart(), agora_memory_->GetDlSocket());
#endif
  } else {
    /* Default to the simulator */
    packet_tx_rx_ = std::make_unique<PacketTxRxSim>(
        config_, config_->CoreOffset() + 1, &message_queue_,
        message_->GetConq(EventType::kPacketTX, 0), rx_ptoks_ptr_,
        tx_ptoks_ptr_, agora_memory_->GetUlSocket(),
        agora_memory_->GetUlSocketSize() / config_->PacketLength(),
        this->stats_->FrameStart(), agora_memory_->GetDlSocket());
  }

  if (kEnableMac == true) {
    const size_t mac_cpu_core = config_->CoreOffset() +
                                config_->SocketThreadNum() +
                                config_->WorkerThreadNum() + 1;
    mac_thread_ = std::make_unique<MacThreadBaseStation>(
        config_, mac_cpu_core, agora_memory_->GetDecod(),
        &agora_memory_->GetDlBits(), &agora_memory_->GetDlBitsStatus(),
        &mac_request_queue_, &mac_response_queue_);

    mac_std_thread_ =
        std::thread(&MacThreadBaseStation::RunEventLoop, mac_thread_.get());
  }

  // Create workers
  ///\todo convert unique ptr to shared
  worker_set_ = std::make_unique<AgoraWorker>(
      config_, mac_sched_.get(), stats_.get(), phy_stats_.get(), message_.get(),
      agora_memory_.get(), &frame_tracking_);

  AGORA_LOG_INFO(
      "Master thread core %zu, TX/RX thread cores %zu--%zu, worker thread "
      "cores %zu--%zu\n",
      config_->CoreOffset(), config_->CoreOffset() + 1,
      config_->CoreOffset() + 1 + config_->SocketThreadNum() - 1,
      base_worker_core_offset_,
      base_worker_core_offset_ + config_->WorkerThreadNum() - 1);
}

void Agora::SaveDecodeDataToFile(int frame_id) {
  const auto& cfg = config_;
  const size_t num_decoded_bytes =
      cfg->NumBytesPerCb(Direction::kUplink) *
      cfg->LdpcConfig(Direction::kUplink).NumBlocksInSymbol();

  AGORA_LOG_INFO("Saving decode data to %s\n", kDecodeDataFilename.c_str());
  auto* fp = std::fopen(kDecodeDataFilename.c_str(), "wb");
  if (fp == nullptr) {
    AGORA_LOG_ERROR("SaveDecodeDataToFile error creating file pointer\n")
  } else {
    for (size_t i = 0; i < cfg->Frame().NumULSyms(); i++) {
      for (size_t j = 0; j < cfg->UeAntNum(); j++) {
        const int8_t* ptr =
            agora_memory_->GetDecod()[(frame_id % kFrameWnd)][i][j];
        const auto write_status =
            std::fwrite(ptr, sizeof(uint8_t), num_decoded_bytes, fp);
        if (write_status != num_decoded_bytes) {
          AGORA_LOG_ERROR("SaveDecodeDataToFile error while writting file\n")
        }
      }
    }  // end for
    const auto close_status = std::fclose(fp);
    if (close_status != 0) {
      AGORA_LOG_ERROR("SaveDecodeDataToFile error while closing file\n")
    }
  }  // end else
}

void Agora::SaveTxDataToFile(int frame_id) {
  const auto& cfg = config_;
  AGORA_LOG_INFO("Saving Frame %d TX data to %s\n", frame_id,
                 kTxDataFilename.c_str());
  auto* fp = std::fopen(kTxDataFilename.c_str(), "wb");
  if (fp == nullptr) {
    AGORA_LOG_ERROR("SaveTxDataToFile error creating file pointer\n")
  } else {
    for (size_t i = 0; i < cfg->Frame().NumDLSyms(); i++) {
      const size_t total_data_symbol_id =
          cfg->GetTotalDataSymbolIdxDl(frame_id, i);

      for (size_t ant_id = 0; ant_id < cfg->BsAntNum(); ant_id++) {
        const size_t offset = total_data_symbol_id * cfg->BsAntNum() + ant_id;
        auto* pkt = reinterpret_cast<Packet*>(
            &agora_memory_->GetDlSocket()[offset * cfg->DlPacketLength()]);
        const short* socket_ptr = pkt->data_;
        const auto write_status = std::fwrite(socket_ptr, sizeof(short),
                                              cfg->SampsPerSymbol() * 2, fp);
        if (write_status != cfg->SampsPerSymbol() * 2) {
          AGORA_LOG_ERROR("SaveTxDataToFile error while writting file\n")
        }
      }
    }
    const auto close_status = std::fclose(fp);
    if (close_status != 0) {
      AGORA_LOG_ERROR("SaveTxDataToFile error while closing file\n")
    }
  }
}

void Agora::GetEqualData(float** ptr, int* size) {
  const auto& cfg = config_;
  auto offset = cfg->GetTotalDataSymbolIdxUl(
      max_equaled_frame_, cfg->Frame().ClientUlPilotSymbols());
  *ptr = (float*)&agora_memory_->GetEqual()[offset][0];
  *size = cfg->UeAntNum() * cfg->OfdmDataNum() * 2;
}

void Agora::CheckIncrementScheduleFrame(size_t frame_id,
                                        ScheduleProcessingFlags completed) {
  this->schedule_process_flags_ += completed;
  assert(frame_tracking_.cur_sche_frame_id_ == frame_id);
  unused(frame_id);

  if (this->schedule_process_flags_ ==
      static_cast<uint8_t>(ScheduleProcessingFlags::kProcessingComplete)) {
    frame_tracking_.cur_sche_frame_id_++;
    this->schedule_process_flags_ = ScheduleProcessingFlags::kNone;
    if (this->config_->Frame().NumULSyms() == 0) {
      this->schedule_process_flags_ += ScheduleProcessingFlags::kUplinkComplete;
    }
    if (this->config_->Frame().NumDLSyms() == 0) {
      this->schedule_process_flags_ +=
          ScheduleProcessingFlags::kDownlinkComplete;
    }
  }
}

bool Agora::CheckFrameComplete(size_t frame_id) {
  bool finished = false;

  AGORA_LOG_TRACE(
      "Checking work complete %zu, ifft %d, tx %d, decode %d, tomac %d, tx "
      "%d\n",
      frame_id, static_cast<int>(this->ifft_counters_.IsLastSymbol(frame_id)),
      static_cast<int>(this->tx_counters_.IsLastSymbol(frame_id)),
      static_cast<int>(this->decode_counters_.IsLastSymbol(frame_id)),
      static_cast<int>(this->tomac_counters_.IsLastSymbol(frame_id)),
      static_cast<int>(this->tx_counters_.IsLastSymbol(frame_id)));

  // Complete if last frame and ifft / decode complete
  if ((true == this->ifft_counters_.IsLastSymbol(frame_id)) &&
      (true == this->tx_counters_.IsLastSymbol(frame_id)) &&
      (((false == kEnableMac) &&
        (true == this->decode_counters_.IsLastSymbol(frame_id))) ||
       ((true == kUplinkHardDemod) &&
        (true == this->demul_counters_.IsLastSymbol(frame_id))) ||
       ((true == kEnableMac) &&
        (true == this->tomac_counters_.IsLastSymbol(frame_id))))) {
    this->stats_->UpdateStats(frame_id);
    assert(frame_id == frame_tracking_.cur_proc_frame_id_);
    if (true == kUplinkHardDemod) {
      this->demul_counters_.Reset(frame_id);
    }
    this->decode_counters_.Reset(frame_id);
    this->tomac_counters_.Reset(frame_id);
    this->ifft_counters_.Reset(frame_id);
    this->tx_counters_.Reset(frame_id);
    if (config_->Frame().NumDLSyms() > 0) {
      for (size_t ue_id = 0; ue_id < config_->SpatialStreamsNum(); ue_id++) {
        this->agora_memory_->GetDlBitsStatus()[ue_id][frame_id % kFrameWnd] = 0;
      }
    }
    frame_tracking_.cur_proc_frame_id_++;

    if (frame_id == (this->config_->FramesToTest() - 1)) {
      finished = true;
    } else {
      // Only schedule up to kScheduleQueues so we don't flood the queues
      // Cannot access the front() element if the queue is empty
      for (size_t encode = 0;
           (encode < kScheduleQueues) && (!encode_deferral_.empty());
           encode++) {
        const size_t deferred_frame = this->encode_deferral_.front();
        if (deferred_frame <
            (frame_tracking_.cur_proc_frame_id_ + kScheduleQueues)) {
          if (kDebugDeferral) {
            AGORA_LOG_INFO("   +++ Scheduling deferred frame %zu : %zu \n",
                           deferred_frame, frame_tracking_.cur_proc_frame_id_);
          }
          RtAssert(deferred_frame >= frame_tracking_.cur_proc_frame_id_,
                   "Error scheduling encoding because deferral frame is less "
                   "than current frame");
          ScheduleDownlinkProcessing(deferred_frame);
          this->encode_deferral_.pop();
        } else {
          // No need to check the next frame because it is too large
          break;
        }
      }  // for each encodable frames in kScheduleQueues
    }    // !finished
  }
  return finished;
}

extern "C" {
EXPORT Agora* AgoraNew(Config* cfg) {
  AGORA_LOG_TRACE("Size of Agora: %zu\n", sizeof(Agora*));
  auto* agora = new Agora(cfg);

  return agora;
}
EXPORT void AgoraStart(Agora* agora) { agora->Start(); }
EXPORT void AgoraStop(/*Agora *agora*/) {
  SignalHandler::SetExitSignal(true); /*agora->stop();*/
}
EXPORT void AgoraDestroy(Agora* agora) { delete agora; }
EXPORT void AgoraGetEqualData(Agora* agora, float** ptr, int* size) {
  return agora->GetEqualData(ptr, size);
}
}<|MERGE_RESOLUTION|>--- conflicted
+++ resolved
@@ -451,15 +451,10 @@
               if (kPrintPhyStats) {
                 this->phy_stats_->PrintEvmStats(frame_id, ue_list);
               }
-<<<<<<< HEAD
-              this->phy_stats_->RecordCsiCond(frame_id);
-              this->phy_stats_->RecordEvm(frame_id, ue_map);
+              this->phy_stats_->RecordCsiCond(frame_id, config_->LogScNum());
+              this->phy_stats_->RecordEvm(frame_id, config_->LogScNum(),
+                                          ue_map);
               this->phy_stats_->RecordEvmSnr(frame_id, ue_map);
-=======
-              this->phy_stats_->RecordCsiCond(frame_id, config_->LogScNum());
-              this->phy_stats_->RecordEvm(frame_id, config_->LogScNum());
-              this->phy_stats_->RecordEvmSnr(frame_id);
->>>>>>> bb932d79
               if (kUplinkHardDemod) {
                 this->phy_stats_->RecordBer(frame_id, ue_map);
                 this->phy_stats_->RecordSer(frame_id, ue_map);

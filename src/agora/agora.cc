--- conflicted
+++ resolved
@@ -458,11 +458,7 @@
               this->phy_stats_->ClearEvmBuffer(frame_id);
 
               // skip Decode when hard demod is enabled
-<<<<<<< HEAD
-              if (kUplinkHardDemod) {
-=======
               if (cfg->HardDemod(Direction::kUplink)) {
->>>>>>> f56fca26
                 assert(frame_tracking_.cur_proc_frame_id_ == frame_id);
                 CheckIncrementScheduleFrame(frame_id, kUplinkComplete);
                 const bool work_finished = this->CheckFrameComplete(frame_id);

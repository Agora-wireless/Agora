--- conflicted
+++ resolved
@@ -8,18 +8,6 @@
 
 #include "agora_helper.h"
 #include "concurrent_queue_wrapper.h"
-<<<<<<< HEAD
-=======
-#include "concurrentqueue.h"
-#include "config.h"
-#include "dobeamweights.h"
-#include "dodecode.h"
-#include "dodemul.h"
-#include "doencode.h"
-#include "dofft.h"
-#include "doifft.h"
-#include "doprecode.h"
->>>>>>> 5652e40d
 #include "mac_thread_basestation.h"
 #include "signal_handler.h"
 #include "utils.h"
@@ -72,18 +60,7 @@
   /// been acheived.
   void CheckIncrementScheduleFrame(size_t frame_id,
                                    ScheduleProcessingFlags completed);
-<<<<<<< HEAD
   size_t FetchEvent(EventData events_list[], bool is_turn_to_dequeue_from_io);
-=======
-
-  void WorkerFft(int tid);
-  void WorkerBeam(int tid);
-  void WorkerDemul(int tid);
-  void WorkerDecode(int tid);
-  void Worker(int tid);
-
-  void CreateThreads();  /// Launch worker threads
->>>>>>> 5652e40d
 
   void InitializeQueues();
   void InitializeUplinkBuffers();
@@ -170,15 +147,9 @@
   // // subcarrier 993 -- 1024 of antennas.
   // Table<complex_float> data_buffer_;
 
-<<<<<<< HEAD
   // // Calculated uplink zeroforcing detection matrices. Each matrix has
   // // [number of antennas] rows and [number of UEs] columns.
   // PtrGrid<kFrameWnd, kMaxDataSCs, complex_float> ul_zf_matrices_;
-=======
-  // Calculated uplink zeroforcing detection matrices. Each matrix has
-  // [number of antennas] rows and [number of UEs] columns.
-  PtrGrid<kFrameWnd, kMaxDataSCs, complex_float> ul_beam_matrices_;
->>>>>>> 5652e40d
 
   // // Data after equalization
   // // 1st dimension: kFrameWnd * uplink data symbols per frame
@@ -240,15 +211,9 @@
   // 2nd dimension: number of OFDM carriers (including non-data carriers)
   Table<complex_float> dl_ifft_buffer_;
 
-<<<<<<< HEAD
   // // Calculated uplink zeroforcing detection matrices. Each matrix has
   // // [number of UEs] rows and [number of antennas] columns.
   // PtrGrid<kFrameWnd, kMaxDataSCs, complex_float> dl_zf_matrices_;
-=======
-  // Calculated uplink zeroforcing detection matrices. Each matrix has
-  // [number of UEs] rows and [number of antennas] columns.
-  PtrGrid<kFrameWnd, kMaxDataSCs, complex_float> dl_beam_matrices_;
->>>>>>> 5652e40d
 
   // // 1st dimension: kFrameWnd
   // // 2nd dimension: number of OFDM data subcarriers * number of antennas

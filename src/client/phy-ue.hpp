#ifndef COMP_HEAD
#define COMP_HEAD
#include "buffer.hpp"
#include "comms-lib.h"
#include "concurrent_queue_wrapper.hpp"
#include "concurrentqueue.h"
#include "config.hpp"
#include "mac_thread.hpp"
#include "mkl_dfti.h"
#include "modulation.hpp"
#include "net.hpp"
#include "signalHandler.hpp"
#include "txrx_client.hpp"
#include <algorithm>
#include <armadillo>
#include <arpa/inet.h>
#include <ctime>
#include <fcntl.h>
#include <immintrin.h>
#include <iostream>
#include <memory>
#include <pthread.h>
#include <queue>
#include <sys/epoll.h>
#include <sys/ioctl.h>
#include <sys/socket.h>
#include <sys/types.h>
#include <system_error>
#include <tuple>
#include <unistd.h>

// typedef std::vector<complex_float> myVec;
typedef std::vector<complex_float,
    boost::alignment::aligned_allocator<complex_float, 64>>
    myVec;

using namespace arma;

class Phy_UE {
public:
/* TASK & SOCKET thread number */
#ifdef SIM
    static const int RX_THREAD_NUM = 1;
    static const int TASK_THREAD_NUM = 8;
#else
    static const int RX_THREAD_NUM = 2;
    static const int TASK_THREAD_NUM = 12;
#endif
    static const int TX_THREAD_NUM = 1;
    static const int L2_THREAD_NUM = 1;
// defined by protocol usually
// buffer length of downlink which is synced to uplink
#ifdef SIM
    static const int TX_RX_FRAME_OFFSET = 2;
#else
    static const int TX_RX_FRAME_OFFSET = 12;
#endif
    // static const int TX_THREAD_NUM = ENABLE_DOWNLINK ? 7 : 0;
    // buffer length of each socket thread
    // the actual length will be RX_BUFFER_FRAME_NUM
    // * symbol_num_perframe * BS_ANT_NUM
    // static const int RX_BUFFER_FRAME_NUM = 80;
    // static const int TX_BUFFER_FRAME_NUM = 80;
    // buffer length of computation part (for FFT/CSI/ZF/DEMUL buffers)
    // static const int TASK_BUFFER_FRAME_NUM = 60;
    // optimization parameters for block transpose (see the slides for more
    // details)
    // do demul_block_size sub-carriers in each task
    // static const int demul_block_size = OFDM_CA_NUM*2/transpose_block_size;
    // dequeue bulk size, used to reduce the overhead of dequeue in main
    // thread
    static const int dequeue_bulk_size = 5;

    Phy_UE(Config* cfg);
    ~Phy_UE();

    void start();
    void stop();

    /*****************************************************
     * Downlink
     *****************************************************/

    /**
     * modulate data from nUEs and does spatial multiplexing by applying
     * beamweights
     */
    void doMapBits(int, size_t);
    void doEncode(int, size_t);
    void doModul(int, size_t);
    void doIFFT(int, size_t);

    /*****************************************************
     * Uplink
     *****************************************************/

    /**
     * Do FFT task for one OFDM symbol
     * @param tid: task thread index, used for selecting muplans and task ptok
     * @param offset: offset of the OFDM symbol in rx_buffer_
     * Buffers: rx_buffer_, fft_buffer_, csi_buffer_, ul_data_buffer_
     *     Input buffer: rx_buffer_
     *     Output buffer: csi_buffer_ if symbol is pilot
     *                    ul_data_buffer_ if symbol is data
     *     Intermediate buffer: fft_buffer_ (FFT_inputs, FFT_outputs)
     * Offsets:
     *     rx_buffer_:
     *         dim1: socket thread index: (offset / # of OFDM symbols per
     * thread) dim2: OFDM symbol index in this socket thread (offset - # of
     * symbols in previous threads) FFT_inputs, FFT_outputs: dim1: frame index
     * * # of OFDM symbols per frame + symbol index * # of atennas + antenna
     * index dim2: subcarrier index csi_buffer_: dim1: frame index * FFT size +
     * subcarrier index in the current frame dim2: user index * # of antennas +
     * antenna index ul_data_buffer_: dim1: frame index * # of data symbols
     * per frame + data symbol index dim2: transpose block index * block size
     * * # of antennas + antenna index * block size Event offset: frame index *
     * # of symbol per frame + symbol index Description:
     *     1. copy received data (one OFDM symbol) from rx_buffer to
     * fft_buffer_.FFT_inputs (remove CP)
     *     2. perform FFT on fft_buffer_.FFT_inputs and store results in
     * fft_buffer_.FFT_outputs
     *     3. if symbol is pilot, do channel estimation from
     * fft_buffer_.FFT_outputs to csi_buffer_ if symbol is data, copy data
     * from fft_buffer_.FFT_outputs to ul_data_buffer_ and do block transpose
     *     4. add an event to the message queue to infrom main thread the
     * completion of this task
     */
    void doFFT(int, size_t);

    /**
     * Do demodulation task for a block of subcarriers (demul_block_size)
     * @param tid: task thread index, used for selecting spm_buffer and task
     * ptok
     * @param offset: offset of the first subcarrier in the block in
     * ul_data_buffer_ Buffers: ul_data_buffer_, spm_buffer_, precoder_buffer_,
     * equal_buffer_, demul_buffer_ Input buffer: ul_data_buffer_,
     * precoder_buffer_ Output buffer: demul_buffer_ Intermediate buffer:
     * spm_buffer, equal_buffer_ Offsets: ul_data_buffer_: dim1: frame index * #
     * of data symbols per frame + data symbol index dim2: transpose block
     * index * block size * # of antennas + antenna index * block size
     *     spm_buffer:
     *         dim1: task thread index
     *         dim2: antenna index
     *     precoder_buffer_:
     *         dim1: frame index * FFT size + subcarrier index in the current
     * frame equal_buffer_, demul_buffer: dim1: frame index * # of data
     * symbols per frame + data symbol index dim2: subcarrier index * # of
     * users Event offset: offset Description:
     *     1. for each subcarrier in the block, block-wisely copy data from
     * ul_data_buffer_ to spm_buffer_
     *     2. perform equalization with data and percoder matrixes
     *     3. perform demodulation on equalized data matrix
     *     4. add an event to the message queue to infrom main thread the
     * completion of this task
     */
    void doDemul(int, size_t);

    void getDemulData(long long** ptr, int* size);
    void getEqualPCData(float** ptr, int* size, int);
    void getEqualData(float** ptr, int* size, int);

    struct EventHandlerContext {
        Phy_UE* obj_ptr;
        int id;
    };

    // while loop of task thread
    static void* taskThread_launch(void* context);
    void taskThread(int tid);

    /* Add tasks into task queue based on event type */
    void schedule_task(Event_data do_task,
        moodycamel::ConcurrentQueue<Event_data>* in_queue,
        moodycamel::ProducerToken const& ptok);

    void initialize_vars_from_cfg(void);

private:
    Config* config_;
    size_t symbol_perframe;
    size_t ul_pilot_symbol_perframe;
    size_t dl_pilot_symbol_perframe;
    // static const int empty_symbol_num_perframe;
    size_t ul_data_symbol_perframe;
    size_t dl_data_symbol_perframe;
    size_t ul_symbol_perframe;
    size_t dl_symbol_perframe;
    size_t tx_symbol_perframe;
    size_t symbol_len; // samples in sym without prefix and postfix
    size_t dl_prefix_len;
    size_t prefix_len;
    size_t postfix_len;
    size_t ofdm_syms; // number of OFDM symbols in general symbol (i.e. symbol)
    size_t FFT_LEN;
    size_t CP_LEN;
    size_t nUEs;
    size_t antenna_num;
    size_t hdr_size;
    size_t nCPUs;
    size_t core_offset;
    size_t worker_thread_num;
    size_t rx_thread_num;
    size_t tx_thread_num;
    size_t packet_length;
    size_t tx_packet_length;
    FILE *fp, *fd;

    size_t pilot_sc_len;
    size_t data_sc_len;
    size_t data_sc_start;
    size_t non_null_sc_len;

    size_t RX_BUFFER_FRAME_NUM;
    size_t TX_BUFFER_FRAME_NUM;

    MacThread* mac_thread_; // The thread running MAC layer functions
    std::thread mac_std_thread_; // Handle for the MAC thread

<<<<<<< HEAD
=======
    // The frame ID of the next MAC packet we expect to receive from the MAC
    // thread
    size_t expected_frame_id_from_mac_ = 0;

    // num_frames_consumed_[i] is the number of frames on the uplink completely
    // processed (i.e., including radio transmissing) by the PHY for UE #i
    size_t num_frames_consumed_[kMaxUEs] = {};

>>>>>>> efcef631
    /*****************************************************
     * Uplink
     *****************************************************/

    // std::unique_ptr<L2> l2_;

    /**
     * transmit data
     * Frist dimension: TX_THREAD_NUM
     * Second dimension of buffer (type: uchar): packet_length * UE_NUM *
     * DL_SYM_PER_FRAME * TX_BUFFER_FRAME_NUM packet_length = sizeof(int) * 4 +
     * sizeof(uchar) * OFDM_FRAME_LEN; Second dimension of buffer_status:
     * DL_SYM_PER_FRAME * UE_NUM * TX_BUFFER_FRAME_NUM
     */
    char* tx_buffer_;
    int* tx_buffer_status_;
    int tx_buffer_size;
    int tx_buffer_status_size;

    /**
     * Data for IFFT, (prefix added)
     * First dimension: IFFT_buffer_block_num = BS_ANT_NUM *
     * dl_data_symbol_perframe * TASK_BUFFER_FRAME_NUM Second dimension:
     * OFDM_CA_NUM
     */
    Table<complex_float> ifft_buffer_;
    DFTI_DESCRIPTOR_HANDLE mkl_handle;

    /**
     * Data before modulation
     * First dimension: data_symbol_num_perframe (40-4) *
     * TASK_BUFFER_FRAME_NUM Second dimension: OFDM_CA_NUM * UE_NUM
     */
    Table<uint8_t> ul_bits_buffer_;
    Table<uint8_t> ul_bits_buffer_status_;
    int ul_bits_buffer_size_;

    Table<uint8_t> ul_syms_buffer_;
    int ul_syms_buffer_size_;
    /**
     * Data after modulation
     * First dimension: data_symbol_num_perframe (40-4) *
     * TASK_BUFFER_FRAME_NUM Second dimension: OFDM_CA_NUM * UE_NUM
     */
    Table<complex_float> modul_buffer_;

    /*****************************************************
     * Downlink
     *****************************************************/

    std::unique_ptr<RadioTXRX> ru_;

    /**
     * received data
     * Frist dimension: RX_THREAD_NUM
     * Second dimension of buffer (type: char): packet_length *
     * symbol_num_perframe * BS_ANT_NUM * RX_BUFFER_FRAME_NUM packet_length =
     * sizeof(int) * 4 + sizeof(ushort) * OFDM_FRAME_LEN * 2; Second dimension
     * of buffer_status: symbol_num_perframe * BS_ANT_NUM *
     * RX_BUFFER_FRAME_NUM
     */
    Table<char> rx_buffer_;
    Table<int> rx_buffer_status_;
    int rx_buffer_size;
    int rx_buffer_status_size;

    /**
     * Data for FFT, after time sync (prefix removed)
     * First dimension: FFT_buffer_block_num = BS_ANT_NUM *
     * symbol_num_perframe * TASK_BUFFER_FRAME_NUM Second dimension:
     * OFDM_CA_NUM
     */
    Table<complex_float> fft_buffer_;

    /**
     * Estimated CSI data
     * First dimension: OFDM_CA_NUM * TASK_BUFFER_FRAME_NUM
     * Second dimension: BS_ANT_NUM * UE_NUM
     */
    std::vector<myVec> csi_buffer_;

    /**
     * Data symbols after IFFT
     * First dimension: total symbol number in the buffer:
     * data_symbol_num_perframe * TASK_BUFFER_FRAME_NUM second dimension:
     * BS_ANT_NUM * OFDM_CA_NUM second dimension data order: SC1-32 of ants,
     * SC33-64 of ants, ..., SC993-1024 of ants (32 blocks each with 32
     * subcarriers)
     */
    std::vector<myVec> dl_data_buffer_;

    /**
     * Data after equalization
     * First dimension: data_symbol_num_perframe (40-4) *
     * TASK_BUFFER_FRAME_NUM Second dimension: OFDM_CA_NUM * UE_NUM
     */
    std::vector<myVec> equal_buffer_;

    std::vector<std::complex<float>> pilot_sc_val_;
    std::vector<size_t> non_null_sc_ind_;
    std::vector<std::vector<std::complex<float>>> ue_pilot_vec;

    /* Concurrent queues */
    /* task queue for uplink FFT */
    moodycamel::ConcurrentQueue<Event_data> fft_queue_;
    /* task queue for uplink demodulation */
    moodycamel::ConcurrentQueue<Event_data> demul_queue_;
    /* main thread message queue */
    moodycamel::ConcurrentQueue<Event_data> message_queue_;
    moodycamel::ConcurrentQueue<Event_data> ifft_queue_;
    moodycamel::ConcurrentQueue<Event_data> tx_queue_;
    moodycamel::ConcurrentQueue<Event_data> to_mac_queue_;
    moodycamel::ConcurrentQueue<Event_data> encode_queue_;
    moodycamel::ConcurrentQueue<Event_data> modul_queue_;
    moodycamel::ConcurrentQueue<Event_data> map_queue_;

    pthread_t task_threads[kMaxThreads];

    moodycamel::ProducerToken* rx_ptoks_ptr[kMaxThreads];
    moodycamel::ProducerToken* tx_ptoks_ptr[kMaxThreads];
    moodycamel::ProducerToken* mac_rx_ptoks_ptr[kMaxThreads];
    moodycamel::ProducerToken* mac_tx_ptoks_ptr[kMaxThreads];
    // moodycamel::ProducerToken* worker_ptoks_ptr[kMaxThreads];
    moodycamel::ProducerToken* task_ptok[kMaxThreads];

    // all checkers
    size_t csi_checker_[TASK_BUFFER_FRAME_NUM];
    size_t data_checker_[TASK_BUFFER_FRAME_NUM];

    // can possibly remove this checker
    size_t* demul_checker_[TASK_BUFFER_FRAME_NUM];
    size_t demul_status_[TASK_BUFFER_FRAME_NUM];

    size_t* demodul_checker_[TASK_BUFFER_FRAME_NUM];
    size_t demodul_status_[TASK_BUFFER_FRAME_NUM];

    std::queue<std::tuple<int, int>> taskWaitList;

    /* lookup table for QAM, real and imag */
    Table<float> qam_table;

    // for python
    /**
     * dimension: OFDM*UE_NUM
     */
    int max_equaled_frame = 0;
    // long long* demul_output;
    // float* equal_output;
    size_t record_frame = SIZE_MAX;
#if USE_IPV4
    struct sockaddr_in* servaddr_; /* server address */
#else
    struct sockaddr_in6* servaddr_; /* server address */
#endif
    int* socket_;
};
#endif<|MERGE_RESOLUTION|>--- conflicted
+++ resolved
@@ -216,8 +216,6 @@
     MacThread* mac_thread_; // The thread running MAC layer functions
     std::thread mac_std_thread_; // Handle for the MAC thread
 
-<<<<<<< HEAD
-=======
     // The frame ID of the next MAC packet we expect to receive from the MAC
     // thread
     size_t expected_frame_id_from_mac_ = 0;
@@ -226,7 +224,6 @@
     // processed (i.e., including radio transmissing) by the PHY for UE #i
     size_t num_frames_consumed_[kMaxUEs] = {};
 
->>>>>>> efcef631
     /*****************************************************
      * Uplink
      *****************************************************/

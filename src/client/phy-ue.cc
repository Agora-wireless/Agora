/**
 * @file phy-ue.cc
 * @brief Implementation file for the phy ue class
 */
#include "phy-ue.h"

#include <filesystem>
#include <memory>
#include <vector>

#include "packet_txrx_client_radio.h"
#include "packet_txrx_client_sim.h"
#include "phy_ldpc_decoder_5gnr.h"
#include "phy_stats.h"
#include "recorder_thread.h"
#include "scrambler.h"
#include "signal_handler.h"
#include "utils_ldpc.h"

/* Print debug work */
static constexpr bool kDebugPrintPacketsFromMac = false;
static constexpr bool kDebugPrintPacketsToMac = false;
<<<<<<< HEAD

#if defined(ENABLE_HDF5)
static constexpr bool kRecordDownlinkFrame = true;
static constexpr size_t kRecordFrameInterval = 1;
#else
static constexpr bool kRecordDownlinkFrame = false;
static constexpr size_t kRecordFrameInterval = 1;
#endif

=======
>>>>>>> 5a9788e5
static constexpr size_t kDefaultQueueSize = 36;

//set the number of subcarriers to record DL CSI
static constexpr size_t kNumRecSc = 4;

//Recording parameters
static constexpr size_t kRecordFrameInterval = 1;
#if defined(ENABLE_HDF5)
static constexpr bool kRecordDownlinkFrame = true;

//set the recording types, can add multiple
static const std::vector<Agora_recorder::RecorderWorker::RecorderWorkerTypes>
    kRecorderTypes{Agora_recorder::RecorderWorker::RecorderWorkerTypes::
                       kRecorderWorkerHdf5};
#else
static constexpr bool kRecordDownlinkFrame = false;

//set the recording types, can add multiple
static const std::vector<Agora_recorder::RecorderWorker::RecorderWorkerTypes>
    kRecorderTypes{Agora_recorder::RecorderWorker::RecorderWorkerTypes::
                       kRecorderWorkerMultiFile};
#endif

PhyUe::PhyUe(Config* config)
    : stats_(std::make_unique<Stats>(config)),
      phy_stats_(std::make_unique<PhyStats>(config, Direction::kDownlink)),
      demod_buffer_(kFrameWnd, config->Frame().NumDLSyms(), config->UeAntNum(),
                    kMaxModType * Roundup<64>(config->GetOFDMDataNum())),
      decoded_buffer_(
          kFrameWnd, config->Frame().NumDLSyms(), config->UeAntNum(),
          config->LdpcConfig(Direction::kDownlink).NumBlocksInSymbol() *
              Roundup<64>(config->NumBytesPerCb(Direction::kDownlink))) {
  srand(time(nullptr));
  // TODO take into account the UeAntOffset to allow for multiple PhyUe
  // instances
  this->config_ = config;
  InitializeVarsFromCfg();

  for (size_t i = config_->OfdmDataStart();
       i < config_->OfdmDataStart() + config_->OfdmDataNum(); i++) {
    non_null_sc_ind_.push_back(i);
  }

  ue_pilot_vec_.resize(config_->UeAntNum());
  for (size_t i = 0; i < config_->UeAntNum(); i++) {
    for (size_t j = config->OfdmTxZeroPrefix();
         j < config_->SampsPerSymbol() - config->OfdmTxZeroPostfix(); j++) {
      ue_pilot_vec_.at(i).push_back(std::complex<float>(
          static_cast<float>(config_->UeSpecificPilotT()[i][j].real()) /
              SHRT_MAX,
          static_cast<float>(config_->UeSpecificPilotT()[i][j].imag()) /
              SHRT_MAX));
    }
  }

  complete_queue_ = moodycamel::ConcurrentQueue<EventData>(
      kFrameWnd * config_->Frame().NumTotalSyms() * config_->UeAntNum() *
      kDefaultQueueSize);
  work_queue_ = moodycamel::ConcurrentQueue<EventData>(
      kFrameWnd * config_->Frame().NumTotalSyms() * config_->UeAntNum() *
      kDefaultQueueSize);
  tx_queue_ = moodycamel::ConcurrentQueue<EventData>(
      kFrameWnd * config_->UeAntNum() * kDefaultQueueSize);
  to_mac_queue_ = moodycamel::ConcurrentQueue<EventData>(
      kFrameWnd * config_->UeAntNum() * kDefaultQueueSize);

  for (size_t i = 0; i < rx_thread_num_; i++) {
    rx_ptoks_ptr_[i] = new moodycamel::ProducerToken(complete_queue_);
    tx_ptoks_ptr_[i] = new moodycamel::ProducerToken(tx_queue_);
    mac_rx_ptoks_ptr_[i] = new moodycamel::ProducerToken(complete_queue_);
    mac_tx_ptoks_ptr_[i] = new moodycamel::ProducerToken(to_mac_queue_);
  }

  work_producer_token_ =
      std::make_unique<moodycamel::ProducerToken>(work_queue_);

  // uplink buffers init (tx)
  InitializeUplinkBuffers();
  // downlink buffers init (rx)
  InitializeDownlinkBuffers();

  if (kUseArgos) {
    ru_ = std::make_unique<PacketTxRxClientRadio>(
        config_, config_->UeCoreOffset() + 1, &complete_queue_, &tx_queue_,
        rx_ptoks_ptr_, tx_ptoks_ptr_, rx_buffer_,
        rx_buffer_size_ / config->PacketLength(), stats_->FrameStart(),
        tx_buffer_);
    //} else if (kUseUHD) {
  } else {
    ru_ = std::make_unique<PacketTxRxClientSim>(
        config_, config_->UeCoreOffset() + 1, &complete_queue_, &tx_queue_,
        rx_ptoks_ptr_, tx_ptoks_ptr_, rx_buffer_,
        rx_buffer_size_ / config->PacketLength(), stats_->FrameStart(),
        tx_buffer_);
  }

  size_t core_offset_worker = config_->UeCoreOffset() + 1 + rx_thread_num_;
  if (kEnableMac == true) {
    mac_thread_ = std::make_unique<MacThreadClient>(
        config_, core_offset_worker, decoded_buffer_, &ul_bits_buffer_,
        &ul_bits_buffer_status_, &to_mac_queue_, &complete_queue_);

    core_offset_worker++;
    mac_std_thread_ =
        std::thread(&MacThreadClient::RunEventLoop, mac_thread_.get());
  }

  for (size_t i = 0; i < config_->UeWorkerThreadNum(); i++) {
    auto new_worker = std::make_unique<UeWorker>(
        i, *config_, *stats_, *phy_stats_, complete_queue_, work_queue_,
        *work_producer_token_.get(), ul_bits_buffer_, ul_syms_buffer_,
        modul_buffer_, ifft_buffer_, tx_buffer_, rx_buffer_, csi_buffer_,
        equal_buffer_, non_null_sc_ind_, fft_buffer_, demod_buffer_,
        decoded_buffer_, ue_pilot_vec_);

    new_worker->Start(core_offset_worker);
    workers_.push_back(std::move(new_worker));
  }

  if (kRecordDownlinkFrame) {
<<<<<<< HEAD
    //Add and writter / record type here
    std::vector<Agora_recorder::RecorderWorker::RecorderWorkerTypes> recorders;
    recorders.push_back(Agora_recorder::RecorderWorker::RecorderWorkerTypes::
                            kRecorderWorkerHdf5);
=======
>>>>>>> 5a9788e5
    auto& new_recorder = recorders_.emplace_back(
        std::make_unique<Agora_recorder::RecorderThread>(
            config_, 0, core_offset_worker + config_->UeWorkerThreadNum(),
            kFrameWnd * config_->Frame().NumTotalSyms() * config_->UeAntNum() *
                kDefaultQueueSize,
<<<<<<< HEAD
            0, config_->UeAntNum(), kRecordFrameInterval, recorders, true));
=======
            0, config_->UeAntNum(), kRecordFrameInterval, kRecorderTypes,
            true));
>>>>>>> 5a9788e5
    new_recorder->Start();
  }

  // initilize all kinds of checkers
  // Init the frame work tracking structure
  for (size_t frame = 0; frame < this->frame_tasks_.size(); frame++) {
    FrameInit(frame);
  }
  decode_counters_.Init(dl_data_symbol_perframe_, config_->UeAntNum());
  demul_counters_.Init(dl_data_symbol_perframe_, config_->UeAntNum());
  fft_dlpilot_counters_.Init(config->Frame().ClientDlPilotSymbols(),
                             config_->UeAntNum());
  fft_dldata_counters_.Init(dl_data_symbol_perframe_, config_->UeAntNum());

  /* Each UE / Radio will send a TxComplete */
  tx_counters_.Init(config_->UeAntNum());
  encode_counter_.Init(ul_data_symbol_perframe_, config_->UeAntNum());
  modulation_counters_.Init(ul_data_symbol_perframe_, config_->UeAntNum());

  const size_t num_ue = config_->UeNum();
  ue_tracker_.reserve(num_ue);
  ue_tracker_.resize(num_ue);
  for (auto& ue : ue_tracker_) {
    ue.ifft_counters_.Init(ul_symbol_perframe_, config_->NumUeChannels());
    ue.tx_pending_frame_ = 0;
    ue.tx_ready_frames_.clear();
  }

  // This usage doesn't effect the user num_reciprocity_pkts_per_frame_;
  rx_counters_.num_rx_pkts_per_frame_ =
      config_->UeAntNum() *
      (config_->Frame().NumDLSyms() + config_->Frame().NumBeaconSyms());
  rx_counters_.num_pilot_pkts_per_frame_ =
      config_->UeAntNum() * config_->Frame().ClientDlPilotSymbols();

  rx_downlink_deferral_.resize(kFrameWnd);

  // Mac counters for downlink data
  tomac_counters_.Init(config_->Frame().NumDlDataSyms(), config_->UeAntNum());
}

PhyUe::~PhyUe() {
  for (size_t i = 0; i < config_->UeWorkerThreadNum(); i++) {
    AGORA_LOG_INFO("Joining Phy worker: %zu : %zu\n", i,
                   config_->UeWorkerThreadNum());
    workers_.at(i)->Stop();
  }
  workers_.clear();

  for (size_t i = 0; i < recorders_.size(); i++) {
    AGORA_LOG_INFO("Waiting for Recording to complete %zu\n", i);
    recorders_.at(i)->Stop();
  }
  recorders_.clear();

  if (kEnableMac == true) {
    mac_std_thread_.join();
  }

  for (size_t i = 0; i < rx_thread_num_; i++) {
    delete rx_ptoks_ptr_[i];
    delete tx_ptoks_ptr_[i];
    delete mac_rx_ptoks_ptr_[i];
    delete mac_tx_ptoks_ptr_[i];
  }

  FreeUplinkBuffers();
  FreeDownlinkBuffers();
}

void PhyUe::ScheduleTask(EventData do_task,
                         moodycamel::ConcurrentQueue<EventData>* in_queue,
                         moodycamel::ProducerToken const& ptok) {
  if (in_queue->try_enqueue(ptok, do_task) == false) {
    AGORA_LOG_INFO("PhyUe: Cannot enqueue task, need more memory");
    if (in_queue->enqueue(ptok, do_task) == false) {
      AGORA_LOG_INFO("PhyUe: task enqueue failed\n");
      throw std::runtime_error("PhyUe: task enqueue failed");
    }
  }
}

void PhyUe::ScheduleWork(EventData do_task) {
  if (work_queue_.try_enqueue(*(work_producer_token_.get()), do_task) ==
      false) {
    AGORA_LOG_INFO("PhyUe: Cannot enqueue work task, need more memory");
    if (work_queue_.enqueue(*(work_producer_token_.get()), do_task) == false) {
      AGORA_LOG_INFO("PhyUe: work task enqueue failed\n");
      throw std::runtime_error("PhyUe: work task enqueue failed");
    }
  }
}

void PhyUe::ReceiveDownlinkSymbol(Packet* rx_packet, size_t tag) {
  const size_t frame_slot = rx_packet->frame_id_ % kFrameWnd;
  const size_t dl_symbol_idx =
      config_->Frame().GetDLSymbolIdx(rx_packet->symbol_id_);

  // if symbol is a pilot or we are finished with all pilot ffts for the given
  // frame
  if (dl_symbol_idx < config_->Frame().ClientDlPilotSymbols()) {
    ScheduleWork(EventData(EventType::kFFTPilot, tag));
  } else if (fft_dlpilot_counters_.IsLastSymbol(rx_packet->frame_id_)) {
    ScheduleWork(EventData(EventType::kFFT, tag));
  } else {
    std::queue<EventData>* defferal_queue =
        &rx_downlink_deferral_.at(frame_slot);

    defferal_queue->push(EventData(EventType::kFFT, tag));
  }
}

void PhyUe::ScheduleDefferedDownlinkSymbols(size_t frame_id) {
  const size_t frame_slot = frame_id % kFrameWnd;
  // Complete the csi offset
  const size_t csi_offset_base = frame_slot * config_->UeAntNum();

  for (size_t user = 0; user < config_->UeAntNum(); user++) {
    const size_t csi_offset = csi_offset_base + user;

    for (size_t ofdm_data = 0; ofdm_data < config_->OfdmDataNum();
         ofdm_data++) {
      auto* csi_buffer_ptr =
          reinterpret_cast<arma::cx_float*>(csi_buffer_[csi_offset]);

      csi_buffer_ptr[ofdm_data] /= dl_pilot_symbol_perframe_;
    }
  }
  std::queue<EventData>* defferal_queue = &rx_downlink_deferral_.at(frame_slot);

  while (!defferal_queue->empty()) {
    ScheduleWork(defferal_queue->front());
    defferal_queue->pop();
  }
}

void PhyUe::ClearCsi(size_t frame_id) {
  const size_t frame_slot = frame_id % kFrameWnd;

  if (config_->Frame().ClientDlPilotSymbols() > 0) {
    const size_t csi_offset_base = frame_slot * config_->UeAntNum();
    for (size_t user = 0; user < config_->UeAntNum(); user++) {
      const size_t csi_offset = csi_offset_base + user;
      for (size_t ofdm_data = 0u; ofdm_data < config_->OfdmDataNum();
           ofdm_data++) {
        auto* csi_buffer_ptr =
            reinterpret_cast<arma::cx_float*>(csi_buffer_[csi_offset]);

        csi_buffer_ptr[ofdm_data] = 0;
      }
    }
    fft_dlpilot_counters_.Reset(frame_id);
  }  // Only do work if there are DL pilot symbols
  assert(rx_downlink_deferral_.at(frame_slot).empty() == true);
}

void PhyUe::Stop() {
  AGORA_LOG_INFO("PhyUe: Stopping threads\n");
  config_->Running(false);
  usleep(1000);
  ru_.reset();
}

void PhyUe::Start() {
  PinToCoreWithOffset(ThreadType::kMaster, config_->UeCoreOffset(), 0);
  if (std::filesystem::is_directory("log") == false) {
    std::filesystem::create_directory("log");
  }

  Table<complex_float> calib_buffer;
  calib_buffer.Malloc(kFrameWnd, config_->UeAntNum() * config_->OfdmDataNum(),
                      Agora_memory::Alignment_t::kAlign64);

  const bool start_status = ru_->StartTxRx(calib_buffer, calib_buffer);
  calib_buffer.Free();
  if (start_status == false) {
    this->Stop();
    return;
  }

  // for task_queue, main thread is producer, it is single-producer &
  // multiple consumer for task queue uplink
  moodycamel::ProducerToken ptok_mac(to_mac_queue_);

  // for message_queue, main thread is a consumer, it is multiple
  // producers & single consumer for message_queue
  moodycamel::ConsumerToken ctok(complete_queue_);

  // counter for print log
  size_t miss_count = 0;
  size_t total_count = 0;

  std::array<EventData, kDequeueBulkSizeTXRX> events_list;
  size_t ret = 0;
  max_equaled_frame_ = 0;
  size_t cur_frame_id = 0;

  while ((config_->Running() == true) &&
         (SignalHandler::GotExitSignal() == false)) {
    // get a bulk of events
    ret = complete_queue_.try_dequeue_bulk(ctok, events_list.data(),
                                           kDequeueBulkSizeTXRX);
    total_count++;
    if (total_count == 1e7) {
      total_count = 0;
      miss_count = 0;
    }
    if (ret == 0) {
      miss_count++;
      continue;
    }
    // handle each event
    for (size_t bulk_count = 0; bulk_count < ret; bulk_count++) {
      EventData& event = events_list.at(bulk_count);

      switch (event.event_type_) {
        case EventType::kPacketRX: {
          RxPacket* rx = rx_tag_t(event.tags_[0u]).rx_packet_;
          Packet* pkt = rx->RawPacket();

          if (recorders_.size() == 1) {
            rx->Use();
            recorders_.at(0)->DispatchWork(event);
          }

          const size_t frame_id = pkt->frame_id_;
          const size_t symbol_id = pkt->symbol_id_;
          const size_t ant_id = pkt->ant_id_;
          const size_t frame_slot = frame_id % kFrameWnd;
          RtAssert(pkt->frame_id_ < (cur_frame_id + kFrameWnd),
                   "Error: Received packet for future frame beyond frame "
                   "window. This can happen if PHY is running "
                   "slowly, e.g., in debug mode");

          PrintPerTaskDone(PrintType::kPacketRX, frame_id, symbol_id, ant_id);

          if (rx_counters_.num_pkts_.at(frame_slot) == 0) {
            this->stats_->MasterSetTsc(TsType::kFirstSymbolRX, frame_id);
            if (kDebugPrintPerFrameStart) {
              const size_t prev_frame_slot =
                  (frame_slot + kFrameWnd - 1) % kFrameWnd;
              AGORA_LOG_INFO(
                  "PhyUe [frame %zu + %.2f ms since last frame]: Received "
                  "first packet. Remaining packets in prev frame: %zu\n",
                  frame_id,
                  this->stats_->MasterGetDeltaMs(TsType::kFirstSymbolRX,
                                                 frame_id, frame_id - 1),
                  rx_counters_.num_pkts_.at(prev_frame_slot));
            }
          }

          if (config_->IsDlPilot(frame_id, symbol_id)) {
            rx_counters_.num_pilot_pkts_.at(frame_slot)++;
            if (rx_counters_.num_pilot_pkts_.at(frame_slot) ==
                rx_counters_.num_pilot_pkts_per_frame_) {
              rx_counters_.num_pilot_pkts_.at(frame_slot) = 0;
              stats_->MasterSetTsc(TsType::kPilotAllRX, frame_id);
              PrintPerFrameDone(PrintType::kPacketRXPilots, frame_id);
            }
          }
          rx_counters_.num_pkts_.at(frame_slot)++;
          if (rx_counters_.num_pkts_.at(frame_slot) ==
              rx_counters_.num_rx_pkts_per_frame_) {
            stats_->MasterSetTsc(TsType::kRXDone, frame_id);
            PrintPerFrameDone(PrintType::kPacketRX, frame_id);
            rx_counters_.num_pkts_.at(frame_slot) = 0;
          }

          // Schedule uplink pilots transmission and uplink processing
          if (symbol_id == config_->Frame().GetBeaconSymbolLast()) {
            // Schedule Pilot after receiving last beacon
            // (Only when in Downlink Only mode, otherwise the pilots
            // will be transmitted with the uplink data)
            if (ul_symbol_perframe_ == 0) {
              EventData do_tx_pilot_task(
                  EventType::kPacketPilotTX,
                  gen_tag_t::FrmSymUe(
                      frame_id, config_->Frame().GetPilotSymbol(ant_id), ant_id)
                      .tag_);
              ScheduleTask(do_tx_pilot_task, &tx_queue_,
                           *tx_ptoks_ptr_[ru_->AntNumToWorkerId(ant_id)]);
            } else {
              // Schedule the Uplink tasks
              for (size_t symbol_idx = 0;
                   symbol_idx < config_->Frame().NumULSyms(); symbol_idx++) {
                if (symbol_idx < config_->Frame().ClientUlPilotSymbols()) {
                  EventData do_ifft_task(
                      EventType::kIFFT,
                      gen_tag_t::FrmSymUe(
                          frame_id, config_->Frame().GetULSymbol(symbol_idx),
                          ant_id)
                          .tag_);
                  ScheduleWork(do_ifft_task);
                } else {
                  EventData do_encode_task(
                      EventType::kEncode,
                      gen_tag_t::FrmSymUe(
                          frame_id, config_->Frame().GetULSymbol(symbol_idx),
                          ant_id)
                          .tag_);
                  ScheduleWork(do_encode_task);
                }
              }  // For all UL Symbols
            }
          }

          SymbolType symbol_type = config_->GetSymbolType(symbol_id);
          if (symbol_type == SymbolType::kDL) {
            // Defer downlink processing (all pilot symbols must be fft'd
            // first)
            ReceiveDownlinkSymbol(pkt, event.tags_[0]);
          } else {
            rx->Free();
          }
        } break;

        case EventType::kFFTPilot: {
          const size_t frame_id = gen_tag_t(event.tags_[0]).frame_id_;
          const size_t symbol_id = gen_tag_t(event.tags_[0]).symbol_id_;
          const size_t ant_id = gen_tag_t(event.tags_[0]).ant_id_;

          PrintPerTaskDone(PrintType::kFFTPilots, frame_id, symbol_id, ant_id);
          const bool tasks_complete =
              fft_dlpilot_counters_.CompleteTask(frame_id, symbol_id);
          if (tasks_complete) {
            PrintPerSymbolDone(PrintType::kFFTPilots, frame_id, symbol_id);
            const bool pilot_fft_complete =
                fft_dlpilot_counters_.CompleteSymbol(frame_id);
            if (pilot_fft_complete) {
              if (kPrintPhyStats) {
                this->phy_stats_->PrintDlSnrStats(frame_id);
              }
              this->phy_stats_->RecordDlCsi(frame_id, kNumRecSc, csi_buffer_);
              this->phy_stats_->RecordDlPilotSnr(frame_id);
              this->stats_->MasterSetTsc(TsType::kFFTPilotsDone, frame_id);
              PrintPerFrameDone(PrintType::kFFTPilots, frame_id);
              ScheduleDefferedDownlinkSymbols(frame_id);
            }
          }
        } break;

        case EventType::kFFT: {
          const size_t frame_id = gen_tag_t(event.tags_[0]).frame_id_;
          const size_t symbol_id = gen_tag_t(event.tags_[0]).symbol_id_;
          const size_t ant_id = gen_tag_t(event.tags_[0]).ant_id_;

          // Schedule the Demul
          EventData do_demul_task(EventType::kDemul, event.tags_[0]);
          ScheduleWork(do_demul_task);

          PrintPerTaskDone(PrintType::kFFTData, frame_id, symbol_id, ant_id);
          const bool tasks_complete =
              fft_dldata_counters_.CompleteTask(frame_id, symbol_id);
          if (tasks_complete == true) {
            PrintPerSymbolDone(PrintType::kFFTData, frame_id, symbol_id);
            bool fft_complete = fft_dldata_counters_.CompleteSymbol(frame_id);
            if (fft_complete == true) {
              this->stats_->MasterSetTsc(TsType::kFFTDone, frame_id);
              PrintPerFrameDone(PrintType::kFFTData, frame_id);
              fft_dldata_counters_.Reset(frame_id);
              // Clear the csi buffer for the next use
              ClearCsi(frame_id);
            }
          }
        } break;

        case EventType::kDemul: {
          const size_t frame_id = gen_tag_t(event.tags_[0]).frame_id_;
          const size_t symbol_id = gen_tag_t(event.tags_[0]).symbol_id_;
          const size_t ant_id = gen_tag_t(event.tags_[0]).ant_id_;

          if (kDownlinkHardDemod == false) {
            EventData do_decode_task(EventType::kDecode, event.tags_[0]);
            ScheduleWork(do_decode_task);
          }

          PrintPerTaskDone(PrintType::kDemul, frame_id, symbol_id, ant_id);
          const bool symbol_complete =
              demul_counters_.CompleteTask(frame_id, symbol_id);
          if (symbol_complete == true) {
            PrintPerSymbolDone(PrintType::kDemul, frame_id, symbol_id);
            max_equaled_frame_ = frame_id;
            bool demul_complete = demul_counters_.CompleteSymbol(frame_id);
            if (demul_complete == true) {
              this->stats_->MasterSetTsc(TsType::kDemulDone, frame_id);
              PrintPerFrameDone(PrintType::kDemul, frame_id);
              demul_counters_.Reset(frame_id);

              this->phy_stats_->RecordEvm(frame_id);
              this->phy_stats_->RecordEvmSnr(frame_id);
              if (kDownlinkHardDemod) {
                this->phy_stats_->RecordBer(frame_id);
                this->phy_stats_->RecordSer(frame_id);
              }
              this->phy_stats_->ClearEvmBuffer(frame_id);

              if (kDownlinkHardDemod == true) {
                bool finished =
                    FrameComplete(frame_id, FrameTasksFlags::kDownlinkComplete);
                if (finished == true) {
                  if ((cur_frame_id + 1) >= config_->FramesToTest()) {
                    config_->Running(false);
                  } else {
                    FrameInit(frame_id);
                    cur_frame_id = frame_id + 1;
                  }
                }
              }
            }
          }
        } break;

        case EventType::kDecode: {
          const size_t frame_id = gen_tag_t(event.tags_[0]).frame_id_;
          const size_t symbol_id = gen_tag_t(event.tags_[0]).symbol_id_;
          const size_t ant_id = gen_tag_t(event.tags_[0]).ant_id_;

          PrintPerTaskDone(PrintType::kDecode, frame_id, symbol_id, ant_id);

          const bool symbol_complete =
              decode_counters_.CompleteTask(frame_id, symbol_id);
          if (symbol_complete == true) {
            if (kEnableMac) {
              auto base_tag = gen_tag_t::FrmSymUe(frame_id, symbol_id, 0);

              for (size_t i = 0; i < config_->UeAntNum(); i++) {
                ScheduleTask(EventData(EventType::kPacketToMac, base_tag.tag_),
                             &to_mac_queue_, ptok_mac);

                base_tag.ue_id_++;
              }
            }
            PrintPerSymbolDone(PrintType::kDecode, frame_id, symbol_id);

            bool decode_complete = decode_counters_.CompleteSymbol(frame_id);
            if (decode_complete == true) {
              this->stats_->MasterSetTsc(TsType::kDecodeDone, frame_id);
              PrintPerFrameDone(PrintType::kDecode, frame_id);
              decode_counters_.Reset(frame_id);
              this->phy_stats_->RecordBer(frame_id);
              this->phy_stats_->RecordSer(frame_id);
              bool finished =
                  FrameComplete(frame_id, FrameTasksFlags::kDownlinkComplete);
              if (finished == true) {
                if ((cur_frame_id + 1) >= config_->FramesToTest()) {
                  config_->Running(false);
                } else {
                  FrameInit(frame_id);
                  cur_frame_id = frame_id + 1;
                }
              }
            }
          }
        } break;

        case EventType::kPacketToMac: {
          const size_t frame_id = gen_tag_t(event.tags_[0]).frame_id_;
          const size_t symbol_id = gen_tag_t(event.tags_[0]).symbol_id_;
          const size_t dl_symbol_idx =
              config_->Frame().GetDLSymbolIdx(symbol_id);

          if (kDebugPrintPacketsToMac) {
            AGORA_LOG_INFO(
                "PhyUe: sent decoded packet for (frame %zu, symbol %zu:%zu) to "
                "MAC\n",
                frame_id, symbol_id, dl_symbol_idx);
          }
          const bool last_tomac_task =
              tomac_counters_.CompleteTask(frame_id, dl_symbol_idx);

          if (last_tomac_task == true) {
            PrintPerSymbolDone(PrintType::kPacketToMac, frame_id, symbol_id);

            const bool last_tomac_symbol =
                tomac_counters_.CompleteSymbol(frame_id);

            if (last_tomac_symbol == true) {
              PrintPerFrameDone(PrintType::kPacketToMac, frame_id);
              tomac_counters_.Reset(frame_id);

              const bool finished =
                  FrameComplete(frame_id, FrameTasksFlags::kMacTxComplete);
              if (finished == true) {
                if ((cur_frame_id + 1) >= config_->FramesToTest()) {
                  config_->Running(false);
                } else {
                  FrameInit(frame_id);
                  cur_frame_id = frame_id + 1;
                }
              }
            }
          }
        } break;

        case EventType::kPacketFromMac: {
          // This is an entire frame (multiple mac packets)
          const size_t ue_id = rx_mac_tag_t(event.tags_[0]).tid_;
          const size_t radio_buf_id = rx_mac_tag_t(event.tags_[0]).offset_;
          RtAssert(radio_buf_id == (expected_frame_id_from_mac_ % kFrameWnd),
                   "Radio buffer id does not match expected");

          const auto* pkt = reinterpret_cast<const MacPacketPacked*>(
              &ul_bits_buffer_[ue_id]
                              [radio_buf_id * config_->MacBytesNumPerframe(
                                                  Direction::kUplink)]);

          AGORA_LOG_TRACE(
              "PhyUe: frame %d symbol %d user %d @ offset %zu %zu @ location "
              "%zu\n",
              pkt->Frame(), pkt->Symbol(), pkt->Ue(), ue_id, radio_buf_id,
              (size_t)pkt);
          RtAssert(pkt->Frame() ==
                       static_cast<uint16_t>(expected_frame_id_from_mac_),
                   "PhyUe: Incorrect frame ID from MAC");
          current_frame_user_num_ =
              (current_frame_user_num_ + 1) % config_->UeAntNum();
          if (current_frame_user_num_ == 0) {
            expected_frame_id_from_mac_++;
          }
#if ENABLE_RB_IND
          config_->UpdateModCfgs(pkt->rb_indicator_.mod_order_bits_);
#endif
          if (kDebugPrintPacketsFromMac) {
#if ENABLE_RB_IND
            AGORA_LOG_INFO(
                "PhyUe: received packet for frame %u with modulation %zu\n",
                pkt->frame_id_, pkt->rb_indicator_.mod_order_bits_);
#endif
            std::stringstream ss;

            for (size_t ul_data_symbol = 0;
                 ul_data_symbol < config_->Frame().NumUlDataSyms();
                 ul_data_symbol++) {
              ss << "PhyUe: kPacketFromMac, frame " << pkt->Frame()
                 << ", symbol " << std::to_string(pkt->Symbol()) << " crc "
                 << std::to_string(pkt->Crc()) << " bytes: ";
              for (size_t i = 0; i < pkt->PayloadLength(); i++) {
                ss << std::to_string((pkt->Data()[i])) << ", ";
              }
              ss << std::endl;
              pkt = reinterpret_cast<const MacPacketPacked*>(
                  reinterpret_cast<const uint8_t*>(pkt) +
                  config_->MacPacketLength(Direction::kUplink));
            }
            AGORA_LOG_INFO("%s\n", ss.str().c_str());
          }
        } break;

        case EventType::kEncode: {
          const size_t frame_id = gen_tag_t(event.tags_[0]).frame_id_;
          const size_t symbol_id = gen_tag_t(event.tags_[0]).symbol_id_;
          const size_t ue_ant = gen_tag_t(event.tags_[0]).ue_id_;

          PrintPerTaskDone(PrintType::kEncode, frame_id, symbol_id, ue_ant);

          // Schedule the modul
          EventData do_modul_task(EventType::kModul, event.tags_[0]);
          ScheduleWork(do_modul_task);

          const bool symbol_complete =
              encode_counter_.CompleteTask(frame_id, symbol_id);
          if (symbol_complete == true) {
            PrintPerSymbolDone(PrintType::kEncode, frame_id, symbol_id);

            const bool encode_complete =
                encode_counter_.CompleteSymbol(frame_id);
            if (encode_complete == true) {
              stats_->MasterSetTsc(TsType::kEncodeDone, frame_id);
              PrintPerFrameDone(PrintType::kEncode, frame_id);
              encode_counter_.Reset(frame_id);
            }
          }
        } break;

        case EventType::kModul: {
          const size_t frame_id = gen_tag_t(event.tags_[0]).frame_id_;
          const size_t symbol_id = gen_tag_t(event.tags_[0]).symbol_id_;
          const size_t ue_ant = gen_tag_t(event.tags_[0]).ue_id_;

          PrintPerTaskDone(PrintType::kModul, frame_id, symbol_id, ue_ant);

          EventData do_ifft_task(
              EventType::kIFFT,
              gen_tag_t::FrmSymUe(frame_id, symbol_id, ue_ant).tag_);
          ScheduleWork(do_ifft_task);

          const bool symbol_complete =
              modulation_counters_.CompleteTask(frame_id, symbol_id);
          if (symbol_complete) {
            PrintPerSymbolDone(PrintType::kModul, frame_id, symbol_id);

            const bool mod_complete =
                modulation_counters_.CompleteSymbol(frame_id);
            if (mod_complete == true) {
              stats_->MasterSetTsc(TsType::kModulDone, frame_id);
              PrintPerFrameDone(PrintType::kModul, frame_id);
              modulation_counters_.Reset(frame_id);
            }
          }
        } break;

        case EventType::kIFFT: {
          const size_t frame_id = gen_tag_t(event.tags_[0]).frame_id_;
          const size_t symbol_id = gen_tag_t(event.tags_[0]).symbol_id_;
          const size_t ue_ant = gen_tag_t(event.tags_[0]).ue_id_;
          const size_t ue_interface = ue_ant / config_->NumUeChannels();

          PrintPerTaskDone(PrintType::kIFFT, frame_id, symbol_id, ue_ant);
          UeTxVars& ue = ue_tracker_.at(ue_interface);

          const bool symbol_complete =
              ue.ifft_counters_.CompleteTask(frame_id, symbol_id);
          if (symbol_complete) {
            PrintPerSymbolDone(PrintType::kIFFT, frame_id, symbol_id);

            const bool ifft_complete =
                ue.ifft_counters_.CompleteSymbol(frame_id);
            if (ifft_complete) {
              stats_->MasterSetTsc(TsType::kIFFTDone, frame_id);
              PrintPerFrameDone(PrintType::kIFFT, frame_id);
              ue.ifft_counters_.Reset(frame_id);

              // If the completed frame is the next in line, schedule the
              // transmission
              if (ue.tx_pending_frame_ == frame_id) {
                size_t current_frame = frame_id;

                while (ue.tx_pending_frame_ == current_frame) {
                  //Schedule Tx for all channels on the UE
                  for (size_t ch = 0; ch < config_->NumUeChannels(); ch++) {
                    const size_t ue_tx_antenna =
                        (ue_interface * config_->NumUeChannels()) + ch;
                    EventData do_tx_task(
                        EventType::kPacketTX,
                        gen_tag_t::FrmSymUe(ue.tx_pending_frame_, 0,
                                            ue_tx_antenna)
                            .tag_);
                    ScheduleTask(
                        do_tx_task, &tx_queue_,
                        *tx_ptoks_ptr_[ru_->AntNumToWorkerId(ue_tx_antenna)]);
                  }

                  const size_t next_frame = current_frame + 1;
                  ue.tx_pending_frame_ = next_frame;

                  const auto tx_next =
                      std::find(ue.tx_ready_frames_.begin(),
                                ue.tx_ready_frames_.end(), next_frame);
                  if (tx_next != ue.tx_ready_frames_.end()) {
                    // With c++20 we could check the return value of remove
                    ue.tx_ready_frames_.erase(tx_next);
                    current_frame = next_frame;
                  }
                }
              } else {
                // Otherwise defer the tx (could make this sorted insert in
                // future)
                ue.tx_ready_frames_.push_front(frame_id);
              }
            }
          }
        } break;

        // Currently this only happens when there are no UL symbols
        // (pilots or otherwise)
        case EventType::kPacketPilotTX: {
          size_t frame_id = gen_tag_t(event.tags_[0u]).frame_id_;
          size_t symbol_id = gen_tag_t(event.tags_[0u]).symbol_id_;
          size_t ant_id = gen_tag_t(event.tags_[0u]).ue_id_;

          PrintPerTaskDone(PrintType::kPacketTX, frame_id, symbol_id, ant_id);

          bool last_tx_task = tx_counters_.CompleteTask(frame_id);
          if (last_tx_task) {
            stats_->MasterSetTsc(TsType::kTXDone, frame_id);
            PrintPerFrameDone(PrintType::kPacketTX, frame_id);
            tx_counters_.Reset(frame_id);

            const bool finished =
                FrameComplete(frame_id, FrameTasksFlags::kUplinkTxComplete);
            if (finished == true) {
              if ((cur_frame_id + 1) >= config_->FramesToTest()) {
                config_->Running(false);
              } else {
                FrameInit(frame_id);
                cur_frame_id = frame_id + 1;
              }
            }
          }
        } break;

        case EventType::kPacketTX: {
          const size_t frame_id = gen_tag_t(event.tags_[0]).frame_id_;
          const size_t ue_ant = gen_tag_t(event.tags_[0]).ue_id_;
          RtAssert(frame_id == next_frame_processed_[ue_ant],
                   "PhyUe: Unexpected frame was transmitted!");

          ul_bits_buffer_status_[ue_ant]
                                [next_frame_processed_[ue_ant] % kFrameWnd] = 0;
          next_frame_processed_[ue_ant]++;

          PrintPerTaskDone(PrintType::kPacketTX, frame_id, 0, ue_ant);
          const bool last_tx_task = tx_counters_.CompleteTask(frame_id);
          if (last_tx_task) {
            stats_->MasterSetTsc(TsType::kTXDone, frame_id);
            PrintPerFrameDone(PrintType::kPacketTX, frame_id);
            tx_counters_.Reset(frame_id);

            const bool finished =
                FrameComplete(frame_id, FrameTasksFlags::kUplinkTxComplete);
            if (finished == true) {
              if ((cur_frame_id + 1) >= config_->FramesToTest()) {
                config_->Running(false);
              } else {
                FrameInit(frame_id);
                cur_frame_id = frame_id + 1;
              }
            }
          }
        } break;

        default:
          AGORA_LOG_INFO("Invalid Event Type!\n");
          throw std::runtime_error("PhyUe: Invalid Event Type");
      }
    }
  }
  if (kPrintPhyStats) {
    phy_stats_->PrintPhyStats();
  }
  this->Stop();
}

void PhyUe::InitializeVarsFromCfg() {
  dl_pilot_symbol_perframe_ = config_->Frame().ClientDlPilotSymbols();
  size_t ul_pilot_symbol_perframe = config_->Frame().ClientUlPilotSymbols();
  ul_symbol_perframe_ = config_->Frame().NumULSyms();
  dl_symbol_perframe_ = config_->Frame().NumDLSyms();
  dl_data_symbol_perframe_ = dl_symbol_perframe_ - dl_pilot_symbol_perframe_;
  ul_data_symbol_perframe_ = ul_symbol_perframe_ - ul_pilot_symbol_perframe;

  assert(dl_pilot_symbol_perframe_ <= dl_symbol_perframe_);
  assert(ul_pilot_symbol_perframe <= ul_symbol_perframe_);
  rx_thread_num_ =
      ((kUseArgos == true) && (config_->UeHwFramer() == false))
          ? config_->UeNum()
          : std::min(config_->UeNum(), config_->UeSocketThreadNum());

  tx_buffer_size_ = config_->PacketLength() *
                    (ul_symbol_perframe_ * config_->UeAntNum() * kFrameWnd);

  rx_buffer_size_ = config_->DlPacketLength() *
                    (dl_symbol_perframe_ + config_->Frame().NumBeaconSyms()) *
                    config_->UeAntNum() * kFrameWnd;
}

void PhyUe::InitializeUplinkBuffers() {
  // initialize ul data buffer
  ul_bits_buffer_size_ =
      kFrameWnd * config_->MacBytesNumPerframe(Direction::kUplink);
  ul_bits_buffer_.Malloc(config_->UeAntNum(), ul_bits_buffer_size_,
                         Agora_memory::Alignment_t::kAlign64);
  ul_bits_buffer_status_.Calloc(config_->UeAntNum(), kFrameWnd,
                                Agora_memory::Alignment_t::kAlign64);

  // Temp -- Using more memory than necessary to comply with the DoEncode
  // function which uses the total number of ul symbols offset (instead of
  // just the data specific ones) ul_syms_buffer_size_ =
  //    kFrameWnd * ul_symbol_perframe_ * config_->OfdmDataNum();
  // ul_syms_buffer_.Calloc(config_->UeAntNum(), ul_syms_buffer_size_,
  //                       Agora_memory::Alignment_t::kAlign64);
  const size_t ul_syms_buffer_dim1 = ul_symbol_perframe_ * kFrameWnd;
  const size_t ul_syms_buffer_dim2 =
      Roundup<64>(config_->OfdmDataNum()) * config_->UeAntNum();

  ul_syms_buffer_.Calloc(ul_syms_buffer_dim1, ul_syms_buffer_dim2,
                         Agora_memory::Alignment_t::kAlign64);

  // initialize modulation buffer
  modul_buffer_.Calloc(ul_syms_buffer_dim1,
                       config_->OfdmDataNum() * config_->UeAntNum(),
                       Agora_memory::Alignment_t::kAlign64);

  // initialize IFFT buffer
  const size_t ifft_buffer_block_num =
      config_->UeAntNum() * ul_symbol_perframe_ * kFrameWnd;
  ifft_buffer_.Calloc(ifft_buffer_block_num, config_->OfdmCaNum(),
                      Agora_memory::Alignment_t::kAlign64);

  AllocBuffer1d(&tx_buffer_, tx_buffer_size_,
                Agora_memory::Alignment_t::kAlign64, 0);
}

void PhyUe::FreeUplinkBuffers() {
  ul_bits_buffer_.Free();
  ul_bits_buffer_status_.Free();
  ul_syms_buffer_.Free();
  modul_buffer_.Free();
  ifft_buffer_.Free();

  FreeBuffer1d(&tx_buffer_);
}

void PhyUe::InitializeDownlinkBuffers() {
  // initialize rx buffer
  rx_buffer_.Malloc(rx_thread_num_, rx_buffer_size_,
                    Agora_memory::Alignment_t::kAlign64);

  // initialize FFT buffer
  size_t fft_buffer_block_num =
      config_->UeAntNum() * dl_symbol_perframe_ * kFrameWnd;
  fft_buffer_.Calloc(fft_buffer_block_num, config_->OfdmCaNum(),
                     Agora_memory::Alignment_t::kAlign64);

  // initialize CSI buffer
  csi_buffer_.Calloc(config_->UeAntNum() * kFrameWnd, config_->OfdmDataNum(),
                     Agora_memory::Alignment_t::kAlign64);
  assert(reinterpret_cast<size_t>(csi_buffer_[0]) % 64 == 0);
  if (config_->Frame().ClientDlPilotSymbols() == 0) {
    for (size_t i = 0; i < csi_buffer_.Dim1(); i++) {
      complex_float* csi_data_sc = csi_buffer_[i];
      for (size_t j = 0; j < csi_buffer_.Dim2(); j++) {
        csi_data_sc[j].re = 1.0f;
        csi_data_sc[j].im = 0.0f;
      }
    }
  }

  if (dl_data_symbol_perframe_ > 0) {
    // initialize equalized data buffer
    const size_t task_buffer_symbol_num_dl =
        dl_data_symbol_perframe_ * kFrameWnd;
    size_t buffer_size = config_->UeAntNum() * task_buffer_symbol_num_dl;
    equal_buffer_.resize(buffer_size);
    for (auto& i : equal_buffer_) {
      i.resize(config_->GetOFDMDataNum());
    }
  }
}

void PhyUe::FreeDownlinkBuffers() {
  rx_buffer_.Free();
  fft_buffer_.Free();
  csi_buffer_.Free();
}

void PhyUe::PrintPerTaskDone(PrintType print_type, size_t frame_id,
                             size_t symbol_id, size_t ant) {
  if (kDebugPrintPerTaskDone == true) {
    // if (true) {
    switch (print_type) {
      case (PrintType::kPacketRX):
        AGORA_LOG_INFO("PhyUe [frame %zu symbol %zu ant %zu]: Rx packet\n",
                       frame_id, symbol_id, ant);
        break;

      case (PrintType::kPacketTX):
        AGORA_LOG_INFO(
            "PhyUe [frame %zu symbol %zu ant %zu]: %zu User Tx "
            "finished\n",
            frame_id, symbol_id, ant, tx_counters_.GetTaskCount(frame_id) + 1);
        break;

      case (PrintType::kFFTPilots):
        AGORA_LOG_INFO(
            "PhyUe [frame %zu symbol %zu ant %zu]: Pilot FFT Equalization "
            "done\n",
            frame_id, symbol_id, ant);
        break;

      case (PrintType::kFFTData):
        AGORA_LOG_INFO(
            "PhyUe [frame %zu symbol %zu ant %zu]: Data FFT Equalization "
            "done\n",
            frame_id, symbol_id, ant);
        break;

      case (PrintType::kDemul):
        AGORA_LOG_INFO("PhyUe [frame %zu symbol %zu ant %zu]: Demul done\n",
                       frame_id, symbol_id, ant);
        break;

      case (PrintType::kDecode):
        AGORA_LOG_INFO("PhyUe [frame %zu symbol %zu ant %zu]: Decoding done\n",
                       frame_id, symbol_id, ant);
        break;

      case (PrintType::kEncode):
        AGORA_LOG_INFO("PhyUe [frame %zu symbol %zu ant %zu]: Encoding done\n",
                       frame_id, symbol_id, ant);
        break;

      case (PrintType::kModul):
        AGORA_LOG_INFO(
            "PhyUe [frame %zu symbol %zu ant %zu]: Modulation done\n", frame_id,
            symbol_id, ant);
        break;

      case (PrintType::kIFFT):
        AGORA_LOG_INFO("PhyUe [frame %zu symbol %zu ant %zu]: iFFT done\n",
                       frame_id, symbol_id, ant);
        break;

      default:
        AGORA_LOG_INFO("Wrong task type in task done print!");
    }
  }
}

void PhyUe::PrintPerSymbolDone(PrintType print_type, size_t frame_id,
                               size_t symbol_id) {
  if (kDebugPrintPerSymbolDone == true) {
    // if (true) {
    switch (print_type) {
      case (PrintType::kFFTPilots):
        AGORA_LOG_INFO(
            "PhyUe [frame %zu symbol %zu + %.3f ms]: Pilot FFT complete for "
            "%zu antennas\n",
            frame_id, symbol_id,
            this->stats_->MasterGetMsSince(TsType::kFirstSymbolRX, frame_id),
            fft_dlpilot_counters_.GetTaskCount(frame_id, symbol_id));
        break;

      case (PrintType::kFFTData):
        AGORA_LOG_INFO(
            "PhyUe [frame %zu symbol %zu + %.3f ms]: Data FFT complete for "
            "%zu antennas\n",
            frame_id, symbol_id,
            this->stats_->MasterGetMsSince(TsType::kFirstSymbolRX, frame_id),
            fft_dldata_counters_.GetTaskCount(frame_id, symbol_id));
        break;

      case (PrintType::kDemul):
        AGORA_LOG_INFO(
            "PhyUe [frame %zu symbol %zu + %.3f ms]: Demul completed for "
            "%zu antennas\n",
            frame_id, symbol_id,
            this->stats_->MasterGetMsSince(TsType::kFirstSymbolRX, frame_id),
            demul_counters_.GetTaskCount(frame_id, symbol_id));
        break;

      case (PrintType::kDecode):
        AGORA_LOG_INFO(
            "PhyUe [frame %zu symbol %zu + %.3f ms]: Decoding completed "
            "for %zu antennas\n",
            frame_id, symbol_id,
            this->stats_->MasterGetMsSince(TsType::kFirstSymbolRX, frame_id),
            decode_counters_.GetTaskCount(frame_id, symbol_id));
        break;
      case (PrintType::kEncode):
        AGORA_LOG_INFO(
            "PhyUe [frame %zu symbol %zu + %.3f ms]: Data Encode complete "
            "for %zu antennas\n",
            frame_id, symbol_id,
            this->stats_->MasterGetMsSince(TsType::kFirstSymbolRX, frame_id),
            encode_counter_.GetTaskCount(frame_id, symbol_id));
        break;

      case (PrintType::kModul):
        AGORA_LOG_INFO(
            "PhyUe [frame %zu symbol %zu + %.3f ms]: Modul completed for "
            "symbol %zu antennas\n",
            frame_id, symbol_id,
            this->stats_->MasterGetMsSince(TsType::kFirstSymbolRX, frame_id),
            modulation_counters_.GetTaskCount(frame_id, symbol_id));
        break;

      case (PrintType::kIFFT):
        AGORA_LOG_INFO(
            "PhyUe [frame %zu symbol %zu + %.3f ms]: iFFT completed for "
            "symbol\n",
            frame_id, symbol_id,
            this->stats_->MasterGetMsSince(TsType::kFirstSymbolRX, frame_id));
        break;

      case (PrintType::kPacketToMac):
        AGORA_LOG_INFO(
            "Main [frame %zu symbol %zu + %.3f ms]: Completed MAC TX, "
            "%zu symbols done\n",
            frame_id, symbol_id,
            this->stats_->MasterGetMsSince(TsType::kFirstSymbolRX, frame_id),
            tomac_counters_.GetSymbolCount(frame_id) + 1);
        break;

      default:
        AGORA_LOG_INFO("Wrong task type in symbol done print!");
    }
  }
}

void PhyUe::PrintPerFrameDone(PrintType print_type, size_t frame_id) {
  if (kDebugPrintPerFrameDone == true) {
    // if (true) {
    switch (print_type) {
      case (PrintType::kPacketRX):
        AGORA_LOG_INFO("PhyUe [frame %zu + %.2f ms]: Received all packets\n",
                       frame_id,
                       this->stats_->MasterGetDeltaMs(
                           TsType::kRXDone, TsType::kFirstSymbolRX, frame_id));
        break;

      case (PrintType::kPacketRXPilots):
        AGORA_LOG_INFO(
            "PhyUe [frame %zu + %.2f ms]: Received all pilots\n", frame_id,
            this->stats_->MasterGetDeltaMs(TsType::kPilotAllRX,
                                           TsType::kFirstSymbolRX, frame_id));
        break;

      case (PrintType::kPacketTX):
        AGORA_LOG_INFO("PhyUe [frame %zu + %.2f ms]: Completed TX\n", frame_id,
                       this->stats_->MasterGetDeltaMs(
                           TsType::kTXDone, TsType::kFirstSymbolRX, frame_id));
        break;

      case (PrintType::kFFTPilots):
        AGORA_LOG_INFO(
            "PhyUe [frame %zu + %.2f ms]: Pilot FFT finished\n", frame_id,
            this->stats_->MasterGetDeltaMs(TsType::kFFTPilotsDone,
                                           TsType::kFirstSymbolRX, frame_id));
        break;

      case (PrintType::kFFTData):
        AGORA_LOG_INFO("PhyUe [frame %zu + %.2f ms]: Data FFT finished\n",
                       frame_id,
                       this->stats_->MasterGetDeltaMs(
                           TsType::kFFTDone, TsType::kFirstSymbolRX, frame_id));
        break;

      case (PrintType::kDemul):
        AGORA_LOG_INFO(
            "PhyUe [frame %zu + %.2f ms]: Completed demodulation\n", frame_id,
            this->stats_->MasterGetDeltaMs(TsType::kDemulDone,
                                           TsType::kFirstSymbolRX, frame_id));
        break;

      case (PrintType::kDecode):
        AGORA_LOG_INFO(
            "PhyUe [frame %zu + %.2f ms]: Completed decoding\n", frame_id,
            this->stats_->MasterGetDeltaMs(TsType::kDecodeDone,
                                           TsType::kFirstSymbolRX, frame_id));
        break;

      case (PrintType::kEncode):
        AGORA_LOG_INFO(
            "PhyUe [frame %zu + %.2f ms]: Completed encoding\n", frame_id,
            this->stats_->MasterGetDeltaMs(TsType::kEncodeDone,
                                           TsType::kFirstSymbolRX, frame_id));
        break;

      case (PrintType::kModul):
        AGORA_LOG_INFO(
            "PhyUe [frame %zu + %.2f ms]: Completed modulation\n", frame_id,
            this->stats_->MasterGetDeltaMs(TsType::kModulDone,
                                           TsType::kFirstSymbolRX, frame_id));
        break;

      case (PrintType::kIFFT):
        AGORA_LOG_INFO(
            "PhyUe [frame %zu + %.2f ms]: Completed iFFT\n", frame_id,
            this->stats_->MasterGetDeltaMs(TsType::kIFFTDone,
                                           TsType::kFirstSymbolRX, frame_id));
        break;

      case (PrintType::kPacketToMac):
        AGORA_LOG_INFO(
            "PhyUe [frame %zu + %.2f ms]: Completed MAC TX \n", frame_id,
            this->stats_->MasterGetMsSince(TsType::kFirstSymbolRX, frame_id));
        break;

      /*
      case (PrintType::kPacketTXFirst): AGORA_LOG_INFO(
            "PhyUe [frame %zu + %.2f ms]: Completed TX of first symbol\n",
            frame_id,
            this->stats_->MasterGetDeltaMs(TsType::kTXProcessedFirst,
                                           TsType::kFirstSymbolRX,
      frame_id)); break;
      */
      default:
        AGORA_LOG_INFO("PhyUe: Wrong task type in frame done print!\n");
    }
  }
}

void PhyUe::GetDemulData(long long** ptr, int* size) {
  *ptr = (long long*)&equal_buffer_[max_equaled_frame_ *
                                    dl_data_symbol_perframe_][0];
  *size = config_->UeAntNum() * config_->GetOFDMDataNum();
}

void PhyUe::GetEqualData(float** ptr, int* size, int ue_id) {
  *ptr = (float*)&equal_buffer_[max_equaled_frame_ * dl_data_symbol_perframe_ *
                                    config_->UeAntNum() +
                                ue_id][0];
  *size = config_->UeAntNum() * config_->GetOFDMDataNum() * 2;
}

void PhyUe::FrameInit(size_t frame) {
  std::uint8_t initial =
      static_cast<std::uint8_t>(FrameTasksFlags::kNoWorkComplete);

  if (config_->Frame().NumDLSyms() == 0) {
    initial |= static_cast<std::uint8_t>(FrameTasksFlags::kDownlinkComplete);
  }

  if ((kEnableMac == false) || (config_->Frame().NumDLSyms() == 0)) {
    initial |= static_cast<std::uint8_t>(FrameTasksFlags::kMacTxComplete);
  }
  frame_tasks_.at(frame % kFrameWnd) = initial;
}

bool PhyUe::FrameComplete(size_t frame, FrameTasksFlags complete) {
  frame_tasks_.at(frame % kFrameWnd) |= static_cast<std::uint8_t>(complete);
  bool is_complete =
      (frame_tasks_.at(frame % kFrameWnd) ==
       static_cast<std::uint8_t>(FrameTasksFlags::kFrameComplete));
  return is_complete;
}

extern "C" {
EXPORT PhyUe* PhyUeNew(Config* cfg) {
  auto* usr = new PhyUe(cfg);
  return usr;
}
EXPORT void PhyUeStart(PhyUe* usr) { usr->Start(); }
EXPORT void PhyUeStop(/*Phy_UE *usr*/) {
  SignalHandler::SetExitSignal(true); /*usr->stop();*/
}
EXPORT void PhyUeDestroy(PhyUe* usr) { delete usr; }
EXPORT void PhyUeGetEqualData(PhyUe* usr, float** ptr, int* size, int ue) {
  return usr->GetEqualData(ptr, size, ue);
}
EXPORT void PhyUeGetDemulData(PhyUe* usr, long long** ptr, int* size) {
  return usr->GetDemulData(ptr, size);
}
}<|MERGE_RESOLUTION|>--- conflicted
+++ resolved
@@ -20,18 +20,6 @@
 /* Print debug work */
 static constexpr bool kDebugPrintPacketsFromMac = false;
 static constexpr bool kDebugPrintPacketsToMac = false;
-<<<<<<< HEAD
-
-#if defined(ENABLE_HDF5)
-static constexpr bool kRecordDownlinkFrame = true;
-static constexpr size_t kRecordFrameInterval = 1;
-#else
-static constexpr bool kRecordDownlinkFrame = false;
-static constexpr size_t kRecordFrameInterval = 1;
-#endif
-
-=======
->>>>>>> 5a9788e5
 static constexpr size_t kDefaultQueueSize = 36;
 
 //set the number of subcarriers to record DL CSI
@@ -152,24 +140,17 @@
   }
 
   if (kRecordDownlinkFrame) {
-<<<<<<< HEAD
     //Add and writter / record type here
     std::vector<Agora_recorder::RecorderWorker::RecorderWorkerTypes> recorders;
     recorders.push_back(Agora_recorder::RecorderWorker::RecorderWorkerTypes::
                             kRecorderWorkerHdf5);
-=======
->>>>>>> 5a9788e5
     auto& new_recorder = recorders_.emplace_back(
         std::make_unique<Agora_recorder::RecorderThread>(
             config_, 0, core_offset_worker + config_->UeWorkerThreadNum(),
             kFrameWnd * config_->Frame().NumTotalSyms() * config_->UeAntNum() *
                 kDefaultQueueSize,
-<<<<<<< HEAD
-            0, config_->UeAntNum(), kRecordFrameInterval, recorders, true));
-=======
             0, config_->UeAntNum(), kRecordFrameInterval, kRecorderTypes,
             true));
->>>>>>> 5a9788e5
     new_recorder->Start();
   }
 

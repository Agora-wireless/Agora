/**
 * @file phy-ue.cc
 * @brief Implementation file for the phy ue class
 */
#include "phy-ue.h"

#include <memory>
#include <vector>

#include "logger.h"
#include "message.h"
#include "packet_txrx_client_radio.h"
#include "packet_txrx_client_sim.h"
#include "phy_ldpc_decoder_5gnr.h"
#include "phy_stats.h"
#include "recorder_thread.h"
#include "scrambler.h"
#include "signal_handler.h"
#include "utils_ldpc.h"

/* Print debug work */
static constexpr bool kDebugPrintPacketsFromMac = false;
static constexpr bool kDebugPrintPacketsToMac = false;
static constexpr size_t kDefaultQueueSize = 36;

//set the number of subcarriers to record DL CSI
static constexpr size_t kNumRecSc = 4;

//Recording parameters
static constexpr size_t kRecordFrameInterval = 1;
#if defined(ENABLE_HDF5)
static constexpr bool kRecordDownlinkFrame = true;

//set the recording types, can add multiple
static const std::vector<Agora_recorder::RecorderWorker::RecorderWorkerTypes>
    kRecorderTypes{Agora_recorder::RecorderWorker::RecorderWorkerTypes::
                       kRecorderWorkerHdf5};
#else
static constexpr bool kRecordDownlinkFrame = false;

//set the recording types, can add multiple
static const std::vector<Agora_recorder::RecorderWorker::RecorderWorkerTypes>
    kRecorderTypes{Agora_recorder::RecorderWorker::RecorderWorkerTypes::
                       kRecorderWorkerMultiFile};
#endif

PhyUe::PhyUe(Config* config)
    : stats_(std::make_unique<Stats>(config)),
      phy_stats_(std::make_unique<PhyStats>(config, Direction::kDownlink)),
      demod_buffer_(kFrameWnd, config->Frame().NumDLSyms(), config->UeAntNum(),
                    kMaxModType * Roundup<64>(config->GetOFDMDataNum())),
      decoded_buffer_(
          kFrameWnd, config->Frame().NumDLSyms(), config->UeAntNum(),
          config->LdpcConfig(Direction::kDownlink).NumBlocksInSymbol() *
              Roundup<64>(config->NumBytesPerCb(Direction::kDownlink))) {
  srand(time(nullptr));
  // TODO take into account the UeAntOffset to allow for multiple PhyUe
  // instances
  this->config_ = config;
  InitializeVarsFromCfg();

  for (size_t i = config_->OfdmDataStart();
       i < config_->OfdmDataStart() + config_->OfdmDataNum(); i++) {
    non_null_sc_ind_.push_back(i);
  }

  ue_pilot_vec_.resize(config_->UeAntNum());
  for (size_t i = 0; i < config_->UeAntNum(); i++) {
    const size_t pilot_len_samples =
        config_->SampsPerSymbol() -
        (config->OfdmTxZeroPostfix() + config->OfdmTxZeroPrefix());
    auto& ue_pilot_f = ue_pilot_vec_.at(i);
    ue_pilot_f.resize(pilot_len_samples);
    ConvertShortToFloat(
        reinterpret_cast<const short*>(
            &config_->UeSpecificPilotT()[i][config->OfdmTxZeroPrefix()]),
        reinterpret_cast<float*>(ue_pilot_f.data()), pilot_len_samples * 2);
  }

  complete_queue_ = moodycamel::ConcurrentQueue<EventData>(
      kFrameWnd * config_->Frame().NumTotalSyms() * config_->UeAntNum() *
      kDefaultQueueSize);
  work_queue_ = moodycamel::ConcurrentQueue<EventData>(
      kFrameWnd * config_->Frame().NumTotalSyms() * config_->UeAntNum() *
      kDefaultQueueSize);
  tx_queue_ = moodycamel::ConcurrentQueue<EventData>(
      kFrameWnd * config_->UeAntNum() * kDefaultQueueSize);
  to_mac_queue_ = moodycamel::ConcurrentQueue<EventData>(
      kFrameWnd * config_->UeAntNum() * kDefaultQueueSize);

  for (size_t i = 0; i < rx_thread_num_; i++) {
    rx_ptoks_ptr_[i] = new moodycamel::ProducerToken(complete_queue_);
    tx_ptoks_ptr_[i] = new moodycamel::ProducerToken(tx_queue_);
    mac_rx_ptoks_ptr_[i] = new moodycamel::ProducerToken(complete_queue_);
    mac_tx_ptoks_ptr_[i] = new moodycamel::ProducerToken(to_mac_queue_);
  }

  work_producer_token_ =
      std::make_unique<moodycamel::ProducerToken>(work_queue_);

  // uplink buffers init (tx)
  InitializeUplinkBuffers();
  // downlink buffers init (rx)
  InitializeDownlinkBuffers();

  if (kUseArgos) {
    ru_ = std::make_unique<PacketTxRxClientRadio>(
        config_, config_->UeCoreOffset() + 1, &complete_queue_, &tx_queue_,
        rx_ptoks_ptr_, tx_ptoks_ptr_, rx_buffer_,
        rx_buffer_size_ / config->PacketLength(), stats_->FrameStart(),
        tx_buffer_);
    //} else if (kUseUHD) {
  } else {
    ru_ = std::make_unique<PacketTxRxClientSim>(
        config_, config_->UeCoreOffset() + 1, &complete_queue_, &tx_queue_,
        rx_ptoks_ptr_, tx_ptoks_ptr_, rx_buffer_,
        rx_buffer_size_ / config->PacketLength(), stats_->FrameStart(),
        tx_buffer_);
  }

  size_t core_offset_worker = config_->UeCoreOffset() + 1 + rx_thread_num_;
  if (kEnableMac == true) {
    mac_thread_ = std::make_unique<MacThreadClient>(
        config_, core_offset_worker, decoded_buffer_, &ul_bits_buffer_,
        &ul_bits_buffer_status_, &to_mac_queue_, &complete_queue_);

    core_offset_worker++;
    mac_std_thread_ =
        std::thread(&MacThreadClient::RunEventLoop, mac_thread_.get());
  }

  for (size_t i = 0; i < config_->UeWorkerThreadNum(); i++) {
    auto new_worker = std::make_unique<UeWorker>(
        i, *config_, *stats_, *phy_stats_, complete_queue_, work_queue_,
        *work_producer_token_.get(), ul_bits_buffer_, ul_syms_buffer_,
        modul_buffer_, ifft_buffer_, tx_buffer_, rx_buffer_, csi_buffer_,
        equal_buffer_, non_null_sc_ind_, fft_buffer_, demod_buffer_,
        decoded_buffer_, ue_pilot_vec_);

    new_worker->Start(core_offset_worker);
    workers_.push_back(std::move(new_worker));
  }

  if (kRecordDownlinkFrame) {
    auto& new_recorder = recorders_.emplace_back(
        std::make_unique<Agora_recorder::RecorderThread>(
            config_, 0, core_offset_worker + config_->UeWorkerThreadNum(),
            kFrameWnd * config_->Frame().NumTotalSyms() * config_->UeAntNum() *
                kDefaultQueueSize,
            0, config_->UeAntNum(), kRecordFrameInterval, kRecorderTypes,
            true));
    new_recorder->Start();
  }

  // initilize all kinds of checkers
  // Init the frame work tracking structure
  for (size_t frame = 0; frame < this->frame_tasks_.size(); frame++) {
    FrameInit(frame);
  }
  decode_counters_.Init(dl_data_symbol_perframe_, config_->UeAntNum());
  demul_counters_.Init(dl_data_symbol_perframe_, config_->UeAntNum());
  fft_dlpilot_counters_.Init(config->Frame().ClientDlPilotSymbols(),
                             config_->UeAntNum());
  fft_dldata_counters_.Init(dl_data_symbol_perframe_, config_->UeAntNum());

  /* Each UE / Radio will send a TxComplete */
  tx_counters_.Init(config_->UeAntNum());
  encode_counter_.Init(ul_data_symbol_perframe_, config_->UeAntNum());
  modulation_counters_.Init(ul_data_symbol_perframe_, config_->UeAntNum());

  const size_t num_ue = config_->UeNum();
  ue_tracker_.reserve(num_ue);
  ue_tracker_.resize(num_ue);
  for (auto& ue : ue_tracker_) {
    ue.ifft_counters_.Init(ul_symbol_perframe_, config_->NumUeChannels());
    ue.tx_pending_frame_ = 0;
    ue.tx_ready_frames_.clear();
  }

  // This usage doesn't effect the user num_reciprocity_pkts_per_frame_;
  rx_counters_.num_rx_pkts_per_frame_ =
      config_->UeAntNum() *
      (config_->Frame().NumDLSyms() + config_->Frame().NumBeaconSyms());
  rx_counters_.num_pilot_pkts_per_frame_ =
      config_->UeAntNum() * config_->Frame().ClientDlPilotSymbols();

  rx_downlink_deferral_.resize(kFrameWnd);

  // Mac counters for downlink data
  tomac_counters_.Init(config_->Frame().NumDlDataSyms(), config_->UeAntNum());
}

PhyUe::~PhyUe() {
  for (size_t i = 0; i < config_->UeWorkerThreadNum(); i++) {
    AGORA_LOG_INFO("Joining Phy worker: %zu : %zu\n", i,
                   config_->UeWorkerThreadNum());
    workers_.at(i)->Stop();
  }
  workers_.clear();

  for (size_t i = 0; i < recorders_.size(); i++) {
    AGORA_LOG_INFO("Waiting for Recording to complete %zu\n", i);
    recorders_.at(i)->Stop();
  }
  recorders_.clear();

  if (kEnableMac == true) {
    mac_std_thread_.join();
  }

  for (size_t i = 0; i < rx_thread_num_; i++) {
    delete rx_ptoks_ptr_[i];
    delete tx_ptoks_ptr_[i];
    delete mac_rx_ptoks_ptr_[i];
    delete mac_tx_ptoks_ptr_[i];
  }

  FreeUplinkBuffers();
  FreeDownlinkBuffers();
}

void PhyUe::ScheduleTask(EventData do_task,
                         moodycamel::ConcurrentQueue<EventData>* in_queue,
                         moodycamel::ProducerToken const& ptok) {
  if (in_queue->try_enqueue(ptok, do_task) == false) {
    AGORA_LOG_INFO("PhyUe: Cannot enqueue task, need more memory");
    if (in_queue->enqueue(ptok, do_task) == false) {
      AGORA_LOG_INFO("PhyUe: task enqueue failed\n");
      throw std::runtime_error("PhyUe: task enqueue failed");
    }
  }
}

void PhyUe::ScheduleWork(EventData do_task) {
  if (work_queue_.try_enqueue(*(work_producer_token_.get()), do_task) ==
      false) {
    AGORA_LOG_INFO("PhyUe: Cannot enqueue work task, need more memory");
    if (work_queue_.enqueue(*(work_producer_token_.get()), do_task) == false) {
      AGORA_LOG_INFO("PhyUe: work task enqueue failed\n");
      throw std::runtime_error("PhyUe: work task enqueue failed");
    }
  }
}

void PhyUe::ReceiveDownlinkSymbol(Packet* rx_packet, size_t tag) {
  const size_t frame_slot = rx_packet->frame_id_ % kFrameWnd;
  const size_t dl_symbol_idx =
      config_->Frame().GetDLSymbolIdx(rx_packet->symbol_id_);

  // if symbol is a pilot or we are finished with all pilot ffts for the given
  // frame
  if (dl_symbol_idx < config_->Frame().ClientDlPilotSymbols()) {
    ScheduleWork(EventData(EventType::kFFTPilot, tag));
  } else if (fft_dlpilot_counters_.IsLastSymbol(rx_packet->frame_id_)) {
    ScheduleWork(EventData(EventType::kFFT, tag));
  } else {
    std::queue<EventData>* defferal_queue =
        &rx_downlink_deferral_.at(frame_slot);

    defferal_queue->push(EventData(EventType::kFFT, tag));
  }
}

void PhyUe::ScheduleDefferedDownlinkSymbols(size_t frame_id) {
  const size_t frame_slot = frame_id % kFrameWnd;
  // Complete the csi offset
  const size_t csi_offset_base = frame_slot * config_->UeAntNum();

  for (size_t user = 0; user < config_->UeAntNum(); user++) {
    const size_t csi_offset = csi_offset_base + user;

    for (size_t ofdm_data = 0; ofdm_data < config_->OfdmDataNum();
         ofdm_data++) {
      auto* csi_buffer_ptr =
          reinterpret_cast<arma::cx_float*>(csi_buffer_[csi_offset]);

      csi_buffer_ptr[ofdm_data] /= dl_pilot_symbol_perframe_;
    }
  }
  std::queue<EventData>* defferal_queue = &rx_downlink_deferral_.at(frame_slot);

  while (!defferal_queue->empty()) {
    ScheduleWork(defferal_queue->front());
    defferal_queue->pop();
  }
}

void PhyUe::ClearCsi(size_t frame_id) {
  const size_t frame_slot = frame_id % kFrameWnd;

  if (config_->Frame().ClientDlPilotSymbols() > 0) {
    const size_t csi_offset_base = frame_slot * config_->UeAntNum();
    for (size_t user = 0; user < config_->UeAntNum(); user++) {
      const size_t csi_offset = csi_offset_base + user;
      for (size_t ofdm_data = 0u; ofdm_data < config_->OfdmDataNum();
           ofdm_data++) {
        auto* csi_buffer_ptr =
            reinterpret_cast<arma::cx_float*>(csi_buffer_[csi_offset]);

        csi_buffer_ptr[ofdm_data] = 0;
      }
    }
    fft_dlpilot_counters_.Reset(frame_id);
  }  // Only do work if there are DL pilot symbols
  assert(rx_downlink_deferral_.at(frame_slot).empty() == true);
}

void PhyUe::Stop() {
  AGORA_LOG_INFO("PhyUe: Stopping threads\n");
  config_->Running(false);
  usleep(1000);
  ru_.reset();
}

void PhyUe::Start() {
  PinToCoreWithOffset(ThreadType::kMaster, config_->UeCoreOffset(), 0);
<<<<<<< HEAD

=======
>>>>>>> f65a80b2
  Table<complex_float> calib_buffer;
  calib_buffer.Malloc(kFrameWnd, config_->UeAntNum() * config_->OfdmDataNum(),
                      Agora_memory::Alignment_t::kAlign64);

  const bool start_status = ru_->StartTxRx(calib_buffer, calib_buffer);
  calib_buffer.Free();
  if (start_status == false) {
    this->Stop();
    return;
  }

  // for task_queue, main thread is producer, it is single-producer &
  // multiple consumer for task queue uplink
  moodycamel::ProducerToken ptok_mac(to_mac_queue_);

  // for message_queue, main thread is a consumer, it is multiple
  // producers & single consumer for message_queue
  moodycamel::ConsumerToken ctok(complete_queue_);

  // counter for print log
  size_t miss_count = 0;
  size_t total_count = 0;

  std::array<EventData, kDequeueBulkSizeTXRX> events_list;
  size_t ret = 0;
  max_equaled_frame_ = 0;
  size_t cur_frame_id = 0;

  while ((config_->Running() == true) &&
         (SignalHandler::GotExitSignal() == false)) {
    // get a bulk of events
    ret = complete_queue_.try_dequeue_bulk(ctok, events_list.data(),
                                           kDequeueBulkSizeTXRX);
    total_count++;
    if (total_count == 1e7) {
      total_count = 0;
      miss_count = 0;
    }
    if (ret == 0) {
      miss_count++;
      continue;
    }
    // handle each event
    for (size_t bulk_count = 0; bulk_count < ret; bulk_count++) {
      EventData& event = events_list.at(bulk_count);

      switch (event.event_type_) {
        case EventType::kPacketRX: {
          RxPacket* rx = rx_tag_t(event.tags_[0u]).rx_packet_;
          Packet* pkt = rx->RawPacket();

          if (recorders_.size() == 1) {
            rx->Use();
            recorders_.at(0)->DispatchWork(event);
          }

          const size_t frame_id = pkt->frame_id_;
          const size_t symbol_id = pkt->symbol_id_;
          const size_t ant_id = pkt->ant_id_;
          const size_t frame_slot = frame_id % kFrameWnd;
          RtAssert(pkt->frame_id_ < (cur_frame_id + kFrameWnd),
                   "Error: Received packet for future frame beyond frame "
                   "window. This can happen if PHY is running "
                   "slowly, e.g., in debug mode");

          PrintPerTaskDone(PrintType::kPacketRX, frame_id, symbol_id, ant_id);

          if (rx_counters_.num_pkts_.at(frame_slot) == 0) {
            this->stats_->MasterSetTsc(TsType::kFirstSymbolRX, frame_id);
            if (kDebugPrintPerFrameStart) {
              const size_t prev_frame_slot =
                  (frame_slot + kFrameWnd - 1) % kFrameWnd;
              AGORA_LOG_INFO(
                  "PhyUe [frame %zu + %.2f ms since last frame]: Received "
                  "first packet. Remaining packets in prev frame: %zu\n",
                  frame_id,
                  this->stats_->MasterGetDeltaMs(TsType::kFirstSymbolRX,
                                                 frame_id, frame_id - 1),
                  rx_counters_.num_pkts_.at(prev_frame_slot));
            }
          }

          if (config_->IsDlPilot(frame_id, symbol_id)) {
            rx_counters_.num_pilot_pkts_.at(frame_slot)++;
            if (rx_counters_.num_pilot_pkts_.at(frame_slot) ==
                rx_counters_.num_pilot_pkts_per_frame_) {
              rx_counters_.num_pilot_pkts_.at(frame_slot) = 0;
              stats_->MasterSetTsc(TsType::kPilotAllRX, frame_id);
              PrintPerFrameDone(PrintType::kPacketRXPilots, frame_id);
            }
          }
          rx_counters_.num_pkts_.at(frame_slot)++;
          if (rx_counters_.num_pkts_.at(frame_slot) ==
              rx_counters_.num_rx_pkts_per_frame_) {
            stats_->MasterSetTsc(TsType::kRXDone, frame_id);
            PrintPerFrameDone(PrintType::kPacketRX, frame_id);
            rx_counters_.num_pkts_.at(frame_slot) = 0;
          }

          // Schedule uplink pilots transmission and uplink processing
          if (symbol_id == config_->Frame().GetBeaconSymbolLast()) {
            // Schedule Pilot after receiving last beacon
            // (Only when in Downlink Only mode, otherwise the pilots
            // will be transmitted with the uplink data)
            if (ul_symbol_perframe_ == 0) {
              EventData do_tx_pilot_task(
                  EventType::kPacketPilotTX,
                  gen_tag_t::FrmSymUe(
                      frame_id, config_->Frame().GetPilotSymbol(ant_id), ant_id)
                      .tag_);
              ScheduleTask(do_tx_pilot_task, &tx_queue_,
                           *tx_ptoks_ptr_[ru_->AntNumToWorkerId(ant_id)]);
            } else {
              // Schedule the Uplink tasks
              for (size_t symbol_idx = 0;
                   symbol_idx < config_->Frame().NumULSyms(); symbol_idx++) {
                if (symbol_idx < config_->Frame().ClientUlPilotSymbols()) {
                  EventData do_ifft_task(
                      EventType::kIFFT,
                      gen_tag_t::FrmSymUe(
                          frame_id, config_->Frame().GetULSymbol(symbol_idx),
                          ant_id)
                          .tag_);
                  ScheduleWork(do_ifft_task);
                } else {
                  EventData do_encode_task(
                      EventType::kEncode,
                      gen_tag_t::FrmSymUe(
                          frame_id, config_->Frame().GetULSymbol(symbol_idx),
                          ant_id)
                          .tag_);
                  ScheduleWork(do_encode_task);
                }
              }  // For all UL Symbols
            }
          }

          SymbolType symbol_type = config_->GetSymbolType(symbol_id);
          if (symbol_type == SymbolType::kDL) {
            // Defer downlink processing (all pilot symbols must be fft'd
            // first)
            ReceiveDownlinkSymbol(pkt, event.tags_[0]);
          } else {
            rx->Free();
          }
        } break;

        case EventType::kFFTPilot: {
          const size_t frame_id = gen_tag_t(event.tags_[0]).frame_id_;
          const size_t symbol_id = gen_tag_t(event.tags_[0]).symbol_id_;
          const size_t ant_id = gen_tag_t(event.tags_[0]).ant_id_;

          PrintPerTaskDone(PrintType::kFFTPilots, frame_id, symbol_id, ant_id);
          const bool tasks_complete =
              fft_dlpilot_counters_.CompleteTask(frame_id, symbol_id);
          if (tasks_complete) {
            PrintPerSymbolDone(PrintType::kFFTPilots, frame_id, symbol_id);
            const bool pilot_fft_complete =
                fft_dlpilot_counters_.CompleteSymbol(frame_id);
            if (pilot_fft_complete) {
              if (kPrintPhyStats) {
                this->phy_stats_->PrintDlSnrStats(frame_id);
              }
              this->phy_stats_->RecordDlCsi(frame_id, kNumRecSc, csi_buffer_);
              this->phy_stats_->RecordDlPilotSnr(frame_id);
              this->stats_->MasterSetTsc(TsType::kFFTPilotsDone, frame_id);
              PrintPerFrameDone(PrintType::kFFTPilots, frame_id);
              ScheduleDefferedDownlinkSymbols(frame_id);
            }
          }
        } break;

        case EventType::kFFT: {
          const size_t frame_id = gen_tag_t(event.tags_[0]).frame_id_;
          const size_t symbol_id = gen_tag_t(event.tags_[0]).symbol_id_;
          const size_t ant_id = gen_tag_t(event.tags_[0]).ant_id_;

          // Schedule the Demul
          EventData do_demul_task(EventType::kDemul, event.tags_[0]);
          ScheduleWork(do_demul_task);

          PrintPerTaskDone(PrintType::kFFTData, frame_id, symbol_id, ant_id);
          const bool tasks_complete =
              fft_dldata_counters_.CompleteTask(frame_id, symbol_id);
          if (tasks_complete == true) {
            PrintPerSymbolDone(PrintType::kFFTData, frame_id, symbol_id);
            bool fft_complete = fft_dldata_counters_.CompleteSymbol(frame_id);
            if (fft_complete == true) {
              this->stats_->MasterSetTsc(TsType::kFFTDone, frame_id);
              PrintPerFrameDone(PrintType::kFFTData, frame_id);
              fft_dldata_counters_.Reset(frame_id);
              // Clear the csi buffer for the next use
              ClearCsi(frame_id);
            }
          }
        } break;

        case EventType::kDemul: {
          const size_t frame_id = gen_tag_t(event.tags_[0]).frame_id_;
          const size_t symbol_id = gen_tag_t(event.tags_[0]).symbol_id_;
          const size_t ant_id = gen_tag_t(event.tags_[0]).ant_id_;

          if (kDownlinkHardDemod == false) {
            EventData do_decode_task(EventType::kDecode, event.tags_[0]);
            ScheduleWork(do_decode_task);
          }

          PrintPerTaskDone(PrintType::kDemul, frame_id, symbol_id, ant_id);
          const bool symbol_complete =
              demul_counters_.CompleteTask(frame_id, symbol_id);
          if (symbol_complete == true) {
            PrintPerSymbolDone(PrintType::kDemul, frame_id, symbol_id);
            max_equaled_frame_ = frame_id;
            bool demul_complete = demul_counters_.CompleteSymbol(frame_id);
            if (demul_complete == true) {
              this->stats_->MasterSetTsc(TsType::kDemulDone, frame_id);
              PrintPerFrameDone(PrintType::kDemul, frame_id);
              demul_counters_.Reset(frame_id);

              this->phy_stats_->RecordEvm(frame_id);
              this->phy_stats_->RecordEvmSnr(frame_id);
              if (kDownlinkHardDemod) {
                this->phy_stats_->RecordBer(frame_id);
                this->phy_stats_->RecordSer(frame_id);
              }
              this->phy_stats_->ClearEvmBuffer(frame_id);

              if (kDownlinkHardDemod == true) {
                bool finished =
                    FrameComplete(frame_id, FrameTasksFlags::kDownlinkComplete);
                if (finished == true) {
                  if ((cur_frame_id + 1) >= config_->FramesToTest()) {
                    config_->Running(false);
                  } else {
                    FrameInit(frame_id);
                    cur_frame_id = frame_id + 1;
                  }
                }
              }
            }
          }
        } break;

        case EventType::kDecode: {
          const size_t frame_id = gen_tag_t(event.tags_[0]).frame_id_;
          const size_t symbol_id = gen_tag_t(event.tags_[0]).symbol_id_;
          const size_t ant_id = gen_tag_t(event.tags_[0]).ant_id_;

          PrintPerTaskDone(PrintType::kDecode, frame_id, symbol_id, ant_id);

          const bool symbol_complete =
              decode_counters_.CompleteTask(frame_id, symbol_id);
          if (symbol_complete == true) {
            if (kEnableMac) {
              auto base_tag = gen_tag_t::FrmSymUe(frame_id, symbol_id, 0);

              for (size_t i = 0; i < config_->UeAntNum(); i++) {
                ScheduleTask(EventData(EventType::kPacketToMac, base_tag.tag_),
                             &to_mac_queue_, ptok_mac);

                base_tag.ue_id_++;
              }
            }
            PrintPerSymbolDone(PrintType::kDecode, frame_id, symbol_id);

            bool decode_complete = decode_counters_.CompleteSymbol(frame_id);
            if (decode_complete == true) {
              this->stats_->MasterSetTsc(TsType::kDecodeDone, frame_id);
              PrintPerFrameDone(PrintType::kDecode, frame_id);
              decode_counters_.Reset(frame_id);
              this->phy_stats_->RecordBer(frame_id);
              this->phy_stats_->RecordSer(frame_id);
              bool finished =
                  FrameComplete(frame_id, FrameTasksFlags::kDownlinkComplete);
              if (finished == true) {
                if ((cur_frame_id + 1) >= config_->FramesToTest()) {
                  config_->Running(false);
                } else {
                  FrameInit(frame_id);
                  cur_frame_id = frame_id + 1;
                }
              }
            }
          }
        } break;

        case EventType::kPacketToMac: {
          const size_t frame_id = gen_tag_t(event.tags_[0]).frame_id_;
          const size_t symbol_id = gen_tag_t(event.tags_[0]).symbol_id_;
          const size_t dl_symbol_idx =
              config_->Frame().GetDLSymbolIdx(symbol_id);

          if (kDebugPrintPacketsToMac) {
            AGORA_LOG_INFO(
                "PhyUe: sent decoded packet for (frame %zu, symbol %zu:%zu) to "
                "MAC\n",
                frame_id, symbol_id, dl_symbol_idx);
          }
          const bool last_tomac_task =
              tomac_counters_.CompleteTask(frame_id, dl_symbol_idx);

          if (last_tomac_task == true) {
            PrintPerSymbolDone(PrintType::kPacketToMac, frame_id, symbol_id);

            const bool last_tomac_symbol =
                tomac_counters_.CompleteSymbol(frame_id);

            if (last_tomac_symbol == true) {
              PrintPerFrameDone(PrintType::kPacketToMac, frame_id);
              tomac_counters_.Reset(frame_id);

              const bool finished =
                  FrameComplete(frame_id, FrameTasksFlags::kMacTxComplete);
              if (finished == true) {
                if ((cur_frame_id + 1) >= config_->FramesToTest()) {
                  config_->Running(false);
                } else {
                  FrameInit(frame_id);
                  cur_frame_id = frame_id + 1;
                }
              }
            }
          }
        } break;

        case EventType::kPacketFromMac: {
          // This is an entire frame (multiple mac packets)
          const size_t ue_id = rx_mac_tag_t(event.tags_[0]).tid_;
          const size_t radio_buf_id = rx_mac_tag_t(event.tags_[0]).offset_;
          RtAssert(radio_buf_id == (expected_frame_id_from_mac_ % kFrameWnd),
                   "Radio buffer id does not match expected");

          const auto* pkt = reinterpret_cast<const MacPacketPacked*>(
              &ul_bits_buffer_[ue_id]
                              [radio_buf_id * config_->MacBytesNumPerframe(
                                                  Direction::kUplink)]);

          AGORA_LOG_TRACE(
              "PhyUe: frame %d symbol %d user %d @ offset %zu %zu @ location "
              "%zu\n",
              pkt->Frame(), pkt->Symbol(), pkt->Ue(), ue_id, radio_buf_id,
              (size_t)pkt);
          RtAssert(pkt->Frame() ==
                       static_cast<uint16_t>(expected_frame_id_from_mac_),
                   "PhyUe: Incorrect frame ID from MAC");
          current_frame_user_num_ =
              (current_frame_user_num_ + 1) % config_->UeAntNum();
          if (current_frame_user_num_ == 0) {
            expected_frame_id_from_mac_++;
          }
#if ENABLE_RB_IND
          config_->UpdateModCfgs(pkt->rb_indicator_.mod_order_bits_);
#endif
          if (kDebugPrintPacketsFromMac) {
#if ENABLE_RB_IND
            AGORA_LOG_INFO(
                "PhyUe: received packet for frame %u with modulation %zu\n",
                pkt->frame_id_, pkt->rb_indicator_.mod_order_bits_);
#endif
            std::stringstream ss;

            for (size_t ul_data_symbol = 0;
                 ul_data_symbol < config_->Frame().NumUlDataSyms();
                 ul_data_symbol++) {
              ss << "PhyUe: kPacketFromMac, frame " << pkt->Frame()
                 << ", symbol " << std::to_string(pkt->Symbol()) << " crc "
                 << std::to_string(pkt->Crc()) << " bytes: ";
              for (size_t i = 0; i < pkt->PayloadLength(); i++) {
                ss << std::to_string((pkt->Data()[i])) << ", ";
              }
              ss << std::endl;
              pkt = reinterpret_cast<const MacPacketPacked*>(
                  reinterpret_cast<const uint8_t*>(pkt) +
                  config_->MacPacketLength(Direction::kUplink));
            }
            AGORA_LOG_INFO("%s\n", ss.str().c_str());
          }
        } break;

        case EventType::kEncode: {
          const size_t frame_id = gen_tag_t(event.tags_[0]).frame_id_;
          const size_t symbol_id = gen_tag_t(event.tags_[0]).symbol_id_;
          const size_t ue_ant = gen_tag_t(event.tags_[0]).ue_id_;

          PrintPerTaskDone(PrintType::kEncode, frame_id, symbol_id, ue_ant);

          // Schedule the modul
          EventData do_modul_task(EventType::kModul, event.tags_[0]);
          ScheduleWork(do_modul_task);

          const bool symbol_complete =
              encode_counter_.CompleteTask(frame_id, symbol_id);
          if (symbol_complete == true) {
            PrintPerSymbolDone(PrintType::kEncode, frame_id, symbol_id);

            const bool encode_complete =
                encode_counter_.CompleteSymbol(frame_id);
            if (encode_complete == true) {
              stats_->MasterSetTsc(TsType::kEncodeDone, frame_id);
              PrintPerFrameDone(PrintType::kEncode, frame_id);
              encode_counter_.Reset(frame_id);
            }
          }
        } break;

        case EventType::kModul: {
          const size_t frame_id = gen_tag_t(event.tags_[0]).frame_id_;
          const size_t symbol_id = gen_tag_t(event.tags_[0]).symbol_id_;
          const size_t ue_ant = gen_tag_t(event.tags_[0]).ue_id_;

          PrintPerTaskDone(PrintType::kModul, frame_id, symbol_id, ue_ant);

          EventData do_ifft_task(
              EventType::kIFFT,
              gen_tag_t::FrmSymUe(frame_id, symbol_id, ue_ant).tag_);
          ScheduleWork(do_ifft_task);

          const bool symbol_complete =
              modulation_counters_.CompleteTask(frame_id, symbol_id);
          if (symbol_complete) {
            PrintPerSymbolDone(PrintType::kModul, frame_id, symbol_id);

            const bool mod_complete =
                modulation_counters_.CompleteSymbol(frame_id);
            if (mod_complete == true) {
              stats_->MasterSetTsc(TsType::kModulDone, frame_id);
              PrintPerFrameDone(PrintType::kModul, frame_id);
              modulation_counters_.Reset(frame_id);
            }
          }
        } break;

        case EventType::kIFFT: {
          const size_t frame_id = gen_tag_t(event.tags_[0]).frame_id_;
          const size_t symbol_id = gen_tag_t(event.tags_[0]).symbol_id_;
          const size_t ue_ant = gen_tag_t(event.tags_[0]).ue_id_;
          const size_t ue_interface = ue_ant / config_->NumUeChannels();

          PrintPerTaskDone(PrintType::kIFFT, frame_id, symbol_id, ue_ant);
          UeTxVars& ue = ue_tracker_.at(ue_interface);

          const bool symbol_complete =
              ue.ifft_counters_.CompleteTask(frame_id, symbol_id);
          if (symbol_complete) {
            PrintPerSymbolDone(PrintType::kIFFT, frame_id, symbol_id);

            const bool ifft_complete =
                ue.ifft_counters_.CompleteSymbol(frame_id);
            if (ifft_complete) {
              stats_->MasterSetTsc(TsType::kIFFTDone, frame_id);
              PrintPerFrameDone(PrintType::kIFFT, frame_id);
              ue.ifft_counters_.Reset(frame_id);

              // If the completed frame is the next in line, schedule the
              // transmission
              if (ue.tx_pending_frame_ == frame_id) {
                size_t current_frame = frame_id;

                while (ue.tx_pending_frame_ == current_frame) {
                  //Schedule Tx for all channels on the UE
                  for (size_t ch = 0; ch < config_->NumUeChannels(); ch++) {
                    const size_t ue_tx_antenna =
                        (ue_interface * config_->NumUeChannels()) + ch;
                    EventData do_tx_task(
                        EventType::kPacketTX,
                        gen_tag_t::FrmSymUe(ue.tx_pending_frame_, 0,
                                            ue_tx_antenna)
                            .tag_);
                    ScheduleTask(
                        do_tx_task, &tx_queue_,
                        *tx_ptoks_ptr_[ru_->AntNumToWorkerId(ue_tx_antenna)]);
                  }

                  const size_t next_frame = current_frame + 1;
                  ue.tx_pending_frame_ = next_frame;

                  const auto tx_next =
                      std::find(ue.tx_ready_frames_.begin(),
                                ue.tx_ready_frames_.end(), next_frame);
                  if (tx_next != ue.tx_ready_frames_.end()) {
                    // With c++20 we could check the return value of remove
                    ue.tx_ready_frames_.erase(tx_next);
                    current_frame = next_frame;
                  }
                }
              } else {
                // Otherwise defer the tx (could make this sorted insert in
                // future)
                ue.tx_ready_frames_.push_front(frame_id);
              }
            }
          }
        } break;

        // Currently this only happens when there are no UL symbols
        // (pilots or otherwise)
        case EventType::kPacketPilotTX: {
          size_t frame_id = gen_tag_t(event.tags_[0u]).frame_id_;
          size_t symbol_id = gen_tag_t(event.tags_[0u]).symbol_id_;
          size_t ant_id = gen_tag_t(event.tags_[0u]).ue_id_;

          PrintPerTaskDone(PrintType::kPacketTX, frame_id, symbol_id, ant_id);

          bool last_tx_task = tx_counters_.CompleteTask(frame_id);
          if (last_tx_task) {
            stats_->MasterSetTsc(TsType::kTXDone, frame_id);
            PrintPerFrameDone(PrintType::kPacketTX, frame_id);
            tx_counters_.Reset(frame_id);

            const bool finished =
                FrameComplete(frame_id, FrameTasksFlags::kUplinkTxComplete);
            if (finished == true) {
              if ((cur_frame_id + 1) >= config_->FramesToTest()) {
                config_->Running(false);
              } else {
                FrameInit(frame_id);
                cur_frame_id = frame_id + 1;
              }
            }
          }
        } break;

        case EventType::kPacketTX: {
          const size_t frame_id = gen_tag_t(event.tags_[0]).frame_id_;
          const size_t ue_ant = gen_tag_t(event.tags_[0]).ue_id_;
          RtAssert(frame_id == next_frame_processed_[ue_ant],
                   "PhyUe: Unexpected frame was transmitted!");

          ul_bits_buffer_status_[ue_ant]
                                [next_frame_processed_[ue_ant] % kFrameWnd] = 0;
          next_frame_processed_[ue_ant]++;

          PrintPerTaskDone(PrintType::kPacketTX, frame_id, 0, ue_ant);
          const bool last_tx_task = tx_counters_.CompleteTask(frame_id);
          if (last_tx_task) {
            stats_->MasterSetTsc(TsType::kTXDone, frame_id);
            PrintPerFrameDone(PrintType::kPacketTX, frame_id);
            tx_counters_.Reset(frame_id);

            const bool finished =
                FrameComplete(frame_id, FrameTasksFlags::kUplinkTxComplete);
            if (finished == true) {
              if ((cur_frame_id + 1) >= config_->FramesToTest()) {
                config_->Running(false);
              } else {
                FrameInit(frame_id);
                cur_frame_id = frame_id + 1;
              }
            }
          }
        } break;

        default:
          AGORA_LOG_INFO("Invalid Event Type!\n");
          throw std::runtime_error("PhyUe: Invalid Event Type");
      }
    }
  }
  if (kPrintPhyStats) {
    phy_stats_->PrintPhyStats();
  }
  this->Stop();
}

void PhyUe::InitializeVarsFromCfg() {
  dl_pilot_symbol_perframe_ = config_->Frame().ClientDlPilotSymbols();
  size_t ul_pilot_symbol_perframe = config_->Frame().ClientUlPilotSymbols();
  ul_symbol_perframe_ = config_->Frame().NumULSyms();
  dl_symbol_perframe_ = config_->Frame().NumDLSyms();
  dl_data_symbol_perframe_ = dl_symbol_perframe_ - dl_pilot_symbol_perframe_;
  ul_data_symbol_perframe_ = ul_symbol_perframe_ - ul_pilot_symbol_perframe;

  assert(dl_pilot_symbol_perframe_ <= dl_symbol_perframe_);
  assert(ul_pilot_symbol_perframe <= ul_symbol_perframe_);
  rx_thread_num_ =
      ((kUseArgos == true) && (config_->UeHwFramer() == false))
          ? config_->UeNum()
          : std::min(config_->UeNum(), config_->UeSocketThreadNum());

  tx_buffer_size_ = config_->PacketLength() *
                    (ul_symbol_perframe_ * config_->UeAntNum() * kFrameWnd);

  rx_buffer_size_ = config_->DlPacketLength() *
                    (dl_symbol_perframe_ + config_->Frame().NumBeaconSyms()) *
                    config_->UeAntNum() * kFrameWnd;
}

void PhyUe::InitializeUplinkBuffers() {
  // initialize ul data buffer
  ul_bits_buffer_size_ =
      kFrameWnd * config_->MacBytesNumPerframe(Direction::kUplink);
  ul_bits_buffer_.Malloc(config_->UeAntNum(), ul_bits_buffer_size_,
                         Agora_memory::Alignment_t::kAlign64);
  ul_bits_buffer_status_.Calloc(config_->UeAntNum(), kFrameWnd,
                                Agora_memory::Alignment_t::kAlign64);

  // Temp -- Using more memory than necessary to comply with the DoEncode
  // function which uses the total number of ul symbols offset (instead of
  // just the data specific ones) ul_syms_buffer_size_ =
  //    kFrameWnd * ul_symbol_perframe_ * config_->OfdmDataNum();
  // ul_syms_buffer_.Calloc(config_->UeAntNum(), ul_syms_buffer_size_,
  //                       Agora_memory::Alignment_t::kAlign64);
  const size_t ul_syms_buffer_dim1 = ul_symbol_perframe_ * kFrameWnd;
  const size_t ul_syms_buffer_dim2 =
      Roundup<64>(config_->OfdmDataNum()) * config_->UeAntNum();

  ul_syms_buffer_.Calloc(ul_syms_buffer_dim1, ul_syms_buffer_dim2,
                         Agora_memory::Alignment_t::kAlign64);

  // initialize modulation buffer
  modul_buffer_.Calloc(ul_syms_buffer_dim1,
                       config_->OfdmDataNum() * config_->UeAntNum(),
                       Agora_memory::Alignment_t::kAlign64);

  // initialize IFFT buffer
  const size_t ifft_buffer_block_num =
      config_->UeAntNum() * ul_symbol_perframe_ * kFrameWnd;
  ifft_buffer_.Calloc(ifft_buffer_block_num, config_->OfdmCaNum(),
                      Agora_memory::Alignment_t::kAlign64);

  AllocBuffer1d(&tx_buffer_, tx_buffer_size_,
                Agora_memory::Alignment_t::kAlign64, 0);
}

void PhyUe::FreeUplinkBuffers() {
  ul_bits_buffer_.Free();
  ul_bits_buffer_status_.Free();
  ul_syms_buffer_.Free();
  modul_buffer_.Free();
  ifft_buffer_.Free();

  FreeBuffer1d(&tx_buffer_);
}

void PhyUe::InitializeDownlinkBuffers() {
  // initialize rx buffer
  rx_buffer_.Malloc(rx_thread_num_, rx_buffer_size_,
                    Agora_memory::Alignment_t::kAlign64);

  // initialize FFT buffer
  size_t fft_buffer_block_num =
      config_->UeAntNum() * dl_symbol_perframe_ * kFrameWnd;
  fft_buffer_.Calloc(fft_buffer_block_num, config_->OfdmCaNum(),
                     Agora_memory::Alignment_t::kAlign64);

  // initialize CSI buffer
  csi_buffer_.Calloc(config_->UeAntNum() * kFrameWnd, config_->OfdmDataNum(),
                     Agora_memory::Alignment_t::kAlign64);
  assert(reinterpret_cast<size_t>(csi_buffer_[0]) % 64 == 0);
  if (config_->Frame().ClientDlPilotSymbols() == 0) {
    for (size_t i = 0; i < csi_buffer_.Dim1(); i++) {
      complex_float* csi_data_sc = csi_buffer_[i];
      for (size_t j = 0; j < csi_buffer_.Dim2(); j++) {
        csi_data_sc[j].re = 1.0f;
        csi_data_sc[j].im = 0.0f;
      }
    }
  }

  if (dl_data_symbol_perframe_ > 0) {
    // initialize equalized data buffer
    const size_t task_buffer_symbol_num_dl =
        dl_data_symbol_perframe_ * kFrameWnd;
    size_t buffer_size = config_->UeAntNum() * task_buffer_symbol_num_dl;
    equal_buffer_.resize(buffer_size);
    for (auto& i : equal_buffer_) {
      i.resize(config_->GetOFDMDataNum());
    }
  }
}

void PhyUe::FreeDownlinkBuffers() {
  rx_buffer_.Free();
  fft_buffer_.Free();
  csi_buffer_.Free();
}

void PhyUe::PrintPerTaskDone(PrintType print_type, size_t frame_id,
                             size_t symbol_id, size_t ant) {
  if (kDebugPrintPerTaskDone == true) {
    // if (true) {
    switch (print_type) {
      case (PrintType::kPacketRX):
        AGORA_LOG_INFO("PhyUe [frame %zu symbol %zu ant %zu]: Rx packet\n",
                       frame_id, symbol_id, ant);
        break;

      case (PrintType::kPacketTX):
        AGORA_LOG_INFO(
            "PhyUe [frame %zu symbol %zu ant %zu]: %zu User Tx "
            "finished\n",
            frame_id, symbol_id, ant, tx_counters_.GetTaskCount(frame_id) + 1);
        break;

      case (PrintType::kFFTPilots):
        AGORA_LOG_INFO(
            "PhyUe [frame %zu symbol %zu ant %zu]: Pilot FFT Equalization "
            "done\n",
            frame_id, symbol_id, ant);
        break;

      case (PrintType::kFFTData):
        AGORA_LOG_INFO(
            "PhyUe [frame %zu symbol %zu ant %zu]: Data FFT Equalization "
            "done\n",
            frame_id, symbol_id, ant);
        break;

      case (PrintType::kDemul):
        AGORA_LOG_INFO("PhyUe [frame %zu symbol %zu ant %zu]: Demul done\n",
                       frame_id, symbol_id, ant);
        break;

      case (PrintType::kDecode):
        AGORA_LOG_INFO("PhyUe [frame %zu symbol %zu ant %zu]: Decoding done\n",
                       frame_id, symbol_id, ant);
        break;

      case (PrintType::kEncode):
        AGORA_LOG_INFO("PhyUe [frame %zu symbol %zu ant %zu]: Encoding done\n",
                       frame_id, symbol_id, ant);
        break;

      case (PrintType::kModul):
        AGORA_LOG_INFO(
            "PhyUe [frame %zu symbol %zu ant %zu]: Modulation done\n", frame_id,
            symbol_id, ant);
        break;

      case (PrintType::kIFFT):
        AGORA_LOG_INFO("PhyUe [frame %zu symbol %zu ant %zu]: iFFT done\n",
                       frame_id, symbol_id, ant);
        break;

      default:
        AGORA_LOG_INFO("Wrong task type in task done print!");
    }
  }
}

void PhyUe::PrintPerSymbolDone(PrintType print_type, size_t frame_id,
                               size_t symbol_id) {
  if (kDebugPrintPerSymbolDone == true) {
    // if (true) {
    switch (print_type) {
      case (PrintType::kFFTPilots):
        AGORA_LOG_INFO(
            "PhyUe [frame %zu symbol %zu + %.3f ms]: Pilot FFT complete for "
            "%zu antennas\n",
            frame_id, symbol_id,
            this->stats_->MasterGetMsSince(TsType::kFirstSymbolRX, frame_id),
            fft_dlpilot_counters_.GetTaskCount(frame_id, symbol_id));
        break;

      case (PrintType::kFFTData):
        AGORA_LOG_INFO(
            "PhyUe [frame %zu symbol %zu + %.3f ms]: Data FFT complete for "
            "%zu antennas\n",
            frame_id, symbol_id,
            this->stats_->MasterGetMsSince(TsType::kFirstSymbolRX, frame_id),
            fft_dldata_counters_.GetTaskCount(frame_id, symbol_id));
        break;

      case (PrintType::kDemul):
        AGORA_LOG_INFO(
            "PhyUe [frame %zu symbol %zu + %.3f ms]: Demul completed for "
            "%zu antennas\n",
            frame_id, symbol_id,
            this->stats_->MasterGetMsSince(TsType::kFirstSymbolRX, frame_id),
            demul_counters_.GetTaskCount(frame_id, symbol_id));
        break;

      case (PrintType::kDecode):
        AGORA_LOG_INFO(
            "PhyUe [frame %zu symbol %zu + %.3f ms]: Decoding completed "
            "for %zu antennas\n",
            frame_id, symbol_id,
            this->stats_->MasterGetMsSince(TsType::kFirstSymbolRX, frame_id),
            decode_counters_.GetTaskCount(frame_id, symbol_id));
        break;
      case (PrintType::kEncode):
        AGORA_LOG_INFO(
            "PhyUe [frame %zu symbol %zu + %.3f ms]: Data Encode complete "
            "for %zu antennas\n",
            frame_id, symbol_id,
            this->stats_->MasterGetMsSince(TsType::kFirstSymbolRX, frame_id),
            encode_counter_.GetTaskCount(frame_id, symbol_id));
        break;

      case (PrintType::kModul):
        AGORA_LOG_INFO(
            "PhyUe [frame %zu symbol %zu + %.3f ms]: Modul completed for "
            "symbol %zu antennas\n",
            frame_id, symbol_id,
            this->stats_->MasterGetMsSince(TsType::kFirstSymbolRX, frame_id),
            modulation_counters_.GetTaskCount(frame_id, symbol_id));
        break;

      case (PrintType::kIFFT):
        AGORA_LOG_INFO(
            "PhyUe [frame %zu symbol %zu + %.3f ms]: iFFT completed for "
            "symbol\n",
            frame_id, symbol_id,
            this->stats_->MasterGetMsSince(TsType::kFirstSymbolRX, frame_id));
        break;

      case (PrintType::kPacketToMac):
        AGORA_LOG_INFO(
            "Main [frame %zu symbol %zu + %.3f ms]: Completed MAC TX, "
            "%zu symbols done\n",
            frame_id, symbol_id,
            this->stats_->MasterGetMsSince(TsType::kFirstSymbolRX, frame_id),
            tomac_counters_.GetSymbolCount(frame_id) + 1);
        break;

      default:
        AGORA_LOG_INFO("Wrong task type in symbol done print!");
    }
  }
}

void PhyUe::PrintPerFrameDone(PrintType print_type, size_t frame_id) {
  if (kDebugPrintPerFrameDone == true) {
    // if (true) {
    switch (print_type) {
      case (PrintType::kPacketRX):
        AGORA_LOG_INFO("PhyUe [frame %zu + %.2f ms]: Received all packets\n",
                       frame_id,
                       this->stats_->MasterGetDeltaMs(
                           TsType::kRXDone, TsType::kFirstSymbolRX, frame_id));
        break;

      case (PrintType::kPacketRXPilots):
        AGORA_LOG_INFO(
            "PhyUe [frame %zu + %.2f ms]: Received all pilots\n", frame_id,
            this->stats_->MasterGetDeltaMs(TsType::kPilotAllRX,
                                           TsType::kFirstSymbolRX, frame_id));
        break;

      case (PrintType::kPacketTX):
        AGORA_LOG_INFO("PhyUe [frame %zu + %.2f ms]: Completed TX\n", frame_id,
                       this->stats_->MasterGetDeltaMs(
                           TsType::kTXDone, TsType::kFirstSymbolRX, frame_id));
        break;

      case (PrintType::kFFTPilots):
        AGORA_LOG_INFO(
            "PhyUe [frame %zu + %.2f ms]: Pilot FFT finished\n", frame_id,
            this->stats_->MasterGetDeltaMs(TsType::kFFTPilotsDone,
                                           TsType::kFirstSymbolRX, frame_id));
        break;

      case (PrintType::kFFTData):
        AGORA_LOG_INFO("PhyUe [frame %zu + %.2f ms]: Data FFT finished\n",
                       frame_id,
                       this->stats_->MasterGetDeltaMs(
                           TsType::kFFTDone, TsType::kFirstSymbolRX, frame_id));
        break;

      case (PrintType::kDemul):
        AGORA_LOG_INFO(
            "PhyUe [frame %zu + %.2f ms]: Completed demodulation\n", frame_id,
            this->stats_->MasterGetDeltaMs(TsType::kDemulDone,
                                           TsType::kFirstSymbolRX, frame_id));
        break;

      case (PrintType::kDecode):
        AGORA_LOG_INFO(
            "PhyUe [frame %zu + %.2f ms]: Completed decoding\n", frame_id,
            this->stats_->MasterGetDeltaMs(TsType::kDecodeDone,
                                           TsType::kFirstSymbolRX, frame_id));
        break;

      case (PrintType::kEncode):
        AGORA_LOG_INFO(
            "PhyUe [frame %zu + %.2f ms]: Completed encoding\n", frame_id,
            this->stats_->MasterGetDeltaMs(TsType::kEncodeDone,
                                           TsType::kFirstSymbolRX, frame_id));
        break;

      case (PrintType::kModul):
        AGORA_LOG_INFO(
            "PhyUe [frame %zu + %.2f ms]: Completed modulation\n", frame_id,
            this->stats_->MasterGetDeltaMs(TsType::kModulDone,
                                           TsType::kFirstSymbolRX, frame_id));
        break;

      case (PrintType::kIFFT):
        AGORA_LOG_INFO(
            "PhyUe [frame %zu + %.2f ms]: Completed iFFT\n", frame_id,
            this->stats_->MasterGetDeltaMs(TsType::kIFFTDone,
                                           TsType::kFirstSymbolRX, frame_id));
        break;

      case (PrintType::kPacketToMac):
        AGORA_LOG_INFO(
            "PhyUe [frame %zu + %.2f ms]: Completed MAC TX \n", frame_id,
            this->stats_->MasterGetMsSince(TsType::kFirstSymbolRX, frame_id));
        break;

      /*
      case (PrintType::kPacketTXFirst): AGORA_LOG_INFO(
            "PhyUe [frame %zu + %.2f ms]: Completed TX of first symbol\n",
            frame_id,
            this->stats_->MasterGetDeltaMs(TsType::kTXProcessedFirst,
                                           TsType::kFirstSymbolRX,
      frame_id)); break;
      */
      default:
        AGORA_LOG_INFO("PhyUe: Wrong task type in frame done print!\n");
    }
  }
}

void PhyUe::GetDemulData(long long** ptr, int* size) {
  *ptr = (long long*)&equal_buffer_[max_equaled_frame_ *
                                    dl_data_symbol_perframe_][0];
  *size = config_->UeAntNum() * config_->GetOFDMDataNum();
}

void PhyUe::GetEqualData(float** ptr, int* size, int ue_id) {
  *ptr = (float*)&equal_buffer_[max_equaled_frame_ * dl_data_symbol_perframe_ *
                                    config_->UeAntNum() +
                                ue_id][0];
  *size = config_->UeAntNum() * config_->GetOFDMDataNum() * 2;
}

void PhyUe::FrameInit(size_t frame) {
  std::uint8_t initial =
      static_cast<std::uint8_t>(FrameTasksFlags::kNoWorkComplete);

  if (config_->Frame().NumDLSyms() == 0) {
    initial |= static_cast<std::uint8_t>(FrameTasksFlags::kDownlinkComplete);
  }

  if ((kEnableMac == false) || (config_->Frame().NumDLSyms() == 0)) {
    initial |= static_cast<std::uint8_t>(FrameTasksFlags::kMacTxComplete);
  }
  frame_tasks_.at(frame % kFrameWnd) = initial;
}

bool PhyUe::FrameComplete(size_t frame, FrameTasksFlags complete) {
  frame_tasks_.at(frame % kFrameWnd) |= static_cast<std::uint8_t>(complete);
  bool is_complete =
      (frame_tasks_.at(frame % kFrameWnd) ==
       static_cast<std::uint8_t>(FrameTasksFlags::kFrameComplete));
  return is_complete;
}

extern "C" {
EXPORT PhyUe* PhyUeNew(Config* cfg) {
  auto* usr = new PhyUe(cfg);
  return usr;
}
EXPORT void PhyUeStart(PhyUe* usr) { usr->Start(); }
EXPORT void PhyUeStop(/*Phy_UE *usr*/) {
  SignalHandler::SetExitSignal(true); /*usr->stop();*/
}
EXPORT void PhyUeDestroy(PhyUe* usr) { delete usr; }
EXPORT void PhyUeGetEqualData(PhyUe* usr, float** ptr, int* size, int ue) {
  return usr->GetEqualData(ptr, size, ue);
}
EXPORT void PhyUeGetDemulData(PhyUe* usr, long long** ptr, int* size) {
  return usr->GetDemulData(ptr, size);
}
}<|MERGE_RESOLUTION|>--- conflicted
+++ resolved
@@ -314,10 +314,6 @@
 
 void PhyUe::Start() {
   PinToCoreWithOffset(ThreadType::kMaster, config_->UeCoreOffset(), 0);
-<<<<<<< HEAD
-
-=======
->>>>>>> f65a80b2
   Table<complex_float> calib_buffer;
   calib_buffer.Malloc(kFrameWnd, config_->UeAntNum() * config_->OfdmDataNum(),
                       Agora_memory::Alignment_t::kAlign64);

/**
 * @file phy-ue.cc
 * @brief Implementation file for the phy ue class
 */
#include "phy-ue.h"

<<<<<<< HEAD
#include <sys/stat.h>

=======
#include <filesystem>
>>>>>>> db8fc2ac
#include <memory>

#include "packet_txrx_client_radio.h"
#include "packet_txrx_client_sim.h"
#include "phy_ldpc_decoder_5gnr.h"
#include "phy_stats.h"
#include "recorder_thread.h"
#include "scrambler.h"
#include "signal_handler.h"
#include "utils_ldpc.h"

/* Print debug work */
static constexpr bool kDebugPrintPacketsFromMac = false;
static constexpr bool kDebugPrintPacketsToMac = false;

#if defined(ENABLE_HDF5)
static constexpr bool kRecordDownlinkFrame = true;
static constexpr size_t kRecordFrameInterval = 1;
#else
static constexpr bool kRecordDownlinkFrame = false;
static constexpr size_t kRecordFrameInterval = 1;
#endif

static constexpr size_t kDefaultQueueSize = 36;

//set the number of subcarriers to record DL CSI
static constexpr size_t kNumRecSc = 4;

PhyUe::PhyUe(Config* config)
    : stats_(std::make_unique<Stats>(config)),
      phy_stats_(std::make_unique<PhyStats>(config, Direction::kDownlink)),
      demod_buffer_(kFrameWnd, config->Frame().NumDLSyms(), config->UeAntNum(),
                    kMaxModType * Roundup<64>(config->GetOFDMDataNum())),
      decoded_buffer_(
          kFrameWnd, config->Frame().NumDLSyms(), config->UeAntNum(),
          config->LdpcConfig(Direction::kDownlink).NumBlocksInSymbol() *
              Roundup<64>(config->NumBytesPerCb(Direction::kDownlink))) {
  srand(time(nullptr));

  // TODO take into account the UeAntOffset to allow for multiple PhyUe
  // instances
  this->config_ = config;
  InitializeVarsFromCfg();

  for (size_t i = config_->OfdmDataStart();
       i < config_->OfdmDataStart() + config_->OfdmDataNum(); i++) {
    non_null_sc_ind_.push_back(i);
  }

  ue_pilot_vec_.resize(config_->UeAntNum());
  for (size_t i = 0; i < config_->UeAntNum(); i++) {
    for (size_t j = config->OfdmTxZeroPrefix();
         j < config_->SampsPerSymbol() - config->OfdmTxZeroPostfix(); j++) {
      ue_pilot_vec_.at(i).push_back(std::complex<float>(
          static_cast<float>(config_->UeSpecificPilotT()[i][j].real()) /
              SHRT_MAX,
          static_cast<float>(config_->UeSpecificPilotT()[i][j].imag()) /
              SHRT_MAX));
    }
  }

  complete_queue_ = moodycamel::ConcurrentQueue<EventData>(
      kFrameWnd * config_->Frame().NumTotalSyms() * config_->UeAntNum() *
      kDefaultQueueSize);
  work_queue_ = moodycamel::ConcurrentQueue<EventData>(
      kFrameWnd * config_->Frame().NumTotalSyms() * config_->UeAntNum() *
      kDefaultQueueSize);
  tx_queue_ = moodycamel::ConcurrentQueue<EventData>(
      kFrameWnd * config_->UeAntNum() * kDefaultQueueSize);
  to_mac_queue_ = moodycamel::ConcurrentQueue<EventData>(
      kFrameWnd * config_->UeAntNum() * kDefaultQueueSize);

  for (size_t i = 0; i < rx_thread_num_; i++) {
    rx_ptoks_ptr_[i] = new moodycamel::ProducerToken(complete_queue_);
    tx_ptoks_ptr_[i] = new moodycamel::ProducerToken(tx_queue_);
    mac_rx_ptoks_ptr_[i] = new moodycamel::ProducerToken(complete_queue_);
    mac_tx_ptoks_ptr_[i] = new moodycamel::ProducerToken(to_mac_queue_);
  }

  work_producer_token_ =
      std::make_unique<moodycamel::ProducerToken>(work_queue_);

  // uplink buffers init (tx)
  InitializeUplinkBuffers();
  // downlink buffers init (rx)
  InitializeDownlinkBuffers();

  if (kUseArgos) {
    ru_ = std::make_unique<PacketTxRxClientRadio>(
        config_, config_->UeCoreOffset() + 1, &complete_queue_, &tx_queue_,
        rx_ptoks_ptr_, tx_ptoks_ptr_, rx_buffer_,
        rx_buffer_size_ / config->PacketLength(), stats_->FrameStart(),
        tx_buffer_);
    //} else if (kUseUHD) {
  } else {
    ru_ = std::make_unique<PacketTxRxClientSim>(
        config_, config_->UeCoreOffset() + 1, &complete_queue_, &tx_queue_,
        rx_ptoks_ptr_, tx_ptoks_ptr_, rx_buffer_,
        rx_buffer_size_ / config->PacketLength(), stats_->FrameStart(),
        tx_buffer_);
  }

  size_t core_offset_worker = config_->UeCoreOffset() + 1 + rx_thread_num_;
  if (kEnableMac == true) {
    mac_thread_ = std::make_unique<MacThreadClient>(
        config_, core_offset_worker, decoded_buffer_, &ul_bits_buffer_,
        &ul_bits_buffer_status_, &to_mac_queue_, &complete_queue_);

    core_offset_worker++;
    mac_std_thread_ =
        std::thread(&MacThreadClient::RunEventLoop, mac_thread_.get());
  }

  for (size_t i = 0; i < config_->UeWorkerThreadNum(); i++) {
    auto new_worker = std::make_unique<UeWorker>(
        i, *config_, *stats_, *phy_stats_, complete_queue_, work_queue_,
        *work_producer_token_.get(), ul_bits_buffer_, ul_syms_buffer_,
        modul_buffer_, ifft_buffer_, tx_buffer_, rx_buffer_, csi_buffer_,
        equal_buffer_, non_null_sc_ind_, fft_buffer_, demod_buffer_,
        decoded_buffer_, ue_pilot_vec_);

    new_worker->Start(core_offset_worker);
    workers_.push_back(std::move(new_worker));
  }

  if (kRecordDownlinkFrame) {
    //Add and writter / record type here
    std::vector<Agora_recorder::RecorderWorker::RecorderWorkerTypes> recorders;
    recorders.push_back(Agora_recorder::RecorderWorker::RecorderWorkerTypes::
                            kRecorderWorkerHdf5);
    auto& new_recorder = recorders_.emplace_back(
        std::make_unique<Agora_recorder::RecorderThread>(
            config_, 0, core_offset_worker + config_->UeWorkerThreadNum(),
            kFrameWnd * config_->Frame().NumTotalSyms() * config_->UeAntNum() *
                kDefaultQueueSize,
            0, config_->UeAntNum(), kRecordFrameInterval, recorders, true));
    new_recorder->Start();
  }

  // initilize all kinds of checkers
  // Init the frame work tracking structure
  for (size_t frame = 0; frame < this->frame_tasks_.size(); frame++) {
    FrameInit(frame);
  }
  decode_counters_.Init(dl_data_symbol_perframe_, config_->UeAntNum());
  demul_counters_.Init(dl_data_symbol_perframe_, config_->UeAntNum());
  fft_dlpilot_counters_.Init(config->Frame().ClientDlPilotSymbols(),
                             config_->UeAntNum());
  fft_dldata_counters_.Init(dl_data_symbol_perframe_, config_->UeAntNum());

  /* Each UE / Radio will send a TxComplete */
  tx_counters_.Init(config_->UeAntNum());
  encode_counter_.Init(ul_data_symbol_perframe_, config_->UeAntNum());
  modulation_counters_.Init(ul_data_symbol_perframe_, config_->UeAntNum());

  const size_t num_ue = config_->UeNum();
  ue_tracker_.reserve(num_ue);
  ue_tracker_.resize(num_ue);
  for (auto& ue : ue_tracker_) {
    ue.ifft_counters_.Init(ul_symbol_perframe_, config_->NumUeChannels());
    ue.tx_pending_frame_ = 0;
    ue.tx_ready_frames_.clear();
  }

  // This usage doesn't effect the user num_reciprocity_pkts_per_frame_;
  rx_counters_.num_rx_pkts_per_frame_ =
      config_->UeAntNum() *
      (config_->Frame().NumDLSyms() + config_->Frame().NumBeaconSyms());
  rx_counters_.num_pilot_pkts_per_frame_ =
      config_->UeAntNum() * config_->Frame().ClientDlPilotSymbols();

  rx_downlink_deferral_.resize(kFrameWnd);

  // Mac counters for downlink data
  tomac_counters_.Init(config_->Frame().NumDlDataSyms(), config_->UeAntNum());
}

PhyUe::~PhyUe() {
  for (size_t i = 0; i < config_->UeWorkerThreadNum(); i++) {
    AGORA_LOG_INFO("Joining Phy worker: %zu : %zu\n", i,
                   config_->UeWorkerThreadNum());
    workers_.at(i)->Stop();
  }
  workers_.clear();

  for (size_t i = 0; i < recorders_.size(); i++) {
    AGORA_LOG_INFO("Waiting for Recording to complete %zu\n", i);
    recorders_.at(i)->Stop();
  }
  recorders_.clear();

  if (kEnableMac == true) {
    mac_std_thread_.join();
  }

  for (size_t i = 0; i < rx_thread_num_; i++) {
    delete rx_ptoks_ptr_[i];
    delete tx_ptoks_ptr_[i];
    delete mac_rx_ptoks_ptr_[i];
    delete mac_tx_ptoks_ptr_[i];
  }

  FreeUplinkBuffers();
  FreeDownlinkBuffers();
}

void PhyUe::ScheduleTask(EventData do_task,
                         moodycamel::ConcurrentQueue<EventData>* in_queue,
                         moodycamel::ProducerToken const& ptok) {
  if (in_queue->try_enqueue(ptok, do_task) == false) {
    AGORA_LOG_INFO("PhyUe: Cannot enqueue task, need more memory");
    if (in_queue->enqueue(ptok, do_task) == false) {
      AGORA_LOG_INFO("PhyUe: task enqueue failed\n");
      throw std::runtime_error("PhyUe: task enqueue failed");
    }
  }
}

void PhyUe::ScheduleWork(EventData do_task) {
  if (work_queue_.try_enqueue(*(work_producer_token_.get()), do_task) ==
      false) {
    AGORA_LOG_INFO("PhyUe: Cannot enqueue work task, need more memory");
    if (work_queue_.enqueue(*(work_producer_token_.get()), do_task) == false) {
      AGORA_LOG_INFO("PhyUe: work task enqueue failed\n");
      throw std::runtime_error("PhyUe: work task enqueue failed");
    }
  }
}

void PhyUe::ReceiveDownlinkSymbol(Packet* rx_packet, size_t tag) {
  const size_t frame_slot = rx_packet->frame_id_ % kFrameWnd;
  const size_t dl_symbol_idx =
      config_->Frame().GetDLSymbolIdx(rx_packet->symbol_id_);

  // if symbol is a pilot or we are finished with all pilot ffts for the given
  // frame
  if (dl_symbol_idx < config_->Frame().ClientDlPilotSymbols()) {
    ScheduleWork(EventData(EventType::kFFTPilot, tag));
  } else if (fft_dlpilot_counters_.IsLastSymbol(rx_packet->frame_id_)) {
    ScheduleWork(EventData(EventType::kFFT, tag));
  } else {
    std::queue<EventData>* defferal_queue =
        &rx_downlink_deferral_.at(frame_slot);

    defferal_queue->push(EventData(EventType::kFFT, tag));
  }
}

void PhyUe::ScheduleDefferedDownlinkSymbols(size_t frame_id) {
  const size_t frame_slot = frame_id % kFrameWnd;
  // Complete the csi offset
  const size_t csi_offset_base = frame_slot * config_->UeAntNum();

  for (size_t user = 0; user < config_->UeAntNum(); user++) {
    const size_t csi_offset = csi_offset_base + user;

    for (size_t ofdm_data = 0; ofdm_data < config_->OfdmDataNum();
         ofdm_data++) {
      auto* csi_buffer_ptr =
          reinterpret_cast<arma::cx_float*>(csi_buffer_[csi_offset]);

      csi_buffer_ptr[ofdm_data] /= dl_pilot_symbol_perframe_;
    }
  }
  std::queue<EventData>* defferal_queue = &rx_downlink_deferral_.at(frame_slot);

  while (!defferal_queue->empty()) {
    ScheduleWork(defferal_queue->front());
    defferal_queue->pop();
  }
}

void PhyUe::ClearCsi(size_t frame_id) {
  const size_t frame_slot = frame_id % kFrameWnd;

  if (config_->Frame().ClientDlPilotSymbols() > 0) {
    const size_t csi_offset_base = frame_slot * config_->UeAntNum();
    for (size_t user = 0; user < config_->UeAntNum(); user++) {
      const size_t csi_offset = csi_offset_base + user;
      for (size_t ofdm_data = 0u; ofdm_data < config_->OfdmDataNum();
           ofdm_data++) {
        auto* csi_buffer_ptr =
            reinterpret_cast<arma::cx_float*>(csi_buffer_[csi_offset]);

        csi_buffer_ptr[ofdm_data] = 0;
      }
    }
    fft_dlpilot_counters_.Reset(frame_id);
  }  // Only do work if there are DL pilot symbols
  assert(rx_downlink_deferral_.at(frame_slot).empty() == true);
}

void PhyUe::Stop() {
  AGORA_LOG_INFO("PhyUe: Stopping threads\n");
  config_->Running(false);
  usleep(1000);
  ru_.reset();
}

void PhyUe::Start() {
  PinToCoreWithOffset(ThreadType::kMaster, config_->UeCoreOffset(), 0);
  if (std::filesystem::is_directory("log") == false) {
    std::filesystem::create_directory("log");
  }

  Table<complex_float> calib_buffer;
  calib_buffer.Malloc(kFrameWnd, config_->UeAntNum() * config_->OfdmDataNum(),
                      Agora_memory::Alignment_t::kAlign64);

  const bool start_status = ru_->StartTxRx(calib_buffer, calib_buffer);
  calib_buffer.Free();
  if (start_status == false) {
    this->Stop();
    return;
  }

  // for task_queue, main thread is producer, it is single-producer &
  // multiple consumer for task queue uplink
  moodycamel::ProducerToken ptok_mac(to_mac_queue_);

  // for message_queue, main thread is a consumer, it is multiple
  // producers & single consumer for message_queue
  moodycamel::ConsumerToken ctok(complete_queue_);

  // counter for print log
  size_t miss_count = 0;
  size_t total_count = 0;

  // create log directory if not exist
  mkdir("log", 0777);

  std::array<EventData, kDequeueBulkSizeTXRX> events_list;
  size_t ret = 0;
  max_equaled_frame_ = 0;
  size_t cur_frame_id = 0;

  while ((config_->Running() == true) &&
         (SignalHandler::GotExitSignal() == false)) {
    // get a bulk of events
    ret = complete_queue_.try_dequeue_bulk(ctok, events_list.data(),
                                           kDequeueBulkSizeTXRX);
    total_count++;
    if (total_count == 1e7) {
      total_count = 0;
      miss_count = 0;
    }
    if (ret == 0) {
      miss_count++;
      continue;
    }
    // handle each event
    for (size_t bulk_count = 0; bulk_count < ret; bulk_count++) {
      EventData& event = events_list.at(bulk_count);

      switch (event.event_type_) {
        case EventType::kPacketRX: {
          RxPacket* rx = rx_tag_t(event.tags_[0u]).rx_packet_;
          Packet* pkt = rx->RawPacket();

          if (recorders_.size() == 1) {
            rx->Use();
            recorders_.at(0)->DispatchWork(event);
          }

          const size_t frame_id = pkt->frame_id_;
          const size_t symbol_id = pkt->symbol_id_;
          const size_t ant_id = pkt->ant_id_;
          const size_t frame_slot = frame_id % kFrameWnd;
          RtAssert(pkt->frame_id_ < (cur_frame_id + kFrameWnd),
                   "Error: Received packet for future frame beyond frame "
                   "window. This can happen if PHY is running "
                   "slowly, e.g., in debug mode");

          PrintPerTaskDone(PrintType::kPacketRX, frame_id, symbol_id, ant_id);

          if (rx_counters_.num_pkts_.at(frame_slot) == 0) {
            this->stats_->MasterSetTsc(TsType::kFirstSymbolRX, frame_id);
            if (kDebugPrintPerFrameStart) {
              const size_t prev_frame_slot =
                  (frame_slot + kFrameWnd - 1) % kFrameWnd;
              AGORA_LOG_INFO(
                  "PhyUe [frame %zu + %.2f ms since last frame]: Received "
                  "first packet. Remaining packets in prev frame: %zu\n",
                  frame_id,
                  this->stats_->MasterGetDeltaMs(TsType::kFirstSymbolRX,
                                                 frame_id, frame_id - 1),
                  rx_counters_.num_pkts_.at(prev_frame_slot));
            }
          }

          if (config_->IsDlPilot(frame_id, symbol_id)) {
            rx_counters_.num_pilot_pkts_.at(frame_slot)++;
            if (rx_counters_.num_pilot_pkts_.at(frame_slot) ==
                rx_counters_.num_pilot_pkts_per_frame_) {
              rx_counters_.num_pilot_pkts_.at(frame_slot) = 0;
              stats_->MasterSetTsc(TsType::kPilotAllRX, frame_id);
              PrintPerFrameDone(PrintType::kPacketRXPilots, frame_id);
            }
          }
          rx_counters_.num_pkts_.at(frame_slot)++;
          if (rx_counters_.num_pkts_.at(frame_slot) ==
              rx_counters_.num_rx_pkts_per_frame_) {
            stats_->MasterSetTsc(TsType::kRXDone, frame_id);
            PrintPerFrameDone(PrintType::kPacketRX, frame_id);
            rx_counters_.num_pkts_.at(frame_slot) = 0;
          }

          // Schedule uplink pilots transmission and uplink processing
          if (symbol_id == config_->Frame().GetBeaconSymbolLast()) {
            // Schedule Pilot after receiving last beacon
            // (Only when in Downlink Only mode, otherwise the pilots
            // will be transmitted with the uplink data)
            if (ul_symbol_perframe_ == 0) {
              EventData do_tx_pilot_task(
                  EventType::kPacketPilotTX,
                  gen_tag_t::FrmSymUe(
                      frame_id, config_->Frame().GetPilotSymbol(ant_id), ant_id)
                      .tag_);
              ScheduleTask(do_tx_pilot_task, &tx_queue_,
                           *tx_ptoks_ptr_[ru_->AntNumToWorkerId(ant_id)]);
            } else {
              // Schedule the Uplink tasks
              for (size_t symbol_idx = 0;
                   symbol_idx < config_->Frame().NumULSyms(); symbol_idx++) {
                if (symbol_idx < config_->Frame().ClientUlPilotSymbols()) {
                  EventData do_ifft_task(
                      EventType::kIFFT,
                      gen_tag_t::FrmSymUe(
                          frame_id, config_->Frame().GetULSymbol(symbol_idx),
                          ant_id)
                          .tag_);
                  ScheduleWork(do_ifft_task);
                } else {
                  EventData do_encode_task(
                      EventType::kEncode,
                      gen_tag_t::FrmSymUe(
                          frame_id, config_->Frame().GetULSymbol(symbol_idx),
                          ant_id)
                          .tag_);
                  ScheduleWork(do_encode_task);
                }
              }  // For all UL Symbols
            }
          }

          SymbolType symbol_type = config_->GetSymbolType(symbol_id);
          if (symbol_type == SymbolType::kDL) {
            // Defer downlink processing (all pilot symbols must be fft'd
            // first)
            ReceiveDownlinkSymbol(pkt, event.tags_[0]);
          } else {
            rx->Free();
          }
        } break;

        case EventType::kFFTPilot: {
          const size_t frame_id = gen_tag_t(event.tags_[0]).frame_id_;
          const size_t symbol_id = gen_tag_t(event.tags_[0]).symbol_id_;
          const size_t ant_id = gen_tag_t(event.tags_[0]).ant_id_;

          PrintPerTaskDone(PrintType::kFFTPilots, frame_id, symbol_id, ant_id);
          const bool tasks_complete =
              fft_dlpilot_counters_.CompleteTask(frame_id, symbol_id);
          if (tasks_complete) {
            PrintPerSymbolDone(PrintType::kFFTPilots, frame_id, symbol_id);
            const bool pilot_fft_complete =
                fft_dlpilot_counters_.CompleteSymbol(frame_id);
            if (pilot_fft_complete) {
              if (kPrintPhyStats) {
                this->phy_stats_->PrintDlSnrStats(frame_id);
<<<<<<< HEAD
              }
              if (kEnableCsvLog) {
                constexpr size_t kRecScNum = 3;
                //set subcarriers to record DL CSI
                constexpr std::array<size_t, kRecScNum> csi_rec_sc = {20, 140,
                                                                      280};
                const size_t csi_offset_base =
                    (frame_id % kFrameWnd) * config_->UeAntNum();
                arma::fmat csi_rec(config_->UeAntNum(), csi_rec_sc.size());
                for (size_t i = 0; i < csi_rec.n_rows; i++) {
                  auto* csi_buffer_ptr = reinterpret_cast<arma::cx_float*>(
                      csi_buffer_.at(csi_offset_base + i).data());
                  for (size_t j = 0; j < csi_rec.n_cols; j++) {
                    csi_rec(i, j) = std::abs(csi_buffer_ptr[csi_rec_sc.at(j)]);
                  }
                }
                this->phy_stats_->RecordDlPilotSnr(frame_id);
                this->phy_stats_->RecordDlCsi(frame_id, csi_rec);
=======
>>>>>>> db8fc2ac
              }
              this->phy_stats_->RecordDlCsi(frame_id, kNumRecSc, csi_buffer_);
              this->phy_stats_->RecordDlPilotSnr(frame_id);
              this->stats_->MasterSetTsc(TsType::kFFTPilotsDone, frame_id);
              PrintPerFrameDone(PrintType::kFFTPilots, frame_id);
              ScheduleDefferedDownlinkSymbols(frame_id);
            }
          }
        } break;

        case EventType::kFFT: {
          const size_t frame_id = gen_tag_t(event.tags_[0]).frame_id_;
          const size_t symbol_id = gen_tag_t(event.tags_[0]).symbol_id_;
          const size_t ant_id = gen_tag_t(event.tags_[0]).ant_id_;

          // Schedule the Demul
          EventData do_demul_task(EventType::kDemul, event.tags_[0]);
          ScheduleWork(do_demul_task);

          PrintPerTaskDone(PrintType::kFFTData, frame_id, symbol_id, ant_id);
          const bool tasks_complete =
              fft_dldata_counters_.CompleteTask(frame_id, symbol_id);
          if (tasks_complete == true) {
            PrintPerSymbolDone(PrintType::kFFTData, frame_id, symbol_id);
            bool fft_complete = fft_dldata_counters_.CompleteSymbol(frame_id);
            if (fft_complete == true) {
              this->stats_->MasterSetTsc(TsType::kFFTDone, frame_id);
              PrintPerFrameDone(PrintType::kFFTData, frame_id);
              fft_dldata_counters_.Reset(frame_id);
              // Clear the csi buffer for the next use
              ClearCsi(frame_id);
            }
          }
        } break;

        case EventType::kDemul: {
          const size_t frame_id = gen_tag_t(event.tags_[0]).frame_id_;
          const size_t symbol_id = gen_tag_t(event.tags_[0]).symbol_id_;
          const size_t ant_id = gen_tag_t(event.tags_[0]).ant_id_;

          if (kDownlinkHardDemod == false) {
            EventData do_decode_task(EventType::kDecode, event.tags_[0]);
            ScheduleWork(do_decode_task);
          }

          PrintPerTaskDone(PrintType::kDemul, frame_id, symbol_id, ant_id);
          const bool symbol_complete =
              demul_counters_.CompleteTask(frame_id, symbol_id);
          if (symbol_complete == true) {
            PrintPerSymbolDone(PrintType::kDemul, frame_id, symbol_id);
            max_equaled_frame_ = frame_id;
            bool demul_complete = demul_counters_.CompleteSymbol(frame_id);
            if (demul_complete == true) {
              this->stats_->MasterSetTsc(TsType::kDemulDone, frame_id);
              PrintPerFrameDone(PrintType::kDemul, frame_id);
              demul_counters_.Reset(frame_id);

<<<<<<< HEAD
              if (kEnableCsvLog) {
                this->phy_stats_->RecordEvm(frame_id);
                this->phy_stats_->RecordEvmSnr(frame_id);
                if (kDownlinkHardDemod) {
                  this->phy_stats_->RecordBer(frame_id);
                  this->phy_stats_->RecordSer(frame_id);
                }
=======
              this->phy_stats_->RecordEvm(frame_id);
              this->phy_stats_->RecordEvmSnr(frame_id);
              if (kDownlinkHardDemod) {
                this->phy_stats_->RecordBer(frame_id);
                this->phy_stats_->RecordSer(frame_id);
>>>>>>> db8fc2ac
              }
              this->phy_stats_->ClearEvmBuffer(frame_id);

              if (kDownlinkHardDemod == true) {
                bool finished =
                    FrameComplete(frame_id, FrameTasksFlags::kDownlinkComplete);
                if (finished == true) {
                  if ((cur_frame_id + 1) >= config_->FramesToTest()) {
                    config_->Running(false);
                  } else {
                    FrameInit(frame_id);
                    cur_frame_id = frame_id + 1;
                  }
                }
              }
            }
          }
        } break;

        case EventType::kDecode: {
          const size_t frame_id = gen_tag_t(event.tags_[0]).frame_id_;
          const size_t symbol_id = gen_tag_t(event.tags_[0]).symbol_id_;
          const size_t ant_id = gen_tag_t(event.tags_[0]).ant_id_;

          PrintPerTaskDone(PrintType::kDecode, frame_id, symbol_id, ant_id);

          const bool symbol_complete =
              decode_counters_.CompleteTask(frame_id, symbol_id);
          if (symbol_complete == true) {
            if (kEnableMac) {
              auto base_tag = gen_tag_t::FrmSymUe(frame_id, symbol_id, 0);

              for (size_t i = 0; i < config_->UeAntNum(); i++) {
                ScheduleTask(EventData(EventType::kPacketToMac, base_tag.tag_),
                             &to_mac_queue_, ptok_mac);

                base_tag.ue_id_++;
              }
            }
            PrintPerSymbolDone(PrintType::kDecode, frame_id, symbol_id);

            bool decode_complete = decode_counters_.CompleteSymbol(frame_id);
            if (decode_complete == true) {
              this->stats_->MasterSetTsc(TsType::kDecodeDone, frame_id);
              PrintPerFrameDone(PrintType::kDecode, frame_id);
              decode_counters_.Reset(frame_id);
<<<<<<< HEAD

              if (kEnableCsvLog) {
                this->phy_stats_->RecordBer(frame_id);
                this->phy_stats_->RecordSer(frame_id);
              }
=======
              this->phy_stats_->RecordBer(frame_id);
              this->phy_stats_->RecordSer(frame_id);
>>>>>>> db8fc2ac
              bool finished =
                  FrameComplete(frame_id, FrameTasksFlags::kDownlinkComplete);
              if (finished == true) {
                if ((cur_frame_id + 1) >= config_->FramesToTest()) {
                  config_->Running(false);
                } else {
                  FrameInit(frame_id);
                  cur_frame_id = frame_id + 1;
                }
              }
            }
          }
        } break;

        case EventType::kPacketToMac: {
          const size_t frame_id = gen_tag_t(event.tags_[0]).frame_id_;
          const size_t symbol_id = gen_tag_t(event.tags_[0]).symbol_id_;
          const size_t dl_symbol_idx =
              config_->Frame().GetDLSymbolIdx(symbol_id);

          if (kDebugPrintPacketsToMac) {
            AGORA_LOG_INFO(
                "PhyUe: sent decoded packet for (frame %zu, symbol %zu:%zu) to "
                "MAC\n",
                frame_id, symbol_id, dl_symbol_idx);
          }
          const bool last_tomac_task =
              tomac_counters_.CompleteTask(frame_id, dl_symbol_idx);

          if (last_tomac_task == true) {
            PrintPerSymbolDone(PrintType::kPacketToMac, frame_id, symbol_id);

            const bool last_tomac_symbol =
                tomac_counters_.CompleteSymbol(frame_id);

            if (last_tomac_symbol == true) {
              PrintPerFrameDone(PrintType::kPacketToMac, frame_id);
              tomac_counters_.Reset(frame_id);

              const bool finished =
                  FrameComplete(frame_id, FrameTasksFlags::kMacTxComplete);
              if (finished == true) {
                if ((cur_frame_id + 1) >= config_->FramesToTest()) {
                  config_->Running(false);
                } else {
                  FrameInit(frame_id);
                  cur_frame_id = frame_id + 1;
                }
              }
            }
          }
        } break;

        case EventType::kPacketFromMac: {
          // This is an entire frame (multiple mac packets)
          const size_t ue_id = rx_mac_tag_t(event.tags_[0]).tid_;
          const size_t radio_buf_id = rx_mac_tag_t(event.tags_[0]).offset_;
          RtAssert(radio_buf_id == (expected_frame_id_from_mac_ % kFrameWnd),
                   "Radio buffer id does not match expected");

          const auto* pkt = reinterpret_cast<const MacPacketPacked*>(
              &ul_bits_buffer_[ue_id]
                              [radio_buf_id * config_->MacBytesNumPerframe(
                                                  Direction::kUplink)]);

          AGORA_LOG_TRACE(
              "PhyUe: frame %d symbol %d user %d @ offset %zu %zu @ location "
              "%zu\n",
              pkt->Frame(), pkt->Symbol(), pkt->Ue(), ue_id, radio_buf_id,
              (size_t)pkt);
          RtAssert(pkt->Frame() ==
                       static_cast<uint16_t>(expected_frame_id_from_mac_),
                   "PhyUe: Incorrect frame ID from MAC");
          current_frame_user_num_ =
              (current_frame_user_num_ + 1) % config_->UeAntNum();
          if (current_frame_user_num_ == 0) {
            expected_frame_id_from_mac_++;
          }
#if ENABLE_RB_IND
          config_->UpdateModCfgs(pkt->rb_indicator_.mod_order_bits_);
#endif
          if (kDebugPrintPacketsFromMac) {
#if ENABLE_RB_IND
            AGORA_LOG_INFO(
                "PhyUe: received packet for frame %u with modulation %zu\n",
                pkt->frame_id_, pkt->rb_indicator_.mod_order_bits_);
#endif
            std::stringstream ss;

            for (size_t ul_data_symbol = 0;
                 ul_data_symbol < config_->Frame().NumUlDataSyms();
                 ul_data_symbol++) {
              ss << "PhyUe: kPacketFromMac, frame " << pkt->Frame()
                 << ", symbol " << std::to_string(pkt->Symbol()) << " crc "
                 << std::to_string(pkt->Crc()) << " bytes: ";
              for (size_t i = 0; i < pkt->PayloadLength(); i++) {
                ss << std::to_string((pkt->Data()[i])) << ", ";
              }
              ss << std::endl;
              pkt = reinterpret_cast<const MacPacketPacked*>(
                  reinterpret_cast<const uint8_t*>(pkt) +
                  config_->MacPacketLength(Direction::kUplink));
            }
            AGORA_LOG_INFO("%s\n", ss.str().c_str());
          }
        } break;

        case EventType::kEncode: {
          const size_t frame_id = gen_tag_t(event.tags_[0]).frame_id_;
          const size_t symbol_id = gen_tag_t(event.tags_[0]).symbol_id_;
          const size_t ue_ant = gen_tag_t(event.tags_[0]).ue_id_;

          PrintPerTaskDone(PrintType::kEncode, frame_id, symbol_id, ue_ant);

          // Schedule the modul
          EventData do_modul_task(EventType::kModul, event.tags_[0]);
          ScheduleWork(do_modul_task);

          const bool symbol_complete =
              encode_counter_.CompleteTask(frame_id, symbol_id);
          if (symbol_complete == true) {
            PrintPerSymbolDone(PrintType::kEncode, frame_id, symbol_id);

            const bool encode_complete =
                encode_counter_.CompleteSymbol(frame_id);
            if (encode_complete == true) {
              stats_->MasterSetTsc(TsType::kEncodeDone, frame_id);
              PrintPerFrameDone(PrintType::kEncode, frame_id);
              encode_counter_.Reset(frame_id);
            }
          }
        } break;

        case EventType::kModul: {
          const size_t frame_id = gen_tag_t(event.tags_[0]).frame_id_;
          const size_t symbol_id = gen_tag_t(event.tags_[0]).symbol_id_;
          const size_t ue_ant = gen_tag_t(event.tags_[0]).ue_id_;

          PrintPerTaskDone(PrintType::kModul, frame_id, symbol_id, ue_ant);

          EventData do_ifft_task(
              EventType::kIFFT,
              gen_tag_t::FrmSymUe(frame_id, symbol_id, ue_ant).tag_);
          ScheduleWork(do_ifft_task);

          const bool symbol_complete =
              modulation_counters_.CompleteTask(frame_id, symbol_id);
          if (symbol_complete) {
            PrintPerSymbolDone(PrintType::kModul, frame_id, symbol_id);

            const bool mod_complete =
                modulation_counters_.CompleteSymbol(frame_id);
            if (mod_complete == true) {
              stats_->MasterSetTsc(TsType::kModulDone, frame_id);
              PrintPerFrameDone(PrintType::kModul, frame_id);
              modulation_counters_.Reset(frame_id);
            }
          }
        } break;

        case EventType::kIFFT: {
          const size_t frame_id = gen_tag_t(event.tags_[0]).frame_id_;
          const size_t symbol_id = gen_tag_t(event.tags_[0]).symbol_id_;
          const size_t ue_ant = gen_tag_t(event.tags_[0]).ue_id_;
          const size_t ue_interface = ue_ant / config_->NumUeChannels();

          PrintPerTaskDone(PrintType::kIFFT, frame_id, symbol_id, ue_ant);
          UeTxVars& ue = ue_tracker_.at(ue_interface);

          const bool symbol_complete =
              ue.ifft_counters_.CompleteTask(frame_id, symbol_id);
          if (symbol_complete) {
            PrintPerSymbolDone(PrintType::kIFFT, frame_id, symbol_id);

            const bool ifft_complete =
                ue.ifft_counters_.CompleteSymbol(frame_id);
            if (ifft_complete) {
              stats_->MasterSetTsc(TsType::kIFFTDone, frame_id);
              PrintPerFrameDone(PrintType::kIFFT, frame_id);
              ue.ifft_counters_.Reset(frame_id);

              // If the completed frame is the next in line, schedule the
              // transmission
              if (ue.tx_pending_frame_ == frame_id) {
                size_t current_frame = frame_id;

                while (ue.tx_pending_frame_ == current_frame) {
                  //Schedule Tx for all channels on the UE
                  for (size_t ch = 0; ch < config_->NumUeChannels(); ch++) {
                    const size_t ue_tx_antenna =
                        (ue_interface * config_->NumUeChannels()) + ch;
                    EventData do_tx_task(
                        EventType::kPacketTX,
                        gen_tag_t::FrmSymUe(ue.tx_pending_frame_, 0,
                                            ue_tx_antenna)
                            .tag_);
                    ScheduleTask(
                        do_tx_task, &tx_queue_,
                        *tx_ptoks_ptr_[ru_->AntNumToWorkerId(ue_tx_antenna)]);
                  }

                  const size_t next_frame = current_frame + 1;
                  ue.tx_pending_frame_ = next_frame;

                  const auto tx_next =
                      std::find(ue.tx_ready_frames_.begin(),
                                ue.tx_ready_frames_.end(), next_frame);
                  if (tx_next != ue.tx_ready_frames_.end()) {
                    // With c++20 we could check the return value of remove
                    ue.tx_ready_frames_.erase(tx_next);
                    current_frame = next_frame;
                  }
                }
              } else {
                // Otherwise defer the tx (could make this sorted insert in
                // future)
                ue.tx_ready_frames_.push_front(frame_id);
              }
            }
          }
        } break;

        // Currently this only happens when there are no UL symbols
        // (pilots or otherwise)
        case EventType::kPacketPilotTX: {
          size_t frame_id = gen_tag_t(event.tags_[0u]).frame_id_;
          size_t symbol_id = gen_tag_t(event.tags_[0u]).symbol_id_;
          size_t ant_id = gen_tag_t(event.tags_[0u]).ue_id_;

          PrintPerTaskDone(PrintType::kPacketTX, frame_id, symbol_id, ant_id);

          bool last_tx_task = tx_counters_.CompleteTask(frame_id);
          if (last_tx_task) {
            stats_->MasterSetTsc(TsType::kTXDone, frame_id);
            PrintPerFrameDone(PrintType::kPacketTX, frame_id);
            tx_counters_.Reset(frame_id);

            const bool finished =
                FrameComplete(frame_id, FrameTasksFlags::kUplinkTxComplete);
            if (finished == true) {
              if ((cur_frame_id + 1) >= config_->FramesToTest()) {
                config_->Running(false);
              } else {
                FrameInit(frame_id);
                cur_frame_id = frame_id + 1;
              }
            }
          }
        } break;

        case EventType::kPacketTX: {
          const size_t frame_id = gen_tag_t(event.tags_[0]).frame_id_;
          const size_t ue_ant = gen_tag_t(event.tags_[0]).ue_id_;
          RtAssert(frame_id == next_frame_processed_[ue_ant],
                   "PhyUe: Unexpected frame was transmitted!");

          ul_bits_buffer_status_[ue_ant]
                                [next_frame_processed_[ue_ant] % kFrameWnd] = 0;
          next_frame_processed_[ue_ant]++;

          PrintPerTaskDone(PrintType::kPacketTX, frame_id, 0, ue_ant);
          const bool last_tx_task = tx_counters_.CompleteTask(frame_id);
          if (last_tx_task) {
            stats_->MasterSetTsc(TsType::kTXDone, frame_id);
            PrintPerFrameDone(PrintType::kPacketTX, frame_id);
            tx_counters_.Reset(frame_id);

            const bool finished =
                FrameComplete(frame_id, FrameTasksFlags::kUplinkTxComplete);
            if (finished == true) {
              if ((cur_frame_id + 1) >= config_->FramesToTest()) {
                config_->Running(false);
              } else {
                FrameInit(frame_id);
                cur_frame_id = frame_id + 1;
              }
            }
          }
        } break;

        default:
          AGORA_LOG_INFO("Invalid Event Type!\n");
          throw std::runtime_error("PhyUe: Invalid Event Type");
      }
    }
  }
  if (kPrintPhyStats) {
    phy_stats_->PrintPhyStats();
  }
  this->Stop();
}

void PhyUe::InitializeVarsFromCfg() {
  dl_pilot_symbol_perframe_ = config_->Frame().ClientDlPilotSymbols();
  size_t ul_pilot_symbol_perframe = config_->Frame().ClientUlPilotSymbols();
  ul_symbol_perframe_ = config_->Frame().NumULSyms();
  dl_symbol_perframe_ = config_->Frame().NumDLSyms();
  dl_data_symbol_perframe_ = dl_symbol_perframe_ - dl_pilot_symbol_perframe_;
  ul_data_symbol_perframe_ = ul_symbol_perframe_ - ul_pilot_symbol_perframe;

  assert(dl_pilot_symbol_perframe_ <= dl_symbol_perframe_);
  assert(ul_pilot_symbol_perframe <= ul_symbol_perframe_);
  rx_thread_num_ =
      ((kUseArgos == true) && (config_->UeHwFramer() == false))
          ? config_->UeNum()
          : std::min(config_->UeNum(), config_->UeSocketThreadNum());

  tx_buffer_size_ = config_->PacketLength() *
                    (ul_symbol_perframe_ * config_->UeAntNum() * kFrameWnd);

  rx_buffer_size_ = config_->DlPacketLength() *
                    (dl_symbol_perframe_ + config_->Frame().NumBeaconSyms()) *
                    config_->UeAntNum() * kFrameWnd;
}

void PhyUe::InitializeUplinkBuffers() {
  // initialize ul data buffer
  ul_bits_buffer_size_ =
      kFrameWnd * config_->MacBytesNumPerframe(Direction::kUplink);
  ul_bits_buffer_.Malloc(config_->UeAntNum(), ul_bits_buffer_size_,
                         Agora_memory::Alignment_t::kAlign64);
  ul_bits_buffer_status_.Calloc(config_->UeAntNum(), kFrameWnd,
                                Agora_memory::Alignment_t::kAlign64);

  // Temp -- Using more memory than necessary to comply with the DoEncode
  // function which uses the total number of ul symbols offset (instead of
  // just the data specific ones) ul_syms_buffer_size_ =
  //    kFrameWnd * ul_symbol_perframe_ * config_->OfdmDataNum();
  // ul_syms_buffer_.Calloc(config_->UeAntNum(), ul_syms_buffer_size_,
  //                       Agora_memory::Alignment_t::kAlign64);
  const size_t ul_syms_buffer_dim1 = ul_symbol_perframe_ * kFrameWnd;
  const size_t ul_syms_buffer_dim2 =
      Roundup<64>(config_->OfdmDataNum()) * config_->UeAntNum();

  ul_syms_buffer_.Calloc(ul_syms_buffer_dim1, ul_syms_buffer_dim2,
                         Agora_memory::Alignment_t::kAlign64);

  // initialize modulation buffer
  modul_buffer_.Calloc(ul_syms_buffer_dim1,
                       config_->OfdmDataNum() * config_->UeAntNum(),
                       Agora_memory::Alignment_t::kAlign64);

  // initialize IFFT buffer
  const size_t ifft_buffer_block_num =
      config_->UeAntNum() * ul_symbol_perframe_ * kFrameWnd;
  ifft_buffer_.Calloc(ifft_buffer_block_num, config_->OfdmCaNum(),
                      Agora_memory::Alignment_t::kAlign64);

  AllocBuffer1d(&tx_buffer_, tx_buffer_size_,
                Agora_memory::Alignment_t::kAlign64, 0);
}

void PhyUe::FreeUplinkBuffers() {
  ul_bits_buffer_.Free();
  ul_bits_buffer_status_.Free();
  ul_syms_buffer_.Free();
  modul_buffer_.Free();
  ifft_buffer_.Free();

  FreeBuffer1d(&tx_buffer_);
}

void PhyUe::InitializeDownlinkBuffers() {
  // initialize rx buffer
  rx_buffer_.Malloc(rx_thread_num_, rx_buffer_size_,
                    Agora_memory::Alignment_t::kAlign64);

  // initialize FFT buffer
  size_t fft_buffer_block_num =
      config_->UeAntNum() * dl_symbol_perframe_ * kFrameWnd;
  fft_buffer_.Calloc(fft_buffer_block_num, config_->OfdmCaNum(),
                     Agora_memory::Alignment_t::kAlign64);

  // initialize CSI buffer
  csi_buffer_.Calloc(config_->UeAntNum() * kFrameWnd, config_->OfdmDataNum(),
                     Agora_memory::Alignment_t::kAlign64);
  assert(reinterpret_cast<size_t>(csi_buffer_[0]) % 64 == 0);
  if (config_->Frame().ClientDlPilotSymbols() == 0) {
    for (size_t i = 0; i < csi_buffer_.Dim1(); i++) {
      complex_float* csi_data_sc = csi_buffer_[i];
      for (size_t j = 0; j < csi_buffer_.Dim2(); j++) {
        csi_data_sc[j].re = 1.0f;
        csi_data_sc[j].im = 0.0f;
      }
    }
  }

  if (dl_data_symbol_perframe_ > 0) {
    // initialize equalized data buffer
    const size_t task_buffer_symbol_num_dl =
        dl_data_symbol_perframe_ * kFrameWnd;
    size_t buffer_size = config_->UeAntNum() * task_buffer_symbol_num_dl;
    equal_buffer_.resize(buffer_size);
    for (auto& i : equal_buffer_) {
      i.resize(config_->GetOFDMDataNum());
    }
  }
}

void PhyUe::FreeDownlinkBuffers() {
  rx_buffer_.Free();
  fft_buffer_.Free();
  csi_buffer_.Free();
}

void PhyUe::PrintPerTaskDone(PrintType print_type, size_t frame_id,
                             size_t symbol_id, size_t ant) {
  if (kDebugPrintPerTaskDone == true) {
    // if (true) {
    switch (print_type) {
      case (PrintType::kPacketRX):
        AGORA_LOG_INFO("PhyUe [frame %zu symbol %zu ant %zu]: Rx packet\n",
                       frame_id, symbol_id, ant);
        break;

      case (PrintType::kPacketTX):
        AGORA_LOG_INFO(
            "PhyUe [frame %zu symbol %zu ant %zu]: %zu User Tx "
            "finished\n",
            frame_id, symbol_id, ant, tx_counters_.GetTaskCount(frame_id) + 1);
        break;

      case (PrintType::kFFTPilots):
        AGORA_LOG_INFO(
            "PhyUe [frame %zu symbol %zu ant %zu]: Pilot FFT Equalization "
            "done\n",
            frame_id, symbol_id, ant);
        break;

      case (PrintType::kFFTData):
        AGORA_LOG_INFO(
            "PhyUe [frame %zu symbol %zu ant %zu]: Data FFT Equalization "
            "done\n",
            frame_id, symbol_id, ant);
        break;

      case (PrintType::kDemul):
        AGORA_LOG_INFO("PhyUe [frame %zu symbol %zu ant %zu]: Demul done\n",
                       frame_id, symbol_id, ant);
        break;

      case (PrintType::kDecode):
        AGORA_LOG_INFO("PhyUe [frame %zu symbol %zu ant %zu]: Decoding done\n",
                       frame_id, symbol_id, ant);
        break;

      case (PrintType::kEncode):
        AGORA_LOG_INFO("PhyUe [frame %zu symbol %zu ant %zu]: Encoding done\n",
                       frame_id, symbol_id, ant);
        break;

      case (PrintType::kModul):
        AGORA_LOG_INFO(
            "PhyUe [frame %zu symbol %zu ant %zu]: Modulation done\n", frame_id,
            symbol_id, ant);
        break;

      case (PrintType::kIFFT):
        AGORA_LOG_INFO("PhyUe [frame %zu symbol %zu ant %zu]: iFFT done\n",
                       frame_id, symbol_id, ant);
        break;

      default:
        AGORA_LOG_INFO("Wrong task type in task done print!");
    }
  }
}

void PhyUe::PrintPerSymbolDone(PrintType print_type, size_t frame_id,
                               size_t symbol_id) {
  if (kDebugPrintPerSymbolDone == true) {
    // if (true) {
    switch (print_type) {
      case (PrintType::kFFTPilots):
        AGORA_LOG_INFO(
            "PhyUe [frame %zu symbol %zu + %.3f ms]: Pilot FFT complete for "
            "%zu antennas\n",
            frame_id, symbol_id,
            this->stats_->MasterGetMsSince(TsType::kFirstSymbolRX, frame_id),
            fft_dlpilot_counters_.GetTaskCount(frame_id, symbol_id));
        break;

      case (PrintType::kFFTData):
        AGORA_LOG_INFO(
            "PhyUe [frame %zu symbol %zu + %.3f ms]: Data FFT complete for "
            "%zu antennas\n",
            frame_id, symbol_id,
            this->stats_->MasterGetMsSince(TsType::kFirstSymbolRX, frame_id),
            fft_dldata_counters_.GetTaskCount(frame_id, symbol_id));
        break;

      case (PrintType::kDemul):
        AGORA_LOG_INFO(
            "PhyUe [frame %zu symbol %zu + %.3f ms]: Demul completed for "
            "%zu antennas\n",
            frame_id, symbol_id,
            this->stats_->MasterGetMsSince(TsType::kFirstSymbolRX, frame_id),
            demul_counters_.GetTaskCount(frame_id, symbol_id));
        break;

      case (PrintType::kDecode):
        AGORA_LOG_INFO(
            "PhyUe [frame %zu symbol %zu + %.3f ms]: Decoding completed "
            "for %zu antennas\n",
            frame_id, symbol_id,
            this->stats_->MasterGetMsSince(TsType::kFirstSymbolRX, frame_id),
            decode_counters_.GetTaskCount(frame_id, symbol_id));
        break;
      case (PrintType::kEncode):
        AGORA_LOG_INFO(
            "PhyUe [frame %zu symbol %zu + %.3f ms]: Data Encode complete "
            "for %zu antennas\n",
            frame_id, symbol_id,
            this->stats_->MasterGetMsSince(TsType::kFirstSymbolRX, frame_id),
            encode_counter_.GetTaskCount(frame_id, symbol_id));
        break;

      case (PrintType::kModul):
        AGORA_LOG_INFO(
            "PhyUe [frame %zu symbol %zu + %.3f ms]: Modul completed for "
            "symbol %zu antennas\n",
            frame_id, symbol_id,
            this->stats_->MasterGetMsSince(TsType::kFirstSymbolRX, frame_id),
            modulation_counters_.GetTaskCount(frame_id, symbol_id));
        break;

      case (PrintType::kIFFT):
        AGORA_LOG_INFO(
            "PhyUe [frame %zu symbol %zu + %.3f ms]: iFFT completed for "
            "symbol\n",
            frame_id, symbol_id,
            this->stats_->MasterGetMsSince(TsType::kFirstSymbolRX, frame_id));
        break;

      case (PrintType::kPacketToMac):
        AGORA_LOG_INFO(
            "Main [frame %zu symbol %zu + %.3f ms]: Completed MAC TX, "
            "%zu symbols done\n",
            frame_id, symbol_id,
            this->stats_->MasterGetMsSince(TsType::kFirstSymbolRX, frame_id),
            tomac_counters_.GetSymbolCount(frame_id) + 1);
        break;

      default:
        AGORA_LOG_INFO("Wrong task type in symbol done print!");
    }
  }
}

void PhyUe::PrintPerFrameDone(PrintType print_type, size_t frame_id) {
  if (kDebugPrintPerFrameDone == true) {
    // if (true) {
    switch (print_type) {
      case (PrintType::kPacketRX):
        AGORA_LOG_INFO("PhyUe [frame %zu + %.2f ms]: Received all packets\n",
                       frame_id,
                       this->stats_->MasterGetDeltaMs(
                           TsType::kRXDone, TsType::kFirstSymbolRX, frame_id));
        break;

      case (PrintType::kPacketRXPilots):
        AGORA_LOG_INFO(
            "PhyUe [frame %zu + %.2f ms]: Received all pilots\n", frame_id,
            this->stats_->MasterGetDeltaMs(TsType::kPilotAllRX,
                                           TsType::kFirstSymbolRX, frame_id));
        break;

      case (PrintType::kPacketTX):
        AGORA_LOG_INFO("PhyUe [frame %zu + %.2f ms]: Completed TX\n", frame_id,
                       this->stats_->MasterGetDeltaMs(
                           TsType::kTXDone, TsType::kFirstSymbolRX, frame_id));
        break;

      case (PrintType::kFFTPilots):
        AGORA_LOG_INFO(
            "PhyUe [frame %zu + %.2f ms]: Pilot FFT finished\n", frame_id,
            this->stats_->MasterGetDeltaMs(TsType::kFFTPilotsDone,
                                           TsType::kFirstSymbolRX, frame_id));
        break;

      case (PrintType::kFFTData):
        AGORA_LOG_INFO("PhyUe [frame %zu + %.2f ms]: Data FFT finished\n",
                       frame_id,
                       this->stats_->MasterGetDeltaMs(
                           TsType::kFFTDone, TsType::kFirstSymbolRX, frame_id));
        break;

      case (PrintType::kDemul):
        AGORA_LOG_INFO(
            "PhyUe [frame %zu + %.2f ms]: Completed demodulation\n", frame_id,
            this->stats_->MasterGetDeltaMs(TsType::kDemulDone,
                                           TsType::kFirstSymbolRX, frame_id));
        break;

      case (PrintType::kDecode):
        AGORA_LOG_INFO(
            "PhyUe [frame %zu + %.2f ms]: Completed decoding\n", frame_id,
            this->stats_->MasterGetDeltaMs(TsType::kDecodeDone,
                                           TsType::kFirstSymbolRX, frame_id));
        break;

      case (PrintType::kEncode):
        AGORA_LOG_INFO(
            "PhyUe [frame %zu + %.2f ms]: Completed encoding\n", frame_id,
            this->stats_->MasterGetDeltaMs(TsType::kEncodeDone,
                                           TsType::kFirstSymbolRX, frame_id));
        break;

      case (PrintType::kModul):
        AGORA_LOG_INFO(
            "PhyUe [frame %zu + %.2f ms]: Completed modulation\n", frame_id,
            this->stats_->MasterGetDeltaMs(TsType::kModulDone,
                                           TsType::kFirstSymbolRX, frame_id));
        break;

      case (PrintType::kIFFT):
        AGORA_LOG_INFO(
            "PhyUe [frame %zu + %.2f ms]: Completed iFFT\n", frame_id,
            this->stats_->MasterGetDeltaMs(TsType::kIFFTDone,
                                           TsType::kFirstSymbolRX, frame_id));
        break;

      case (PrintType::kPacketToMac):
        AGORA_LOG_INFO(
            "PhyUe [frame %zu + %.2f ms]: Completed MAC TX \n", frame_id,
            this->stats_->MasterGetMsSince(TsType::kFirstSymbolRX, frame_id));
        break;

      /*
      case (PrintType::kPacketTXFirst): AGORA_LOG_INFO(
            "PhyUe [frame %zu + %.2f ms]: Completed TX of first symbol\n",
            frame_id,
            this->stats_->MasterGetDeltaMs(TsType::kTXProcessedFirst,
                                           TsType::kFirstSymbolRX,
      frame_id)); break;
      */
      default:
        AGORA_LOG_INFO("PhyUe: Wrong task type in frame done print!\n");
    }
  }
}

void PhyUe::GetDemulData(long long** ptr, int* size) {
  *ptr = (long long*)&equal_buffer_[max_equaled_frame_ *
                                    dl_data_symbol_perframe_][0];
  *size = config_->UeAntNum() * config_->GetOFDMDataNum();
}

void PhyUe::GetEqualData(float** ptr, int* size, int ue_id) {
  *ptr = (float*)&equal_buffer_[max_equaled_frame_ * dl_data_symbol_perframe_ *
                                    config_->UeAntNum() +
                                ue_id][0];
  *size = config_->UeAntNum() * config_->GetOFDMDataNum() * 2;
}

void PhyUe::FrameInit(size_t frame) {
  std::uint8_t initial =
      static_cast<std::uint8_t>(FrameTasksFlags::kNoWorkComplete);

  if (config_->Frame().NumDLSyms() == 0) {
    initial |= static_cast<std::uint8_t>(FrameTasksFlags::kDownlinkComplete);
  }

  if ((kEnableMac == false) || (config_->Frame().NumDLSyms() == 0)) {
    initial |= static_cast<std::uint8_t>(FrameTasksFlags::kMacTxComplete);
  }
  frame_tasks_.at(frame % kFrameWnd) = initial;
}

bool PhyUe::FrameComplete(size_t frame, FrameTasksFlags complete) {
  frame_tasks_.at(frame % kFrameWnd) |= static_cast<std::uint8_t>(complete);
  bool is_complete =
      (frame_tasks_.at(frame % kFrameWnd) ==
       static_cast<std::uint8_t>(FrameTasksFlags::kFrameComplete));
  return is_complete;
}

extern "C" {
EXPORT PhyUe* PhyUeNew(Config* cfg) {
  auto* usr = new PhyUe(cfg);
  return usr;
}
EXPORT void PhyUeStart(PhyUe* usr) { usr->Start(); }
EXPORT void PhyUeStop(/*Phy_UE *usr*/) {
  SignalHandler::SetExitSignal(true); /*usr->stop();*/
}
EXPORT void PhyUeDestroy(PhyUe* usr) { delete usr; }
EXPORT void PhyUeGetEqualData(PhyUe* usr, float** ptr, int* size, int ue) {
  return usr->GetEqualData(ptr, size, ue);
}
EXPORT void PhyUeGetDemulData(PhyUe* usr, long long** ptr, int* size) {
  return usr->GetDemulData(ptr, size);
}
}<|MERGE_RESOLUTION|>--- conflicted
+++ resolved
@@ -4,12 +4,7 @@
  */
 #include "phy-ue.h"
 
-<<<<<<< HEAD
-#include <sys/stat.h>
-
-=======
 #include <filesystem>
->>>>>>> db8fc2ac
 #include <memory>
 
 #include "packet_txrx_client_radio.h"
@@ -480,27 +475,6 @@
             if (pilot_fft_complete) {
               if (kPrintPhyStats) {
                 this->phy_stats_->PrintDlSnrStats(frame_id);
-<<<<<<< HEAD
-              }
-              if (kEnableCsvLog) {
-                constexpr size_t kRecScNum = 3;
-                //set subcarriers to record DL CSI
-                constexpr std::array<size_t, kRecScNum> csi_rec_sc = {20, 140,
-                                                                      280};
-                const size_t csi_offset_base =
-                    (frame_id % kFrameWnd) * config_->UeAntNum();
-                arma::fmat csi_rec(config_->UeAntNum(), csi_rec_sc.size());
-                for (size_t i = 0; i < csi_rec.n_rows; i++) {
-                  auto* csi_buffer_ptr = reinterpret_cast<arma::cx_float*>(
-                      csi_buffer_.at(csi_offset_base + i).data());
-                  for (size_t j = 0; j < csi_rec.n_cols; j++) {
-                    csi_rec(i, j) = std::abs(csi_buffer_ptr[csi_rec_sc.at(j)]);
-                  }
-                }
-                this->phy_stats_->RecordDlPilotSnr(frame_id);
-                this->phy_stats_->RecordDlCsi(frame_id, csi_rec);
-=======
->>>>>>> db8fc2ac
               }
               this->phy_stats_->RecordDlCsi(frame_id, kNumRecSc, csi_buffer_);
               this->phy_stats_->RecordDlPilotSnr(frame_id);
@@ -558,21 +532,11 @@
               PrintPerFrameDone(PrintType::kDemul, frame_id);
               demul_counters_.Reset(frame_id);
 
-<<<<<<< HEAD
-              if (kEnableCsvLog) {
-                this->phy_stats_->RecordEvm(frame_id);
-                this->phy_stats_->RecordEvmSnr(frame_id);
-                if (kDownlinkHardDemod) {
-                  this->phy_stats_->RecordBer(frame_id);
-                  this->phy_stats_->RecordSer(frame_id);
-                }
-=======
               this->phy_stats_->RecordEvm(frame_id);
               this->phy_stats_->RecordEvmSnr(frame_id);
               if (kDownlinkHardDemod) {
                 this->phy_stats_->RecordBer(frame_id);
                 this->phy_stats_->RecordSer(frame_id);
->>>>>>> db8fc2ac
               }
               this->phy_stats_->ClearEvmBuffer(frame_id);
 
@@ -619,16 +583,8 @@
               this->stats_->MasterSetTsc(TsType::kDecodeDone, frame_id);
               PrintPerFrameDone(PrintType::kDecode, frame_id);
               decode_counters_.Reset(frame_id);
-<<<<<<< HEAD
-
-              if (kEnableCsvLog) {
-                this->phy_stats_->RecordBer(frame_id);
-                this->phy_stats_->RecordSer(frame_id);
-              }
-=======
               this->phy_stats_->RecordBer(frame_id);
               this->phy_stats_->RecordSer(frame_id);
->>>>>>> db8fc2ac
               bool finished =
                   FrameComplete(frame_id, FrameTasksFlags::kDownlinkComplete);
               if (finished == true) {

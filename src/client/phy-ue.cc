/**
 * @file phy-ue.cc
 * @brief Implementation file for the phy ue class
 */
#include "phy-ue.h"

#include <memory>

#include "phy_ldpc_decoder_5gnr.h"
#include "phy_stats.h"
#include "scrambler.h"
#include "signal_handler.h"
#include "utils_ldpc.h"

/* Print debug work */
<<<<<<< HEAD
static constexpr bool kDebugPrintFft = false;
static constexpr bool kDebugPrintDemul = false;
static constexpr bool kDebugPrintDecode = false;
static constexpr bool kDebugPrintEncode = false;
static constexpr bool kDebugPrintModul = false;
static constexpr bool kDebugPrintIFFT = false;

=======
>>>>>>> e30d4f9e
static constexpr bool kDebugPrintPacketsFromMac = false;
static constexpr bool kDebugPrintPacketsToMac = false;

static const size_t kDefaultQueueSize = 36;

PhyUe::PhyUe(Config* config)
    : stats_(std::make_unique<Stats>(config)),
<<<<<<< HEAD
      scrambler_(std::make_unique<AgoraScrambler::Scrambler>()) {
=======
      phy_stats_(std::make_unique<PhyStats>(config)),
      demod_buffer_(kFrameWnd, config->Frame().NumDLSyms(), config->UeAntNum(),
                    kMaxModType * config->OfdmDataNum()),
      decoded_buffer_(kFrameWnd, config->Frame().NumDLSyms(),
                      config->UeAntNum(),
                      config->LdpcConfig().NumBlocksInSymbol() *
                          Roundup<64>(config->NumBytesPerCb())) {
>>>>>>> e30d4f9e
  srand(time(nullptr));

  // TODO take into account the UeAntOffset to allow for multiple PhyUe
  // instances
  this->config_ = config;
  InitializeVarsFromCfg();

  std::vector<size_t> data_sc_ind;
  for (size_t i = config_->OfdmDataStart();
       i < config_->OfdmDataStart() + config_->OfdmDataNum(); i++) {
    data_sc_ind.push_back(i);
  }

  non_null_sc_ind_.insert(non_null_sc_ind_.end(), data_sc_ind.begin(),
                          data_sc_ind.end());
  std::sort(non_null_sc_ind_.begin(), non_null_sc_ind_.end());

  ue_pilot_vec_.resize(config_->UeAntNum());
  for (size_t i = 0; i < config_->UeAntNum(); i++) {
    for (size_t j = config->OfdmTxZeroPrefix();
         j < config_->SampsPerSymbol() - config->OfdmTxZeroPostfix(); j++) {
      ue_pilot_vec_[i].push_back(std::complex<float>(
          config_->UeSpecificPilotT()[i][j].real() / 32768.0f,
          config_->UeSpecificPilotT()[i][j].imag() / 32768.0f));
    }
  }

  complete_queue_ = moodycamel::ConcurrentQueue<EventData>(
      kFrameWnd * config_->Frame().NumTotalSyms() * config_->UeAntNum() *
      kDefaultQueueSize);
  work_queue_ = moodycamel::ConcurrentQueue<EventData>(
      kFrameWnd * config_->Frame().NumTotalSyms() * config_->UeAntNum() *
      kDefaultQueueSize);
  tx_queue_ = moodycamel::ConcurrentQueue<EventData>(
      kFrameWnd * config_->UeNum() * kDefaultQueueSize);
  to_mac_queue_ = moodycamel::ConcurrentQueue<EventData>(
      kFrameWnd * config_->UeNum() * kDefaultQueueSize);

  for (size_t i = 0; i < rx_thread_num_; i++) {
    rx_ptoks_ptr_[i] = new moodycamel::ProducerToken(complete_queue_);
    tx_ptoks_ptr_[i] = new moodycamel::ProducerToken(tx_queue_);
    mac_rx_ptoks_ptr_[i] = new moodycamel::ProducerToken(complete_queue_);
    mac_tx_ptoks_ptr_[i] = new moodycamel::ProducerToken(to_mac_queue_);
  }

<<<<<<< HEAD
  for (size_t i = 0; i < config_->WorkerThreadNum(); i++) {
    task_ptok_[i] = new moodycamel::ProducerToken(complete_queue_);
  }
=======
>>>>>>> e30d4f9e
  work_producer_token_ =
      std::make_unique<moodycamel::ProducerToken>(work_queue_);

  ru_ = std::make_unique<RadioTxRx>(config_, rx_thread_num_,
                                    config_->CoreOffset() + 1, &complete_queue_,
                                    &tx_queue_, rx_ptoks_ptr_, tx_ptoks_ptr_);

  // uplink buffers init (tx)
  InitializeUplinkBuffers();
  // downlink buffers init (rx)
  InitializeDownlinkBuffers();

  size_t core_offset_worker = config_->CoreOffset() + 1 + rx_thread_num_;
  if (kEnableMac == true) {
    // TODO [ankalia]: dummy_decoded_buffer is used at the base station
    // server only, but MacThread for now requires it for the UE client too
    PtrCube<kFrameWnd, kMaxSymbols, kMaxUEs, uint8_t> dummy_decoded_buffer;

    mac_thread_ = std::make_unique<MacThread>(
<<<<<<< HEAD
        MacThread::Mode::kClient, config_, mac_cpu_core, dummy_decoded_buffer,
        &ul_bits_buffer_, &ul_bits_buffer_status_, nullptr, /* dl bits buffer */
=======
        MacThread::Mode::kClient, config_, core_offset_worker,
        dummy_decoded_buffer, &ul_bits_buffer_, &ul_bits_buffer_status_,
        nullptr, /* dl bits buffer */
>>>>>>> e30d4f9e
        nullptr /* dl bits buffer status */, &to_mac_queue_, &complete_queue_);

    core_offset_worker++;
    mac_std_thread_ = std::thread(&MacThread::RunEventLoop, mac_thread_.get());
  }

<<<<<<< HEAD
  (void)DftiCreateDescriptor(&mkl_handle_, DFTI_SINGLE, DFTI_COMPLEX, 1,
                             config_->OfdmCaNum());
  (void)DftiCommitDescriptor(mkl_handle_);

  // initilize all kinds of checkers
  for (size_t i = 0; i < config_->WorkerThreadNum(); i++) {
    task_threads_.at(i) = std::thread(&PhyUe::TaskThread, this, i);
  }

  // Init the frame work tracking structure
  for (size_t frame = 0; frame < this->frame_tasks_.size(); frame++) {
    FrameInit(frame);
  }
=======
  for (size_t i = 0; i < config_->WorkerThreadNum(); i++) {
    auto new_worker = std::make_unique<UeWorker>(
        i, *config_, *stats_, *phy_stats_, complete_queue_, work_queue_,
        *work_producer_token_.get(), ul_syms_buffer_, modul_buffer_,
        ifft_buffer_, tx_buffer_, rx_buffer_, rx_buffer_status_, csi_buffer_,
        equal_buffer_, non_null_sc_ind_, fft_buffer_, demod_buffer_,
        decoded_buffer_, ue_pilot_vec_);

    new_worker->Start(core_offset_worker);
    workers_.push_back(std::move(new_worker));
  }

  // initilize all kinds of checkers
  // Init the frame work tracking structure
  for (size_t frame = 0; frame < this->frame_tasks_.size(); frame++) {
    FrameInit(frame);
  }
>>>>>>> e30d4f9e
  tx_counters_.Init(config_->UeAntNum());
  decode_counters_.Init(dl_data_symbol_perframe_, config_->UeAntNum());
  demul_counters_.Init(dl_data_symbol_perframe_, config_->UeAntNum());
  fft_dlpilot_counters_.Init(config->Frame().ClientDlPilotSymbols(),
                             config_->UeAntNum());
  fft_dldata_counters_.Init(dl_data_symbol_perframe_, config_->UeAntNum());

<<<<<<< HEAD
  encode_counter_.Init(config_->UeAntNum());
  modulation_counters_.Init(config_->UeAntNum());
  ifft_counters_.Init(config_->UeAntNum());

=======
  encode_counter_.Init(ul_data_symbol_perframe_, config_->UeAntNum());
  modulation_counters_.Init(ul_data_symbol_perframe_, config_->UeAntNum());
  ifft_counters_.Init(ul_symbol_perframe_, config_->UeAntNum());

  // This usage doesn't effect the user num_reciprocity_pkts_per_frame_;
>>>>>>> e30d4f9e
  rx_counters_.num_pkts_per_frame_ =
      config_->UeAntNum() *
      (config_->Frame().NumDLSyms() + config_->Frame().NumBeaconSyms());
  rx_counters_.num_pilot_pkts_per_frame_ =
      config_->UeAntNum() * config_->Frame().ClientDlPilotSymbols();
<<<<<<< HEAD
  // This field doesn't effect the user num_reciprocity_pkts_per_frame_;
=======
>>>>>>> e30d4f9e

  rx_downlink_deferral_.resize(kFrameWnd);
}

PhyUe::~PhyUe() {
  for (size_t i = 0; i < config_->WorkerThreadNum(); i++) {
    std::printf("Joining Phy worker: %zu : %zu\n", i,
                config_->WorkerThreadNum());
    workers_.at(i)->Stop();
  }
  workers_.clear();

  if (kEnableMac == true) {
    mac_std_thread_.join();
  }

  for (size_t i = 0; i < rx_thread_num_; i++) {
    delete rx_ptoks_ptr_[i];
    delete tx_ptoks_ptr_[i];
    delete mac_rx_ptoks_ptr_[i];
    delete mac_tx_ptoks_ptr_[i];
  }

  FreeUplinkBuffers();
  FreeDownlinkBuffers();
}

void PhyUe::ScheduleTask(EventData do_task,
                         moodycamel::ConcurrentQueue<EventData>* in_queue,
                         moodycamel::ProducerToken const& ptok) {
  if (in_queue->try_enqueue(ptok, do_task) == false) {
    std::printf("PhyUe: Cannot enqueue task, need more memory");
    if (in_queue->enqueue(ptok, do_task) == false) {
      std::printf("PhyUe: task enqueue failed\n");
      throw std::runtime_error("PhyUe: task enqueue failed");
    }
  }
}

void PhyUe::ScheduleWork(EventData do_task) {
  if (work_queue_.try_enqueue(*(work_producer_token_.get()), do_task) ==
      false) {
    std::printf("PhyUe: Cannot enqueue work task, need more memory");
    if (work_queue_.enqueue(*(work_producer_token_.get()), do_task) == false) {
      std::printf("PhyUe: work task enqueue failed\n");
      throw std::runtime_error("PhyUe: work task enqueue failed");
    }
  }
}

void PhyUe::ReceiveDownlinkSymbol(struct Packet* rx_packet, size_t tag) {
<<<<<<< HEAD
  size_t frame_slot = rx_packet->frame_id_ % kFrameWnd;
  size_t dl_symbol_idx = config_->Frame().GetDLSymbolIdx(rx_packet->symbol_id_);
=======
  const size_t frame_slot = rx_packet->frame_id_ % kFrameWnd;
  const size_t dl_symbol_idx =
      config_->Frame().GetDLSymbolIdx(rx_packet->symbol_id_);
>>>>>>> e30d4f9e

  // if symbol is a pilot or we are finished with all pilot ffts for the given
  // frame
  if (dl_symbol_idx < config_->Frame().ClientDlPilotSymbols()) {
    ScheduleWork(EventData(EventType::kFFTPilot, tag));
  } else if (fft_dlpilot_counters_.IsLastSymbol(rx_packet->frame_id_)) {
    ScheduleWork(EventData(EventType::kFFT, tag));
  } else {
    std::queue<EventData>* defferal_queue =
        &rx_downlink_deferral_.at(frame_slot);

    defferal_queue->push(EventData(EventType::kFFT, tag));
  }
}

void PhyUe::ScheduleDefferedDownlinkSymbols(size_t frame_id) {
<<<<<<< HEAD
  size_t frame_slot = frame_id % kFrameWnd;
=======
  const size_t frame_slot = frame_id % kFrameWnd;
>>>>>>> e30d4f9e
  // Complete the csi offset
  size_t csi_offset = frame_slot * config_->UeAntNum();

  for (size_t user = 0; user < config_->UeAntNum(); user++) {
    csi_offset = csi_offset + user;
    for (size_t ofdm_data = 0; ofdm_data < config_->OfdmDataNum();
         ofdm_data++) {
      auto* csi_buffer_ptr =
          reinterpret_cast<arma::cx_float*>(csi_buffer_.at(csi_offset).data());

      csi_buffer_ptr[ofdm_data] /= dl_pilot_symbol_perframe_;
    }
  }
  std::queue<EventData>* defferal_queue = &rx_downlink_deferral_.at(frame_slot);

  while (defferal_queue->empty() == false) {
    ScheduleWork(defferal_queue->front());
    defferal_queue->pop();
  }
}

void PhyUe::ClearCsi(size_t frame_id) {
<<<<<<< HEAD
  size_t frame_slot = frame_id % kFrameWnd;
=======
  const size_t frame_slot = frame_id % kFrameWnd;
>>>>>>> e30d4f9e

  if (config_->Frame().ClientDlPilotSymbols() > 0) {
    size_t csi_offset = frame_slot * config_->UeAntNum();
    for (size_t user = 0; user < config_->UeAntNum(); user++) {
      csi_offset = csi_offset + user;
      for (size_t ofdm_data = 0; ofdm_data < config_->OfdmDataNum();
           ofdm_data++) {
        auto* csi_buffer_ptr = reinterpret_cast<arma::cx_float*>(
            csi_buffer_.at(csi_offset).data());

        csi_buffer_ptr[ofdm_data] = 0;
      }
    }
    fft_dlpilot_counters_.Reset(frame_id);
  }  // Only do work if there are DL pilot symbols
  assert(rx_downlink_deferral_.at(frame_slot).empty() == true);
}

void PhyUe::Stop() {
  std::cout << "PhyUe: Stopping threads " << std::endl;
  config_->Running(false);
  usleep(1000);
  ru_.reset();
}

void PhyUe::Start() {
  PinToCoreWithOffset(ThreadType::kMaster, config_->CoreOffset(), 0);

  if (ru_->StartTxRx(rx_buffer_, rx_buffer_status_, rx_buffer_status_size_,
                     rx_buffer_size_, tx_buffer_, tx_buffer_status_,
                     tx_buffer_status_size_, tx_buffer_size_) == false) {
    this->Stop();
    return;
  }

  // for task_queue, main thread is producer, it is single-producer &
  // multiple consumer for task queue uplink
<<<<<<< HEAD

  // TODO: make the producertokens global and try
  // "try_dequeue_from_producer(token,item)"
=======
>>>>>>> e30d4f9e
  moodycamel::ProducerToken ptok_mac(to_mac_queue_);

  // for message_queue, main thread is a consumer, it is multiple
  // producers & single consumer for message_queue
  moodycamel::ConsumerToken ctok(complete_queue_);

  // counter for print log
  size_t miss_count = 0;
  size_t total_count = 0;

  std::array<EventData, kDequeueBulkSizeTXRX> events_list;
  size_t ret = 0;
  max_equaled_frame_ = 0;
  size_t cur_frame_id = 0;
  size_t ifft_next_frame = 0;
  std::vector<size_t> ifft_frame_status(kFrameWnd, SIZE_MAX);
  while ((config_->Running() == true) &&
         (SignalHandler::GotExitSignal() == false)) {
    // get a bulk of events
    ret = complete_queue_.try_dequeue_bulk(ctok, events_list.data(),
                                           kDequeueBulkSizeTXRX);
    total_count++;
    if (total_count == 1e7) {
<<<<<<< HEAD
      // print the complete_queue_ miss rate is needed
      // std::printf("message dequeue miss rate %f\n", (float)miss_count /
      // total_count);
=======
>>>>>>> e30d4f9e
      total_count = 0;
      miss_count = 0;
    }
    if (ret == 0) {
      miss_count++;
      continue;
    }
    // handle each event
    for (size_t bulk_count = 0; bulk_count < ret; bulk_count++) {
      EventData& event = events_list.at(bulk_count);

      switch (event.event_type_) {
        case EventType::kPacketRX: {
          size_t rx_thread_id = rx_tag_t(event.tags_[0]).tid_;
          size_t offset_in_current_buffer = rx_tag_t(event.tags_[0]).offset_;

          auto* pkt = reinterpret_cast<struct Packet*>(
              rx_buffer_[rx_thread_id] +
              offset_in_current_buffer * config_->PacketLength());
          size_t frame_id = pkt->frame_id_;
          size_t symbol_id = pkt->symbol_id_;
          size_t ant_id = pkt->ant_id_;
          size_t ue_id = ant_id / config_->NumChannels();
          size_t frame_slot = frame_id % kFrameWnd;
          RtAssert(pkt->frame_id_ < (cur_frame_id + kFrameWnd),
                   "Error: Received packet for future frame beyond frame "
                   "window. This can happen if PHY is running "
                   "slowly, e.g., in debug mode");

          PrintPerTaskDone(PrintType::kPacketRX, frame_id, symbol_id, ant_id);
<<<<<<< HEAD
          // TODO: Defer the scheduling
          // Receive first packet in a frame
=======
>>>>>>> e30d4f9e

          if (rx_counters_.num_pkts_.at(frame_slot) == 0) {
            this->stats_->MasterSetTsc(TsType::kFirstSymbolRX, frame_id);
            if (kDebugPrintPerFrameStart) {
              const size_t prev_frame_slot =
                  (frame_slot + kFrameWnd - 1) % kFrameWnd;
              std::printf(
                  "PhyUe [frame %zu + %.2f ms since last frame]: Received "
                  "first packet. Remaining packets in prev frame: %zu\n",
                  frame_id,
                  this->stats_->MasterGetDeltaMs(TsType::kFirstSymbolRX,
                                                 frame_id, frame_id - 1),
                  rx_counters_.num_pkts_.at(prev_frame_slot));
            }
          }

          if (config_->IsPilot(frame_id, symbol_id)) {
            rx_counters_.num_pilot_pkts_.at(frame_slot)++;
            if (rx_counters_.num_pilot_pkts_.at(frame_slot) ==
                rx_counters_.num_pilot_pkts_per_frame_) {
              rx_counters_.num_pilot_pkts_.at(frame_slot) = 0;
              this->stats_->MasterSetTsc(TsType::kPilotAllRX, frame_id);
              PrintPerFrameDone(PrintType::kPacketRXPilots, frame_id);
            }
          }
          rx_counters_.num_pkts_.at(frame_slot)++;
          if (rx_counters_.num_pkts_.at(frame_slot) ==
              rx_counters_.num_pkts_per_frame_) {
            this->stats_->MasterSetTsc(TsType::kRXDone, frame_id);
            PrintPerFrameDone(PrintType::kPacketRX, frame_id);
            rx_counters_.num_pkts_.at(frame_slot) = 0;
          }

          // Schedule uplink pilots transmission and uplink processing
          if (symbol_id == config_->Frame().GetBeaconSymbolLast()) {
            if (ul_data_symbol_perframe_ == 0) {
              // Schedule Pilot after receiving last beacon
              // (Only when in Downlink Only mode, otherwise the pilots
              // will be transmitted with the uplink data)
              if (ant_id % config_->NumChannels() == 0) {
                EventData do_tx_pilot_task(
                    EventType::kPacketPilotTX,
                    gen_tag_t::FrmSymUe(
                        frame_id, config_->Frame().GetPilotSymbol(ue_id), ue_id)
                        .tag_);
                ScheduleTask(do_tx_pilot_task, &tx_queue_,
                             *tx_ptoks_ptr_[ant_id % rx_thread_num_]);
              }
            } else {
              if (ant_id % config_->NumChannels() == 0) {
<<<<<<< HEAD
                EventData do_encode_task(
                    EventType::kEncode,
                    gen_tag_t::FrmSymUe(frame_id, symbol_id, ue_id).tag_);
                ScheduleWork(do_encode_task);
              }
            }
          }

          // ** BUG with symbol_id =
=======
                // Schedule the Uplink tasks
                for (size_t symbol_idx = 0;
                     symbol_idx < config_->Frame().NumULSyms(); symbol_idx++) {
                  if (symbol_idx < config_->Frame().ClientUlPilotSymbols()) {
                    EventData do_ifft_task(
                        EventType::kIFFT,
                        gen_tag_t::FrmSymUe(
                            frame_id, config_->Frame().GetULSymbol(symbol_idx),
                            ue_id)
                            .tag_);
                    ScheduleWork(do_ifft_task);
                  } else {
                    EventData do_encode_task(
                        EventType::kEncode,
                        gen_tag_t::FrmSymUe(
                            frame_id, config_->Frame().GetULSymbol(symbol_idx),
                            ue_id)
                            .tag_);
                    ScheduleWork(do_encode_task);
                  }
                }
              }
            }
          }

>>>>>>> e30d4f9e
          SymbolType symbol_type = config_->GetSymbolType(symbol_id);
          if (symbol_type == SymbolType::kDL) {
            // Defer downlink processing (all pilot symbols must be fft'd
            // first)
            ReceiveDownlinkSymbol(pkt, event.tags_[0]);
          } else {
            rx_buffer_status_[rx_thread_id][offset_in_current_buffer] = 0;
          }
        } break;

        case EventType::kFFTPilot: {
          size_t frame_id = gen_tag_t(event.tags_[0]).frame_id_;
          size_t symbol_id = gen_tag_t(event.tags_[0]).symbol_id_;
          size_t ant_id = gen_tag_t(event.tags_[0]).ant_id_;

          PrintPerTaskDone(PrintType::kFFTPilots, frame_id, symbol_id, ant_id);
          bool tasks_complete =
              fft_dlpilot_counters_.CompleteTask(frame_id, symbol_id);
          if (tasks_complete == true) {
            PrintPerSymbolDone(PrintType::kFFTPilots, frame_id, symbol_id);
            bool pilot_fft_complete =
                fft_dlpilot_counters_.CompleteSymbol(frame_id);
            if (pilot_fft_complete == true) {
              this->stats_->MasterSetTsc(TsType::kFFTPilotsDone, frame_id);
              PrintPerFrameDone(PrintType::kFFTPilots, frame_id);
              ScheduleDefferedDownlinkSymbols(frame_id);
            }
          }
        } break;

        case EventType::kFFT: {
          size_t frame_id = gen_tag_t(event.tags_[0]).frame_id_;
          size_t symbol_id = gen_tag_t(event.tags_[0]).symbol_id_;
          size_t ant_id = gen_tag_t(event.tags_[0]).ant_id_;

          // Schedule the Demul
          EventData do_demul_task(EventType::kDemul, event.tags_[0]);
          ScheduleWork(do_demul_task);

          PrintPerTaskDone(PrintType::kFFTData, frame_id, symbol_id, ant_id);
          bool tasks_complete =
              fft_dldata_counters_.CompleteTask(frame_id, symbol_id);
          if (tasks_complete == true) {
            PrintPerSymbolDone(PrintType::kFFTData, frame_id, symbol_id);
            bool fft_complete = fft_dldata_counters_.CompleteSymbol(frame_id);
            if (fft_complete == true) {
              this->stats_->MasterSetTsc(TsType::kFFTDone, frame_id);
              PrintPerFrameDone(PrintType::kFFTData, frame_id);
              fft_dldata_counters_.Reset(frame_id);
              // Clear the csi buffer for the next use
              ClearCsi(frame_id);
            }
          }
        } break;

        case EventType::kDemul: {
          size_t frame_id = gen_tag_t(event.tags_[0]).frame_id_;
          size_t symbol_id = gen_tag_t(event.tags_[0]).symbol_id_;
          size_t ant_id = gen_tag_t(event.tags_[0]).ant_id_;

          EventData do_decode_task(EventType::kDecode, event.tags_[0]);
          ScheduleWork(do_decode_task);

          PrintPerTaskDone(PrintType::kDemul, frame_id, symbol_id, ant_id);
          bool symbol_complete =
              demul_counters_.CompleteTask(frame_id, symbol_id);
          if (symbol_complete == true) {
            PrintPerSymbolDone(PrintType::kDemul, frame_id, symbol_id);
            max_equaled_frame_ = frame_id;
            bool demul_complete = demul_counters_.CompleteSymbol(frame_id);
            if (demul_complete == true) {
              this->stats_->MasterSetTsc(TsType::kDemulDone, frame_id);
              PrintPerFrameDone(PrintType::kDemul, frame_id);
              demul_counters_.Reset(frame_id);
            }
          }
        } break;

        case EventType::kDecode: {
          size_t frame_id = gen_tag_t(event.tags_[0]).frame_id_;
          size_t ant_id = gen_tag_t(event.tags_[0]).ant_id_;
          size_t symbol_id = gen_tag_t(event.tags_[0]).symbol_id_;

          if (kEnableMac) {
            ScheduleTask(EventData(EventType::kPacketToMac, event.tags_[0]),
                         &to_mac_queue_, ptok_mac);
          }
          PrintPerTaskDone(PrintType::kDecode, frame_id, symbol_id, ant_id);

          bool symbol_complete =
              decode_counters_.CompleteTask(frame_id, symbol_id);
          if (symbol_complete == true) {
            PrintPerSymbolDone(PrintType::kDecode, frame_id, symbol_id);

            bool decode_complete = decode_counters_.CompleteSymbol(frame_id);
            if (decode_complete == true) {
              this->stats_->MasterSetTsc(TsType::kDecodeDone, frame_id);
              PrintPerFrameDone(PrintType::kDecode, frame_id);
              decode_counters_.Reset(frame_id);

              bool finished =
                  FrameComplete(frame_id, FrameTasksFlags::kDownlinkComplete);
              if (finished == true) {
                if ((cur_frame_id + 1) >= config_->FramesToTest()) {
                  config_->Running(false);
                } else {
                  FrameInit(frame_id);
                  cur_frame_id = frame_id + 1;
                }
              }
            }
          }
        } break;

        case EventType::kPacketToMac: {
<<<<<<< HEAD
          size_t frame_id = gen_tag_t(event.tags_[0]).frame_id_;
          size_t symbol_id = gen_tag_t(event.tags_[0]).symbol_id_;

          if (kDebugPrintPacketsToMac) {
            std::printf(
                "PhyUE: sent decoded packet for (frame %zu, symbol %zu) "
                "to "
                "MAC\n",
                frame_id, symbol_id);
          }

          bool finished =
=======
          const size_t frame_id = gen_tag_t(event.tags_[0]).frame_id_;
          const size_t symbol_id = gen_tag_t(event.tags_[0]).symbol_id_;

          if (kDebugPrintPacketsToMac) {
            std::printf(
                "PhyUe: sent decoded packet for (frame %zu, symbol %zu) "
                "to MAC\n",
                frame_id, symbol_id);
          }

          const bool finished =
>>>>>>> e30d4f9e
              FrameComplete(frame_id, FrameTasksFlags::kMacTxComplete);
          if (finished == true) {
            if ((cur_frame_id + 1) >= config_->FramesToTest()) {
              config_->Running(false);
            } else {
              FrameInit(frame_id);
              cur_frame_id = frame_id + 1;
            }
          }
        } break;

        case EventType::kPacketFromMac: {
          size_t ue_id = rx_tag_t(event.tags_[0]).tid_;
          size_t radio_buf_id = rx_tag_t(event.tags_[0]).offset_;
          RtAssert(radio_buf_id == expected_frame_id_from_mac_ % kFrameWnd);

          auto* pkt = reinterpret_cast<MacPacket*>(
              &ul_bits_buffer_[ue_id]
                              [radio_buf_id * config_->MacBytesNumPerframe()]);
          RtAssert(pkt->frame_id_ == expected_frame_id_from_mac_,
<<<<<<< HEAD
                   "PhyUE: Incorrect frame ID from MAC");
=======
                   "PhyUe: Incorrect frame ID from MAC");
>>>>>>> e30d4f9e
          current_frame_user_num_ =
              (current_frame_user_num_ + 1) % config_->UeAntNum();
          if (current_frame_user_num_ == 0) {
            expected_frame_id_from_mac_++;
          }
          config_->UpdateModCfgs(pkt->rb_indicator_.mod_order_bits_);

          if (kDebugPrintPacketsFromMac) {
            std::printf(
<<<<<<< HEAD
                "PhyUE: received packet for frame %u with modulation "
                "%zu\n",
                pkt->frame_id_, pkt->rb_indicator_.mod_order_bits_);
            std::stringstream ss;
            ss << "PhyUE: kPacketFromMac, frame ID " << pkt->frame_id_
=======
                "PhyUe: received packet for frame %u with modulation "
                "%zu\n",
                pkt->frame_id_, pkt->rb_indicator_.mod_order_bits_);
            std::stringstream ss;
            ss << "PhyUe: kPacketFromMac, frame ID " << pkt->frame_id_
>>>>>>> e30d4f9e
               << ", bytes: ";
            for (size_t i = 0; i < 4; i++) {
              ss << std::to_string((reinterpret_cast<uint8_t*>(pkt->data_)[i]))
                 << ", ";
            }
            std::printf("%s\n", ss.str().c_str());
          }

        } break;

        case EventType::kEncode: {
<<<<<<< HEAD
          /* Currently the user encodes all symbols in one completion
           * event */
          size_t frame_id = gen_tag_t(event.tags_[0]).frame_id_;
          size_t symbol_id = gen_tag_t(event.tags_[0]).symbol_id_;
          size_t ant_id = gen_tag_t(event.tags_[0]).ant_id_;

          PrintPerTaskDone(PrintType::kEncode, frame_id, symbol_id, ant_id);

          // Schedule the modul
          EventData do_modul_task(EventType::kModul, event.tags_[0]);
          ScheduleWork(do_modul_task);

          bool last_encode = encode_counter_.CompleteTask(frame_id);
          if (last_encode == true) {
            this->stats_->MasterSetTsc(TsType::kEncodeDone, frame_id);
            PrintPerFrameDone(PrintType::kEncode, frame_id);
            encode_counter_.Reset(frame_id);
=======
          size_t frame_id = gen_tag_t(event.tags_[0]).frame_id_;
          size_t symbol_id = gen_tag_t(event.tags_[0]).symbol_id_;
          size_t ant_id = gen_tag_t(event.tags_[0]).ant_id_;

          PrintPerTaskDone(PrintType::kEncode, frame_id, symbol_id, ant_id);

          // Schedule the modul
          EventData do_modul_task(EventType::kModul, event.tags_[0]);
          ScheduleWork(do_modul_task);

          bool symbol_complete =
              encode_counter_.CompleteTask(frame_id, symbol_id);
          if (symbol_complete == true) {
            PrintPerSymbolDone(PrintType::kEncode, frame_id, symbol_id);

            bool encode_complete = encode_counter_.CompleteSymbol(frame_id);
            if (encode_complete == true) {
              this->stats_->MasterSetTsc(TsType::kEncodeDone, frame_id);
              PrintPerFrameDone(PrintType::kEncode, frame_id);
              encode_counter_.Reset(frame_id);
            }
>>>>>>> e30d4f9e
          }
        } break;

        case EventType::kModul: {
          /* Currently the user modulates all symbols in one completion
           * event */
          size_t frame_id = gen_tag_t(event.tags_[0]).frame_id_;
          size_t symbol_id = gen_tag_t(event.tags_[0]).symbol_id_;
          size_t ue_id = gen_tag_t(event.tags_[0]).ue_id_;

          PrintPerTaskDone(PrintType::kModul, frame_id, symbol_id, ue_id);

          EventData do_ifft_task(
              EventType::kIFFT,
              gen_tag_t::FrmSymUe(frame_id, symbol_id, ue_id).tag_);
          ScheduleWork(do_ifft_task);

<<<<<<< HEAD
          bool last_encode = modulation_counters_.CompleteTask(frame_id);
          if (last_encode == true) {
            this->stats_->MasterSetTsc(TsType::kModulDone, frame_id);
            PrintPerFrameDone(PrintType::kModul, frame_id);
            modulation_counters_.Reset(frame_id);
=======
          bool symbol_complete =
              modulation_counters_.CompleteTask(frame_id, symbol_id);
          if (symbol_complete == true) {
            PrintPerSymbolDone(PrintType::kModul, frame_id, symbol_id);

            bool mod_complete = modulation_counters_.CompleteSymbol(frame_id);
            if (mod_complete == true) {
              this->stats_->MasterSetTsc(TsType::kModulDone, frame_id);
              PrintPerFrameDone(PrintType::kModul, frame_id);
              modulation_counters_.Reset(frame_id);
            }
>>>>>>> e30d4f9e
          }
        } break;

        case EventType::kIFFT: {
          size_t frame_id = gen_tag_t(event.tags_[0]).frame_id_;
          size_t symbol_id = gen_tag_t(event.tags_[0]).symbol_id_;
          size_t ue_id = gen_tag_t(event.tags_[0]).ue_id_;

          PrintPerTaskDone(PrintType::kIFFT, frame_id, symbol_id, ue_id);
<<<<<<< HEAD
          bool ifft_complete = ifft_counters_.CompleteTask(frame_id);

          if (ifft_complete == true) {
            this->stats_->MasterSetTsc(TsType::kIFFTDone, frame_id);
            PrintPerFrameDone(PrintType::kIFFT, frame_id);
            ifft_counters_.Reset(frame_id);
          }

          // Schedule Transmit in frame order
          ifft_frame_status.at((ue_id * kFrameWnd) + (frame_id % kFrameWnd)) =
              frame_id;
          for (size_t i = 0; (i < kFrameWnd); i++) {
            size_t ifft_stat_id =
                (ue_id * kFrameWnd) + ((i + frame_id) % kFrameWnd);
            if (ifft_frame_status.at(ifft_stat_id) ==
                ifft_next_frame.at(ue_id)) {
              EventData do_tx_task(
                  EventType::kPacketTX,
                  gen_tag_t::FrmSymUe(ifft_next_frame.at(ue_id), 0, ue_id)
                      .tag_);
              ScheduleTask(do_tx_task, &tx_queue_,
                           *tx_ptoks_ptr_[ue_id % rx_thread_num_]);
              ifft_next_frame.at(ue_id)++;
            } else { /* Done */
              break;
=======

          bool symbol_complete =
              ifft_counters_.CompleteTask(frame_id, symbol_id);
          if (symbol_complete == true) {
            PrintPerSymbolDone(PrintType::kIFFT, frame_id, symbol_id);

            bool ifft_complete = ifft_counters_.CompleteSymbol(frame_id);
            if (ifft_complete == true) {
              this->stats_->MasterSetTsc(TsType::kIFFTDone, frame_id);
              PrintPerFrameDone(PrintType::kIFFT, frame_id);
              ifft_counters_.Reset(frame_id);

              // Schedule Transmit in frame order
              ifft_frame_status.at(frame_id % kFrameWnd) = frame_id;
              for (size_t i = 0u; (i < kFrameWnd); i++) {
                size_t ifft_stat_id = (ifft_next_frame % kFrameWnd);
                if (ifft_frame_status.at(ifft_stat_id) == ifft_next_frame) {
                  // Schedule TX for all users (by packet)
                  for (size_t user = 0u; user < config_->UeAntNum(); user++) {
                    EventData do_tx_task(
                        EventType::kPacketTX,
                        gen_tag_t::FrmSymUe(ifft_next_frame, 0, user).tag_);
                    ScheduleTask(do_tx_task, &tx_queue_,
                                 *tx_ptoks_ptr_[ue_id % rx_thread_num_]);
                  }
                  ifft_next_frame++;
                } else { /* Done */
                  break;
                }
              }  // End for next transmit frame
>>>>>>> e30d4f9e
            }
          }
        } break;

        // Currently this only happens when there are no UL symbols
        // (pilots or otherwise)
        case EventType::kPacketPilotTX: {
          size_t frame_id = gen_tag_t(event.tags_[0]).frame_id_;
          size_t symbol_id = gen_tag_t(event.tags_[0]).symbol_id_;
          size_t ue_id = gen_tag_t(event.tags_[0]).ue_id_;

          PrintPerTaskDone(PrintType::kPacketTX, frame_id, symbol_id, ue_id);

          bool last_tx_task = this->tx_counters_.CompleteTask(frame_id);
          if (last_tx_task) {
            this->stats_->MasterSetTsc(TsType::kTXDone, frame_id);
            PrintPerFrameDone(PrintType::kPacketTX, frame_id);
            this->tx_counters_.Reset(frame_id);

            bool finished =
                FrameComplete(frame_id, FrameTasksFlags::kUplinkTxComplete);
            if (finished == true) {
              if ((cur_frame_id + 1) >= config_->FramesToTest()) {
                config_->Running(false);
              } else {
                FrameInit(frame_id);
                cur_frame_id = frame_id + 1;
              }
            }
          }
        } break;

        case EventType::kPacketTX: {
          size_t frame_id = gen_tag_t(event.tags_[0]).frame_id_;
          size_t ue_id = gen_tag_t(event.tags_[0]).ue_id_;
          RtAssert(frame_id == next_frame_processed_[ue_id],
<<<<<<< HEAD
                   "PhyUE: Unexpected frame was transmitted!");
=======
                   "PhyUe: Unexpected frame was transmitted!");
>>>>>>> e30d4f9e

          ul_bits_buffer_status_[ue_id]
                                [next_frame_processed_[ue_id] % kFrameWnd] = 0;
          next_frame_processed_[ue_id]++;

          PrintPerTaskDone(PrintType::kPacketTX, frame_id, 0, ue_id);
          bool last_tx_task = this->tx_counters_.CompleteTask(frame_id);
          if (last_tx_task) {
            this->stats_->MasterSetTsc(TsType::kTXDone, frame_id);
            PrintPerFrameDone(PrintType::kPacketTX, frame_id);
            this->tx_counters_.Reset(frame_id);

            bool finished =
                FrameComplete(frame_id, FrameTasksFlags::kUplinkTxComplete);
            if (finished == true) {
              if ((cur_frame_id + 1) >= config_->FramesToTest()) {
                config_->Running(false);
              } else {
                FrameInit(frame_id);
                cur_frame_id = frame_id + 1;
              }
            }
          }
        } break;

        default:
          std::cout << "Invalid Event Type!" << std::endl;
          throw std::runtime_error("PhyUe: Invalid Event Type");
      }
    }
  }
  if (kPrintPhyStats) {
    phy_stats_->PrintPhyStats();
  }
  this->Stop();
}

<<<<<<< HEAD
void PhyUe::TaskThread(int tid) {
  std::printf("User Task[%d]: started\n", tid);
  PinToCoreWithOffset(ThreadType::kWorker,
                      config_->CoreOffset() + rx_thread_num_ + 1 +
                          (kEnableMac ? rx_thread_num_ : 0),
                      tid);

  EventData event;
  while (config_->Running() == true) {
    if (work_queue_.try_dequeue_from_producer(*work_producer_token_.get(),
                                              event) == true) {
      switch (event.event_type_) {
        case EventType::kDecode: {
          DoDecode(tid, event.tags_[0]);
        } break;
        case EventType::kDemul: {
          DoDemul(tid, event.tags_[0]);
        } break;
        case EventType::kIFFT: {
          DoIfft(tid, event.tags_[0]);
        } break;
        case EventType::kModul: {
          DoModul(tid, event.tags_[0]);
        } break;
        case EventType::kEncode: {
          DoEncode(tid, event.tags_[0]);
        } break;
        case EventType::kFFTPilot: {
          DoFftPilot(tid, event.tags_[0]);
        } break;
        case EventType::kFFT: {
          DoFftData(tid, event.tags_[0]);
        } break;
        default: {
          std::printf("***** Invalid Event Type [%d] in Work Queue\n",
                      static_cast<int>(event.event_type_));
        }
      }
    }  // end dequeue
  }
}

//////////////////////////////////////////////////////////
//                   DOWNLINK Operations                //
//////////////////////////////////////////////////////////
void PhyUe::DoFftData(int tid, size_t tag) {
  size_t rx_thread_id = fft_req_tag_t(tag).tid_;
  size_t offset_in_current_buffer = fft_req_tag_t(tag).offset_;
  size_t start_tsc = GetTime::Rdtsc();

  // read info of one frame
  auto* pkt = reinterpret_cast<struct Packet*>(rx_buffer_[rx_thread_id] +
                                               offset_in_current_buffer *
                                                   config_->PacketLength());
  size_t frame_id = pkt->frame_id_;
  size_t symbol_id = pkt->symbol_id_;
  size_t ant_id = pkt->ant_id_;
  size_t frame_slot = frame_id % kFrameWnd;

  if (kDebugPrintInTask || kDebugPrintFft) {
    std::printf("User Task[%d]: Fft Data(frame %zu, symbol %zu, ant %zu)\n",
                tid, frame_id, symbol_id, ant_id);
  }

  size_t sig_offset = config_->OfdmRxZeroPrefixClient();
  if (kPrintDownlinkPilotStats) {
    if (frame_id == kRecordFrameIndex) {
      std::string fname = "rxdata" + std::to_string(symbol_id) + "_" +
                          std::to_string(ant_id) + ".bin";
      FILE* f = std::fopen(fname.c_str(), "wb");
      std::fwrite(pkt->data_, 2 * sizeof(int16_t), config_->SampsPerSymbol(),
                  f);
      std::fclose(f);
    }
  }

  // remove CP, do FFT
  size_t dl_symbol_id = config_->Frame().GetDLSymbolIdx(symbol_id);
  size_t total_dl_symbol_id = (frame_slot * dl_symbol_perframe_) + dl_symbol_id;
  size_t fft_buffer_target_id =
      (total_dl_symbol_id * config_->UeAntNum()) + ant_id;

  // transfer ushort to float
  size_t delay_offset = (sig_offset + config_->CpLen()) * 2;
  auto* fft_buff = reinterpret_cast<float*>(fft_buffer_[fft_buffer_target_id]);

  SimdConvertShortToFloat(&pkt->data_[delay_offset], fft_buff,
                          config_->OfdmCaNum() * 2);

  // perform fft
  DftiComputeForward(mkl_handle_, fft_buffer_[fft_buffer_target_id]);

  size_t csi_offset = frame_slot * config_->UeAntNum() + ant_id;
  auto* csi_buffer_ptr =
      reinterpret_cast<arma::cx_float*>(csi_buffer_.at(csi_offset).data());
  auto* fft_buffer_ptr =
      reinterpret_cast<arma::cx_float*>(fft_buffer_[fft_buffer_target_id]);

  size_t total_dl_data_symbol_id = (frame_slot * dl_data_symbol_perframe_) +
                                   (dl_symbol_id - dl_pilot_symbol_perframe_);
  size_t eq_buffer_offset =
      total_dl_data_symbol_id * config_->UeAntNum() + ant_id;

  auto* equ_buffer_ptr = reinterpret_cast<arma::cx_float*>(
      equal_buffer_.at(eq_buffer_offset).data());

  // use pilot subcarriers for phase tracking and correction
  float theta = 0;
  for (size_t j = 0; j < config_->OfdmDataNum(); j++) {
    if (j % config_->OfdmPilotSpacing() == 0) {
      equ_buffer_ptr[j] = 0;
      size_t sc_id = non_null_sc_ind_[j];
      arma::cx_float y = fft_buffer_ptr[sc_id];
      auto pilot_eq = y / csi_buffer_ptr[j];
      // FIXME: cfg->ue_specific_pilot[user_id] index creates errors
      // in the downlink receiver
      auto p = config_->UeSpecificPilot()[0][j];
      theta += arg(pilot_eq * arma::cx_float(p.re, -p.im));
    }
  }
  if (config_->GetOFDMPilotNum() > 0) {
    theta /= config_->GetOFDMPilotNum();
  }
  auto phc = exp(arma::cx_float(0, -theta));
  float evm = 0;
  for (size_t j = 0; j < config_->OfdmDataNum(); j++) {
    if (j % config_->OfdmPilotSpacing() != 0) {
      // divide fft output by pilot data to get CSI estimation
      size_t sc_id = non_null_sc_ind_[j];
      arma::cx_float y = fft_buffer_ptr[sc_id];
      equ_buffer_ptr[j] = (y / csi_buffer_ptr[j]) * phc;
      complex_float tx =
          config_->DlIqF()[dl_symbol_id][ant_id * config_->OfdmCaNum() +
                                         config_->OfdmDataStart() + j];
      evm += std::norm(equ_buffer_ptr[j] - arma::cx_float(tx.re, tx.im));
    }
  }

  if (kPrintEqualizedSymbols) {
    complex_float* tx =
        &config_->DlIqF()[dl_symbol_id][ant_id * config_->OfdmCaNum() +
                                        config_->OfdmDataStart()];
    arma::cx_fvec x_vec(reinterpret_cast<arma::cx_float*>(tx),
                        config_->OfdmDataNum(), false);
    Utils::PrintVec(x_vec, std::string("x") +
                               std::to_string(total_dl_symbol_id) +
                               std::string("_") + std::to_string(ant_id));
    arma::cx_fvec equal_vec(equ_buffer_ptr, config_->OfdmDataNum(), false);
    Utils::PrintVec(equal_vec, std::string("equ") +
                                   std::to_string(total_dl_symbol_id) +
                                   std::string("_") + std::to_string(ant_id));
  }
  evm = std::sqrt(evm) / (config_->OfdmDataNum() - config_->GetOFDMPilotNum());
  if (kPrintPhyStats) {
    std::stringstream ss;
    ss << "Frame: " << frame_id << ", Symbol: " << symbol_id
       << ", User: " << ant_id << ", EVM: " << 100 * evm
       << "%, SNR: " << -10 * std::log10(evm) << std::endl;
    std::cout << ss.str();
  }

  if (kDebugPrintPerTaskDone || kDebugPrintFft) {
    size_t fft_duration_stat = GetTime::Rdtsc() - start_tsc;
    std::printf(
        "User Task[%d]: Fft Data(frame %zu, symbol %zu, ant %zu) Duration "
        "%2.4f "
        "ms\n",
        tid, frame_id, symbol_id, ant_id,
        GetTime::CyclesToMs(fft_duration_stat, GetTime::MeasureRdtscFreq()));
  }

  // Free the rx buffer
  rx_buffer_status_[rx_thread_id][offset_in_current_buffer] = 0;
  EventData fft_finish_event = EventData(
      EventType::kFFT, gen_tag_t::FrmSymAnt(frame_id, symbol_id, ant_id).tag_);
  RtAssert(complete_queue_.enqueue(*task_ptok_[tid], fft_finish_event),
           "User Task: FFT message enqueue failed");
}

void PhyUe::DoFftPilot(int tid, size_t tag) {
  size_t rx_thread_id = fft_req_tag_t(tag).tid_;
  size_t offset_in_current_buffer = fft_req_tag_t(tag).offset_;
  size_t start_tsc = GetTime::Rdtsc();

  // read info of one frame
  auto* pkt = reinterpret_cast<struct Packet*>(
      rx_buffer_[rx_thread_id] +
      (offset_in_current_buffer * config_->PacketLength()));
  size_t frame_id = pkt->frame_id_;
  size_t symbol_id = pkt->symbol_id_;
  size_t ant_id = pkt->ant_id_;
  size_t frame_slot = frame_id % kFrameWnd;

  if (kDebugPrintInTask || kDebugPrintFft) {
    std::printf("User Task[%d]: Fft Pilot(frame %zu, symbol %zu, ant %zu)\n",
                tid, frame_id, symbol_id, ant_id);
  }

  size_t sig_offset = config_->OfdmRxZeroPrefixClient();
  if (kPrintDownlinkPilotStats) {
    SimdConvertShortToFloat(pkt->data_, reinterpret_cast<float*>(rx_samps_tmp_),
                            2 * config_->SampsPerSymbol());
    std::vector<std::complex<float>> samples_vec(
        rx_samps_tmp_, rx_samps_tmp_ + config_->SampsPerSymbol());
    size_t seq_len = ue_pilot_vec_[ant_id].size();
    std::vector<std::complex<float>> pilot_corr =
        CommsLib::CorrelateAvx(samples_vec, ue_pilot_vec_[ant_id]);
    std::vector<float> pilot_corr_abs = CommsLib::Abs2Avx(pilot_corr);
    size_t peak_offset =
        std::max_element(pilot_corr_abs.begin(), pilot_corr_abs.end()) -
        pilot_corr_abs.begin();
    size_t pilot_offset = peak_offset < seq_len ? 0 : peak_offset - seq_len;
    float noise_power = 0;
    for (size_t i = 0; i < pilot_offset; i++) {
      noise_power += std::pow(std::abs(samples_vec[i]), 2);
    }
    float signal_power = 0;
    for (size_t i = pilot_offset; i < 2 * pilot_offset; i++) {
      signal_power += std::pow(std::abs(samples_vec[i]), 2);
    }
    float snr = 10 * std::log10(signal_power / noise_power);
    std::printf(
        "User Task: Fft Pilot(frame %zu symbol %zu ant %zu) sig offset "
        "%zu, SNR %2.1f \n",
        frame_id, symbol_id, ant_id, pilot_offset, snr);
    if (frame_id == kRecordFrameIndex) {
      std::string fname = "rxpilot" + std::to_string(symbol_id) + "_" +
                          std::to_string(ant_id) + ".bin";
      FILE* f = std::fopen(fname.c_str(), "wb");
      std::fwrite(pkt->data_, 2 * sizeof(int16_t), config_->SampsPerSymbol(),
                  f);
      std::fclose(f);
    }
  }

  // remove CP, do FFT
  size_t dl_symbol_id = config_->Frame().GetDLSymbolIdx(symbol_id);
  size_t total_dl_symbol_id = (frame_slot * dl_symbol_perframe_) + dl_symbol_id;
  size_t fft_buffer_target_id =
      (total_dl_symbol_id * config_->UeAntNum()) + ant_id;

  // transfer ushort to float
  size_t delay_offset = (sig_offset + config_->CpLen()) * 2;
  auto* fft_buff = reinterpret_cast<float*>(fft_buffer_[fft_buffer_target_id]);

  SimdConvertShortToFloat(&pkt->data_[delay_offset], fft_buff,
                          config_->OfdmCaNum() * 2);

  // perform fft
  DftiComputeForward(mkl_handle_, fft_buffer_[fft_buffer_target_id]);

  size_t csi_offset = frame_slot * config_->UeAntNum() + ant_id;
  auto* csi_buffer_ptr =
      reinterpret_cast<arma::cx_float*>(csi_buffer_.at(csi_offset).data());
  auto* fft_buffer_ptr =
      reinterpret_cast<arma::cx_float*>(fft_buffer_[fft_buffer_target_id]);

  // In TDD massive MIMO, a pilot symbol needs to be sent
  // in the downlink for the user to estimate the channel
  // due to relative reciprocity calibration,
  // see Argos paper (Mobicom'12)
  if (dl_symbol_id < dl_pilot_symbol_perframe_) {
    for (size_t j = 0; j < config_->OfdmDataNum(); j++) {
      // FIXME: cfg->ue_specific_pilot[user_id] index creates errors
      // in the downlink receiver
      complex_float p = config_->UeSpecificPilot()[0][j];
      size_t sc_id = non_null_sc_ind_[j];
      csi_buffer_ptr[j] += (fft_buffer_ptr[sc_id] / arma::cx_float(p.re, p.im));
    }
  }

  if (kDebugPrintPerTaskDone || kDebugPrintFft) {
    size_t fft_duration_stat = GetTime::Rdtsc() - start_tsc;
    std::printf(
        "User Task[%d]: Fft Pilot(frame %zu, symbol %zu, ant %zu) Duration "
        "%2.4f ms\n",
        tid, frame_id, symbol_id, ant_id,
        GetTime::CyclesToMs(fft_duration_stat, GetTime::MeasureRdtscFreq()));
  }

  // Free the rx buffer
  rx_buffer_status_[rx_thread_id][offset_in_current_buffer] = 0;
  EventData fft_finish_event =
      EventData(EventType::kFFTPilot,
                gen_tag_t::FrmSymAnt(frame_id, symbol_id, ant_id).tag_);
  RtAssert(complete_queue_.enqueue(*task_ptok_[tid], fft_finish_event),
           "User Task: FFT Pilot message enqueue failed");
}

void PhyUe::DoDemul(int tid, size_t tag) {
  const size_t frame_id = gen_tag_t(tag).frame_id_;
  const size_t symbol_id = gen_tag_t(tag).symbol_id_;
  const size_t ant_id = gen_tag_t(tag).ant_id_;

  if (kDebugPrintInTask || kDebugPrintDemul) {
    std::printf("User Task[%d]: Demul  (frame %zu, symbol %zu, ant %zu)\n", tid,
                frame_id, symbol_id, ant_id);
  }
  size_t start_tsc = GetTime::Rdtsc();

  const size_t frame_slot = frame_id % kFrameWnd;
  size_t dl_symbol_id = config_->Frame().GetDLSymbolIdx(symbol_id);
  size_t total_dl_symbol_id = frame_slot * dl_data_symbol_perframe_ +
                              dl_symbol_id - dl_pilot_symbol_perframe_;
  size_t offset = total_dl_symbol_id * config_->UeAntNum() + ant_id;
  auto* equal_ptr = reinterpret_cast<float*>(&equal_buffer_[offset][0]);
  auto* demul_ptr = dl_demod_buffer_[offset];

  switch (config_->ModOrderBits()) {
    case (CommsLib::kQpsk):
      DemodQpskSoftSse(equal_ptr, demul_ptr, config_->OfdmDataNum());
      break;
    case (CommsLib::kQaM16):
      Demod16qamSoftAvx2(equal_ptr, demul_ptr, config_->OfdmDataNum());
      break;
    case (CommsLib::kQaM64):
      Demod64qamSoftAvx2(equal_ptr, demul_ptr, config_->OfdmDataNum());
      break;
    default:
      std::printf("User Task[%d]: Demul - modulation type %s not supported!\n",
                  tid, config_->Modulation().c_str());
  }

  if ((kDebugPrintPerTaskDone == true) || (kDebugPrintDemul == true)) {
    size_t dem_duration_stat = GetTime::Rdtsc() - start_tsc;
    std::printf(
        "User Task[%d]: Demul  (frame %zu, symbol %zu, ant %zu) Duration "
        "%2.4f ms\n",
        tid, frame_id, symbol_id, ant_id,
        GetTime::CyclesToMs(dem_duration_stat, GetTime::MeasureRdtscFreq()));
  }
  if (kPrintLLRData) {
    std::printf("LLR data, symbol_offset: %zu\n", offset);
    for (size_t i = 0; i < config_->OfdmDataNum(); i++) {
      std::printf("%x ", (uint8_t) * (demul_ptr + i));
    }
    std::printf("\n");
  }

  RtAssert(complete_queue_.enqueue(*task_ptok_[tid],
                                   EventData(EventType::kDemul, tag)),
           "Demodulation message enqueue failed");
}

void PhyUe::DoDecode(int tid, size_t tag) {
  const LDPCconfig& ldpc_config = config_->LdpcConfig();
  size_t frame_id = gen_tag_t(tag).frame_id_;
  size_t symbol_id = gen_tag_t(tag).symbol_id_;
  size_t ant_id = gen_tag_t(tag).ant_id_;
  if (kDebugPrintInTask || kDebugPrintDecode) {
    std::printf("User Task[%d]: Decode (frame %zu, symbol %zu, ant %zu)\n", tid,
                frame_id, symbol_id, ant_id);
  }
  size_t start_tsc = GetTime::Rdtsc();

  const size_t frame_slot = frame_id % kFrameWnd;
  size_t dl_symbol_id = config_->Frame().GetDLSymbolIdx(symbol_id);
  size_t total_dl_symbol_id = frame_slot * dl_data_symbol_perframe_ +
                              dl_symbol_id - dl_pilot_symbol_perframe_;
  size_t symbol_ant_offset = total_dl_symbol_id * config_->UeAntNum() + ant_id;

  struct bblib_ldpc_decoder_5gnr_request ldpc_decoder_5gnr_request {};
  struct bblib_ldpc_decoder_5gnr_response ldpc_decoder_5gnr_response {};

  // Decoder setup
  int16_t num_filler_bits = 0;
  int16_t num_channel_llrs = ldpc_config.NumCbCodewLen();

  ldpc_decoder_5gnr_request.numChannelLlrs = num_channel_llrs;
  ldpc_decoder_5gnr_request.numFillerBits = num_filler_bits;
  ldpc_decoder_5gnr_request.maxIterations = ldpc_config.MaxDecoderIter();
  ldpc_decoder_5gnr_request.enableEarlyTermination =
      ldpc_config.EarlyTermination();
  ldpc_decoder_5gnr_request.Zc = ldpc_config.ExpansionFactor();
  ldpc_decoder_5gnr_request.baseGraph = ldpc_config.BaseGraph();
  ldpc_decoder_5gnr_request.nRows = ldpc_config.NumRows();

  int num_msg_bits = ldpc_config.NumCbLen() - num_filler_bits;
  ldpc_decoder_5gnr_response.numMsgBits = num_msg_bits;
  ldpc_decoder_5gnr_response.varNodes = resp_var_nodes_;

  size_t block_error(0);
  for (size_t cb_id = 0; cb_id < config_->LdpcConfig().NumBlocksInSymbol();
       cb_id++) {
    size_t demod_buffer_offset =
        cb_id * ldpc_config.NumCbCodewLen() * config_->ModOrderBits();
    size_t decode_buffer_offset = cb_id * Roundup<64>(config_->NumBytesPerCb());
    auto* llr_buffer_ptr =
        &dl_demod_buffer_[symbol_ant_offset][demod_buffer_offset];
    auto* decoded_buffer_ptr =
        &dl_decode_buffer_[symbol_ant_offset][decode_buffer_offset];
    ldpc_decoder_5gnr_request.varNodes = llr_buffer_ptr;
    ldpc_decoder_5gnr_response.compactedMessageBytes = decoded_buffer_ptr;
    bblib_ldpc_decoder_5gnr(&ldpc_decoder_5gnr_request,
                            &ldpc_decoder_5gnr_response);

    if (config_->ScrambleEnabled()) {
      scrambler_->Descramble(decoded_buffer_ptr, config_->NumBytesPerCb());
    }

    if (kCollectPhyStats) {
      decoded_bits_count_[ant_id][total_dl_symbol_id] +=
          8 * config_->NumBytesPerCb();
      decoded_blocks_count_[ant_id][total_dl_symbol_id]++;
      size_t byte_error(0);
      for (size_t i = 0; i < config_->NumBytesPerCb(); i++) {
        uint8_t rx_byte = decoded_buffer_ptr[i];
        auto tx_byte = static_cast<uint8_t>(config_->GetInfoBits(
            config_->DlBits(), dl_symbol_id, ant_id, cb_id)[i]);
        uint8_t xor_byte(tx_byte ^ rx_byte);
        size_t bit_errors = 0;
        for (size_t j = 0; j < 8; j++) {
          bit_errors += xor_byte & 1;
          xor_byte >>= 1;
        }
        if (rx_byte != tx_byte) {
          byte_error++;
        }

        bit_error_count_[ant_id][total_dl_symbol_id] += bit_errors;
      }
      block_error_count_[ant_id][total_dl_symbol_id] +=
          static_cast<unsigned long>(byte_error > 0);
      block_error += static_cast<unsigned long>(byte_error > 0);
    }

    if (kPrintDecodedData) {
      std::stringstream ss;
      ss << "Decoded data (original byte) in frame " << frame_id << " symbol "
         << symbol_id << " ant " << ant_id << ":\n"
         << std::hex << std::setfill('0');
      for (size_t i = 0; i < config_->NumBytesPerCb(); i++) {
        uint8_t rx_byte = decoded_buffer_ptr[i];
        auto tx_byte = static_cast<uint8_t>(config_->GetInfoBits(
            config_->DlBits(), dl_symbol_id, ant_id, cb_id)[i]);
        ss << std::hex << std::setw(2) << static_cast<int>(rx_byte) << "("
           << static_cast<int>(tx_byte) << ") ";
      }
      ss << std::dec << std::endl;
      std::cout << ss.str();
    }
  }
  if (kCollectPhyStats) {
    decoded_symbol_count_[ant_id]++;
    symbol_error_count_[ant_id] += static_cast<unsigned long>(block_error > 0);
  }

  if ((kDebugPrintPerTaskDone == true) || (kDebugPrintDecode == true)) {
    size_t dec_duration_stat = GetTime::Rdtsc() - start_tsc;
    std::printf(
        "User Task[%d]: Decode (frame %zu, symbol %zu, ant %zu) Duration "
        "%2.4f "
        "ms\n",
        tid, frame_id, symbol_id, ant_id,
        GetTime::CyclesToMs(dec_duration_stat, GetTime::MeasureRdtscFreq()));
  }

  RtAssert(complete_queue_.enqueue(*task_ptok_[tid],
                                   EventData(EventType::kDecode, tag)),
           "Decoding message enqueue failed");
}

//////////////////////////////////////////////////////////
//                   UPLINK Operations                //
//////////////////////////////////////////////////////////

/* Encodes the entire frame for a given user
 * TODO Remove memory allocations
 */
void PhyUe::DoEncode(int tid, size_t tag) {
  const LDPCconfig& ldpc_config = config_->LdpcConfig();
  const size_t frame_id = gen_tag_t(tag).frame_id_;
  const size_t ue_id = gen_tag_t(tag).ue_id_;
  size_t frame_slot = frame_id % kFrameWnd;
  auto& cfg = config_;

  if (kDebugPrintInTask || kDebugPrintEncode) {
    std::printf("User Task[%d]: Encode (frame %zu,       , user %zu)\n", tid,
                frame_id, ue_id);
  }
  size_t start_tsc = GetTime::Rdtsc();

  auto* encoded_buffer_temp =
      static_cast<int8_t*>(Agora_memory::PaddedAlignedAlloc(
          Agora_memory::Alignment_t::kAlign64,
          LdpcEncodingEncodedBufSize(cfg->LdpcConfig().BaseGraph(),
                                     cfg->LdpcConfig().ExpansionFactor())));
  auto* parity_buffer = static_cast<int8_t*>(Agora_memory::PaddedAlignedAlloc(
      Agora_memory::Alignment_t::kAlign64,
      LdpcEncodingParityBufSize(cfg->LdpcConfig().BaseGraph(),
                                cfg->LdpcConfig().ExpansionFactor())));

  size_t bytes_per_block =
      kEnableMac ? ((ldpc_config.NumCbLen()) >> 3)
                 : Roundup<64>(BitsToBytes(ldpc_config.NumCbLen()));
  size_t encoded_bytes_per_block = (ldpc_config.NumCbCodewLen() + 7) >> 3;
  auto* input_ptr = new int8_t[bytes_per_block +
                               kLdpcHelperFunctionInputBufferSizePaddingBytes];

  // Encode each UL Symbol (Data only)
  for (size_t ul_symbol_id = 0; ul_symbol_id < ul_data_symbol_perframe_;
       ul_symbol_id++) {
    size_t total_ul_symbol_id =
        (frame_slot * ul_data_symbol_perframe_) + ul_symbol_id;
    // Handle each block
    for (size_t cb_id = 0; cb_id < config_->LdpcConfig().NumBlocksInSymbol();
         cb_id++) {
      if (kEnableMac) {
        // All cb's per symbol are included in 1 mac packet
        uint8_t* ul_bits_frame = ul_bits_buffer_[ue_id] +
                                 frame_slot * config_->MacBytesNumPerframe();

        size_t mac_packet_offset = config_->MacPacketLength() * ul_symbol_id;
        size_t cb_offset = cb_id * bytes_per_block;

        std::memcpy(input_ptr,
                    reinterpret_cast<int8_t*>(
                        &ul_bits_frame[mac_packet_offset + cb_offset]),
                    bytes_per_block);
      } else {
        size_t cb_offset =
            (ue_id * cfg->LdpcConfig().NumBlocksInSymbol() + cb_id) *
            bytes_per_block;
        std::memcpy(
            input_ptr,
            &cfg->UlBits()[ul_symbol_id +
                           config_->Frame().ClientUlPilotSymbols()][cb_offset],
            bytes_per_block);
      }

      if (config_->ScrambleEnabled()) {
        scrambler_->Scramble(input_ptr, bytes_per_block);
      }

      LdpcEncodeHelper(ldpc_config.BaseGraph(), ldpc_config.ExpansionFactor(),
                       ldpc_config.NumRows(), encoded_buffer_temp,
                       parity_buffer, input_ptr);

      size_t cb_coded_bytes = ldpc_config.NumCbCodewLen() / cfg->ModOrderBits();
      size_t output_offset = (total_ul_symbol_id * config_->OfdmDataNum()) +
                             (cb_coded_bytes * cb_id);

      AdaptBitsForMod(reinterpret_cast<uint8_t*>(encoded_buffer_temp),
                      &ul_syms_buffer_[ue_id][output_offset],
                      encoded_bytes_per_block, cfg->ModOrderBits());
    }
  }

  std::free(encoded_buffer_temp);
  std::free(parity_buffer);
  delete[] input_ptr;

  if ((kDebugPrintPerTaskDone == true) || (kDebugPrintEncode == true)) {
    size_t enc_duration_stat = GetTime::Rdtsc() - start_tsc;
    std::printf(
        "User Task[%d]: Encode (frame %zu,       , user %zu) Duration "
        "%2.4f "
        "ms\n",
        tid, frame_id, ue_id,
        GetTime::CyclesToMs(enc_duration_stat, GetTime::MeasureRdtscFreq()));
  }

  RtAssert(complete_queue_.enqueue(*task_ptok_[tid],
                                   EventData(EventType::kEncode, tag)),
           "Encoding message enqueue failed");
}

void PhyUe::DoModul(int tid, size_t tag) {
  const size_t frame_id = gen_tag_t(tag).frame_id_;
  const size_t ue_id = gen_tag_t(tag).ue_id_;
  const size_t frame_slot = frame_id % kFrameWnd;

  if (kDebugPrintInTask || kDebugPrintModul) {
    std::printf("User Task[%d]: Modul  (frame %zu,       , user %zu)\n", tid,
                frame_id, ue_id);
  }
  size_t start_tsc = GetTime::Rdtsc();

  for (size_t ch = 0; ch < config_->NumChannels(); ch++) {
    size_t ant_id = ue_id * config_->NumChannels() + ch;
    for (size_t ul_symbol_id = 0; ul_symbol_id < ul_data_symbol_perframe_;
         ul_symbol_id++) {
      size_t total_ul_symbol_id =
          frame_slot * ul_data_symbol_perframe_ + ul_symbol_id;
      complex_float* modul_buf =
          &modul_buffer_[total_ul_symbol_id][ant_id * config_->OfdmDataNum()];
      auto* ul_bits = reinterpret_cast<int8_t*>(
          &ul_syms_buffer_[ant_id]
                          [total_ul_symbol_id * config_->OfdmDataNum()]);
      for (size_t sc = 0; sc < config_->OfdmDataNum(); sc++) {
        modul_buf[sc] =
            ModSingleUint8((uint8_t)ul_bits[sc], config_->ModTable());
      }
    }
  }

  if ((kDebugPrintPerTaskDone == true) || (kDebugPrintModul == true)) {
    size_t mod_duration_stat = GetTime::Rdtsc() - start_tsc;
    std::printf(
        "User Task[%d]: Modul  (frame %zu,       , user %zu) Duration "
        "%2.4f "
        "ms\n",
        tid, frame_id, ue_id,
        GetTime::CyclesToMs(mod_duration_stat, GetTime::MeasureRdtscFreq()));
  }

  RtAssert(complete_queue_.enqueue(*task_ptok_[tid],
                                   EventData(EventType::kModul, tag)),
           "Modulation complete message enqueue failed");
}

void PhyUe::DoIfft(int tid, size_t tag) {
  const size_t frame_id = gen_tag_t(tag).frame_id_;
  const size_t frame_slot = frame_id % kFrameWnd;
  const size_t ue_id = gen_tag_t(tag).ue_id_;

  if (kDebugPrintInTask || kDebugPrintIFFT) {
    std::printf("User Task[%d]: iFFT   (frame %zu,       , user %zu)\n", tid,
                frame_id, ue_id);
  }
  size_t start_tsc = GetTime::Rdtsc();

  for (size_t ch = 0; ch < config_->NumChannels(); ch++) {
    size_t ant_id = ue_id * config_->NumChannels() + ch;
    for (size_t ul_symbol_id = 0; ul_symbol_id < ul_symbol_perframe_;
         ul_symbol_id++) {
      size_t total_ul_symbol_id =
          frame_slot * ul_symbol_perframe_ + ul_symbol_id;
      size_t buff_offset = total_ul_symbol_id * config_->UeAntNum() + ant_id;
      complex_float* ifft_buff = ifft_buffer_[buff_offset];

      std::memset(ifft_buff, 0,
                  sizeof(complex_float) * config_->OfdmDataStart());
      if (ul_symbol_id < config_->Frame().ClientUlPilotSymbols()) {
        std::memcpy(ifft_buff + config_->OfdmDataStart(),
                    config_->UeSpecificPilot()[ant_id],
                    config_->OfdmDataNum() * sizeof(complex_float));
      } else {
        size_t total_ul_data_symbol_id =
            frame_slot * ul_data_symbol_perframe_ + ul_symbol_id -
            config_->Frame().ClientUlPilotSymbols();
        complex_float* modul_buff =
            &modul_buffer_[total_ul_data_symbol_id]
                          [ant_id * config_->OfdmDataNum()];
        std::memcpy(ifft_buff + config_->OfdmDataStart(), modul_buff,
                    config_->OfdmDataNum() * sizeof(complex_float));
      }
      std::memset(ifft_buff + config_->OfdmDataStop(), 0,
                  sizeof(complex_float) * config_->OfdmDataStart());

      CommsLib::IFFT(ifft_buff, config_->OfdmCaNum(), false);

      size_t tx_offset = buff_offset * config_->PacketLength();
      char* cur_tx_buffer = &tx_buffer_[tx_offset];
      auto* pkt = reinterpret_cast<struct Packet*>(cur_tx_buffer);
      auto* tx_data_ptr = reinterpret_cast<std::complex<short>*>(pkt->data_);
      CommsLib::Ifft2tx(ifft_buff, tx_data_ptr, config_->OfdmCaNum(),
                        config_->OfdmTxZeroPrefix(), config_->CpLen(),
                        config_->Scale());
    }
  }

  if ((kDebugPrintPerTaskDone == true) || (kDebugPrintIFFT == true)) {
    size_t ifft_duration_stat = GetTime::Rdtsc() - start_tsc;
    std::printf(
        "User Task[%d]: iFFT   (frame %zu,       , user %zu) Duration "
        "%2.4f "
        "ms\n",
        tid, frame_id, ue_id,
        GetTime::CyclesToMs(ifft_duration_stat, GetTime::MeasureRdtscFreq()));
  }

  RtAssert(complete_queue_.enqueue(*task_ptok_[tid],
                                   EventData(EventType::kIFFT, tag)),
           "Muliplexing message enqueue failed");
}

=======
>>>>>>> e30d4f9e
void PhyUe::InitializeVarsFromCfg() {
  dl_pilot_symbol_perframe_ = config_->Frame().ClientDlPilotSymbols();
  size_t ul_pilot_symbol_perframe = config_->Frame().ClientUlPilotSymbols();
  ul_symbol_perframe_ = config_->Frame().NumULSyms();
  dl_symbol_perframe_ = config_->Frame().NumDLSyms();
  dl_data_symbol_perframe_ = dl_symbol_perframe_ - dl_pilot_symbol_perframe_;
  ul_data_symbol_perframe_ = ul_symbol_perframe_ - ul_pilot_symbol_perframe;

  assert(dl_pilot_symbol_perframe_ <= dl_symbol_perframe_);
  assert(ul_pilot_symbol_perframe <= ul_symbol_perframe_);
  rx_thread_num_ = ((kUseArgos == true) && (config_->HwFramer() == false))
                       ? config_->UeNum()
                       : std::min(config_->UeNum(), config_->SocketThreadNum());

  tx_buffer_status_size_ =
      (ul_symbol_perframe_ * config_->UeAntNum() * kFrameWnd);
  tx_buffer_size_ = config_->PacketLength() * tx_buffer_status_size_;
  rx_buffer_status_size_ =
      (dl_symbol_perframe_ + config_->Frame().NumBeaconSyms()) *
      config_->UeAntNum() * kFrameWnd;
  rx_buffer_size_ = config_->PacketLength() * rx_buffer_status_size_;
}

void PhyUe::InitializeUplinkBuffers() {
  // initialize ul data buffer
  ul_bits_buffer_size_ = kFrameWnd * config_->MacBytesNumPerframe();
  ul_bits_buffer_.Malloc(config_->UeAntNum(), ul_bits_buffer_size_,
                         Agora_memory::Alignment_t::kAlign64);
  ul_bits_buffer_status_.Calloc(config_->UeAntNum(), kFrameWnd,
                                Agora_memory::Alignment_t::kAlign64);

  // Temp -- Using more memory than necessary to comply with the DoEncode
  // function which uses the total number of ul symbols offset (instead of
  // just the data specific ones) ul_syms_buffer_size_ =
  //    kFrameWnd * ul_symbol_perframe_ * config_->OfdmDataNum();
  // ul_syms_buffer_.Calloc(config_->UeAntNum(), ul_syms_buffer_size_,
  //                       Agora_memory::Alignment_t::kAlign64);
  const size_t ul_syms_buffer_dim1 = config_->Frame().NumULSyms() * kFrameWnd;
  const size_t ul_syms_buffer_dim2 =
      Roundup<64>(config_->OfdmDataNum()) * config_->UeAntNum();

  ul_syms_buffer_.Calloc(ul_syms_buffer_dim1, ul_syms_buffer_dim2,
                         Agora_memory::Alignment_t::kAlign64);

  // initialize modulation buffer
  modul_buffer_.Calloc(ul_data_symbol_perframe_ * kFrameWnd,
                       config_->OfdmDataNum() * config_->UeAntNum(),
                       Agora_memory::Alignment_t::kAlign64);

  // initialize IFFT buffer
  size_t ifft_buffer_block_num =
      config_->UeAntNum() * ul_symbol_perframe_ * kFrameWnd;
  ifft_buffer_.Calloc(ifft_buffer_block_num, config_->OfdmCaNum(),
                      Agora_memory::Alignment_t::kAlign64);

  AllocBuffer1d(&tx_buffer_, tx_buffer_size_,
                Agora_memory::Alignment_t::kAlign64, 0);
  AllocBuffer1d(&tx_buffer_status_, tx_buffer_status_size_,
                Agora_memory::Alignment_t::kAlign64, 1);
}

void PhyUe::FreeUplinkBuffers() {
  ul_bits_buffer_.Free();
  ul_bits_buffer_status_.Free();
  ul_syms_buffer_.Free();
  modul_buffer_.Free();
  ifft_buffer_.Free();

  FreeBuffer1d(&tx_buffer_);
  FreeBuffer1d(&tx_buffer_status_);
}

void PhyUe::InitializeDownlinkBuffers() {
  // initialize rx buffer
  rx_buffer_.Malloc(rx_thread_num_, rx_buffer_size_,
                    Agora_memory::Alignment_t::kAlign64);
  rx_buffer_status_.Calloc(rx_thread_num_, rx_buffer_status_size_,
                           Agora_memory::Alignment_t::kAlign64);

  // initialize FFT buffer
  size_t fft_buffer_block_num =
      config_->UeAntNum() * dl_symbol_perframe_ * kFrameWnd;
  fft_buffer_.Calloc(fft_buffer_block_num, config_->OfdmCaNum(),
                     Agora_memory::Alignment_t::kAlign64);

  // initialize CSI buffer
  csi_buffer_.resize(config_->UeAntNum() * kFrameWnd);
  for (auto& i : csi_buffer_) {
    i.resize(config_->OfdmDataNum());
<<<<<<< HEAD

    for (auto& csi_value : i) {
      if (config_->Frame().ClientDlPilotSymbols() == 0) {
        csi_value.re = 1;
        csi_value.im = 0;
      } else {
        csi_value.re = 0;
        csi_value.im = 0;
      }
    }
  }
=======
>>>>>>> e30d4f9e

    for (auto& csi_value : i) {
      if (config_->Frame().ClientDlPilotSymbols() == 0) {
        csi_value.re = 1;
        csi_value.im = 0;
      } else {
        csi_value.re = 0;
        csi_value.im = 0;
      }
    }
  }

  if (dl_data_symbol_perframe_ > 0) {
    // initialize equalized data buffer
    const size_t task_buffer_symbol_num_dl =
        dl_data_symbol_perframe_ * kFrameWnd;
    size_t buffer_size = config_->UeAntNum() * task_buffer_symbol_num_dl;
    equal_buffer_.resize(buffer_size);
    for (auto& i : equal_buffer_) {
      i.resize(config_->OfdmDataNum());
    }
  }
}

void PhyUe::FreeDownlinkBuffers() {
  rx_buffer_.Free();
  rx_buffer_status_.Free();
  fft_buffer_.Free();
}

void PhyUe::PrintPerTaskDone(PrintType print_type, size_t frame_id,
                             size_t symbol_id, size_t ant) {
  if (kDebugPrintPerTaskDone == true) {
    // if (true) {
    switch (print_type) {
      case (PrintType::kPacketRX):
        std::printf("PhyUe [frame %zu symbol %zu ant %zu]: Rx packet\n",
                    frame_id, symbol_id, ant);
        break;

      case (PrintType::kPacketTX):
        std::printf(
            "PhyUe [frame %zu symbol %zu ant %zu]: %zu User Tx "
            "finished\n",
            frame_id, symbol_id, ant, tx_counters_.GetTaskCount(frame_id) + 1);
        break;

      case (PrintType::kFFTPilots):
        std::printf(
            "PhyUe [frame %zu symbol %zu ant %zu]: Pilot FFT Equalization "
            "done\n",
            frame_id, symbol_id, ant);
        break;

      case (PrintType::kFFTData):
        std::printf(
            "PhyUe [frame %zu symbol %zu ant %zu]: Data FFT Equalization "
            "done\n",
            frame_id, symbol_id, ant);
        break;

      case (PrintType::kDemul):
        std::printf("PhyUe [frame %zu symbol %zu ant %zu]: Demul done\n",
                    frame_id, symbol_id, ant);
        break;

      case (PrintType::kDecode):
        std::printf("PhyUe [frame %zu symbol %zu ant %zu]: Decoding done\n",
                    frame_id, symbol_id, ant);
        break;

      case (PrintType::kEncode):
        std::printf("PhyUe [frame %zu symbol %zu ant %zu]: Encoding done\n",
                    frame_id, symbol_id, ant);
        break;

      case (PrintType::kModul):
        std::printf("PhyUe [frame %zu symbol %zu ant %zu]: Modulation done\n",
                    frame_id, symbol_id, ant);
        break;

      case (PrintType::kIFFT):
        std::printf("PhyUe [frame %zu symbol %zu ant %zu]: iFFT done\n",
                    frame_id, symbol_id, ant);
        break;

      default:
        std::printf("Wrong task type in task done print!");
    }
  }
}

void PhyUe::PrintPerSymbolDone(PrintType print_type, size_t frame_id,
                               size_t symbol_id) {
  if (kDebugPrintPerSymbolDone == true) {
    // if (true) {
    switch (print_type) {
      case (PrintType::kFFTPilots):
        std::printf(
            "PhyUe [frame %zu symbol %zu + %.3f ms]: Pilot FFT complete for "
            "%zu antennas\n",
            frame_id, symbol_id,
            this->stats_->MasterGetMsSince(TsType::kFirstSymbolRX, frame_id),
            fft_dlpilot_counters_.GetTaskCount(frame_id, symbol_id));
        break;

      case (PrintType::kFFTData):
        std::printf(
            "PhyUe [frame %zu symbol %zu + %.3f ms]: Data FFT complete for "
            "%zu antennas\n",
            frame_id, symbol_id,
            this->stats_->MasterGetMsSince(TsType::kFirstSymbolRX, frame_id),
            fft_dldata_counters_.GetTaskCount(frame_id, symbol_id));
        break;

      case (PrintType::kDemul):
        std::printf(
            "PhyUe [frame %zu symbol %zu + %.3f ms]: Demul completed for "
            "%zu antennas\n",
            frame_id, symbol_id,
            this->stats_->MasterGetMsSince(TsType::kFirstSymbolRX, frame_id),
            demul_counters_.GetTaskCount(frame_id, symbol_id));
        break;

      case (PrintType::kDecode):
        std::printf(
            "PhyUe [frame %zu symbol %zu + %.3f ms]: Decoding completed "
            "for %zu antennas\n",
            frame_id, symbol_id,
            this->stats_->MasterGetMsSince(TsType::kFirstSymbolRX, frame_id),
            decode_counters_.GetTaskCount(frame_id, symbol_id));
        break;
      case (PrintType::kEncode):
        std::printf(
            "PhyUe [frame %zu symbol %zu + %.3f ms]: Data Encode complete "
            "for "
            "%zu antennas\n",
            frame_id, symbol_id,
            this->stats_->MasterGetMsSince(TsType::kFirstSymbolRX, frame_id),
            encode_counter_.GetTaskCount(frame_id, symbol_id));
        break;

      case (PrintType::kModul):
        std::printf(
            "PhyUe [frame %zu symbol %zu + %.3f ms]: Modul completed for "
            "symbol %zu antennas\n",
            frame_id, symbol_id,
            this->stats_->MasterGetMsSince(TsType::kFirstSymbolRX, frame_id),
            modulation_counters_.GetTaskCount(frame_id, symbol_id));
        break;

      case (PrintType::kIFFT):
        std::printf(
            "PhyUe [frame %zu symbol %zu + %.3f ms]: iFFT completed for "
            "symbol %zu antennas\n",
            frame_id, symbol_id,
            this->stats_->MasterGetMsSince(TsType::kFirstSymbolRX, frame_id),
            ifft_counters_.GetTaskCount(frame_id, symbol_id));
        break;

        /*
     case (PrintType::kPacketToMac):
       std::printf(
           "Main [frame %zu symbol %zu + %.3f ms]: Completed MAC TX, "
           "%zu symbols done\n",
           frame_id, symbol_id,
           this->stats_->MasterGetMsSince(TsType::kFirstSymbolRX,
     frame_id), tomac_counters_.GetSymbolCount(frame_id) + 1); break;
       */
      default:
        std::printf("Wrong task type in symbol done print!");
    }
  }
}

void PhyUe::PrintPerFrameDone(PrintType print_type, size_t frame_id) {
  if (kDebugPrintPerFrameDone == true) {
    // if (true) {
    switch (print_type) {
      case (PrintType::kPacketRX):
        std::printf("PhyUe [frame %zu + %.2f ms]: Received all packets\n",
                    frame_id,
                    this->stats_->MasterGetDeltaMs(
                        TsType::kRXDone, TsType::kFirstSymbolRX, frame_id));
        break;

      case (PrintType::kPacketRXPilots):
        std::printf("PhyUe [frame %zu + %.2f ms]: Received all pilots\n",
                    frame_id,
                    this->stats_->MasterGetDeltaMs(
                        TsType::kPilotAllRX, TsType::kFirstSymbolRX, frame_id));
        break;

      case (PrintType::kPacketTX):
        std::printf("PhyUe [frame %zu + %.2f ms]: Completed TX\n", frame_id,
                    this->stats_->MasterGetDeltaMs(
                        TsType::kTXDone, TsType::kFirstSymbolRX, frame_id));
        break;

      case (PrintType::kFFTPilots):
        std::printf(
            "PhyUe [frame %zu + %.2f ms]: Pilot FFT finished\n", frame_id,
            this->stats_->MasterGetDeltaMs(TsType::kFFTPilotsDone,
                                           TsType::kFirstSymbolRX, frame_id));
        break;

      case (PrintType::kFFTData):
        std::printf("PhyUe [frame %zu + %.2f ms]: Data FFT finished\n",
                    frame_id,
                    this->stats_->MasterGetDeltaMs(
                        TsType::kFFTDone, TsType::kFirstSymbolRX, frame_id));
        break;

      case (PrintType::kDemul):
        std::printf("PhyUe [frame %zu + %.2f ms]: Completed demodulation\n",
                    frame_id,
                    this->stats_->MasterGetDeltaMs(
                        TsType::kDemulDone, TsType::kFirstSymbolRX, frame_id));
        break;

      case (PrintType::kDecode):
        std::printf("PhyUe [frame %zu + %.2f ms]: Completed decoding\n",
                    frame_id,
                    this->stats_->MasterGetDeltaMs(
                        TsType::kDecodeDone, TsType::kFirstSymbolRX, frame_id));
        break;

      case (PrintType::kEncode):
        std::printf("PhyUe [frame %zu + %.2f ms]: Completed encoding\n",
                    frame_id,
                    this->stats_->MasterGetDeltaMs(
                        TsType::kEncodeDone, TsType::kFirstSymbolRX, frame_id));
        break;

      case (PrintType::kModul):
        std::printf("PhyUe [frame %zu + %.2f ms]: Completed modulation\n",
                    frame_id,
                    this->stats_->MasterGetDeltaMs(
                        TsType::kModulDone, TsType::kFirstSymbolRX, frame_id));
        break;

      case (PrintType::kIFFT):
        std::printf("PhyUe [frame %zu + %.2f ms]: Completed iFFT\n", frame_id,
                    this->stats_->MasterGetDeltaMs(
                        TsType::kIFFTDone, TsType::kFirstSymbolRX, frame_id));
        break;

      /*
      case (PrintType::kPacketTXFirst): std::printf(
            "PhyUe [frame %zu + %.2f ms]: Completed TX of first symbol\n",
            frame_id,
            this->stats_->MasterGetDeltaMs(TsType::kTXProcessedFirst,
                                           TsType::kFirstSymbolRX,
      frame_id)); break;

      case (PrintType::kPacketToMac): std::printf(
            "PhyUe [frame %zu + %.2f ms]: Completed MAC TX \n", frame_id,
            this->stats_->MasterGetMsSince(TsType::kFirstSymbolRX,
      frame_id)); break; */
      default:
        std::printf("PhyUe: Wrong task type in frame done print!\n");
    }
  }
}

void PhyUe::PrintPerTaskDone(PrintType print_type, size_t frame_id,
                             size_t symbol_id, size_t ant) {
  if (kDebugPrintPerTaskDone == true) {
    // if (true) {
    switch (print_type) {
      case (PrintType::kPacketRX):
        std::printf("PhyUE [frame %zu symbol %zu ant %zu]: Rx packet\n",
                    frame_id, symbol_id, ant);
        break;

      case (PrintType::kPacketTX):
        std::printf(
            "PhyUE [frame %zu symbol %zu ant %zu]: %zu User Tx "
            "finished\n",
            frame_id, symbol_id, ant, tx_counters_.GetTaskCount(frame_id) + 1);
        break;

      case (PrintType::kFFTPilots):
        std::printf(
            "PhyUE [frame %zu symbol %zu ant %zu]: Pilot FFT Equalization "
            "done\n",
            frame_id, symbol_id, ant);
        break;

      case (PrintType::kFFTData):
        std::printf(
            "PhyUE [frame %zu symbol %zu ant %zu]: Data FFT Equalization "
            "done\n",
            frame_id, symbol_id, ant);
        break;

      case (PrintType::kDemul):
        std::printf("PhyUE [frame %zu symbol %zu ant %zu]: Demul done\n",
                    frame_id, symbol_id, ant);
        break;

      case (PrintType::kDecode):
        std::printf("PhyUE [frame %zu symbol %zu ant %zu]: Decoding done\n",
                    frame_id, symbol_id, ant);
        break;

      case (PrintType::kEncode):
        std::printf("PhyUE [frame %zu symbol %zu ant %zu]: Encoding done\n",
                    frame_id, symbol_id, ant);
        break;

      case (PrintType::kModul):
        std::printf("PhyUE [frame %zu symbol %zu ant %zu]: Modulation done\n",
                    frame_id, symbol_id, ant);
        break;

      case (PrintType::kIFFT):
        std::printf("PhyUE [frame %zu symbol %zu ant %zu]: iFFT done\n",
                    frame_id, symbol_id, ant);
        break;

      default:
        std::printf("Wrong task type in task done print!");
    }
  }
}

void PhyUe::PrintPerSymbolDone(PrintType print_type, size_t frame_id,
                               size_t symbol_id) {
  if (kDebugPrintPerSymbolDone == true) {
    // if (true) {
    switch (print_type) {
      case (PrintType::kFFTPilots):
        std::printf(
            "PhyUe [frame %zu symbol %zu + %.3f ms]: Pilot FFT complete for "
            "%zu antennas\n",
            frame_id, symbol_id,
            this->stats_->MasterGetMsSince(TsType::kFirstSymbolRX, frame_id),
            fft_dlpilot_counters_.GetTaskCount(frame_id, symbol_id));
        break;

      case (PrintType::kFFTData):
        std::printf(
            "PhyUe [frame %zu symbol %zu + %.3f ms]: Data FFT complete for "
            "%zu antennas\n",
            frame_id, symbol_id,
            this->stats_->MasterGetMsSince(TsType::kFirstSymbolRX, frame_id),
            fft_dldata_counters_.GetTaskCount(frame_id, symbol_id));
        break;

      case (PrintType::kDemul):
        std::printf(
            "PhyUe [frame %zu symbol %zu + %.3f ms]: Demul completed for "
            "%zu "
            "antennas\n",
            frame_id, symbol_id,
            this->stats_->MasterGetMsSince(TsType::kFirstSymbolRX, frame_id),
            demul_counters_.GetTaskCount(frame_id, symbol_id));
        break;

      case (PrintType::kDecode):
        std::printf(
            "PhyUe [frame %zu symbol %zu + %.3f ms]: Decoding completed "
            "for "
            "%zu antennas\n",
            frame_id, symbol_id,
            this->stats_->MasterGetMsSince(TsType::kFirstSymbolRX, frame_id),
            decode_counters_.GetTaskCount(frame_id, symbol_id));
        break; /*
      case (PrintType::kPacketToMac):
        std::printf(
            "Main [frame %zu symbol %zu + %.3f ms]: Completed MAC TX, "
            "%zu symbols done\n",
            frame_id, symbol_id,
            this->stats_->MasterGetMsSince(TsType::kFirstSymbolRX,
      frame_id), tomac_counters_.GetSymbolCount(frame_id) + 1); break;
        */
      default:
        std::printf("Wrong task type in symbol done print!");
    }
  }
}

void PhyUe::PrintPerFrameDone(PrintType print_type, size_t frame_id) {
  if (kDebugPrintPerFrameDone == true) {
    // if (true) {
    switch (print_type) {
      case (PrintType::kPacketRX):
        std::printf("PhyUE [frame %zu + %.2f ms]: Received all packets\n",
                    frame_id,
                    this->stats_->MasterGetDeltaMs(
                        TsType::kRXDone, TsType::kFirstSymbolRX, frame_id));
        break;

      case (PrintType::kPacketRXPilots):
        std::printf("PhyUE [frame %zu + %.2f ms]: Received all pilots\n",
                    frame_id,
                    this->stats_->MasterGetDeltaMs(
                        TsType::kPilotAllRX, TsType::kFirstSymbolRX, frame_id));
        break;

      case (PrintType::kPacketTX):
        std::printf("PhyUE [frame %zu + %.2f ms]: Completed TX\n", frame_id,
                    this->stats_->MasterGetDeltaMs(
                        TsType::kTXDone, TsType::kFirstSymbolRX, frame_id));
        break;

      case (PrintType::kFFTPilots):
        std::printf(
            "PhyUE [frame %zu + %.2f ms]: Pilot FFT finished\n", frame_id,
            this->stats_->MasterGetDeltaMs(TsType::kFFTPilotsDone,
                                           TsType::kFirstSymbolRX, frame_id));
        break;

      case (PrintType::kFFTData):
        std::printf("PhyUE [frame %zu + %.2f ms]: Data FFT finished\n",
                    frame_id,
                    this->stats_->MasterGetDeltaMs(
                        TsType::kFFTDone, TsType::kFirstSymbolRX, frame_id));
        break;

      case (PrintType::kDemul):
        std::printf("PhyUE [frame %zu + %.2f ms]: Completed demodulation\n",
                    frame_id,
                    this->stats_->MasterGetDeltaMs(
                        TsType::kDemulDone, TsType::kFirstSymbolRX, frame_id));
        break;

      case (PrintType::kDecode):
        std::printf("PhyUE [frame %zu + %.2f ms]: Completed decoding\n",
                    frame_id,
                    this->stats_->MasterGetDeltaMs(
                        TsType::kDecodeDone, TsType::kFirstSymbolRX, frame_id));
        break;

      case (PrintType::kEncode):
        std::printf("PhyUE [frame %zu + %.2f ms]: Completed encoding\n",
                    frame_id,
                    this->stats_->MasterGetDeltaMs(
                        TsType::kEncodeDone, TsType::kFirstSymbolRX, frame_id));
        break;

      case (PrintType::kModul):
        std::printf("PhyUE [frame %zu + %.2f ms]: Completed modulation\n",
                    frame_id,
                    this->stats_->MasterGetDeltaMs(
                        TsType::kModulDone, TsType::kFirstSymbolRX, frame_id));
        break;

      case (PrintType::kIFFT):
        std::printf("PhyUE [frame %zu + %.2f ms]: Completed iFFT\n", frame_id,
                    this->stats_->MasterGetDeltaMs(
                        TsType::kIFFTDone, TsType::kFirstSymbolRX, frame_id));
        break;

      /*
      case (PrintType::kPacketTXFirst): std::printf(
            "PhyUE [frame %zu + %.2f ms]: Completed TX of first symbol\n",
            frame_id,
            this->stats_->MasterGetDeltaMs(TsType::kTXProcessedFirst,
                                           TsType::kFirstSymbolRX,
      frame_id)); break;

      case (PrintType::kPacketToMac): std::printf(
            "PhyUE [frame %zu + %.2f ms]: Completed MAC TX \n", frame_id,
            this->stats_->MasterGetMsSince(TsType::kFirstSymbolRX,
      frame_id)); break; */
      default:
        std::printf("PhyUE: Wrong task type in frame done print!\n");
    }
  }
}

void PhyUe::GetDemulData(long long** ptr, int* size) {
  *ptr = (long long*)&equal_buffer_[max_equaled_frame_ *
                                    dl_data_symbol_perframe_][0];
  *size = config_->UeAntNum() * config_->OfdmCaNum();
}

void PhyUe::GetEqualData(float** ptr, int* size, int ue_id) {
  *ptr = (float*)&equal_buffer_[max_equaled_frame_ * dl_data_symbol_perframe_ *
                                    config_->UeAntNum() +
                                ue_id][0];
  *size = config_->UeAntNum() * config_->OfdmDataNum() * 2;
}

void PhyUe::FrameInit(size_t frame) {
  std::uint8_t initial =
      static_cast<std::uint8_t>(FrameTasksFlags::kNoWorkComplete);

  if (config_->Frame().NumDLSyms() == 0) {
    initial |= static_cast<std::uint8_t>(FrameTasksFlags::kDownlinkComplete);
  }

  if (kEnableMac == false) {
    initial |= static_cast<std::uint8_t>(FrameTasksFlags::kMacTxComplete);
  }
  frame_tasks_.at(frame % kFrameWnd) = initial;
}

bool PhyUe::FrameComplete(size_t frame, FrameTasksFlags complete) {
  frame_tasks_.at(frame % kFrameWnd) |= static_cast<std::uint8_t>(complete);
  bool is_complete =
      (frame_tasks_.at(frame % kFrameWnd) ==
       static_cast<std::uint8_t>(FrameTasksFlags::kFrameComplete));
<<<<<<< HEAD

  // if (is_complete == true) {
  //  std::printf("**** Frame %zu complete with task %d\n", frame,
  //              static_cast<std::uint8_t>(complete));
  //}
=======
>>>>>>> e30d4f9e
  return is_complete;
}

extern "C" {
EXPORT PhyUe* PhyUeNew(Config* cfg) {
  auto* usr = new PhyUe(cfg);
  return usr;
}
EXPORT void PhyUeStart(PhyUe* usr) { usr->Start(); }
EXPORT void PhyUeStop(/*Phy_UE *usr*/) {
  SignalHandler::SetExitSignal(true); /*usr->stop();*/
}
EXPORT void PhyUeDestroy(PhyUe* usr) { delete usr; }
EXPORT void PhyUeGetEqualData(PhyUe* usr, float** ptr, int* size, int ue) {
  return usr->GetEqualData(ptr, size, ue);
}
EXPORT void PhyUeGetDemulData(PhyUe* usr, long long** ptr, int* size) {
  return usr->GetDemulData(ptr, size);
}
}<|MERGE_RESOLUTION|>--- conflicted
+++ resolved
@@ -13,16 +13,6 @@
 #include "utils_ldpc.h"
 
 /* Print debug work */
-<<<<<<< HEAD
-static constexpr bool kDebugPrintFft = false;
-static constexpr bool kDebugPrintDemul = false;
-static constexpr bool kDebugPrintDecode = false;
-static constexpr bool kDebugPrintEncode = false;
-static constexpr bool kDebugPrintModul = false;
-static constexpr bool kDebugPrintIFFT = false;
-
-=======
->>>>>>> e30d4f9e
 static constexpr bool kDebugPrintPacketsFromMac = false;
 static constexpr bool kDebugPrintPacketsToMac = false;
 
@@ -30,9 +20,6 @@
 
 PhyUe::PhyUe(Config* config)
     : stats_(std::make_unique<Stats>(config)),
-<<<<<<< HEAD
-      scrambler_(std::make_unique<AgoraScrambler::Scrambler>()) {
-=======
       phy_stats_(std::make_unique<PhyStats>(config)),
       demod_buffer_(kFrameWnd, config->Frame().NumDLSyms(), config->UeAntNum(),
                     kMaxModType * config->OfdmDataNum()),
@@ -40,7 +27,6 @@
                       config->UeAntNum(),
                       config->LdpcConfig().NumBlocksInSymbol() *
                           Roundup<64>(config->NumBytesPerCb())) {
->>>>>>> e30d4f9e
   srand(time(nullptr));
 
   // TODO take into account the UeAntOffset to allow for multiple PhyUe
@@ -86,12 +72,6 @@
     mac_tx_ptoks_ptr_[i] = new moodycamel::ProducerToken(to_mac_queue_);
   }
 
-<<<<<<< HEAD
-  for (size_t i = 0; i < config_->WorkerThreadNum(); i++) {
-    task_ptok_[i] = new moodycamel::ProducerToken(complete_queue_);
-  }
-=======
->>>>>>> e30d4f9e
   work_producer_token_ =
       std::make_unique<moodycamel::ProducerToken>(work_queue_);
 
@@ -111,35 +91,15 @@
     PtrCube<kFrameWnd, kMaxSymbols, kMaxUEs, uint8_t> dummy_decoded_buffer;
 
     mac_thread_ = std::make_unique<MacThread>(
-<<<<<<< HEAD
-        MacThread::Mode::kClient, config_, mac_cpu_core, dummy_decoded_buffer,
-        &ul_bits_buffer_, &ul_bits_buffer_status_, nullptr, /* dl bits buffer */
-=======
         MacThread::Mode::kClient, config_, core_offset_worker,
         dummy_decoded_buffer, &ul_bits_buffer_, &ul_bits_buffer_status_,
         nullptr, /* dl bits buffer */
->>>>>>> e30d4f9e
         nullptr /* dl bits buffer status */, &to_mac_queue_, &complete_queue_);
 
     core_offset_worker++;
     mac_std_thread_ = std::thread(&MacThread::RunEventLoop, mac_thread_.get());
   }
 
-<<<<<<< HEAD
-  (void)DftiCreateDescriptor(&mkl_handle_, DFTI_SINGLE, DFTI_COMPLEX, 1,
-                             config_->OfdmCaNum());
-  (void)DftiCommitDescriptor(mkl_handle_);
-
-  // initilize all kinds of checkers
-  for (size_t i = 0; i < config_->WorkerThreadNum(); i++) {
-    task_threads_.at(i) = std::thread(&PhyUe::TaskThread, this, i);
-  }
-
-  // Init the frame work tracking structure
-  for (size_t frame = 0; frame < this->frame_tasks_.size(); frame++) {
-    FrameInit(frame);
-  }
-=======
   for (size_t i = 0; i < config_->WorkerThreadNum(); i++) {
     auto new_worker = std::make_unique<UeWorker>(
         i, *config_, *stats_, *phy_stats_, complete_queue_, work_queue_,
@@ -157,7 +117,6 @@
   for (size_t frame = 0; frame < this->frame_tasks_.size(); frame++) {
     FrameInit(frame);
   }
->>>>>>> e30d4f9e
   tx_counters_.Init(config_->UeAntNum());
   decode_counters_.Init(dl_data_symbol_perframe_, config_->UeAntNum());
   demul_counters_.Init(dl_data_symbol_perframe_, config_->UeAntNum());
@@ -165,27 +124,16 @@
                              config_->UeAntNum());
   fft_dldata_counters_.Init(dl_data_symbol_perframe_, config_->UeAntNum());
 
-<<<<<<< HEAD
-  encode_counter_.Init(config_->UeAntNum());
-  modulation_counters_.Init(config_->UeAntNum());
-  ifft_counters_.Init(config_->UeAntNum());
-
-=======
   encode_counter_.Init(ul_data_symbol_perframe_, config_->UeAntNum());
   modulation_counters_.Init(ul_data_symbol_perframe_, config_->UeAntNum());
   ifft_counters_.Init(ul_symbol_perframe_, config_->UeAntNum());
 
   // This usage doesn't effect the user num_reciprocity_pkts_per_frame_;
->>>>>>> e30d4f9e
   rx_counters_.num_pkts_per_frame_ =
       config_->UeAntNum() *
       (config_->Frame().NumDLSyms() + config_->Frame().NumBeaconSyms());
   rx_counters_.num_pilot_pkts_per_frame_ =
       config_->UeAntNum() * config_->Frame().ClientDlPilotSymbols();
-<<<<<<< HEAD
-  // This field doesn't effect the user num_reciprocity_pkts_per_frame_;
-=======
->>>>>>> e30d4f9e
 
   rx_downlink_deferral_.resize(kFrameWnd);
 }
@@ -237,14 +185,9 @@
 }
 
 void PhyUe::ReceiveDownlinkSymbol(struct Packet* rx_packet, size_t tag) {
-<<<<<<< HEAD
-  size_t frame_slot = rx_packet->frame_id_ % kFrameWnd;
-  size_t dl_symbol_idx = config_->Frame().GetDLSymbolIdx(rx_packet->symbol_id_);
-=======
   const size_t frame_slot = rx_packet->frame_id_ % kFrameWnd;
   const size_t dl_symbol_idx =
       config_->Frame().GetDLSymbolIdx(rx_packet->symbol_id_);
->>>>>>> e30d4f9e
 
   // if symbol is a pilot or we are finished with all pilot ffts for the given
   // frame
@@ -261,11 +204,7 @@
 }
 
 void PhyUe::ScheduleDefferedDownlinkSymbols(size_t frame_id) {
-<<<<<<< HEAD
-  size_t frame_slot = frame_id % kFrameWnd;
-=======
   const size_t frame_slot = frame_id % kFrameWnd;
->>>>>>> e30d4f9e
   // Complete the csi offset
   size_t csi_offset = frame_slot * config_->UeAntNum();
 
@@ -288,11 +227,7 @@
 }
 
 void PhyUe::ClearCsi(size_t frame_id) {
-<<<<<<< HEAD
-  size_t frame_slot = frame_id % kFrameWnd;
-=======
   const size_t frame_slot = frame_id % kFrameWnd;
->>>>>>> e30d4f9e
 
   if (config_->Frame().ClientDlPilotSymbols() > 0) {
     size_t csi_offset = frame_slot * config_->UeAntNum();
@@ -330,12 +265,6 @@
 
   // for task_queue, main thread is producer, it is single-producer &
   // multiple consumer for task queue uplink
-<<<<<<< HEAD
-
-  // TODO: make the producertokens global and try
-  // "try_dequeue_from_producer(token,item)"
-=======
->>>>>>> e30d4f9e
   moodycamel::ProducerToken ptok_mac(to_mac_queue_);
 
   // for message_queue, main thread is a consumer, it is multiple
@@ -359,12 +288,6 @@
                                            kDequeueBulkSizeTXRX);
     total_count++;
     if (total_count == 1e7) {
-<<<<<<< HEAD
-      // print the complete_queue_ miss rate is needed
-      // std::printf("message dequeue miss rate %f\n", (float)miss_count /
-      // total_count);
-=======
->>>>>>> e30d4f9e
       total_count = 0;
       miss_count = 0;
     }
@@ -395,11 +318,6 @@
                    "slowly, e.g., in debug mode");
 
           PrintPerTaskDone(PrintType::kPacketRX, frame_id, symbol_id, ant_id);
-<<<<<<< HEAD
-          // TODO: Defer the scheduling
-          // Receive first packet in a frame
-=======
->>>>>>> e30d4f9e
 
           if (rx_counters_.num_pkts_.at(frame_slot) == 0) {
             this->stats_->MasterSetTsc(TsType::kFirstSymbolRX, frame_id);
@@ -450,17 +368,6 @@
               }
             } else {
               if (ant_id % config_->NumChannels() == 0) {
-<<<<<<< HEAD
-                EventData do_encode_task(
-                    EventType::kEncode,
-                    gen_tag_t::FrmSymUe(frame_id, symbol_id, ue_id).tag_);
-                ScheduleWork(do_encode_task);
-              }
-            }
-          }
-
-          // ** BUG with symbol_id =
-=======
                 // Schedule the Uplink tasks
                 for (size_t symbol_idx = 0;
                      symbol_idx < config_->Frame().NumULSyms(); symbol_idx++) {
@@ -486,7 +393,6 @@
             }
           }
 
->>>>>>> e30d4f9e
           SymbolType symbol_type = config_->GetSymbolType(symbol_id);
           if (symbol_type == SymbolType::kDL) {
             // Defer downlink processing (all pilot symbols must be fft'd
@@ -602,20 +508,6 @@
         } break;
 
         case EventType::kPacketToMac: {
-<<<<<<< HEAD
-          size_t frame_id = gen_tag_t(event.tags_[0]).frame_id_;
-          size_t symbol_id = gen_tag_t(event.tags_[0]).symbol_id_;
-
-          if (kDebugPrintPacketsToMac) {
-            std::printf(
-                "PhyUE: sent decoded packet for (frame %zu, symbol %zu) "
-                "to "
-                "MAC\n",
-                frame_id, symbol_id);
-          }
-
-          bool finished =
-=======
           const size_t frame_id = gen_tag_t(event.tags_[0]).frame_id_;
           const size_t symbol_id = gen_tag_t(event.tags_[0]).symbol_id_;
 
@@ -627,7 +519,6 @@
           }
 
           const bool finished =
->>>>>>> e30d4f9e
               FrameComplete(frame_id, FrameTasksFlags::kMacTxComplete);
           if (finished == true) {
             if ((cur_frame_id + 1) >= config_->FramesToTest()) {
@@ -648,11 +539,7 @@
               &ul_bits_buffer_[ue_id]
                               [radio_buf_id * config_->MacBytesNumPerframe()]);
           RtAssert(pkt->frame_id_ == expected_frame_id_from_mac_,
-<<<<<<< HEAD
-                   "PhyUE: Incorrect frame ID from MAC");
-=======
                    "PhyUe: Incorrect frame ID from MAC");
->>>>>>> e30d4f9e
           current_frame_user_num_ =
               (current_frame_user_num_ + 1) % config_->UeAntNum();
           if (current_frame_user_num_ == 0) {
@@ -662,19 +549,11 @@
 
           if (kDebugPrintPacketsFromMac) {
             std::printf(
-<<<<<<< HEAD
-                "PhyUE: received packet for frame %u with modulation "
-                "%zu\n",
-                pkt->frame_id_, pkt->rb_indicator_.mod_order_bits_);
-            std::stringstream ss;
-            ss << "PhyUE: kPacketFromMac, frame ID " << pkt->frame_id_
-=======
                 "PhyUe: received packet for frame %u with modulation "
                 "%zu\n",
                 pkt->frame_id_, pkt->rb_indicator_.mod_order_bits_);
             std::stringstream ss;
             ss << "PhyUe: kPacketFromMac, frame ID " << pkt->frame_id_
->>>>>>> e30d4f9e
                << ", bytes: ";
             for (size_t i = 0; i < 4; i++) {
               ss << std::to_string((reinterpret_cast<uint8_t*>(pkt->data_)[i]))
@@ -686,25 +565,6 @@
         } break;
 
         case EventType::kEncode: {
-<<<<<<< HEAD
-          /* Currently the user encodes all symbols in one completion
-           * event */
-          size_t frame_id = gen_tag_t(event.tags_[0]).frame_id_;
-          size_t symbol_id = gen_tag_t(event.tags_[0]).symbol_id_;
-          size_t ant_id = gen_tag_t(event.tags_[0]).ant_id_;
-
-          PrintPerTaskDone(PrintType::kEncode, frame_id, symbol_id, ant_id);
-
-          // Schedule the modul
-          EventData do_modul_task(EventType::kModul, event.tags_[0]);
-          ScheduleWork(do_modul_task);
-
-          bool last_encode = encode_counter_.CompleteTask(frame_id);
-          if (last_encode == true) {
-            this->stats_->MasterSetTsc(TsType::kEncodeDone, frame_id);
-            PrintPerFrameDone(PrintType::kEncode, frame_id);
-            encode_counter_.Reset(frame_id);
-=======
           size_t frame_id = gen_tag_t(event.tags_[0]).frame_id_;
           size_t symbol_id = gen_tag_t(event.tags_[0]).symbol_id_;
           size_t ant_id = gen_tag_t(event.tags_[0]).ant_id_;
@@ -726,13 +586,10 @@
               PrintPerFrameDone(PrintType::kEncode, frame_id);
               encode_counter_.Reset(frame_id);
             }
->>>>>>> e30d4f9e
           }
         } break;
 
         case EventType::kModul: {
-          /* Currently the user modulates all symbols in one completion
-           * event */
           size_t frame_id = gen_tag_t(event.tags_[0]).frame_id_;
           size_t symbol_id = gen_tag_t(event.tags_[0]).symbol_id_;
           size_t ue_id = gen_tag_t(event.tags_[0]).ue_id_;
@@ -744,13 +601,6 @@
               gen_tag_t::FrmSymUe(frame_id, symbol_id, ue_id).tag_);
           ScheduleWork(do_ifft_task);
 
-<<<<<<< HEAD
-          bool last_encode = modulation_counters_.CompleteTask(frame_id);
-          if (last_encode == true) {
-            this->stats_->MasterSetTsc(TsType::kModulDone, frame_id);
-            PrintPerFrameDone(PrintType::kModul, frame_id);
-            modulation_counters_.Reset(frame_id);
-=======
           bool symbol_complete =
               modulation_counters_.CompleteTask(frame_id, symbol_id);
           if (symbol_complete == true) {
@@ -762,7 +612,6 @@
               PrintPerFrameDone(PrintType::kModul, frame_id);
               modulation_counters_.Reset(frame_id);
             }
->>>>>>> e30d4f9e
           }
         } break;
 
@@ -772,33 +621,6 @@
           size_t ue_id = gen_tag_t(event.tags_[0]).ue_id_;
 
           PrintPerTaskDone(PrintType::kIFFT, frame_id, symbol_id, ue_id);
-<<<<<<< HEAD
-          bool ifft_complete = ifft_counters_.CompleteTask(frame_id);
-
-          if (ifft_complete == true) {
-            this->stats_->MasterSetTsc(TsType::kIFFTDone, frame_id);
-            PrintPerFrameDone(PrintType::kIFFT, frame_id);
-            ifft_counters_.Reset(frame_id);
-          }
-
-          // Schedule Transmit in frame order
-          ifft_frame_status.at((ue_id * kFrameWnd) + (frame_id % kFrameWnd)) =
-              frame_id;
-          for (size_t i = 0; (i < kFrameWnd); i++) {
-            size_t ifft_stat_id =
-                (ue_id * kFrameWnd) + ((i + frame_id) % kFrameWnd);
-            if (ifft_frame_status.at(ifft_stat_id) ==
-                ifft_next_frame.at(ue_id)) {
-              EventData do_tx_task(
-                  EventType::kPacketTX,
-                  gen_tag_t::FrmSymUe(ifft_next_frame.at(ue_id), 0, ue_id)
-                      .tag_);
-              ScheduleTask(do_tx_task, &tx_queue_,
-                           *tx_ptoks_ptr_[ue_id % rx_thread_num_]);
-              ifft_next_frame.at(ue_id)++;
-            } else { /* Done */
-              break;
-=======
 
           bool symbol_complete =
               ifft_counters_.CompleteTask(frame_id, symbol_id);
@@ -829,7 +651,6 @@
                   break;
                 }
               }  // End for next transmit frame
->>>>>>> e30d4f9e
             }
           }
         } break;
@@ -866,11 +687,7 @@
           size_t frame_id = gen_tag_t(event.tags_[0]).frame_id_;
           size_t ue_id = gen_tag_t(event.tags_[0]).ue_id_;
           RtAssert(frame_id == next_frame_processed_[ue_id],
-<<<<<<< HEAD
-                   "PhyUE: Unexpected frame was transmitted!");
-=======
                    "PhyUe: Unexpected frame was transmitted!");
->>>>>>> e30d4f9e
 
           ul_bits_buffer_status_[ue_id]
                                 [next_frame_processed_[ue_id] % kFrameWnd] = 0;
@@ -908,686 +725,6 @@
   this->Stop();
 }
 
-<<<<<<< HEAD
-void PhyUe::TaskThread(int tid) {
-  std::printf("User Task[%d]: started\n", tid);
-  PinToCoreWithOffset(ThreadType::kWorker,
-                      config_->CoreOffset() + rx_thread_num_ + 1 +
-                          (kEnableMac ? rx_thread_num_ : 0),
-                      tid);
-
-  EventData event;
-  while (config_->Running() == true) {
-    if (work_queue_.try_dequeue_from_producer(*work_producer_token_.get(),
-                                              event) == true) {
-      switch (event.event_type_) {
-        case EventType::kDecode: {
-          DoDecode(tid, event.tags_[0]);
-        } break;
-        case EventType::kDemul: {
-          DoDemul(tid, event.tags_[0]);
-        } break;
-        case EventType::kIFFT: {
-          DoIfft(tid, event.tags_[0]);
-        } break;
-        case EventType::kModul: {
-          DoModul(tid, event.tags_[0]);
-        } break;
-        case EventType::kEncode: {
-          DoEncode(tid, event.tags_[0]);
-        } break;
-        case EventType::kFFTPilot: {
-          DoFftPilot(tid, event.tags_[0]);
-        } break;
-        case EventType::kFFT: {
-          DoFftData(tid, event.tags_[0]);
-        } break;
-        default: {
-          std::printf("***** Invalid Event Type [%d] in Work Queue\n",
-                      static_cast<int>(event.event_type_));
-        }
-      }
-    }  // end dequeue
-  }
-}
-
-//////////////////////////////////////////////////////////
-//                   DOWNLINK Operations                //
-//////////////////////////////////////////////////////////
-void PhyUe::DoFftData(int tid, size_t tag) {
-  size_t rx_thread_id = fft_req_tag_t(tag).tid_;
-  size_t offset_in_current_buffer = fft_req_tag_t(tag).offset_;
-  size_t start_tsc = GetTime::Rdtsc();
-
-  // read info of one frame
-  auto* pkt = reinterpret_cast<struct Packet*>(rx_buffer_[rx_thread_id] +
-                                               offset_in_current_buffer *
-                                                   config_->PacketLength());
-  size_t frame_id = pkt->frame_id_;
-  size_t symbol_id = pkt->symbol_id_;
-  size_t ant_id = pkt->ant_id_;
-  size_t frame_slot = frame_id % kFrameWnd;
-
-  if (kDebugPrintInTask || kDebugPrintFft) {
-    std::printf("User Task[%d]: Fft Data(frame %zu, symbol %zu, ant %zu)\n",
-                tid, frame_id, symbol_id, ant_id);
-  }
-
-  size_t sig_offset = config_->OfdmRxZeroPrefixClient();
-  if (kPrintDownlinkPilotStats) {
-    if (frame_id == kRecordFrameIndex) {
-      std::string fname = "rxdata" + std::to_string(symbol_id) + "_" +
-                          std::to_string(ant_id) + ".bin";
-      FILE* f = std::fopen(fname.c_str(), "wb");
-      std::fwrite(pkt->data_, 2 * sizeof(int16_t), config_->SampsPerSymbol(),
-                  f);
-      std::fclose(f);
-    }
-  }
-
-  // remove CP, do FFT
-  size_t dl_symbol_id = config_->Frame().GetDLSymbolIdx(symbol_id);
-  size_t total_dl_symbol_id = (frame_slot * dl_symbol_perframe_) + dl_symbol_id;
-  size_t fft_buffer_target_id =
-      (total_dl_symbol_id * config_->UeAntNum()) + ant_id;
-
-  // transfer ushort to float
-  size_t delay_offset = (sig_offset + config_->CpLen()) * 2;
-  auto* fft_buff = reinterpret_cast<float*>(fft_buffer_[fft_buffer_target_id]);
-
-  SimdConvertShortToFloat(&pkt->data_[delay_offset], fft_buff,
-                          config_->OfdmCaNum() * 2);
-
-  // perform fft
-  DftiComputeForward(mkl_handle_, fft_buffer_[fft_buffer_target_id]);
-
-  size_t csi_offset = frame_slot * config_->UeAntNum() + ant_id;
-  auto* csi_buffer_ptr =
-      reinterpret_cast<arma::cx_float*>(csi_buffer_.at(csi_offset).data());
-  auto* fft_buffer_ptr =
-      reinterpret_cast<arma::cx_float*>(fft_buffer_[fft_buffer_target_id]);
-
-  size_t total_dl_data_symbol_id = (frame_slot * dl_data_symbol_perframe_) +
-                                   (dl_symbol_id - dl_pilot_symbol_perframe_);
-  size_t eq_buffer_offset =
-      total_dl_data_symbol_id * config_->UeAntNum() + ant_id;
-
-  auto* equ_buffer_ptr = reinterpret_cast<arma::cx_float*>(
-      equal_buffer_.at(eq_buffer_offset).data());
-
-  // use pilot subcarriers for phase tracking and correction
-  float theta = 0;
-  for (size_t j = 0; j < config_->OfdmDataNum(); j++) {
-    if (j % config_->OfdmPilotSpacing() == 0) {
-      equ_buffer_ptr[j] = 0;
-      size_t sc_id = non_null_sc_ind_[j];
-      arma::cx_float y = fft_buffer_ptr[sc_id];
-      auto pilot_eq = y / csi_buffer_ptr[j];
-      // FIXME: cfg->ue_specific_pilot[user_id] index creates errors
-      // in the downlink receiver
-      auto p = config_->UeSpecificPilot()[0][j];
-      theta += arg(pilot_eq * arma::cx_float(p.re, -p.im));
-    }
-  }
-  if (config_->GetOFDMPilotNum() > 0) {
-    theta /= config_->GetOFDMPilotNum();
-  }
-  auto phc = exp(arma::cx_float(0, -theta));
-  float evm = 0;
-  for (size_t j = 0; j < config_->OfdmDataNum(); j++) {
-    if (j % config_->OfdmPilotSpacing() != 0) {
-      // divide fft output by pilot data to get CSI estimation
-      size_t sc_id = non_null_sc_ind_[j];
-      arma::cx_float y = fft_buffer_ptr[sc_id];
-      equ_buffer_ptr[j] = (y / csi_buffer_ptr[j]) * phc;
-      complex_float tx =
-          config_->DlIqF()[dl_symbol_id][ant_id * config_->OfdmCaNum() +
-                                         config_->OfdmDataStart() + j];
-      evm += std::norm(equ_buffer_ptr[j] - arma::cx_float(tx.re, tx.im));
-    }
-  }
-
-  if (kPrintEqualizedSymbols) {
-    complex_float* tx =
-        &config_->DlIqF()[dl_symbol_id][ant_id * config_->OfdmCaNum() +
-                                        config_->OfdmDataStart()];
-    arma::cx_fvec x_vec(reinterpret_cast<arma::cx_float*>(tx),
-                        config_->OfdmDataNum(), false);
-    Utils::PrintVec(x_vec, std::string("x") +
-                               std::to_string(total_dl_symbol_id) +
-                               std::string("_") + std::to_string(ant_id));
-    arma::cx_fvec equal_vec(equ_buffer_ptr, config_->OfdmDataNum(), false);
-    Utils::PrintVec(equal_vec, std::string("equ") +
-                                   std::to_string(total_dl_symbol_id) +
-                                   std::string("_") + std::to_string(ant_id));
-  }
-  evm = std::sqrt(evm) / (config_->OfdmDataNum() - config_->GetOFDMPilotNum());
-  if (kPrintPhyStats) {
-    std::stringstream ss;
-    ss << "Frame: " << frame_id << ", Symbol: " << symbol_id
-       << ", User: " << ant_id << ", EVM: " << 100 * evm
-       << "%, SNR: " << -10 * std::log10(evm) << std::endl;
-    std::cout << ss.str();
-  }
-
-  if (kDebugPrintPerTaskDone || kDebugPrintFft) {
-    size_t fft_duration_stat = GetTime::Rdtsc() - start_tsc;
-    std::printf(
-        "User Task[%d]: Fft Data(frame %zu, symbol %zu, ant %zu) Duration "
-        "%2.4f "
-        "ms\n",
-        tid, frame_id, symbol_id, ant_id,
-        GetTime::CyclesToMs(fft_duration_stat, GetTime::MeasureRdtscFreq()));
-  }
-
-  // Free the rx buffer
-  rx_buffer_status_[rx_thread_id][offset_in_current_buffer] = 0;
-  EventData fft_finish_event = EventData(
-      EventType::kFFT, gen_tag_t::FrmSymAnt(frame_id, symbol_id, ant_id).tag_);
-  RtAssert(complete_queue_.enqueue(*task_ptok_[tid], fft_finish_event),
-           "User Task: FFT message enqueue failed");
-}
-
-void PhyUe::DoFftPilot(int tid, size_t tag) {
-  size_t rx_thread_id = fft_req_tag_t(tag).tid_;
-  size_t offset_in_current_buffer = fft_req_tag_t(tag).offset_;
-  size_t start_tsc = GetTime::Rdtsc();
-
-  // read info of one frame
-  auto* pkt = reinterpret_cast<struct Packet*>(
-      rx_buffer_[rx_thread_id] +
-      (offset_in_current_buffer * config_->PacketLength()));
-  size_t frame_id = pkt->frame_id_;
-  size_t symbol_id = pkt->symbol_id_;
-  size_t ant_id = pkt->ant_id_;
-  size_t frame_slot = frame_id % kFrameWnd;
-
-  if (kDebugPrintInTask || kDebugPrintFft) {
-    std::printf("User Task[%d]: Fft Pilot(frame %zu, symbol %zu, ant %zu)\n",
-                tid, frame_id, symbol_id, ant_id);
-  }
-
-  size_t sig_offset = config_->OfdmRxZeroPrefixClient();
-  if (kPrintDownlinkPilotStats) {
-    SimdConvertShortToFloat(pkt->data_, reinterpret_cast<float*>(rx_samps_tmp_),
-                            2 * config_->SampsPerSymbol());
-    std::vector<std::complex<float>> samples_vec(
-        rx_samps_tmp_, rx_samps_tmp_ + config_->SampsPerSymbol());
-    size_t seq_len = ue_pilot_vec_[ant_id].size();
-    std::vector<std::complex<float>> pilot_corr =
-        CommsLib::CorrelateAvx(samples_vec, ue_pilot_vec_[ant_id]);
-    std::vector<float> pilot_corr_abs = CommsLib::Abs2Avx(pilot_corr);
-    size_t peak_offset =
-        std::max_element(pilot_corr_abs.begin(), pilot_corr_abs.end()) -
-        pilot_corr_abs.begin();
-    size_t pilot_offset = peak_offset < seq_len ? 0 : peak_offset - seq_len;
-    float noise_power = 0;
-    for (size_t i = 0; i < pilot_offset; i++) {
-      noise_power += std::pow(std::abs(samples_vec[i]), 2);
-    }
-    float signal_power = 0;
-    for (size_t i = pilot_offset; i < 2 * pilot_offset; i++) {
-      signal_power += std::pow(std::abs(samples_vec[i]), 2);
-    }
-    float snr = 10 * std::log10(signal_power / noise_power);
-    std::printf(
-        "User Task: Fft Pilot(frame %zu symbol %zu ant %zu) sig offset "
-        "%zu, SNR %2.1f \n",
-        frame_id, symbol_id, ant_id, pilot_offset, snr);
-    if (frame_id == kRecordFrameIndex) {
-      std::string fname = "rxpilot" + std::to_string(symbol_id) + "_" +
-                          std::to_string(ant_id) + ".bin";
-      FILE* f = std::fopen(fname.c_str(), "wb");
-      std::fwrite(pkt->data_, 2 * sizeof(int16_t), config_->SampsPerSymbol(),
-                  f);
-      std::fclose(f);
-    }
-  }
-
-  // remove CP, do FFT
-  size_t dl_symbol_id = config_->Frame().GetDLSymbolIdx(symbol_id);
-  size_t total_dl_symbol_id = (frame_slot * dl_symbol_perframe_) + dl_symbol_id;
-  size_t fft_buffer_target_id =
-      (total_dl_symbol_id * config_->UeAntNum()) + ant_id;
-
-  // transfer ushort to float
-  size_t delay_offset = (sig_offset + config_->CpLen()) * 2;
-  auto* fft_buff = reinterpret_cast<float*>(fft_buffer_[fft_buffer_target_id]);
-
-  SimdConvertShortToFloat(&pkt->data_[delay_offset], fft_buff,
-                          config_->OfdmCaNum() * 2);
-
-  // perform fft
-  DftiComputeForward(mkl_handle_, fft_buffer_[fft_buffer_target_id]);
-
-  size_t csi_offset = frame_slot * config_->UeAntNum() + ant_id;
-  auto* csi_buffer_ptr =
-      reinterpret_cast<arma::cx_float*>(csi_buffer_.at(csi_offset).data());
-  auto* fft_buffer_ptr =
-      reinterpret_cast<arma::cx_float*>(fft_buffer_[fft_buffer_target_id]);
-
-  // In TDD massive MIMO, a pilot symbol needs to be sent
-  // in the downlink for the user to estimate the channel
-  // due to relative reciprocity calibration,
-  // see Argos paper (Mobicom'12)
-  if (dl_symbol_id < dl_pilot_symbol_perframe_) {
-    for (size_t j = 0; j < config_->OfdmDataNum(); j++) {
-      // FIXME: cfg->ue_specific_pilot[user_id] index creates errors
-      // in the downlink receiver
-      complex_float p = config_->UeSpecificPilot()[0][j];
-      size_t sc_id = non_null_sc_ind_[j];
-      csi_buffer_ptr[j] += (fft_buffer_ptr[sc_id] / arma::cx_float(p.re, p.im));
-    }
-  }
-
-  if (kDebugPrintPerTaskDone || kDebugPrintFft) {
-    size_t fft_duration_stat = GetTime::Rdtsc() - start_tsc;
-    std::printf(
-        "User Task[%d]: Fft Pilot(frame %zu, symbol %zu, ant %zu) Duration "
-        "%2.4f ms\n",
-        tid, frame_id, symbol_id, ant_id,
-        GetTime::CyclesToMs(fft_duration_stat, GetTime::MeasureRdtscFreq()));
-  }
-
-  // Free the rx buffer
-  rx_buffer_status_[rx_thread_id][offset_in_current_buffer] = 0;
-  EventData fft_finish_event =
-      EventData(EventType::kFFTPilot,
-                gen_tag_t::FrmSymAnt(frame_id, symbol_id, ant_id).tag_);
-  RtAssert(complete_queue_.enqueue(*task_ptok_[tid], fft_finish_event),
-           "User Task: FFT Pilot message enqueue failed");
-}
-
-void PhyUe::DoDemul(int tid, size_t tag) {
-  const size_t frame_id = gen_tag_t(tag).frame_id_;
-  const size_t symbol_id = gen_tag_t(tag).symbol_id_;
-  const size_t ant_id = gen_tag_t(tag).ant_id_;
-
-  if (kDebugPrintInTask || kDebugPrintDemul) {
-    std::printf("User Task[%d]: Demul  (frame %zu, symbol %zu, ant %zu)\n", tid,
-                frame_id, symbol_id, ant_id);
-  }
-  size_t start_tsc = GetTime::Rdtsc();
-
-  const size_t frame_slot = frame_id % kFrameWnd;
-  size_t dl_symbol_id = config_->Frame().GetDLSymbolIdx(symbol_id);
-  size_t total_dl_symbol_id = frame_slot * dl_data_symbol_perframe_ +
-                              dl_symbol_id - dl_pilot_symbol_perframe_;
-  size_t offset = total_dl_symbol_id * config_->UeAntNum() + ant_id;
-  auto* equal_ptr = reinterpret_cast<float*>(&equal_buffer_[offset][0]);
-  auto* demul_ptr = dl_demod_buffer_[offset];
-
-  switch (config_->ModOrderBits()) {
-    case (CommsLib::kQpsk):
-      DemodQpskSoftSse(equal_ptr, demul_ptr, config_->OfdmDataNum());
-      break;
-    case (CommsLib::kQaM16):
-      Demod16qamSoftAvx2(equal_ptr, demul_ptr, config_->OfdmDataNum());
-      break;
-    case (CommsLib::kQaM64):
-      Demod64qamSoftAvx2(equal_ptr, demul_ptr, config_->OfdmDataNum());
-      break;
-    default:
-      std::printf("User Task[%d]: Demul - modulation type %s not supported!\n",
-                  tid, config_->Modulation().c_str());
-  }
-
-  if ((kDebugPrintPerTaskDone == true) || (kDebugPrintDemul == true)) {
-    size_t dem_duration_stat = GetTime::Rdtsc() - start_tsc;
-    std::printf(
-        "User Task[%d]: Demul  (frame %zu, symbol %zu, ant %zu) Duration "
-        "%2.4f ms\n",
-        tid, frame_id, symbol_id, ant_id,
-        GetTime::CyclesToMs(dem_duration_stat, GetTime::MeasureRdtscFreq()));
-  }
-  if (kPrintLLRData) {
-    std::printf("LLR data, symbol_offset: %zu\n", offset);
-    for (size_t i = 0; i < config_->OfdmDataNum(); i++) {
-      std::printf("%x ", (uint8_t) * (demul_ptr + i));
-    }
-    std::printf("\n");
-  }
-
-  RtAssert(complete_queue_.enqueue(*task_ptok_[tid],
-                                   EventData(EventType::kDemul, tag)),
-           "Demodulation message enqueue failed");
-}
-
-void PhyUe::DoDecode(int tid, size_t tag) {
-  const LDPCconfig& ldpc_config = config_->LdpcConfig();
-  size_t frame_id = gen_tag_t(tag).frame_id_;
-  size_t symbol_id = gen_tag_t(tag).symbol_id_;
-  size_t ant_id = gen_tag_t(tag).ant_id_;
-  if (kDebugPrintInTask || kDebugPrintDecode) {
-    std::printf("User Task[%d]: Decode (frame %zu, symbol %zu, ant %zu)\n", tid,
-                frame_id, symbol_id, ant_id);
-  }
-  size_t start_tsc = GetTime::Rdtsc();
-
-  const size_t frame_slot = frame_id % kFrameWnd;
-  size_t dl_symbol_id = config_->Frame().GetDLSymbolIdx(symbol_id);
-  size_t total_dl_symbol_id = frame_slot * dl_data_symbol_perframe_ +
-                              dl_symbol_id - dl_pilot_symbol_perframe_;
-  size_t symbol_ant_offset = total_dl_symbol_id * config_->UeAntNum() + ant_id;
-
-  struct bblib_ldpc_decoder_5gnr_request ldpc_decoder_5gnr_request {};
-  struct bblib_ldpc_decoder_5gnr_response ldpc_decoder_5gnr_response {};
-
-  // Decoder setup
-  int16_t num_filler_bits = 0;
-  int16_t num_channel_llrs = ldpc_config.NumCbCodewLen();
-
-  ldpc_decoder_5gnr_request.numChannelLlrs = num_channel_llrs;
-  ldpc_decoder_5gnr_request.numFillerBits = num_filler_bits;
-  ldpc_decoder_5gnr_request.maxIterations = ldpc_config.MaxDecoderIter();
-  ldpc_decoder_5gnr_request.enableEarlyTermination =
-      ldpc_config.EarlyTermination();
-  ldpc_decoder_5gnr_request.Zc = ldpc_config.ExpansionFactor();
-  ldpc_decoder_5gnr_request.baseGraph = ldpc_config.BaseGraph();
-  ldpc_decoder_5gnr_request.nRows = ldpc_config.NumRows();
-
-  int num_msg_bits = ldpc_config.NumCbLen() - num_filler_bits;
-  ldpc_decoder_5gnr_response.numMsgBits = num_msg_bits;
-  ldpc_decoder_5gnr_response.varNodes = resp_var_nodes_;
-
-  size_t block_error(0);
-  for (size_t cb_id = 0; cb_id < config_->LdpcConfig().NumBlocksInSymbol();
-       cb_id++) {
-    size_t demod_buffer_offset =
-        cb_id * ldpc_config.NumCbCodewLen() * config_->ModOrderBits();
-    size_t decode_buffer_offset = cb_id * Roundup<64>(config_->NumBytesPerCb());
-    auto* llr_buffer_ptr =
-        &dl_demod_buffer_[symbol_ant_offset][demod_buffer_offset];
-    auto* decoded_buffer_ptr =
-        &dl_decode_buffer_[symbol_ant_offset][decode_buffer_offset];
-    ldpc_decoder_5gnr_request.varNodes = llr_buffer_ptr;
-    ldpc_decoder_5gnr_response.compactedMessageBytes = decoded_buffer_ptr;
-    bblib_ldpc_decoder_5gnr(&ldpc_decoder_5gnr_request,
-                            &ldpc_decoder_5gnr_response);
-
-    if (config_->ScrambleEnabled()) {
-      scrambler_->Descramble(decoded_buffer_ptr, config_->NumBytesPerCb());
-    }
-
-    if (kCollectPhyStats) {
-      decoded_bits_count_[ant_id][total_dl_symbol_id] +=
-          8 * config_->NumBytesPerCb();
-      decoded_blocks_count_[ant_id][total_dl_symbol_id]++;
-      size_t byte_error(0);
-      for (size_t i = 0; i < config_->NumBytesPerCb(); i++) {
-        uint8_t rx_byte = decoded_buffer_ptr[i];
-        auto tx_byte = static_cast<uint8_t>(config_->GetInfoBits(
-            config_->DlBits(), dl_symbol_id, ant_id, cb_id)[i]);
-        uint8_t xor_byte(tx_byte ^ rx_byte);
-        size_t bit_errors = 0;
-        for (size_t j = 0; j < 8; j++) {
-          bit_errors += xor_byte & 1;
-          xor_byte >>= 1;
-        }
-        if (rx_byte != tx_byte) {
-          byte_error++;
-        }
-
-        bit_error_count_[ant_id][total_dl_symbol_id] += bit_errors;
-      }
-      block_error_count_[ant_id][total_dl_symbol_id] +=
-          static_cast<unsigned long>(byte_error > 0);
-      block_error += static_cast<unsigned long>(byte_error > 0);
-    }
-
-    if (kPrintDecodedData) {
-      std::stringstream ss;
-      ss << "Decoded data (original byte) in frame " << frame_id << " symbol "
-         << symbol_id << " ant " << ant_id << ":\n"
-         << std::hex << std::setfill('0');
-      for (size_t i = 0; i < config_->NumBytesPerCb(); i++) {
-        uint8_t rx_byte = decoded_buffer_ptr[i];
-        auto tx_byte = static_cast<uint8_t>(config_->GetInfoBits(
-            config_->DlBits(), dl_symbol_id, ant_id, cb_id)[i]);
-        ss << std::hex << std::setw(2) << static_cast<int>(rx_byte) << "("
-           << static_cast<int>(tx_byte) << ") ";
-      }
-      ss << std::dec << std::endl;
-      std::cout << ss.str();
-    }
-  }
-  if (kCollectPhyStats) {
-    decoded_symbol_count_[ant_id]++;
-    symbol_error_count_[ant_id] += static_cast<unsigned long>(block_error > 0);
-  }
-
-  if ((kDebugPrintPerTaskDone == true) || (kDebugPrintDecode == true)) {
-    size_t dec_duration_stat = GetTime::Rdtsc() - start_tsc;
-    std::printf(
-        "User Task[%d]: Decode (frame %zu, symbol %zu, ant %zu) Duration "
-        "%2.4f "
-        "ms\n",
-        tid, frame_id, symbol_id, ant_id,
-        GetTime::CyclesToMs(dec_duration_stat, GetTime::MeasureRdtscFreq()));
-  }
-
-  RtAssert(complete_queue_.enqueue(*task_ptok_[tid],
-                                   EventData(EventType::kDecode, tag)),
-           "Decoding message enqueue failed");
-}
-
-//////////////////////////////////////////////////////////
-//                   UPLINK Operations                //
-//////////////////////////////////////////////////////////
-
-/* Encodes the entire frame for a given user
- * TODO Remove memory allocations
- */
-void PhyUe::DoEncode(int tid, size_t tag) {
-  const LDPCconfig& ldpc_config = config_->LdpcConfig();
-  const size_t frame_id = gen_tag_t(tag).frame_id_;
-  const size_t ue_id = gen_tag_t(tag).ue_id_;
-  size_t frame_slot = frame_id % kFrameWnd;
-  auto& cfg = config_;
-
-  if (kDebugPrintInTask || kDebugPrintEncode) {
-    std::printf("User Task[%d]: Encode (frame %zu,       , user %zu)\n", tid,
-                frame_id, ue_id);
-  }
-  size_t start_tsc = GetTime::Rdtsc();
-
-  auto* encoded_buffer_temp =
-      static_cast<int8_t*>(Agora_memory::PaddedAlignedAlloc(
-          Agora_memory::Alignment_t::kAlign64,
-          LdpcEncodingEncodedBufSize(cfg->LdpcConfig().BaseGraph(),
-                                     cfg->LdpcConfig().ExpansionFactor())));
-  auto* parity_buffer = static_cast<int8_t*>(Agora_memory::PaddedAlignedAlloc(
-      Agora_memory::Alignment_t::kAlign64,
-      LdpcEncodingParityBufSize(cfg->LdpcConfig().BaseGraph(),
-                                cfg->LdpcConfig().ExpansionFactor())));
-
-  size_t bytes_per_block =
-      kEnableMac ? ((ldpc_config.NumCbLen()) >> 3)
-                 : Roundup<64>(BitsToBytes(ldpc_config.NumCbLen()));
-  size_t encoded_bytes_per_block = (ldpc_config.NumCbCodewLen() + 7) >> 3;
-  auto* input_ptr = new int8_t[bytes_per_block +
-                               kLdpcHelperFunctionInputBufferSizePaddingBytes];
-
-  // Encode each UL Symbol (Data only)
-  for (size_t ul_symbol_id = 0; ul_symbol_id < ul_data_symbol_perframe_;
-       ul_symbol_id++) {
-    size_t total_ul_symbol_id =
-        (frame_slot * ul_data_symbol_perframe_) + ul_symbol_id;
-    // Handle each block
-    for (size_t cb_id = 0; cb_id < config_->LdpcConfig().NumBlocksInSymbol();
-         cb_id++) {
-      if (kEnableMac) {
-        // All cb's per symbol are included in 1 mac packet
-        uint8_t* ul_bits_frame = ul_bits_buffer_[ue_id] +
-                                 frame_slot * config_->MacBytesNumPerframe();
-
-        size_t mac_packet_offset = config_->MacPacketLength() * ul_symbol_id;
-        size_t cb_offset = cb_id * bytes_per_block;
-
-        std::memcpy(input_ptr,
-                    reinterpret_cast<int8_t*>(
-                        &ul_bits_frame[mac_packet_offset + cb_offset]),
-                    bytes_per_block);
-      } else {
-        size_t cb_offset =
-            (ue_id * cfg->LdpcConfig().NumBlocksInSymbol() + cb_id) *
-            bytes_per_block;
-        std::memcpy(
-            input_ptr,
-            &cfg->UlBits()[ul_symbol_id +
-                           config_->Frame().ClientUlPilotSymbols()][cb_offset],
-            bytes_per_block);
-      }
-
-      if (config_->ScrambleEnabled()) {
-        scrambler_->Scramble(input_ptr, bytes_per_block);
-      }
-
-      LdpcEncodeHelper(ldpc_config.BaseGraph(), ldpc_config.ExpansionFactor(),
-                       ldpc_config.NumRows(), encoded_buffer_temp,
-                       parity_buffer, input_ptr);
-
-      size_t cb_coded_bytes = ldpc_config.NumCbCodewLen() / cfg->ModOrderBits();
-      size_t output_offset = (total_ul_symbol_id * config_->OfdmDataNum()) +
-                             (cb_coded_bytes * cb_id);
-
-      AdaptBitsForMod(reinterpret_cast<uint8_t*>(encoded_buffer_temp),
-                      &ul_syms_buffer_[ue_id][output_offset],
-                      encoded_bytes_per_block, cfg->ModOrderBits());
-    }
-  }
-
-  std::free(encoded_buffer_temp);
-  std::free(parity_buffer);
-  delete[] input_ptr;
-
-  if ((kDebugPrintPerTaskDone == true) || (kDebugPrintEncode == true)) {
-    size_t enc_duration_stat = GetTime::Rdtsc() - start_tsc;
-    std::printf(
-        "User Task[%d]: Encode (frame %zu,       , user %zu) Duration "
-        "%2.4f "
-        "ms\n",
-        tid, frame_id, ue_id,
-        GetTime::CyclesToMs(enc_duration_stat, GetTime::MeasureRdtscFreq()));
-  }
-
-  RtAssert(complete_queue_.enqueue(*task_ptok_[tid],
-                                   EventData(EventType::kEncode, tag)),
-           "Encoding message enqueue failed");
-}
-
-void PhyUe::DoModul(int tid, size_t tag) {
-  const size_t frame_id = gen_tag_t(tag).frame_id_;
-  const size_t ue_id = gen_tag_t(tag).ue_id_;
-  const size_t frame_slot = frame_id % kFrameWnd;
-
-  if (kDebugPrintInTask || kDebugPrintModul) {
-    std::printf("User Task[%d]: Modul  (frame %zu,       , user %zu)\n", tid,
-                frame_id, ue_id);
-  }
-  size_t start_tsc = GetTime::Rdtsc();
-
-  for (size_t ch = 0; ch < config_->NumChannels(); ch++) {
-    size_t ant_id = ue_id * config_->NumChannels() + ch;
-    for (size_t ul_symbol_id = 0; ul_symbol_id < ul_data_symbol_perframe_;
-         ul_symbol_id++) {
-      size_t total_ul_symbol_id =
-          frame_slot * ul_data_symbol_perframe_ + ul_symbol_id;
-      complex_float* modul_buf =
-          &modul_buffer_[total_ul_symbol_id][ant_id * config_->OfdmDataNum()];
-      auto* ul_bits = reinterpret_cast<int8_t*>(
-          &ul_syms_buffer_[ant_id]
-                          [total_ul_symbol_id * config_->OfdmDataNum()]);
-      for (size_t sc = 0; sc < config_->OfdmDataNum(); sc++) {
-        modul_buf[sc] =
-            ModSingleUint8((uint8_t)ul_bits[sc], config_->ModTable());
-      }
-    }
-  }
-
-  if ((kDebugPrintPerTaskDone == true) || (kDebugPrintModul == true)) {
-    size_t mod_duration_stat = GetTime::Rdtsc() - start_tsc;
-    std::printf(
-        "User Task[%d]: Modul  (frame %zu,       , user %zu) Duration "
-        "%2.4f "
-        "ms\n",
-        tid, frame_id, ue_id,
-        GetTime::CyclesToMs(mod_duration_stat, GetTime::MeasureRdtscFreq()));
-  }
-
-  RtAssert(complete_queue_.enqueue(*task_ptok_[tid],
-                                   EventData(EventType::kModul, tag)),
-           "Modulation complete message enqueue failed");
-}
-
-void PhyUe::DoIfft(int tid, size_t tag) {
-  const size_t frame_id = gen_tag_t(tag).frame_id_;
-  const size_t frame_slot = frame_id % kFrameWnd;
-  const size_t ue_id = gen_tag_t(tag).ue_id_;
-
-  if (kDebugPrintInTask || kDebugPrintIFFT) {
-    std::printf("User Task[%d]: iFFT   (frame %zu,       , user %zu)\n", tid,
-                frame_id, ue_id);
-  }
-  size_t start_tsc = GetTime::Rdtsc();
-
-  for (size_t ch = 0; ch < config_->NumChannels(); ch++) {
-    size_t ant_id = ue_id * config_->NumChannels() + ch;
-    for (size_t ul_symbol_id = 0; ul_symbol_id < ul_symbol_perframe_;
-         ul_symbol_id++) {
-      size_t total_ul_symbol_id =
-          frame_slot * ul_symbol_perframe_ + ul_symbol_id;
-      size_t buff_offset = total_ul_symbol_id * config_->UeAntNum() + ant_id;
-      complex_float* ifft_buff = ifft_buffer_[buff_offset];
-
-      std::memset(ifft_buff, 0,
-                  sizeof(complex_float) * config_->OfdmDataStart());
-      if (ul_symbol_id < config_->Frame().ClientUlPilotSymbols()) {
-        std::memcpy(ifft_buff + config_->OfdmDataStart(),
-                    config_->UeSpecificPilot()[ant_id],
-                    config_->OfdmDataNum() * sizeof(complex_float));
-      } else {
-        size_t total_ul_data_symbol_id =
-            frame_slot * ul_data_symbol_perframe_ + ul_symbol_id -
-            config_->Frame().ClientUlPilotSymbols();
-        complex_float* modul_buff =
-            &modul_buffer_[total_ul_data_symbol_id]
-                          [ant_id * config_->OfdmDataNum()];
-        std::memcpy(ifft_buff + config_->OfdmDataStart(), modul_buff,
-                    config_->OfdmDataNum() * sizeof(complex_float));
-      }
-      std::memset(ifft_buff + config_->OfdmDataStop(), 0,
-                  sizeof(complex_float) * config_->OfdmDataStart());
-
-      CommsLib::IFFT(ifft_buff, config_->OfdmCaNum(), false);
-
-      size_t tx_offset = buff_offset * config_->PacketLength();
-      char* cur_tx_buffer = &tx_buffer_[tx_offset];
-      auto* pkt = reinterpret_cast<struct Packet*>(cur_tx_buffer);
-      auto* tx_data_ptr = reinterpret_cast<std::complex<short>*>(pkt->data_);
-      CommsLib::Ifft2tx(ifft_buff, tx_data_ptr, config_->OfdmCaNum(),
-                        config_->OfdmTxZeroPrefix(), config_->CpLen(),
-                        config_->Scale());
-    }
-  }
-
-  if ((kDebugPrintPerTaskDone == true) || (kDebugPrintIFFT == true)) {
-    size_t ifft_duration_stat = GetTime::Rdtsc() - start_tsc;
-    std::printf(
-        "User Task[%d]: iFFT   (frame %zu,       , user %zu) Duration "
-        "%2.4f "
-        "ms\n",
-        tid, frame_id, ue_id,
-        GetTime::CyclesToMs(ifft_duration_stat, GetTime::MeasureRdtscFreq()));
-  }
-
-  RtAssert(complete_queue_.enqueue(*task_ptok_[tid],
-                                   EventData(EventType::kIFFT, tag)),
-           "Muliplexing message enqueue failed");
-}
-
-=======
->>>>>>> e30d4f9e
 void PhyUe::InitializeVarsFromCfg() {
   dl_pilot_symbol_perframe_ = config_->Frame().ClientDlPilotSymbols();
   size_t ul_pilot_symbol_perframe = config_->Frame().ClientUlPilotSymbols();
@@ -1677,20 +814,6 @@
   csi_buffer_.resize(config_->UeAntNum() * kFrameWnd);
   for (auto& i : csi_buffer_) {
     i.resize(config_->OfdmDataNum());
-<<<<<<< HEAD
-
-    for (auto& csi_value : i) {
-      if (config_->Frame().ClientDlPilotSymbols() == 0) {
-        csi_value.re = 1;
-        csi_value.im = 0;
-      } else {
-        csi_value.re = 0;
-        csi_value.im = 0;
-      }
-    }
-  }
-=======
->>>>>>> e30d4f9e
 
     for (auto& csi_value : i) {
       if (config_->Frame().ClientDlPilotSymbols() == 0) {
@@ -1956,214 +1079,6 @@
   }
 }
 
-void PhyUe::PrintPerTaskDone(PrintType print_type, size_t frame_id,
-                             size_t symbol_id, size_t ant) {
-  if (kDebugPrintPerTaskDone == true) {
-    // if (true) {
-    switch (print_type) {
-      case (PrintType::kPacketRX):
-        std::printf("PhyUE [frame %zu symbol %zu ant %zu]: Rx packet\n",
-                    frame_id, symbol_id, ant);
-        break;
-
-      case (PrintType::kPacketTX):
-        std::printf(
-            "PhyUE [frame %zu symbol %zu ant %zu]: %zu User Tx "
-            "finished\n",
-            frame_id, symbol_id, ant, tx_counters_.GetTaskCount(frame_id) + 1);
-        break;
-
-      case (PrintType::kFFTPilots):
-        std::printf(
-            "PhyUE [frame %zu symbol %zu ant %zu]: Pilot FFT Equalization "
-            "done\n",
-            frame_id, symbol_id, ant);
-        break;
-
-      case (PrintType::kFFTData):
-        std::printf(
-            "PhyUE [frame %zu symbol %zu ant %zu]: Data FFT Equalization "
-            "done\n",
-            frame_id, symbol_id, ant);
-        break;
-
-      case (PrintType::kDemul):
-        std::printf("PhyUE [frame %zu symbol %zu ant %zu]: Demul done\n",
-                    frame_id, symbol_id, ant);
-        break;
-
-      case (PrintType::kDecode):
-        std::printf("PhyUE [frame %zu symbol %zu ant %zu]: Decoding done\n",
-                    frame_id, symbol_id, ant);
-        break;
-
-      case (PrintType::kEncode):
-        std::printf("PhyUE [frame %zu symbol %zu ant %zu]: Encoding done\n",
-                    frame_id, symbol_id, ant);
-        break;
-
-      case (PrintType::kModul):
-        std::printf("PhyUE [frame %zu symbol %zu ant %zu]: Modulation done\n",
-                    frame_id, symbol_id, ant);
-        break;
-
-      case (PrintType::kIFFT):
-        std::printf("PhyUE [frame %zu symbol %zu ant %zu]: iFFT done\n",
-                    frame_id, symbol_id, ant);
-        break;
-
-      default:
-        std::printf("Wrong task type in task done print!");
-    }
-  }
-}
-
-void PhyUe::PrintPerSymbolDone(PrintType print_type, size_t frame_id,
-                               size_t symbol_id) {
-  if (kDebugPrintPerSymbolDone == true) {
-    // if (true) {
-    switch (print_type) {
-      case (PrintType::kFFTPilots):
-        std::printf(
-            "PhyUe [frame %zu symbol %zu + %.3f ms]: Pilot FFT complete for "
-            "%zu antennas\n",
-            frame_id, symbol_id,
-            this->stats_->MasterGetMsSince(TsType::kFirstSymbolRX, frame_id),
-            fft_dlpilot_counters_.GetTaskCount(frame_id, symbol_id));
-        break;
-
-      case (PrintType::kFFTData):
-        std::printf(
-            "PhyUe [frame %zu symbol %zu + %.3f ms]: Data FFT complete for "
-            "%zu antennas\n",
-            frame_id, symbol_id,
-            this->stats_->MasterGetMsSince(TsType::kFirstSymbolRX, frame_id),
-            fft_dldata_counters_.GetTaskCount(frame_id, symbol_id));
-        break;
-
-      case (PrintType::kDemul):
-        std::printf(
-            "PhyUe [frame %zu symbol %zu + %.3f ms]: Demul completed for "
-            "%zu "
-            "antennas\n",
-            frame_id, symbol_id,
-            this->stats_->MasterGetMsSince(TsType::kFirstSymbolRX, frame_id),
-            demul_counters_.GetTaskCount(frame_id, symbol_id));
-        break;
-
-      case (PrintType::kDecode):
-        std::printf(
-            "PhyUe [frame %zu symbol %zu + %.3f ms]: Decoding completed "
-            "for "
-            "%zu antennas\n",
-            frame_id, symbol_id,
-            this->stats_->MasterGetMsSince(TsType::kFirstSymbolRX, frame_id),
-            decode_counters_.GetTaskCount(frame_id, symbol_id));
-        break; /*
-      case (PrintType::kPacketToMac):
-        std::printf(
-            "Main [frame %zu symbol %zu + %.3f ms]: Completed MAC TX, "
-            "%zu symbols done\n",
-            frame_id, symbol_id,
-            this->stats_->MasterGetMsSince(TsType::kFirstSymbolRX,
-      frame_id), tomac_counters_.GetSymbolCount(frame_id) + 1); break;
-        */
-      default:
-        std::printf("Wrong task type in symbol done print!");
-    }
-  }
-}
-
-void PhyUe::PrintPerFrameDone(PrintType print_type, size_t frame_id) {
-  if (kDebugPrintPerFrameDone == true) {
-    // if (true) {
-    switch (print_type) {
-      case (PrintType::kPacketRX):
-        std::printf("PhyUE [frame %zu + %.2f ms]: Received all packets\n",
-                    frame_id,
-                    this->stats_->MasterGetDeltaMs(
-                        TsType::kRXDone, TsType::kFirstSymbolRX, frame_id));
-        break;
-
-      case (PrintType::kPacketRXPilots):
-        std::printf("PhyUE [frame %zu + %.2f ms]: Received all pilots\n",
-                    frame_id,
-                    this->stats_->MasterGetDeltaMs(
-                        TsType::kPilotAllRX, TsType::kFirstSymbolRX, frame_id));
-        break;
-
-      case (PrintType::kPacketTX):
-        std::printf("PhyUE [frame %zu + %.2f ms]: Completed TX\n", frame_id,
-                    this->stats_->MasterGetDeltaMs(
-                        TsType::kTXDone, TsType::kFirstSymbolRX, frame_id));
-        break;
-
-      case (PrintType::kFFTPilots):
-        std::printf(
-            "PhyUE [frame %zu + %.2f ms]: Pilot FFT finished\n", frame_id,
-            this->stats_->MasterGetDeltaMs(TsType::kFFTPilotsDone,
-                                           TsType::kFirstSymbolRX, frame_id));
-        break;
-
-      case (PrintType::kFFTData):
-        std::printf("PhyUE [frame %zu + %.2f ms]: Data FFT finished\n",
-                    frame_id,
-                    this->stats_->MasterGetDeltaMs(
-                        TsType::kFFTDone, TsType::kFirstSymbolRX, frame_id));
-        break;
-
-      case (PrintType::kDemul):
-        std::printf("PhyUE [frame %zu + %.2f ms]: Completed demodulation\n",
-                    frame_id,
-                    this->stats_->MasterGetDeltaMs(
-                        TsType::kDemulDone, TsType::kFirstSymbolRX, frame_id));
-        break;
-
-      case (PrintType::kDecode):
-        std::printf("PhyUE [frame %zu + %.2f ms]: Completed decoding\n",
-                    frame_id,
-                    this->stats_->MasterGetDeltaMs(
-                        TsType::kDecodeDone, TsType::kFirstSymbolRX, frame_id));
-        break;
-
-      case (PrintType::kEncode):
-        std::printf("PhyUE [frame %zu + %.2f ms]: Completed encoding\n",
-                    frame_id,
-                    this->stats_->MasterGetDeltaMs(
-                        TsType::kEncodeDone, TsType::kFirstSymbolRX, frame_id));
-        break;
-
-      case (PrintType::kModul):
-        std::printf("PhyUE [frame %zu + %.2f ms]: Completed modulation\n",
-                    frame_id,
-                    this->stats_->MasterGetDeltaMs(
-                        TsType::kModulDone, TsType::kFirstSymbolRX, frame_id));
-        break;
-
-      case (PrintType::kIFFT):
-        std::printf("PhyUE [frame %zu + %.2f ms]: Completed iFFT\n", frame_id,
-                    this->stats_->MasterGetDeltaMs(
-                        TsType::kIFFTDone, TsType::kFirstSymbolRX, frame_id));
-        break;
-
-      /*
-      case (PrintType::kPacketTXFirst): std::printf(
-            "PhyUE [frame %zu + %.2f ms]: Completed TX of first symbol\n",
-            frame_id,
-            this->stats_->MasterGetDeltaMs(TsType::kTXProcessedFirst,
-                                           TsType::kFirstSymbolRX,
-      frame_id)); break;
-
-      case (PrintType::kPacketToMac): std::printf(
-            "PhyUE [frame %zu + %.2f ms]: Completed MAC TX \n", frame_id,
-            this->stats_->MasterGetMsSince(TsType::kFirstSymbolRX,
-      frame_id)); break; */
-      default:
-        std::printf("PhyUE: Wrong task type in frame done print!\n");
-    }
-  }
-}
-
 void PhyUe::GetDemulData(long long** ptr, int* size) {
   *ptr = (long long*)&equal_buffer_[max_equaled_frame_ *
                                     dl_data_symbol_perframe_][0];
@@ -2196,14 +1111,6 @@
   bool is_complete =
       (frame_tasks_.at(frame % kFrameWnd) ==
        static_cast<std::uint8_t>(FrameTasksFlags::kFrameComplete));
-<<<<<<< HEAD
-
-  // if (is_complete == true) {
-  //  std::printf("**** Frame %zu complete with task %d\n", frame,
-  //              static_cast<std::uint8_t>(complete));
-  //}
-=======
->>>>>>> e30d4f9e
   return is_complete;
 }
 

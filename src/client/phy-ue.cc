--- conflicted
+++ resolved
@@ -472,12 +472,6 @@
                 this->phy_stats_->PrintDlSnrStats(frame_id);
               }
               if (kEnableCsvLog) {
-<<<<<<< HEAD
-                const arma::uvec csi_rec_sc({20, 140, 280});
-                const size_t csi_offset_base =
-                    (frame_id % kFrameWnd) * config_->UeAntNum();
-                arma::fmat csi_rec(config_->UeAntNum(), csi_rec_sc.n_elem);
-=======
                 constexpr size_t kRecScNum = 3;
                 //set subcarriers to record DL CSI
                 constexpr std::array<size_t, kRecScNum> csi_rec_sc = {20, 140,
@@ -485,7 +479,6 @@
                 const size_t csi_offset_base =
                     (frame_id % kFrameWnd) * config_->UeAntNum();
                 arma::fmat csi_rec(config_->UeAntNum(), csi_rec_sc.size());
->>>>>>> 4d3070f3
                 for (size_t i = 0; i < csi_rec.n_rows; i++) {
                   auto* csi_buffer_ptr = reinterpret_cast<arma::cx_float*>(
                       csi_buffer_.at(csi_offset_base + i).data());

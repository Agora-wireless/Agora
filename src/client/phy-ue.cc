/**
 * @file phy-ue.cc
 * @brief Implementation file for the phy ue class
 */
#include "phy-ue.h"

#include <memory>
#include <vector>

#include "logger.h"
#include "message.h"
#include "packet_txrx_client_radio.h"
#include "packet_txrx_client_sim.h"
#include "phy_ldpc_decoder_5gnr.h"
#include "phy_stats.h"
#include "recorder_thread.h"
#include "scrambler.h"
#include "signal_handler.h"
#include "utils_ldpc.h"

/* Print debug work */
static constexpr bool kDebugPrintPacketsFromMac = false;
static constexpr bool kDebugPrintPacketsToMac = false;
static constexpr size_t kDefaultQueueSize = 36;

//Recording parameters
static constexpr size_t kRecordFrameInterval = 1;
#if defined(ENABLE_HDF5)
static constexpr bool kRecordDownlinkFrame = true;

//set the recording types, can add multiple
static const std::vector<Agora_recorder::RecorderWorker::RecorderWorkerTypes>
    kRecorderTypes{Agora_recorder::RecorderWorker::RecorderWorkerTypes::
                       kRecorderWorkerHdf5};
#else
static constexpr bool kRecordDownlinkFrame = false;

//set the recording types, can add multiple
static const std::vector<Agora_recorder::RecorderWorker::RecorderWorkerTypes>
    kRecorderTypes{Agora_recorder::RecorderWorker::RecorderWorkerTypes::
                       kRecorderWorkerMultiFile};
#endif

PhyUe::PhyUe(Config* config)
    : mac_sched_(std::make_unique<MacScheduler>(config)),
      stats_(std::make_unique<Stats>(config)),
      phy_stats_(std::make_unique<PhyStats>(config, Direction::kDownlink)),
      demod_buffer_(kFrameWnd, config->Frame().NumDLSyms(), config->UeAntNum(),
                    kMaxModType * Roundup<64>(config->GetOFDMDataNum())),
      decoded_buffer_(
          kFrameWnd, config->Frame().NumDLSyms(), config->UeAntNum(),
          config->LdpcConfig(Direction::kDownlink).NumBlocksInSymbol() *
              Roundup<64>(config->NumBytesPerCb(Direction::kDownlink))) {
  srand(time(nullptr));
  // TODO take into account the UeAntOffset to allow for multiple PhyUe
  // instances
  this->config_ = config;
  InitializeVarsFromCfg();

  for (size_t i = config_->OfdmDataStart();
       i < config_->OfdmDataStart() + config_->OfdmDataNum(); i++) {
    non_null_sc_ind_.push_back(i);
  }

  ue_pilot_vec_.resize(config_->UeAntNum());
  for (size_t i = 0; i < config_->UeAntNum(); i++) {
    const size_t pilot_len_samples =
        config_->SampsPerSymbol() -
        (config->OfdmTxZeroPostfix() + config->OfdmTxZeroPrefix());
    auto& ue_pilot_f = ue_pilot_vec_.at(i);
    ue_pilot_f.resize(pilot_len_samples);
    ConvertShortToFloat(
        reinterpret_cast<const short*>(
            &config_->UeSpecificPilotT()[i][config->OfdmTxZeroPrefix()]),
        reinterpret_cast<float*>(ue_pilot_f.data()), pilot_len_samples * 2);
  }

  complete_queue_ = moodycamel::ConcurrentQueue<EventData>(
      kFrameWnd * config_->Frame().NumTotalSyms() * config_->UeAntNum() *
      kDefaultQueueSize);
  work_queue_ = moodycamel::ConcurrentQueue<EventData>(
      kFrameWnd * config_->Frame().NumTotalSyms() * config_->UeAntNum() *
      kDefaultQueueSize);
  tx_queue_ = moodycamel::ConcurrentQueue<EventData>(
      kFrameWnd * config_->UeAntNum() * kDefaultQueueSize);
  to_mac_queue_ = moodycamel::ConcurrentQueue<EventData>(
      kFrameWnd * config_->UeAntNum() * kDefaultQueueSize);

  for (size_t i = 0; i < rx_thread_num_; i++) {
    rx_ptoks_ptr_[i] = new moodycamel::ProducerToken(complete_queue_);
    tx_ptoks_ptr_[i] = new moodycamel::ProducerToken(tx_queue_);
    mac_rx_ptoks_ptr_[i] = new moodycamel::ProducerToken(complete_queue_);
    mac_tx_ptoks_ptr_[i] = new moodycamel::ProducerToken(to_mac_queue_);
  }

  work_producer_token_ =
      std::make_unique<moodycamel::ProducerToken>(work_queue_);

  // uplink buffers init (tx)
  InitializeUplinkBuffers();
  // downlink buffers init (rx)
  InitializeDownlinkBuffers();

  if (kUseArgos || kUsePureUHD) {
    ru_ = std::make_unique<PacketTxRxClientRadio>(
        config_, config_->UeCoreOffset() + 1, &complete_queue_, &tx_queue_,
        rx_ptoks_ptr_, tx_ptoks_ptr_, rx_buffer_,
        rx_buffer_size_ / config->PacketLength(), stats_->FrameStart(),
        tx_buffer_);
    //} else if (kUseUHD) {
  } else {
    ru_ = std::make_unique<PacketTxRxClientSim>(
        config_, config_->UeCoreOffset() + 1, &complete_queue_, &tx_queue_,
        rx_ptoks_ptr_, tx_ptoks_ptr_, rx_buffer_,
        rx_buffer_size_ / config->PacketLength(), stats_->FrameStart(),
        tx_buffer_);
  }

  size_t core_offset_worker = config_->UeCoreOffset() + 1 + rx_thread_num_;
  if (kEnableMac == true) {
    mac_thread_ = std::make_unique<MacThreadClient>(
        config_, core_offset_worker, decoded_buffer_, &ul_bits_buffer_,
        &ul_bits_buffer_status_, &to_mac_queue_, &complete_queue_);

    core_offset_worker++;
    mac_std_thread_ =
        std::thread(&MacThreadClient::RunEventLoop, mac_thread_.get());
  }

  for (size_t i = 0; i < config_->UeWorkerThreadNum(); i++) {
    auto new_worker = std::make_unique<UeWorker>(
        i, *config_, *mac_sched_, *stats_, *phy_stats_, complete_queue_,
        work_queue_, *work_producer_token_.get(), ul_bits_buffer_,
        ul_syms_buffer_, modul_buffer_, ifft_buffer_, tx_buffer_, rx_buffer_,
        csi_buffer_, equal_buffer_, non_null_sc_ind_, fft_buffer_,
        demod_buffer_, decoded_buffer_, ue_pilot_vec_);

    new_worker->Start(core_offset_worker);
    workers_.push_back(std::move(new_worker));
  }

  if (kRecordDownlinkFrame && config_->Frame().NumDLSyms() > 0) {
    auto& new_recorder = recorders_.emplace_back(
        std::make_unique<Agora_recorder::RecorderThread>(
            config_, 0, core_offset_worker + config_->UeWorkerThreadNum(),
            kFrameWnd * config_->Frame().NumTotalSyms() * config_->UeAntNum() *
                kDefaultQueueSize,
            0, config_->UeAntNum(), kRecordFrameInterval, Direction::kDownlink,
            kRecorderTypes, true));
    new_recorder->Start();
  }

  // initilize all kinds of checkers
  // Init the frame work tracking structure
  for (size_t frame = 0; frame < this->frame_tasks_.size(); frame++) {
    FrameInit(frame);
  }
  decode_counters_.Init(dl_data_symbol_perframe_, config_->UeAntNum());
  demul_counters_.Init(dl_data_symbol_perframe_, config_->UeAntNum());
  fft_dlpilot_counters_.Init(config->Frame().ClientDlPilotSymbols(),
                             config_->UeAntNum());
  fft_dldata_counters_.Init(dl_data_symbol_perframe_, config_->UeAntNum());

  /* Each UE / Radio will send a TxComplete */
  tx_counters_.Init(config_->UeAntNum());
  encode_counter_.Init(ul_data_symbol_perframe_, config_->UeAntNum());
  modulation_counters_.Init(ul_data_symbol_perframe_, config_->UeAntNum());

  const size_t num_ue = config_->UeNum();
  ue_tracker_.reserve(num_ue);
  ue_tracker_.resize(num_ue);
  for (auto& ue : ue_tracker_) {
    ue.ifft_counters_.Init(ul_symbol_perframe_, config_->NumUeChannels());
    ue.tx_pending_frame_ = 0;
    ue.tx_ready_frames_.clear();
  }

  // This usage doesn't effect the user num_reciprocity_pkts_per_frame_;
  rx_counters_.num_rx_pkts_per_frame_ =
      config_->UeAntNum() *
      (config_->Frame().NumDLSyms() + config_->Frame().NumBeaconSyms());
  rx_counters_.num_pilot_pkts_per_frame_ =
      config_->UeAntNum() * config_->Frame().ClientDlPilotSymbols();

  rx_downlink_deferral_.resize(kFrameWnd);

  // Mac counters for downlink data
  tomac_counters_.Init(config_->Frame().NumDlDataSyms(), config_->UeAntNum());
}

PhyUe::~PhyUe() {
  for (size_t i = 0; i < config_->UeWorkerThreadNum(); i++) {
    AGORA_LOG_INFO("Joining Phy worker: %zu : %zu\n", i,
                   config_->UeWorkerThreadNum());
    workers_.at(i)->Stop();
  }
  workers_.clear();

  for (size_t i = 0; i < recorders_.size(); i++) {
    AGORA_LOG_INFO("Waiting for Recording to complete %zu\n", i);
    recorders_.at(i)->Stop();
  }
  recorders_.clear();

  if (kEnableMac == true) {
    mac_std_thread_.join();
  }

  for (size_t i = 0; i < rx_thread_num_; i++) {
    delete rx_ptoks_ptr_[i];
    delete tx_ptoks_ptr_[i];
    delete mac_rx_ptoks_ptr_[i];
    delete mac_tx_ptoks_ptr_[i];
  }

  FreeUplinkBuffers();
  FreeDownlinkBuffers();
}

void PhyUe::ScheduleTask(EventData do_task,
                         moodycamel::ConcurrentQueue<EventData>* in_queue,
                         moodycamel::ProducerToken const& ptok) {
  if (in_queue->try_enqueue(ptok, do_task) == false) {
    AGORA_LOG_INFO("PhyUe: Cannot enqueue task, need more memory");
    if (in_queue->enqueue(ptok, do_task) == false) {
      AGORA_LOG_INFO("PhyUe: task enqueue failed\n");
      throw std::runtime_error("PhyUe: task enqueue failed");
    }
  }
}

void PhyUe::ScheduleWork(EventData do_task) {
  if (work_queue_.try_enqueue(*(work_producer_token_.get()), do_task) ==
      false) {
    AGORA_LOG_INFO("PhyUe: Cannot enqueue work task, need more memory");
    if (work_queue_.enqueue(*(work_producer_token_.get()), do_task) == false) {
      AGORA_LOG_INFO("PhyUe: work task enqueue failed\n");
      throw std::runtime_error("PhyUe: work task enqueue failed");
    }
  }
}

void PhyUe::ReceiveDownlinkSymbol(Packet* rx_packet, size_t tag) {
  const size_t frame_slot = rx_packet->frame_id_ % kFrameWnd;
  const size_t dl_symbol_idx =
      config_->Frame().GetDLSymbolIdx(rx_packet->symbol_id_);

  // if symbol is a pilot or we are finished with all pilot ffts for the given
  // frame
  if (dl_symbol_idx < config_->Frame().ClientDlPilotSymbols()) {
    ScheduleWork(EventData(EventType::kFFTPilot, tag));
  } else if (fft_dlpilot_counters_.IsLastSymbol(rx_packet->frame_id_)) {
    ScheduleWork(EventData(EventType::kFFT, tag));
  } else {
    std::queue<EventData>* defferal_queue =
        &rx_downlink_deferral_.at(frame_slot);

    defferal_queue->push(EventData(EventType::kFFT, tag));
  }
}

void PhyUe::ScheduleDefferedDownlinkSymbols(size_t frame_id) {
  const size_t frame_slot = frame_id % kFrameWnd;
  // Complete the csi offset
  const size_t csi_offset_base = frame_slot * config_->UeAntNum();

  for (size_t user = 0; user < config_->UeAntNum(); user++) {
    const size_t csi_offset = csi_offset_base + user;

    for (size_t ofdm_data = 0; ofdm_data < config_->OfdmDataNum();
         ofdm_data++) {
      auto* csi_buffer_ptr =
          reinterpret_cast<arma::cx_float*>(csi_buffer_[csi_offset]);

      csi_buffer_ptr[ofdm_data] /= dl_pilot_symbol_perframe_;
    }
  }
  std::queue<EventData>* defferal_queue = &rx_downlink_deferral_.at(frame_slot);

  while (!defferal_queue->empty()) {
    ScheduleWork(defferal_queue->front());
    defferal_queue->pop();
  }
}

void PhyUe::ClearCsi(size_t frame_id) {
  const size_t frame_slot = frame_id % kFrameWnd;

  if (config_->Frame().ClientDlPilotSymbols() > 0) {
    const size_t csi_offset_base = frame_slot * config_->UeAntNum();
    for (size_t user = 0; user < config_->UeAntNum(); user++) {
      const size_t csi_offset = csi_offset_base + user;
      for (size_t ofdm_data = 0u; ofdm_data < config_->OfdmDataNum();
           ofdm_data++) {
        auto* csi_buffer_ptr =
            reinterpret_cast<arma::cx_float*>(csi_buffer_[csi_offset]);

        csi_buffer_ptr[ofdm_data] = 0;
      }
    }
    fft_dlpilot_counters_.Reset(frame_id);
  }  // Only do work if there are DL pilot symbols
  assert(rx_downlink_deferral_.at(frame_slot).empty() == true);
}

void PhyUe::Stop() {
  AGORA_LOG_INFO("PhyUe: Stopping threads\n");
  config_->Running(false);
  usleep(1000);
  ru_.reset();
}

void PhyUe::Start() {
  PinToCoreWithOffset(ThreadType::kMaster, config_->UeCoreOffset(), 0);
  Table<complex_float> calib_buffer;
  calib_buffer.Malloc(kFrameWnd, config_->UeAntNum() * config_->OfdmDataNum(),
                      Agora_memory::Alignment_t::kAlign64);

  const bool start_status = ru_->StartTxRx(calib_buffer, calib_buffer);
  calib_buffer.Free();
  if (start_status == false) {
    this->Stop();
    return;
  }

  // for task_queue, main thread is producer, it is single-producer &
  // multiple consumer for task queue uplink
  moodycamel::ProducerToken ptok_mac(to_mac_queue_);

  // for message_queue, main thread is a consumer, it is multiple
  // producers & single consumer for message_queue
  moodycamel::ConsumerToken ctok(complete_queue_);

  // counter for print log
  size_t miss_count = 0;
  size_t total_count = 0;

  std::array<EventData, kDequeueBulkSizeTXRX> events_list;
  size_t ret = 0;
  max_equaled_frame_ = 0;
  size_t cur_frame_id = 0;

  while ((config_->Running() == true) &&
         (SignalHandler::GotExitSignal() == false)) {
    // get a bulk of events
    ret = complete_queue_.try_dequeue_bulk(ctok, events_list.data(),
                                           kDequeueBulkSizeTXRX);
    total_count++;
    if (total_count == 1e7) {
      total_count = 0;
      miss_count = 0;
    }
    if (ret == 0) {
      miss_count++;
      continue;
    }
    // handle each event
    for (size_t bulk_count = 0; bulk_count < ret; bulk_count++) {
      EventData& event = events_list.at(bulk_count);

      switch (event.event_type_) {
        case EventType::kPacketRX: {
          RxPacket* rx = rx_tag_t(event.tags_[0u]).rx_packet_;
          Packet* pkt = rx->RawPacket();

          if (recorders_.size() == 1) {
            rx->Use();
            recorders_.at(0)->DispatchWork(event);
          }

          const size_t frame_id = pkt->frame_id_;
          const size_t symbol_id = pkt->symbol_id_;
          const size_t ant_id = pkt->ant_id_;
          const size_t frame_slot = frame_id % kFrameWnd;
          RtAssert(pkt->frame_id_ < (cur_frame_id + kFrameWnd),
                   "Error: Received packet for future frame beyond frame "
                   "window. This can happen if PHY is running "
                   "slowly, e.g., in debug mode");

          PrintPerTaskDone(PrintType::kPacketRX, frame_id, symbol_id, ant_id);

          if (rx_counters_.num_pkts_.at(frame_slot) == 0) {
            this->stats_->MasterSetTsc(TsType::kFirstSymbolRX, frame_id);
            if (kDebugPrintPerFrameStart) {
              const size_t prev_frame_slot =
                  (frame_slot + kFrameWnd - 1) % kFrameWnd;
              AGORA_LOG_INFO(
                  "PhyUe [frame %zu + %.2f ms since last frame]: Received "
                  "first packet. Remaining packets in prev frame: %zu\n",
                  frame_id,
                  this->stats_->MasterGetDeltaMs(TsType::kFirstSymbolRX,
                                                 frame_id, frame_id - 1),
                  rx_counters_.num_pkts_.at(prev_frame_slot));
            }
          }

          if (config_->IsDlPilot(frame_id, symbol_id)) {
            rx_counters_.num_pilot_pkts_.at(frame_slot)++;
            if (rx_counters_.num_pilot_pkts_.at(frame_slot) ==
                rx_counters_.num_pilot_pkts_per_frame_) {
              rx_counters_.num_pilot_pkts_.at(frame_slot) = 0;
              stats_->MasterSetTsc(TsType::kPilotAllRX, frame_id);
              PrintPerFrameDone(PrintType::kPacketRXPilots, frame_id);
            }
          }
          rx_counters_.num_pkts_.at(frame_slot)++;
          if (rx_counters_.num_pkts_.at(frame_slot) ==
              rx_counters_.num_rx_pkts_per_frame_) {
            stats_->MasterSetTsc(TsType::kRXDone, frame_id);
            PrintPerFrameDone(PrintType::kPacketRX, frame_id);
            rx_counters_.num_pkts_.at(frame_slot) = 0;
          }

          // Schedule uplink pilots transmission and uplink processing
          if (symbol_id == config_->Frame().GetBeaconSymbolLast()) {
            // Schedule Pilot after receiving last beacon
            // (Only when in Downlink Only mode, otherwise the pilots
            // will be transmitted with the uplink data)
            if (ul_symbol_perframe_ == 0) {
              const EventData do_tx_pilot_task(
                  EventType::kPacketPilotTX,
                  gen_tag_t::FrmUe(frame_id, ant_id).tag_);
              ScheduleTask(do_tx_pilot_task, &tx_queue_,
                           *tx_ptoks_ptr_[ru_->AntNumToWorkerId(ant_id)]);
            } else {
              // Schedule the Uplink tasks
              for (size_t symbol_idx = 0;
                   symbol_idx < config_->Frame().NumULSyms(); symbol_idx++) {
                if (symbol_idx < config_->Frame().ClientUlPilotSymbols()) {
                  EventData do_ifft_task(
                      EventType::kIFFT,
                      gen_tag_t::FrmSymUe(
                          frame_id, config_->Frame().GetULSymbol(symbol_idx),
                          ant_id)
                          .tag_);
                  ScheduleWork(do_ifft_task);
                } else {
                  EventData do_encode_task(
                      EventType::kEncode,
                      gen_tag_t::FrmSymUe(
                          frame_id, config_->Frame().GetULSymbol(symbol_idx),
                          ant_id)
                          .tag_);
                  ScheduleWork(do_encode_task);
                }
              }  // For all UL Symbols
            }
          }

          SymbolType symbol_type = config_->GetSymbolType(symbol_id);
          if (symbol_type == SymbolType::kDL) {
            // Defer downlink processing (all pilot symbols must be fft'd
            // first)
            ReceiveDownlinkSymbol(pkt, event.tags_[0]);
          } else {
            rx->Free();
          }
        } break;

        case EventType::kFFTPilot: {
          const size_t frame_id = gen_tag_t(event.tags_[0]).frame_id_;
          const size_t symbol_id = gen_tag_t(event.tags_[0]).symbol_id_;
          const size_t ant_id = gen_tag_t(event.tags_[0]).ant_id_;

          PrintPerTaskDone(PrintType::kFFTPilots, frame_id, symbol_id, ant_id);
          const bool tasks_complete =
              fft_dlpilot_counters_.CompleteTask(frame_id, symbol_id);
          if (tasks_complete) {
            PrintPerSymbolDone(PrintType::kFFTPilots, frame_id, symbol_id);
            const bool pilot_fft_complete =
                fft_dlpilot_counters_.CompleteSymbol(frame_id);
            if (pilot_fft_complete) {
              auto ue_map = mac_sched_->ScheduledUeMap(frame_id, 0u);
              auto ue_list = mac_sched_->ScheduledUeList(frame_id, 0u);
              if (kPrintPhyStats) {
                this->phy_stats_->PrintDlSnrStats(frame_id, ue_list);
              }
<<<<<<< HEAD
              this->phy_stats_->RecordDlCsi(frame_id, kNumRecSc, csi_buffer_,
                                            ue_list);
              this->phy_stats_->RecordDlPilotSnr(frame_id, ue_map);
=======
              this->phy_stats_->RecordDlCsi(frame_id, config_->LogScNum(),
                                            csi_buffer_);
              this->phy_stats_->RecordDlPilotSnr(frame_id);
>>>>>>> bb932d79
              this->stats_->MasterSetTsc(TsType::kFFTPilotsDone, frame_id);
              PrintPerFrameDone(PrintType::kFFTPilots, frame_id);
              ScheduleDefferedDownlinkSymbols(frame_id);
            }
          }
        } break;

        case EventType::kFFT: {
          const size_t frame_id = gen_tag_t(event.tags_[0]).frame_id_;
          const size_t symbol_id = gen_tag_t(event.tags_[0]).symbol_id_;
          const size_t ant_id = gen_tag_t(event.tags_[0]).ant_id_;

          // Schedule the Demul
          EventData do_demul_task(EventType::kDemul, event.tags_[0]);
          ScheduleWork(do_demul_task);

          PrintPerTaskDone(PrintType::kFFTData, frame_id, symbol_id, ant_id);
          const bool tasks_complete =
              fft_dldata_counters_.CompleteTask(frame_id, symbol_id);
          if (tasks_complete == true) {
            PrintPerSymbolDone(PrintType::kFFTData, frame_id, symbol_id);
            bool fft_complete = fft_dldata_counters_.CompleteSymbol(frame_id);
            if (fft_complete == true) {
              this->stats_->MasterSetTsc(TsType::kFFTDone, frame_id);
              PrintPerFrameDone(PrintType::kFFTData, frame_id);
              fft_dldata_counters_.Reset(frame_id);
              // Clear the csi buffer for the next use
              ClearCsi(frame_id);
            }
          }
        } break;

        case EventType::kDemul: {
          const size_t frame_id = gen_tag_t(event.tags_[0]).frame_id_;
          const size_t symbol_id = gen_tag_t(event.tags_[0]).symbol_id_;
          const size_t ant_id = gen_tag_t(event.tags_[0]).ant_id_;

          if (kDownlinkHardDemod == false) {
            EventData do_decode_task(EventType::kDecode, event.tags_[0]);
            ScheduleWork(do_decode_task);
          }

          PrintPerTaskDone(PrintType::kDemul, frame_id, symbol_id, ant_id);
          const bool symbol_complete =
              demul_counters_.CompleteTask(frame_id, symbol_id);
          if (symbol_complete == true) {
            PrintPerSymbolDone(PrintType::kDemul, frame_id, symbol_id);
            max_equaled_frame_ = frame_id;
            bool demul_complete = demul_counters_.CompleteSymbol(frame_id);
            if (demul_complete == true) {
              this->stats_->MasterSetTsc(TsType::kDemulDone, frame_id);
              PrintPerFrameDone(PrintType::kDemul, frame_id);
              demul_counters_.Reset(frame_id);

<<<<<<< HEAD
              auto ue_map = mac_sched_->ScheduledUeMap(frame_id, 0u);
              auto ue_list = mac_sched_->ScheduledUeList(frame_id, 0u);
              this->phy_stats_->RecordEvm(frame_id, ue_map);
              this->phy_stats_->RecordEvmSnr(frame_id, ue_map);
              if (kDownlinkHardDemod) {
                this->phy_stats_->RecordBer(frame_id, ue_map);
                this->phy_stats_->RecordSer(frame_id, ue_map);
              }
              this->phy_stats_->ClearEvmBuffer(frame_id);

              if (kDownlinkHardDemod == true) {
                bool finished =
=======
              this->phy_stats_->RecordEvm(frame_id, config_->LogScNum());
              this->phy_stats_->RecordEvmSnr(frame_id);
              this->phy_stats_->ClearEvmBuffer(frame_id);

              if (kDownlinkHardDemod) {
                this->phy_stats_->RecordBer(frame_id);
                this->phy_stats_->RecordSer(frame_id);
                const bool finished =
>>>>>>> bb932d79
                    FrameComplete(frame_id, FrameTasksFlags::kDownlinkComplete);
                if (finished == true) {
                  if ((cur_frame_id + 1) >= config_->FramesToTest()) {
                    config_->Running(false);
                  } else {
                    FrameInit(frame_id);
                    cur_frame_id = frame_id + 1;
                  }
                }
              }
            }
          }
        } break;

        case EventType::kDecode: {
          const size_t frame_id = gen_tag_t(event.tags_[0]).frame_id_;
          const size_t symbol_id = gen_tag_t(event.tags_[0]).symbol_id_;
          const size_t ant_id = gen_tag_t(event.tags_[0]).ant_id_;

          PrintPerTaskDone(PrintType::kDecode, frame_id, symbol_id, ant_id);

          const bool symbol_complete =
              decode_counters_.CompleteTask(frame_id, symbol_id);
          if (symbol_complete == true) {
            if (kEnableMac) {
              auto base_tag = gen_tag_t::FrmSymUe(frame_id, symbol_id, 0);

              for (size_t i = 0; i < config_->UeAntNum(); i++) {
                ScheduleTask(EventData(EventType::kPacketToMac, base_tag.tag_),
                             &to_mac_queue_, ptok_mac);

                base_tag.ue_id_++;
              }
            }
            PrintPerSymbolDone(PrintType::kDecode, frame_id, symbol_id);

            bool decode_complete = decode_counters_.CompleteSymbol(frame_id);
            if (decode_complete == true) {
              this->stats_->MasterSetTsc(TsType::kDecodeDone, frame_id);
              PrintPerFrameDone(PrintType::kDecode, frame_id);
              decode_counters_.Reset(frame_id);
              auto ue_map = mac_sched_->ScheduledUeMap(frame_id, 0u);
              auto ue_list = mac_sched_->ScheduledUeList(frame_id, 0u);
              this->phy_stats_->RecordBer(frame_id, ue_map);
              this->phy_stats_->RecordSer(frame_id, ue_map);
              bool finished =
                  FrameComplete(frame_id, FrameTasksFlags::kDownlinkComplete);
              if (finished == true) {
                if ((cur_frame_id + 1) >= config_->FramesToTest()) {
                  config_->Running(false);
                } else {
                  FrameInit(frame_id);
                  cur_frame_id = frame_id + 1;
                }
              }
            }
          }
        } break;

        case EventType::kPacketToMac: {
          const size_t frame_id = gen_tag_t(event.tags_[0]).frame_id_;
          const size_t symbol_id = gen_tag_t(event.tags_[0]).symbol_id_;
          const size_t dl_symbol_idx =
              config_->Frame().GetDLSymbolIdx(symbol_id);

          if (kDebugPrintPacketsToMac) {
            AGORA_LOG_INFO(
                "PhyUe: sent decoded packet for (frame %zu, symbol %zu:%zu) to "
                "MAC\n",
                frame_id, symbol_id, dl_symbol_idx);
          }
          const bool last_tomac_task =
              tomac_counters_.CompleteTask(frame_id, dl_symbol_idx);

          if (last_tomac_task == true) {
            PrintPerSymbolDone(PrintType::kPacketToMac, frame_id, symbol_id);

            const bool last_tomac_symbol =
                tomac_counters_.CompleteSymbol(frame_id);

            if (last_tomac_symbol == true) {
              PrintPerFrameDone(PrintType::kPacketToMac, frame_id);
              tomac_counters_.Reset(frame_id);

              const bool finished =
                  FrameComplete(frame_id, FrameTasksFlags::kMacTxComplete);
              if (finished == true) {
                if ((cur_frame_id + 1) >= config_->FramesToTest()) {
                  config_->Running(false);
                } else {
                  FrameInit(frame_id);
                  cur_frame_id = frame_id + 1;
                }
              }
            }
          }
        } break;

        case EventType::kPacketFromMac: {
          // This is an entire frame (multiple mac packets)
          const size_t ue_id = rx_mac_tag_t(event.tags_[0]).tid_;
          const size_t radio_buf_id = rx_mac_tag_t(event.tags_[0]).offset_;
          RtAssert(radio_buf_id == (expected_frame_id_from_mac_ % kFrameWnd),
                   "Radio buffer id does not match expected");

          const auto* pkt = reinterpret_cast<const MacPacketPacked*>(
              &ul_bits_buffer_[ue_id]
                              [radio_buf_id * config_->MacBytesNumPerframe(
                                                  Direction::kUplink)]);

          AGORA_LOG_TRACE(
              "PhyUe: frame %d symbol %d user %d @ offset %zu %zu @ location "
              "%zu\n",
              pkt->Frame(), pkt->Symbol(), pkt->Ue(), ue_id, radio_buf_id,
              (size_t)pkt);
          RtAssert(pkt->Frame() ==
                       static_cast<uint16_t>(expected_frame_id_from_mac_),
                   "PhyUe: Incorrect frame ID from MAC");
          current_frame_user_num_ =
              (current_frame_user_num_ + 1) % config_->UeAntNum();
          if (current_frame_user_num_ == 0) {
            expected_frame_id_from_mac_++;
          }
#if defined(ENABLE_RB_IND)
          config_->UpdateModCfgs(pkt->rb_indicator_.mod_order_bits_);
#endif
          if (kDebugPrintPacketsFromMac) {
#if defined(ENABLE_RB_IND)
            AGORA_LOG_INFO(
                "PhyUe: received packet for frame %u with modulation %zu\n",
                pkt->frame_id_, pkt->rb_indicator_.mod_order_bits_);
#endif
            std::stringstream ss;

            for (size_t ul_data_symbol = 0;
                 ul_data_symbol < config_->Frame().NumUlDataSyms();
                 ul_data_symbol++) {
              ss << "PhyUe: kPacketFromMac, frame " << pkt->Frame()
                 << ", symbol " << std::to_string(pkt->Symbol()) << " crc "
                 << std::to_string(pkt->Crc()) << " bytes: ";
              for (size_t i = 0; i < pkt->PayloadLength(); i++) {
                ss << std::to_string((pkt->Data()[i])) << ", ";
              }
              ss << std::endl;
              pkt = reinterpret_cast<const MacPacketPacked*>(
                  reinterpret_cast<const uint8_t*>(pkt) +
                  config_->MacPacketLength(Direction::kUplink));
            }
            AGORA_LOG_INFO("%s\n", ss.str().c_str());
          }
        } break;

        case EventType::kEncode: {
          const size_t frame_id = gen_tag_t(event.tags_[0]).frame_id_;
          const size_t symbol_id = gen_tag_t(event.tags_[0]).symbol_id_;
          const size_t ue_ant = gen_tag_t(event.tags_[0]).ue_id_;

          PrintPerTaskDone(PrintType::kEncode, frame_id, symbol_id, ue_ant);

          // Schedule the modul
          EventData do_modul_task(EventType::kModul, event.tags_[0]);
          ScheduleWork(do_modul_task);

          const bool symbol_complete =
              encode_counter_.CompleteTask(frame_id, symbol_id);
          if (symbol_complete == true) {
            PrintPerSymbolDone(PrintType::kEncode, frame_id, symbol_id);

            const bool encode_complete =
                encode_counter_.CompleteSymbol(frame_id);
            if (encode_complete == true) {
              stats_->MasterSetTsc(TsType::kEncodeDone, frame_id);
              PrintPerFrameDone(PrintType::kEncode, frame_id);
              encode_counter_.Reset(frame_id);
            }
          }
        } break;

        case EventType::kModul: {
          const size_t frame_id = gen_tag_t(event.tags_[0]).frame_id_;
          const size_t symbol_id = gen_tag_t(event.tags_[0]).symbol_id_;
          const size_t ue_ant = gen_tag_t(event.tags_[0]).ue_id_;

          PrintPerTaskDone(PrintType::kModul, frame_id, symbol_id, ue_ant);

          EventData do_ifft_task(
              EventType::kIFFT,
              gen_tag_t::FrmSymUe(frame_id, symbol_id, ue_ant).tag_);
          ScheduleWork(do_ifft_task);

          const bool symbol_complete =
              modulation_counters_.CompleteTask(frame_id, symbol_id);
          if (symbol_complete) {
            PrintPerSymbolDone(PrintType::kModul, frame_id, symbol_id);

            const bool mod_complete =
                modulation_counters_.CompleteSymbol(frame_id);
            if (mod_complete == true) {
              stats_->MasterSetTsc(TsType::kModulDone, frame_id);
              PrintPerFrameDone(PrintType::kModul, frame_id);
              modulation_counters_.Reset(frame_id);
            }
          }
        } break;

        case EventType::kIFFT: {
          const size_t frame_id = gen_tag_t(event.tags_[0]).frame_id_;
          const size_t symbol_id = gen_tag_t(event.tags_[0]).symbol_id_;
          const size_t ue_ant = gen_tag_t(event.tags_[0]).ue_id_;
          const size_t ue_interface = ue_ant / config_->NumUeChannels();

          PrintPerTaskDone(PrintType::kIFFT, frame_id, symbol_id, ue_ant);
          UeTxVars& ue = ue_tracker_.at(ue_interface);

          const bool symbol_complete =
              ue.ifft_counters_.CompleteTask(frame_id, symbol_id);
          if (symbol_complete) {
            PrintPerSymbolDone(PrintType::kIFFT, frame_id, symbol_id);

            const bool ifft_complete =
                ue.ifft_counters_.CompleteSymbol(frame_id);
            if (ifft_complete) {
              stats_->MasterSetTsc(TsType::kIFFTDone, frame_id);
              PrintPerFrameDone(PrintType::kIFFT, frame_id);
              ue.ifft_counters_.Reset(frame_id);

              // If the completed frame is the next in line, schedule the
              // transmission
              if (ue.tx_pending_frame_ == frame_id) {
                size_t current_frame = frame_id;

                while (ue.tx_pending_frame_ == current_frame) {
                  //Schedule Tx for all channels on the UE
                  for (size_t ch = 0; ch < config_->NumUeChannels(); ch++) {
                    const size_t ue_tx_antenna =
                        (ue_interface * config_->NumUeChannels()) + ch;
                    const EventData do_tx_task(
                        EventType::kPacketTX,
                        gen_tag_t::FrmUe(ue.tx_pending_frame_, ue_tx_antenna)
                            .tag_);
                    ScheduleTask(
                        do_tx_task, &tx_queue_,
                        *tx_ptoks_ptr_[ru_->AntNumToWorkerId(ue_tx_antenna)]);
                  }

                  const size_t next_frame = current_frame + 1;
                  ue.tx_pending_frame_ = next_frame;

                  const auto tx_next =
                      std::find(ue.tx_ready_frames_.begin(),
                                ue.tx_ready_frames_.end(), next_frame);
                  if (tx_next != ue.tx_ready_frames_.end()) {
                    // With c++20 we could check the return value of remove
                    ue.tx_ready_frames_.erase(tx_next);
                    current_frame = next_frame;
                  }
                }
              } else {
                // Otherwise defer the tx (could make this sorted insert in
                // future)
                ue.tx_ready_frames_.push_front(frame_id);
              }
            }
          }
        } break;

        // Currently this only happens when there are no UL symbols
        // (pilots or otherwise)
        case EventType::kPacketPilotTX: {
          size_t frame_id = gen_tag_t(event.tags_[0u]).frame_id_;
          size_t symbol_id = gen_tag_t(event.tags_[0u]).symbol_id_;
          size_t ant_id = gen_tag_t(event.tags_[0u]).ue_id_;

          PrintPerTaskDone(PrintType::kPacketTX, frame_id, symbol_id, ant_id);

          bool last_tx_task = tx_counters_.CompleteTask(frame_id);
          if (last_tx_task) {
            stats_->MasterSetTsc(TsType::kTXDone, frame_id);
            PrintPerFrameDone(PrintType::kPacketTX, frame_id);
            tx_counters_.Reset(frame_id);

            const bool finished =
                FrameComplete(frame_id, FrameTasksFlags::kUplinkTxComplete);
            if (finished == true) {
              if ((cur_frame_id + 1) >= config_->FramesToTest()) {
                config_->Running(false);
              } else {
                FrameInit(frame_id);
                cur_frame_id = frame_id + 1;
              }
            }
          }
        } break;

        case EventType::kPacketTX: {
          const size_t frame_id = gen_tag_t(event.tags_[0]).frame_id_;
          const size_t ue_ant = gen_tag_t(event.tags_[0]).ue_id_;
          RtAssert(frame_id == next_frame_processed_[ue_ant],
                   "PhyUe: Unexpected frame was transmitted!");

          ul_bits_buffer_status_[ue_ant]
                                [next_frame_processed_[ue_ant] % kFrameWnd] = 0;
          next_frame_processed_[ue_ant]++;

          PrintPerTaskDone(PrintType::kPacketTX, frame_id, 0, ue_ant);
          const bool last_tx_task = tx_counters_.CompleteTask(frame_id);
          if (last_tx_task) {
            stats_->MasterSetTsc(TsType::kTXDone, frame_id);
            PrintPerFrameDone(PrintType::kPacketTX, frame_id);
            tx_counters_.Reset(frame_id);

            const bool finished =
                FrameComplete(frame_id, FrameTasksFlags::kUplinkTxComplete);
            if (finished == true) {
              if ((cur_frame_id + 1) >= config_->FramesToTest()) {
                config_->Running(false);
              } else {
                FrameInit(frame_id);
                cur_frame_id = frame_id + 1;
              }
            }
          }
        } break;

        default:
          AGORA_LOG_INFO("Invalid Event Type!\n");
          throw std::runtime_error("PhyUe: Invalid Event Type");
      }
    }
  }
  if (kPrintPhyStats) {
    phy_stats_->PrintPhyStats();
  }
  this->Stop();
}

void PhyUe::InitializeVarsFromCfg() {
  dl_pilot_symbol_perframe_ = config_->Frame().ClientDlPilotSymbols();
  size_t ul_pilot_symbol_perframe = config_->Frame().ClientUlPilotSymbols();
  ul_symbol_perframe_ = config_->Frame().NumULSyms();
  dl_symbol_perframe_ = config_->Frame().NumDLSyms();
  dl_data_symbol_perframe_ = dl_symbol_perframe_ - dl_pilot_symbol_perframe_;
  ul_data_symbol_perframe_ = ul_symbol_perframe_ - ul_pilot_symbol_perframe;

  assert(dl_pilot_symbol_perframe_ <= dl_symbol_perframe_);
  assert(ul_pilot_symbol_perframe <= ul_symbol_perframe_);
  rx_thread_num_ =
      ((kUseArgos == true) && (config_->UeHwFramer() == false))
          ? config_->UeNum()
          : std::min(config_->UeNum(), config_->UeSocketThreadNum());

  tx_buffer_size_ = config_->PacketLength() *
                    (ul_symbol_perframe_ * config_->UeAntNum() * kFrameWnd);

  rx_buffer_size_ = config_->DlPacketLength() *
                    (dl_symbol_perframe_ + config_->Frame().NumBeaconSyms()) *
                    config_->UeAntNum() * kFrameWnd;
}

void PhyUe::InitializeUplinkBuffers() {
  // initialize ul data buffer
  ul_bits_buffer_size_ =
      kFrameWnd * config_->MacBytesNumPerframe(Direction::kUplink);
  ul_bits_buffer_.Malloc(config_->UeAntNum(), ul_bits_buffer_size_,
                         Agora_memory::Alignment_t::kAlign64);
  ul_bits_buffer_status_.Calloc(config_->UeAntNum(), kFrameWnd,
                                Agora_memory::Alignment_t::kAlign64);

  // Temp -- Using more memory than necessary to comply with the DoEncode
  // function which uses the total number of ul symbols offset (instead of
  // just the data specific ones) ul_syms_buffer_size_ =
  //    kFrameWnd * ul_symbol_perframe_ * config_->OfdmDataNum();
  // ul_syms_buffer_.Calloc(config_->UeAntNum(), ul_syms_buffer_size_,
  //                       Agora_memory::Alignment_t::kAlign64);
  const size_t ul_syms_buffer_dim1 = ul_symbol_perframe_ * kFrameWnd;
  const size_t ul_syms_buffer_dim2 =
      Roundup<64>(config_->OfdmDataNum()) * config_->UeAntNum();

  ul_syms_buffer_.Calloc(ul_syms_buffer_dim1, ul_syms_buffer_dim2,
                         Agora_memory::Alignment_t::kAlign64);

  // initialize modulation buffer
  modul_buffer_.Calloc(ul_syms_buffer_dim1,
                       config_->OfdmDataNum() * config_->UeAntNum(),
                       Agora_memory::Alignment_t::kAlign64);

  // initialize IFFT buffer
  const size_t ifft_buffer_block_num =
      config_->UeAntNum() * ul_symbol_perframe_ * kFrameWnd;
  ifft_buffer_.Calloc(ifft_buffer_block_num, config_->OfdmCaNum(),
                      Agora_memory::Alignment_t::kAlign64);

  AllocBuffer1d(&tx_buffer_, tx_buffer_size_,
                Agora_memory::Alignment_t::kAlign64, 0);
}

void PhyUe::FreeUplinkBuffers() {
  ul_bits_buffer_.Free();
  ul_bits_buffer_status_.Free();
  ul_syms_buffer_.Free();
  modul_buffer_.Free();
  ifft_buffer_.Free();

  FreeBuffer1d(&tx_buffer_);
}

void PhyUe::InitializeDownlinkBuffers() {
  // initialize rx buffer
  rx_buffer_.Malloc(rx_thread_num_, rx_buffer_size_,
                    Agora_memory::Alignment_t::kAlign64);

  // initialize FFT buffer
  size_t fft_buffer_block_num =
      config_->UeAntNum() * dl_symbol_perframe_ * kFrameWnd;
  fft_buffer_.Calloc(fft_buffer_block_num, config_->OfdmCaNum(),
                     Agora_memory::Alignment_t::kAlign64);

  // initialize CSI buffer
  csi_buffer_.Calloc(config_->UeAntNum() * kFrameWnd, config_->OfdmDataNum(),
                     Agora_memory::Alignment_t::kAlign64);
  assert(reinterpret_cast<size_t>(csi_buffer_[0]) % 64 == 0);
  if (config_->Frame().ClientDlPilotSymbols() == 0) {
    for (size_t i = 0; i < csi_buffer_.Dim1(); i++) {
      complex_float* csi_data_sc = csi_buffer_[i];
      for (size_t j = 0; j < csi_buffer_.Dim2(); j++) {
        csi_data_sc[j].re = 1.0f;
        csi_data_sc[j].im = 0.0f;
      }
    }
  }

  if (dl_data_symbol_perframe_ > 0) {
    // initialize equalized data buffer
    const size_t task_buffer_symbol_num_dl =
        dl_data_symbol_perframe_ * kFrameWnd;
    size_t buffer_size = config_->UeAntNum() * task_buffer_symbol_num_dl;
    equal_buffer_.resize(buffer_size);
    for (auto& i : equal_buffer_) {
      i.resize(config_->GetOFDMDataNum());
    }
  }
}

void PhyUe::FreeDownlinkBuffers() {
  rx_buffer_.Free();
  fft_buffer_.Free();
  csi_buffer_.Free();
}

void PhyUe::PrintPerTaskDone(PrintType print_type, size_t frame_id,
                             size_t symbol_id, size_t ant) {
  if (kDebugPrintPerTaskDone == true) {
    // if (true) {
    switch (print_type) {
      case (PrintType::kPacketRX):
        AGORA_LOG_INFO("PhyUe [frame %zu symbol %zu ant %zu]: Rx packet\n",
                       frame_id, symbol_id, ant);
        break;

      case (PrintType::kPacketTX):
        AGORA_LOG_INFO(
            "PhyUe [frame %zu symbol %zu ant %zu]: %zu User Tx "
            "finished\n",
            frame_id, symbol_id, ant, tx_counters_.GetTaskCount(frame_id) + 1);
        break;

      case (PrintType::kFFTPilots):
        AGORA_LOG_INFO(
            "PhyUe [frame %zu symbol %zu ant %zu]: Pilot FFT Equalization "
            "done\n",
            frame_id, symbol_id, ant);
        break;

      case (PrintType::kFFTData):
        AGORA_LOG_INFO(
            "PhyUe [frame %zu symbol %zu ant %zu]: Data FFT Equalization "
            "done\n",
            frame_id, symbol_id, ant);
        break;

      case (PrintType::kDemul):
        AGORA_LOG_INFO("PhyUe [frame %zu symbol %zu ant %zu]: Demul done\n",
                       frame_id, symbol_id, ant);
        break;

      case (PrintType::kDecode):
        AGORA_LOG_INFO("PhyUe [frame %zu symbol %zu ant %zu]: Decoding done\n",
                       frame_id, symbol_id, ant);
        break;

      case (PrintType::kEncode):
        AGORA_LOG_INFO("PhyUe [frame %zu symbol %zu ant %zu]: Encoding done\n",
                       frame_id, symbol_id, ant);
        break;

      case (PrintType::kModul):
        AGORA_LOG_INFO(
            "PhyUe [frame %zu symbol %zu ant %zu]: Modulation done\n", frame_id,
            symbol_id, ant);
        break;

      case (PrintType::kIFFT):
        AGORA_LOG_INFO("PhyUe [frame %zu symbol %zu ant %zu]: iFFT done\n",
                       frame_id, symbol_id, ant);
        break;

      default:
        AGORA_LOG_INFO("Wrong task type in task done print!");
    }
  }
}

void PhyUe::PrintPerSymbolDone(PrintType print_type, size_t frame_id,
                               size_t symbol_id) {
  if (kDebugPrintPerSymbolDone == true) {
    // if (true) {
    switch (print_type) {
      case (PrintType::kFFTPilots):
        AGORA_LOG_INFO(
            "PhyUe [frame %zu symbol %zu + %.3f ms]: Pilot FFT complete for "
            "%zu antennas\n",
            frame_id, symbol_id,
            this->stats_->MasterGetMsSince(TsType::kFirstSymbolRX, frame_id),
            fft_dlpilot_counters_.GetTaskCount(frame_id, symbol_id));
        break;

      case (PrintType::kFFTData):
        AGORA_LOG_INFO(
            "PhyUe [frame %zu symbol %zu + %.3f ms]: Data FFT complete for "
            "%zu antennas\n",
            frame_id, symbol_id,
            this->stats_->MasterGetMsSince(TsType::kFirstSymbolRX, frame_id),
            fft_dldata_counters_.GetTaskCount(frame_id, symbol_id));
        break;

      case (PrintType::kDemul):
        AGORA_LOG_INFO(
            "PhyUe [frame %zu symbol %zu + %.3f ms]: Demul completed for "
            "%zu antennas\n",
            frame_id, symbol_id,
            this->stats_->MasterGetMsSince(TsType::kFirstSymbolRX, frame_id),
            demul_counters_.GetTaskCount(frame_id, symbol_id));
        break;

      case (PrintType::kDecode):
        AGORA_LOG_INFO(
            "PhyUe [frame %zu symbol %zu + %.3f ms]: Decoding completed "
            "for %zu antennas\n",
            frame_id, symbol_id,
            this->stats_->MasterGetMsSince(TsType::kFirstSymbolRX, frame_id),
            decode_counters_.GetTaskCount(frame_id, symbol_id));
        break;
      case (PrintType::kEncode):
        AGORA_LOG_INFO(
            "PhyUe [frame %zu symbol %zu + %.3f ms]: Data Encode complete "
            "for %zu antennas\n",
            frame_id, symbol_id,
            this->stats_->MasterGetMsSince(TsType::kFirstSymbolRX, frame_id),
            encode_counter_.GetTaskCount(frame_id, symbol_id));
        break;

      case (PrintType::kModul):
        AGORA_LOG_INFO(
            "PhyUe [frame %zu symbol %zu + %.3f ms]: Modul completed for "
            "symbol %zu antennas\n",
            frame_id, symbol_id,
            this->stats_->MasterGetMsSince(TsType::kFirstSymbolRX, frame_id),
            modulation_counters_.GetTaskCount(frame_id, symbol_id));
        break;

      case (PrintType::kIFFT):
        AGORA_LOG_INFO(
            "PhyUe [frame %zu symbol %zu + %.3f ms]: iFFT completed for "
            "symbol\n",
            frame_id, symbol_id,
            this->stats_->MasterGetMsSince(TsType::kFirstSymbolRX, frame_id));
        break;

      case (PrintType::kPacketToMac):
        AGORA_LOG_INFO(
            "Main [frame %zu symbol %zu + %.3f ms]: Completed MAC TX, "
            "%zu symbols done\n",
            frame_id, symbol_id,
            this->stats_->MasterGetMsSince(TsType::kFirstSymbolRX, frame_id),
            tomac_counters_.GetSymbolCount(frame_id) + 1);
        break;

      default:
        AGORA_LOG_INFO("Wrong task type in symbol done print!");
    }
  }
}

void PhyUe::PrintPerFrameDone(PrintType print_type, size_t frame_id) {
  if (kDebugPrintPerFrameDone == true) {
    // if (true) {
    switch (print_type) {
      case (PrintType::kPacketRX):
        AGORA_LOG_INFO("PhyUe [frame %zu + %.2f ms]: Received all packets\n",
                       frame_id,
                       this->stats_->MasterGetDeltaMs(
                           TsType::kRXDone, TsType::kFirstSymbolRX, frame_id));
        break;

      case (PrintType::kPacketRXPilots):
        AGORA_LOG_INFO(
            "PhyUe [frame %zu + %.2f ms]: Received all pilots\n", frame_id,
            this->stats_->MasterGetDeltaMs(TsType::kPilotAllRX,
                                           TsType::kFirstSymbolRX, frame_id));
        break;

      case (PrintType::kPacketTX):
        AGORA_LOG_INFO("PhyUe [frame %zu + %.2f ms]: Completed TX\n", frame_id,
                       this->stats_->MasterGetDeltaMs(
                           TsType::kTXDone, TsType::kFirstSymbolRX, frame_id));
        break;

      case (PrintType::kFFTPilots):
        AGORA_LOG_INFO(
            "PhyUe [frame %zu + %.2f ms]: Pilot FFT finished\n", frame_id,
            this->stats_->MasterGetDeltaMs(TsType::kFFTPilotsDone,
                                           TsType::kFirstSymbolRX, frame_id));
        break;

      case (PrintType::kFFTData):
        AGORA_LOG_INFO("PhyUe [frame %zu + %.2f ms]: Data FFT finished\n",
                       frame_id,
                       this->stats_->MasterGetDeltaMs(
                           TsType::kFFTDone, TsType::kFirstSymbolRX, frame_id));
        break;

      case (PrintType::kDemul):
        AGORA_LOG_INFO(
            "PhyUe [frame %zu + %.2f ms]: Completed demodulation\n", frame_id,
            this->stats_->MasterGetDeltaMs(TsType::kDemulDone,
                                           TsType::kFirstSymbolRX, frame_id));
        break;

      case (PrintType::kDecode):
        AGORA_LOG_INFO(
            "PhyUe [frame %zu + %.2f ms]: Completed decoding\n", frame_id,
            this->stats_->MasterGetDeltaMs(TsType::kDecodeDone,
                                           TsType::kFirstSymbolRX, frame_id));
        break;

      case (PrintType::kEncode):
        AGORA_LOG_INFO(
            "PhyUe [frame %zu + %.2f ms]: Completed encoding\n", frame_id,
            this->stats_->MasterGetDeltaMs(TsType::kEncodeDone,
                                           TsType::kFirstSymbolRX, frame_id));
        break;

      case (PrintType::kModul):
        AGORA_LOG_INFO(
            "PhyUe [frame %zu + %.2f ms]: Completed modulation\n", frame_id,
            this->stats_->MasterGetDeltaMs(TsType::kModulDone,
                                           TsType::kFirstSymbolRX, frame_id));
        break;

      case (PrintType::kIFFT):
        AGORA_LOG_INFO(
            "PhyUe [frame %zu + %.2f ms]: Completed iFFT\n", frame_id,
            this->stats_->MasterGetDeltaMs(TsType::kIFFTDone,
                                           TsType::kFirstSymbolRX, frame_id));
        break;

      case (PrintType::kPacketToMac):
        AGORA_LOG_INFO(
            "PhyUe [frame %zu + %.2f ms]: Completed MAC TX \n", frame_id,
            this->stats_->MasterGetMsSince(TsType::kFirstSymbolRX, frame_id));
        break;

      /*
      case (PrintType::kPacketTXFirst): AGORA_LOG_INFO(
            "PhyUe [frame %zu + %.2f ms]: Completed TX of first symbol\n",
            frame_id,
            this->stats_->MasterGetDeltaMs(TsType::kTXProcessedFirst,
                                           TsType::kFirstSymbolRX,
      frame_id)); break;
      */
      default:
        AGORA_LOG_INFO("PhyUe: Wrong task type in frame done print!\n");
    }
  }
}

void PhyUe::GetDemulData(long long** ptr, int* size) {
  *ptr = (long long*)&equal_buffer_[max_equaled_frame_ *
                                    dl_data_symbol_perframe_][0];
  *size = config_->UeAntNum() * config_->GetOFDMDataNum();
}

void PhyUe::GetEqualData(float** ptr, int* size, int ue_id) {
  *ptr = (float*)&equal_buffer_[max_equaled_frame_ * dl_data_symbol_perframe_ *
                                    config_->UeAntNum() +
                                ue_id][0];
  *size = config_->UeAntNum() * config_->GetOFDMDataNum() * 2;
}

void PhyUe::FrameInit(size_t frame) {
  std::uint8_t initial =
      static_cast<std::uint8_t>(FrameTasksFlags::kNoWorkComplete);

  if (config_->Frame().NumDLSyms() == 0) {
    initial |= static_cast<std::uint8_t>(FrameTasksFlags::kDownlinkComplete);
  }

  if ((kEnableMac == false) || (config_->Frame().NumDLSyms() == 0)) {
    initial |= static_cast<std::uint8_t>(FrameTasksFlags::kMacTxComplete);
  }
  frame_tasks_.at(frame % kFrameWnd) = initial;
}

bool PhyUe::FrameComplete(size_t frame, FrameTasksFlags complete) {
  frame_tasks_.at(frame % kFrameWnd) |= static_cast<std::uint8_t>(complete);
  bool is_complete =
      (frame_tasks_.at(frame % kFrameWnd) ==
       static_cast<std::uint8_t>(FrameTasksFlags::kFrameComplete));
  return is_complete;
}

extern "C" {
EXPORT PhyUe* PhyUeNew(Config* cfg) {
  auto* usr = new PhyUe(cfg);
  return usr;
}
EXPORT void PhyUeStart(PhyUe* usr) { usr->Start(); }
EXPORT void PhyUeStop(/*Phy_UE *usr*/) {
  SignalHandler::SetExitSignal(true); /*usr->stop();*/
}
EXPORT void PhyUeDestroy(PhyUe* usr) { delete usr; }
EXPORT void PhyUeGetEqualData(PhyUe* usr, float** ptr, int* size, int ue) {
  return usr->GetEqualData(ptr, size, ue);
}
EXPORT void PhyUeGetDemulData(PhyUe* usr, long long** ptr, int* size) {
  return usr->GetDemulData(ptr, size);
}
}<|MERGE_RESOLUTION|>--- conflicted
+++ resolved
@@ -475,15 +475,9 @@
               if (kPrintPhyStats) {
                 this->phy_stats_->PrintDlSnrStats(frame_id, ue_list);
               }
-<<<<<<< HEAD
-              this->phy_stats_->RecordDlCsi(frame_id, kNumRecSc, csi_buffer_,
-                                            ue_list);
+              this->phy_stats_->RecordDlCsi(frame_id, config_->LogScNum(),
+                                            csi_buffer_, ue_list);
               this->phy_stats_->RecordDlPilotSnr(frame_id, ue_map);
-=======
-              this->phy_stats_->RecordDlCsi(frame_id, config_->LogScNum(),
-                                            csi_buffer_);
-              this->phy_stats_->RecordDlPilotSnr(frame_id);
->>>>>>> bb932d79
               this->stats_->MasterSetTsc(TsType::kFFTPilotsDone, frame_id);
               PrintPerFrameDone(PrintType::kFFTPilots, frame_id);
               ScheduleDefferedDownlinkSymbols(frame_id);
@@ -538,29 +532,18 @@
               PrintPerFrameDone(PrintType::kDemul, frame_id);
               demul_counters_.Reset(frame_id);
 
-<<<<<<< HEAD
               auto ue_map = mac_sched_->ScheduledUeMap(frame_id, 0u);
               auto ue_list = mac_sched_->ScheduledUeList(frame_id, 0u);
-              this->phy_stats_->RecordEvm(frame_id, ue_map);
+
+              this->phy_stats_->RecordEvm(frame_id, config_->LogScNum(),
+                                          ue_map);
               this->phy_stats_->RecordEvmSnr(frame_id, ue_map);
+              this->phy_stats_->ClearEvmBuffer(frame_id);
+
               if (kDownlinkHardDemod) {
                 this->phy_stats_->RecordBer(frame_id, ue_map);
                 this->phy_stats_->RecordSer(frame_id, ue_map);
-              }
-              this->phy_stats_->ClearEvmBuffer(frame_id);
-
-              if (kDownlinkHardDemod == true) {
-                bool finished =
-=======
-              this->phy_stats_->RecordEvm(frame_id, config_->LogScNum());
-              this->phy_stats_->RecordEvmSnr(frame_id);
-              this->phy_stats_->ClearEvmBuffer(frame_id);
-
-              if (kDownlinkHardDemod) {
-                this->phy_stats_->RecordBer(frame_id);
-                this->phy_stats_->RecordSer(frame_id);
                 const bool finished =
->>>>>>> bb932d79
                     FrameComplete(frame_id, FrameTasksFlags::kDownlinkComplete);
                 if (finished == true) {
                   if ((cur_frame_id + 1) >= config_->FramesToTest()) {

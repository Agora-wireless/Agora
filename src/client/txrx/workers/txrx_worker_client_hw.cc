--- conflicted
+++ resolved
@@ -22,11 +22,7 @@
 static constexpr float kBeaconDetectWindow = 2.33f;
 static constexpr size_t kBeaconsToStart = 2;
 static constexpr bool kPrintClientBeaconSNR = true;
-<<<<<<< HEAD
-static constexpr size_t kSampleOffsetThreshold = 5;
-=======
 static constexpr ssize_t kMaxBeaconAdjust = 5;
->>>>>>> 3d26b370
 
 TxRxWorkerClientHw::TxRxWorkerClientHw(
     size_t core_offset, size_t tid, size_t interface_count,
@@ -236,17 +232,6 @@
                   rx_pkts.at(kSyncDetectChannel)->data_),
               samples_per_symbol, Configuration()->ClCorrScale().at(tid_));
           if (sync_index >= 0) {
-<<<<<<< HEAD
-            rx_adjust_samples = sync_index - Configuration()->BeaconLen() -
-                                Configuration()->OfdmTxZeroPrefix();
-            AGORA_LOG_INFO(
-                "TxRxWorkerClientHw [%zu]: Re-syncing channel %zu, sync_index: "
-                "%ld, rx sample offset: %ld tries %zu\n",
-                tid_, kSyncDetectChannel, sync_index, rx_adjust_samples,
-                resync_retry_cnt);
-            if (static_cast<size_t>(std::abs(rx_adjust_samples)) <
-                kSampleOffsetThreshold) {
-=======
             const ssize_t adjust = sync_index - Configuration()->BeaconLen() -
                                    Configuration()->OfdmTxZeroPrefix();
             if (std::abs(adjust) > kMaxBeaconAdjust) {
@@ -262,7 +247,6 @@
                   "sync_index: %ld, rx sample offset: %ld tries %zu\n ",
                   tid_, kSyncDetectChannel, sync_index, rx_adjust_samples,
                   resync_retry_cnt);
->>>>>>> 3d26b370
               resync_success++;
               resync = false;
               //Display all the other channels
@@ -287,14 +271,6 @@
               //Adjust the transmit time offset
               time0 += rx_adjust_samples;
               resync_retry_cnt = 0;
-<<<<<<< HEAD
-            } else {
-              AGORA_LOG_WARN(
-                  "TxRxWorkerClientHw [%zu]: Ignoring large rx sample offset\n",
-                  tid_);
-              rx_adjust_samples = 0;
-=======
->>>>>>> 3d26b370
             }
           } else {
             resync_retry_cnt++;

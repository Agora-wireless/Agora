/**
 * @file txrx_worker_hw.cc
 * @brief Implementation of PacketTxRx datapath functions for communicating
 * with real iris / faros hardware
 */

#include "txrx_worker_client_hw.h"

#include <cassert>
#include <complex>

#include "comms-lib.h"
#include "datatype_conversion.h"
#include "gettime.h"
#include "logger.h"
#include "message.h"

static constexpr bool kDebugBeaconChannels = false;
static constexpr size_t kSyncDetectChannel = 0;
static constexpr bool kVerifyFirstSync = true;
static constexpr size_t kReSyncRetryCount = 100u;
static constexpr float kBeaconDetectWindow = 2.33f;
static constexpr size_t kBeaconsToStart = 2;
static constexpr bool kPrintClientBeaconSNR = true;
static constexpr ssize_t kMaxBeaconAdjust = 5;

TxRxWorkerClientHw::TxRxWorkerClientHw(
    size_t core_offset, size_t tid, size_t interface_count,
    size_t interface_offset, Config* const config, size_t* rx_frame_start,
    moodycamel::ConcurrentQueue<EventData>* event_notify_q,
    moodycamel::ConcurrentQueue<EventData>* tx_pending_q,
    moodycamel::ProducerToken& tx_producer,
    moodycamel::ProducerToken& notify_producer,
    std::vector<RxPacket>& rx_memory, std::byte* const tx_memory,
    std::mutex& sync_mutex, std::condition_variable& sync_cond,
    std::atomic<bool>& can_proceed, ClientRadioConfig& radio_config)
    : TxRxWorker(core_offset, tid, interface_count, interface_offset,
                 config->NumUeChannels(), config, rx_frame_start,
                 event_notify_q, tx_pending_q, tx_producer, notify_producer,
                 rx_memory, tx_memory, sync_mutex, sync_cond, can_proceed),
      radio_(radio_config),
      program_start_ticks_(0),
      frame_zeros_(
          config->NumUeChannels(),
          std::vector<std::complex<int16_t>>(
              (config->SampsPerSymbol() * config->Frame().NumTotalSyms()),
              std::complex<int16_t>(0, 0))),
      //kOffsetOfData to allocate space for the Packet * header.
      frame_storage_(
          config->NumUeChannels(),
          std::vector<std::complex<int16_t>>(
              Packet::kOffsetOfData +
                  (config->SampsPerSymbol() * config->Frame().NumTotalSyms()),
              std::complex<int16_t>(0, 0))),
      rx_frame_pkts_(config->NumUeChannels()),
      rx_pkts_ptrs_(config->NumUeChannels()) {
  for (size_t ch = 0; ch < config->NumUeChannels(); ch++) {
    auto* pkt_memory = reinterpret_cast<Packet*>(frame_storage_.at(ch).data());
    auto& scratch_rx_memory = rx_frame_pkts_.at(ch);
    scratch_rx_memory.Set(pkt_memory);
    rx_pkts_ptrs_.at(ch) = &scratch_rx_memory;

    AGORA_LOG_TRACE(
        "TxRxWorkerClientHw - rx pkt memory %ld:%ld data location %ld\n",
        reinterpret_cast<intptr_t>(pkt_memory),
        reinterpret_cast<intptr_t>(scratch_rx_memory.RawPacket()),
        reinterpret_cast<intptr_t>(scratch_rx_memory.RawPacket()->data_));
  }
  //throw std::runtime_error("Rx Prt locations");
  RtAssert(interface_count == 1,
           "Interface count must be set to 1 for use with this class");

  RtAssert(config->UeHwFramer() == false, "Must have ue hw framer disabled");
  InitRxStatus();
}

TxRxWorkerClientHw::~TxRxWorkerClientHw() = default;

//Main Thread Execution loop
void TxRxWorkerClientHw::DoTxRx() {
  PinToCoreWithOffset(ThreadType::kWorkerTXRX, core_offset_, tid_);

  AGORA_LOG_INFO("TxRxWorkerClientHw[%zu] has %zu:%zu total radios %zu\n", tid_,
                 interface_offset_, (interface_offset_ + num_interfaces_) - 1,
                 num_interfaces_);

  running_ = true;

  const size_t samples_per_symbol = Configuration()->SampsPerSymbol();
  const size_t samples_per_frame =
      samples_per_symbol * Configuration()->Frame().NumTotalSyms();

  //Thread Sync
  WaitSync();
  program_start_ticks_ = GetTime::Rdtsc();

  if (num_interfaces_ == 0) {
    AGORA_LOG_WARN("TxRxWorkerClientHw[%zu] has no interfaces, exiting\n",
                   tid_);
    running_ = false;
    return;
  } else if (num_interfaces_ > 1) {
    throw std::runtime_error(
        "TxRxWorkerClientHw does not support multiple interfaces per thread");
  }
  const size_t local_interface = 0;
  long long rx_time = 0;
  ssize_t rx_adjust_samples = 0;

  //Probably most efficient to make this a multiple of 64
  const size_t beacon_detect_window = static_cast<size_t>(
      static_cast<float>(samples_per_symbol) * kBeaconDetectWindow);
  const size_t alignment_samples = samples_per_frame - beacon_detect_window;
  RtAssert(beacon_detect_window < samples_per_frame,
           "Frame must be greater than the beacon detect window");

  //Turns out detecting more than 1 beacon is helpful for the start
  size_t beacons_detected = 0;
  while ((beacons_detected < kBeaconsToStart) &&
         (Configuration()->Running() == true)) {
    const ssize_t sync_index =
        SyncBeacon(local_interface, beacon_detect_window);
    if (sync_index >= 0) {
      rx_adjust_samples = sync_index - Configuration()->BeaconLen() -
                          Configuration()->OfdmTxZeroPrefix();
      AGORA_LOG_INFO(
          "TxRxWorkerClientHw [%zu]: Beacon detected for radio %zu, "
          "sync_index: %ld, rx sample offset: %ld, window %zu, samples in "
          "frame %zu, alignment removal %zu\n",
          tid_, local_interface + interface_offset_, sync_index,
          rx_adjust_samples, beacon_detect_window, samples_per_frame,
          alignment_samples);

      AdjustRx(local_interface, alignment_samples + rx_adjust_samples);
      rx_adjust_samples = 0;
      beacons_detected++;
    } else if (Configuration()->Running()) {
      AGORA_LOG_WARN(
          "TxRxWorkerClientHw [%zu]: Beacon could not be detected on interface "
          "%zu - sync_index: %ld\n",
          tid_, local_interface, sync_index);
      throw std::runtime_error("rx sample offset is less than 0");
    }
  }
  long long time0 = 0;
  //Set initial frame and symbol to max value so we start at 0
  size_t rx_frame_id = SIZE_MAX;
  size_t rx_symbol_id = Configuration()->Frame().NumTotalSyms() - 1;

  bool resync = false;
  size_t resync_retry_cnt = 0;
  size_t resync_success = 0;
  const size_t max_cfo = 200;  // in ppb, For Iris
  // If JSON input if not default (0),
  // Else calculate based of ppb and frame length
  const size_t frame_sync_period =
      static_cast<int>(Configuration()->UeResyncPeriod()) > 0
          ? static_cast<unsigned long>(Configuration()->UeResyncPeriod())
          : static_cast<size_t>(
                std::floor(1e9 / (max_cfo * Configuration()->SampsPerFrame())));

  std::stringstream sout;
  rx_adjust_samples = 0;

  //Establish time0 from symbol = 0 (beacon), frame 0
  while (Configuration()->Running() && (time0 == 0)) {
    const auto rx_pkts = DoRx(local_interface, rx_frame_id, rx_symbol_id,
                              rx_time, rx_adjust_samples);
    if (rx_pkts.size() == channels_per_interface_) {
      time0 = rx_time;

      if (kVerifyFirstSync) {
        for (size_t ch = 0; ch < channels_per_interface_; ch++) {
          const ssize_t sync_index = FindSyncBeacon(
              reinterpret_cast<std::complex<int16_t>*>(rx_pkts.at(ch)->data_),
              samples_per_symbol, Configuration()->ClCorrScale().at(tid_));
          if (sync_index >= 0) {
            rx_adjust_samples = sync_index - Configuration()->BeaconLen() -
                                Configuration()->OfdmTxZeroPrefix();
            AGORA_LOG_INFO(
                "TxRxWorkerClientHw [%zu]: Initial Sync - radio %zu, frame "
                "%zu, symbol %zu sync_index: %ld, rx sample offset: %ld time0 "
                "%lld\n",
                tid_, (local_interface + interface_offset_) + ch, rx_frame_id,
                rx_symbol_id, sync_index, rx_adjust_samples, time0);
          } else {
            throw std::runtime_error(
                "No Beacon Detected at Frame 0 / Symbol 0");
          }
        }
      }  // end verify first sync
    }    // received Frame 0 Symbol 0
  }      // end - establish time0 for a given interface

  //No Need to preschedule the TX_FRAME_DELTA init in software framer mode

  //Beacon sync detected run main rx routines
  while (Configuration()->Running()) {
    if ((Configuration()->FramesToTest() > 0) &&
        (rx_frame_id > Configuration()->FramesToTest())) {
      Configuration()->Running(false);
      break;
    }

    //Attempt Tx
    const size_t tx_status = DoTx(time0);
    if (tx_status == 0) {
      const auto rx_pkts = DoRx(local_interface, rx_frame_id, rx_symbol_id,
                                rx_time, rx_adjust_samples);
      if (rx_pkts.size() == channels_per_interface_) {
        if (kDebugPrintInTask) {
          AGORA_LOG_INFO(
              "DoTxRx[%zu]: radio %zu received frame id %zu, symbol id %zu at "
              "time %lld\n",
              tid_, local_interface + interface_offset_, rx_frame_id,
              rx_symbol_id, rx_time);
        }
        // resync every frame_sync_period frames:
        // Only sync on beacon symbols
        if ((rx_symbol_id == Configuration()->Frame().GetBeaconSymbolLast()) &&
            ((rx_frame_id / frame_sync_period) > 0) &&
            ((rx_frame_id % frame_sync_period) == 0)) {
          resync = true;
        }

        //If we have a beacon and we would like to resync
        if (resync &&
            (rx_symbol_id == Configuration()->Frame().GetBeaconSymbolLast())) {
          //This is adding a race condition on this data, it is ok for now but we should fix this
          const ssize_t sync_index = FindSyncBeacon(
              reinterpret_cast<std::complex<int16_t>*>(
                  rx_pkts.at(kSyncDetectChannel)->data_),
              samples_per_symbol, Configuration()->ClCorrScale().at(tid_));
          if (sync_index >= 0) {
            const ssize_t adjust = sync_index - Configuration()->BeaconLen() -
                                   Configuration()->OfdmTxZeroPrefix();
            if (std::abs(adjust) > kMaxBeaconAdjust) {
              AGORA_LOG_WARN(
                  "TxRxWorkerClientHw [%zu]: Re-syncing ignored due to excess "
                  "offset %ld - channel %zu, sync_index: %ld, tries %zu\n ",
                  tid_, adjust, kSyncDetectChannel, sync_index,
                  resync_retry_cnt);
            } else {
              rx_adjust_samples = adjust;
              AGORA_LOG_INFO(
                  "TxRxWorkerClientHw [%zu]: Re-syncing channel %zu, "
                  "sync_index: %ld, rx sample offset: %ld tries %zu\n ",
                  tid_, kSyncDetectChannel, sync_index, rx_adjust_samples,
                  resync_retry_cnt);
              resync_success++;
              resync = false;
              //Display all the other channels
              if (kDebugBeaconChannels) {
                for (size_t ch = 0; ch < channels_per_interface_; ch++) {
                  if (ch != kSyncDetectChannel) {
                    const ssize_t aux_channel_sync =
                        FindSyncBeacon(reinterpret_cast<std::complex<int16_t>*>(
                                           rx_pkts.at(ch)->data_),
                                       samples_per_symbol,
                                       Configuration()->ClCorrScale().at(tid_));
                    AGORA_LOG_INFO(
                        "TxRxWorkerClientHw [%zu]: beacon status channel %zu, "
                        "sync_index: %ld, rx sample offset: %ld\n",
                        tid_, ch, aux_channel_sync,
                        aux_channel_sync -
                            (Configuration()->BeaconLen() +
                             Configuration()->OfdmTxZeroPrefix()));
                  }
                }
              }
              //Adjust the transmit time offset
              time0 += rx_adjust_samples;
              resync_retry_cnt = 0;
            }
          } else {
            resync_retry_cnt++;
            if (resync_retry_cnt > kReSyncRetryCount) {
              AGORA_LOG_ERROR(
                  "TxRxWorkerClientHw [%zu]: Exceeded resync retry limit (%zu) "
                  "for client %zu reached after %zu resync successes at frame: "
                  "%zu.  Stopping!\n",
                  tid_, kReSyncRetryCount, local_interface + interface_offset_,
                  resync_success, rx_frame_id);
              Configuration()->Running(false);
              break;
            }
          }
        }  // end resync
      } else if (!rx_pkts.empty()) {
        throw std::runtime_error(
            "Received data but it was not the correct dimension");
      }
    }
  }  // end main while loop
  running_ = false;
}

//RX data, should return channel number of packets || 0
// global_frame_id  in - frame id of the last rx packet
//                 out - frame id of the current rx packet
// global_symbol_id in - symbol id of the last rx packet
//                 out - symbol id of the current rx packet
//
std::vector<Packet*> TxRxWorkerClientHw::DoRx(size_t interface_id,
                                              size_t& global_frame_id,
                                              size_t& global_symbol_id,
                                              long long& receive_time,
                                              ssize_t& sample_offset) {
  const size_t radio_id = interface_id + interface_offset_;
  const size_t first_ant_id = radio_id * channels_per_interface_;
  std::vector<Packet*> result_packets;
  auto& rx_info = rx_status_.at(interface_id);

  size_t num_rx_samps;
  //Sample offset alignment
  if (sample_offset <= 0) {
    //Don't read an entire symbol due to the offset ( + a negative number )
    num_rx_samps = Configuration()->SampsPerSymbol() + sample_offset;
    //num_rx_samps = num_rx_samps + sample_offset;
  } else {
    //Otherwise throw out the offset (could just add this to the next symbol but our buffers are not large enough)
    num_rx_samps = sample_offset;
  }

  //Check for completion
  if (rx_info.SamplesAvailable() >= num_rx_samps) {
    sample_offset = 0;
    AGORA_LOG_INFO(
        "DoRx - Samples Per Symbol %zu, available %zu, offset %ld, exiting\n",
        Configuration()->SampsPerSymbol(), rx_info.SamplesAvailable(),
        sample_offset);
    if (rx_info.SamplesAvailable() > num_rx_samps) {
      //Reset Sample
      throw std::runtime_error("Need to implement this!!!");
    } else {
      ResetRxStatus(interface_id, true);
    }
  } else {
    // Else ensures num_rx_samps > rx_info.SamplesAvailable()
    num_rx_samps = num_rx_samps - rx_info.SamplesAvailable();

    AGORA_LOG_TRACE(
        "DoRx[%zu] - Calling RadioRx[%zu], available %zu, offset %ld, "
        "requesting samples %zu:%zu\n",
        tid_, radio_id, rx_info.SamplesAvailable(), sample_offset, num_rx_samps,
        Configuration()->SampsPerSymbol());

    auto rx_locations = rx_info.GetRxPtrs();

    Radio::RxFlags out_flags;
    long long current_rx_time;
    const int rx_status = radio_.RadioRx(radio_id, rx_locations, num_rx_samps,
                                         out_flags, current_rx_time);

    if (rx_status < 0) {
      AGORA_LOG_ERROR(
          "TxRxWorkerClientHw[%zu]: Interface %zu | Radio %zu - Rx failure RX "
          "status = %d is less than 0\n",
          tid_, interface_id, interface_id + interface_offset_, rx_status);
    } else if (rx_status > 0) {
      const size_t new_samples = static_cast<size_t>(rx_status);
      rx_info.Update(new_samples, current_rx_time);
      if (new_samples < num_rx_samps) {
        //Didn't receive everything we requested, try again next time (status saved in rx_info)
        AGORA_LOG_TRACE(
            "TxRxWorkerClientHw[%zu]: Interface %zu | Radio %zu - Rx failure "
            "RX status = %d is less than num samples %zu\n",
            tid_, interface_id, interface_id + interface_offset_, rx_status,
            num_rx_samps);
      } else if (new_samples == num_rx_samps) {
        //sample_offset > 0 means we ignore the rx'd data (don't update the symbol / frame tracking)
        receive_time = rx_info.StartTime();
        bool ignore = true;
        if (sample_offset <= 0) {
          // Expected rx, Set the symbol / frame id's
          if (Configuration()->UeHwFramer()) {
            global_frame_id = static_cast<size_t>(receive_time >> 32);
            global_symbol_id =
                static_cast<size_t>((receive_time >> 16) & 0xFFFF);
          } else {
            //Update the rx-symbol
            global_symbol_id++;
            if (global_symbol_id == Configuration()->Frame().NumTotalSyms()) {
              global_symbol_id = 0;
              global_frame_id++;
            }
          }

          if (kDebugPrintInTask) {
            AGORA_LOG_INFO(
                "TxRxWorkerClientHw [%zu]: Rx (Frame %zu, Symbol %zu, Radio "
                "%zu) - at time %lld\n",
                tid_, global_frame_id, global_symbol_id, radio_id,
                receive_time);
          }

          ignore = (IsRxSymbol(global_symbol_id) == false);
          if (ignore == false) {
            auto packets = rx_info.GetRxPackets();
            for (size_t ch = 0; ch < channels_per_interface_; ch++) {
              auto* rx_packet = packets.at(ch);
              auto* raw_pkt = rx_packet->RawPacket();
              new (raw_pkt) Packet(global_frame_id, global_symbol_id, 0,
                                   first_ant_id + ch);
              result_packets.push_back(raw_pkt);

              AGORA_LOG_FRAME(
                  "TxRxWorkerClientHw [%zu]: Rx Downlink (Frame %zu, Symbol "
                  "%zu, Ant %zu) from Radio %zu at time %lld\n",
                  tid_, global_frame_id, global_symbol_id, first_ant_id + ch,
                  radio_id, receive_time);

              // Push kPacketRX event into the queue.
              EventData rx_message(EventType::kPacketRX,
                                   rx_tag_t(*rx_packet).tag_);
              NotifyComplete(rx_message);
            }
          }  // end is RxSymbol
        }    // sample offset <= 0
        sample_offset = 0;
        ResetRxStatus(interface_id, ignore);
      } else {
        AGORA_LOG_ERROR(
            "TxRxWorkerClientHw[%zu]: Interface %zu | Radio %zu - Rx failure "
            "new samples %zu requested samples %zu samples rx'd exceed "
            "request\n",
            tid_, interface_id, interface_id + interface_offset_, new_samples,
            num_rx_samps);
      }
    }  // rx_status > 0
  }
  return result_packets;
}

//Tx data
size_t TxRxWorkerClientHw::DoTx(const long long time0) {
  auto tx_events = GetPendingTxEvents();

  for (const EventData& current_event : tx_events) {
    RtAssert((current_event.event_type_ == EventType::kPacketTX) ||
                 (current_event.event_type_ == EventType::kPacketPilotTX),
             "Wrong Event Type in TX Queue!");

    //Assuming the 1 message per radio per frame
    const size_t frame_id = gen_tag_t(current_event.tags_[0u]).frame_id_;
    const size_t ue_ant = gen_tag_t(current_event.tags_[0u]).ue_id_;
    const size_t interface_id = ue_ant / channels_per_interface_;
    const size_t ant_offset = ue_ant % channels_per_interface_;

    AGORA_LOG_FRAME(
        "TxRxWorkerClientHw::DoTx[%zu]: Request to Transmit (Frame %zu, "
        "User %zu, Ant %zu) time0 %lld\n",
        tid_, frame_id, interface_id, ue_ant, time0);

    RtAssert((interface_id >= interface_offset_) &&
                 (interface_id <= (num_interfaces_ + interface_offset_)),
             "Invalid Tx interface Id");
    RtAssert(interface_id == tid_,
             "TxRxWorkerClientHw::DoTx - Ue id was not the expected values");

    //For Tx we need all channels_per_interface_ antennas before we can transmit
    //we will assume that if you get the last antenna, you have already received all
    //other antennas (enforced in the passing utility)
    if ((ant_offset + 1) == channels_per_interface_) {
      // Transmit pilot(s)
      if (!Configuration()->UeHwFramer()) {
        for (size_t ch = 0; ch < channels_per_interface_; ch++) {
          const size_t pilot_ant =
              (interface_id * channels_per_interface_) + ch;
          //Each pilot will be in a different tx slot (called for each pilot)
          TxPilot(pilot_ant, frame_id, time0);

          //Pilot transmit complete for pilot ue
          if (current_event.event_type_ == EventType::kPacketPilotTX) {
            auto complete_event =
                EventData(EventType::kPacketPilotTX,
                          gen_tag_t::FrmSymUe(frame_id, 0, pilot_ant).tag_);
            NotifyComplete(complete_event);
          }
        }  //For each channel
      }

      if (current_event.event_type_ == EventType::kPacketTX) {
        // Transmit data for all symbols (each cannel transmits for each symbol)
        TxUplinkSymbols(interface_id, frame_id, time0);
        //Notify the tx is complete for all antennas on the interface
        for (size_t ch = 0; ch < channels_per_interface_; ch++) {
          const size_t tx_ant = (interface_id * channels_per_interface_) + ch;
          //Frame transmit complete
          auto complete_event =
              EventData(EventType::kPacketTX,
                        gen_tag_t::FrmSymUe(frame_id, 0, tx_ant).tag_);
          NotifyComplete(complete_event);
        }
        AGORA_LOG_TRACE(
            "TxRxWorkerClientHw::DoTx[%zu]: Frame %zu Transmit Complete for "
            "Ue "
            "%zu\n",
            tid_, frame_id, interface_id);
      }
    }
  }  // End all events
  return tx_events.size();
}

///\todo for the multi radio case should let this return if not enough data is found
/// This function blocks untill all the discard_samples are received for a given local_interface
void TxRxWorkerClientHw::AdjustRx(size_t local_interface,
                                  size_t discard_samples) {
  const size_t radio_id = local_interface + interface_offset_;
  long long rx_time = 0;

  size_t request_samples = discard_samples;
  TxRxWorkerRx::RxStatusTracker rx_tracker(channels_per_interface_);
  rx_tracker.Reset(rx_pkts_ptrs_);

  while (Configuration()->Running() && (request_samples > 0)) {
    auto rx_locations = rx_tracker.GetRxPtrs();
    Radio::RxFlags out_flags;
    const int rx_status = radio_.RadioRx(radio_id, rx_locations,
                                         request_samples, out_flags, rx_time);

    if (rx_status < 0) {
      AGORA_LOG_ERROR("AdjustRx [%zu]: BAD SYNC Received (%d/%zu) %lld\n", tid_,
                      rx_status, request_samples, rx_time);
    } else {
      size_t new_samples = static_cast<size_t>(rx_status);
      rx_tracker.Update(new_samples, rx_time);
      if (new_samples <= request_samples) {
        request_samples -= new_samples;
      } else {
        AGORA_LOG_ERROR(
            "SycBeacon [%zu]: BAD SYNC Rx more samples then requested "
            "(%zu/%zu) %lld\n",
            tid_, new_samples, request_samples, rx_time);
      }
    }
  }  // request_samples > 0
}

///\todo for the multi radio case should let this return if not enough data is found
ssize_t TxRxWorkerClientHw::SyncBeacon(size_t local_interface,
                                       size_t sample_window) {
  const size_t radio_id = local_interface + interface_offset_;
  ssize_t sync_index = -1;
  long long rx_time = 0;
  assert(sample_window <= (Configuration()->SampsPerSymbol() *
                           Configuration()->Frame().NumTotalSyms()));

  size_t request_samples = sample_window;
  TxRxWorkerRx::RxStatusTracker rx_tracker(channels_per_interface_);
  rx_tracker.Reset(rx_pkts_ptrs_);

  while (Configuration()->Running() && (sync_index < 0)) {
    auto rx_locations = rx_tracker.GetRxPtrs();
    Radio::RxFlags out_flags;
    const int rx_status = radio_.RadioRx(radio_id, rx_locations,
                                         request_samples, out_flags, rx_time);

    if (rx_status < 0) {
      AGORA_LOG_ERROR("SyncBeacon [%zu]: BAD SYNC Received (%d/%zu) %lld\n",
                      tid_, rx_status, sample_window, rx_time);
    } else if (rx_status > 0) {
      const size_t new_samples = static_cast<size_t>(rx_status);
      const bool is_cont = rx_tracker.CheckContinuity(rx_time);
      if (is_cont == false) {
        AGORA_LOG_WARN(
            "SyncBeacon - Received new non-contiguous samples %zu, ignoring "
            "%zu, %zu \n",
            new_samples, rx_tracker.SamplesAvailable(), sample_window);
        //Samples do not align, throw out all old + new samples.
        rx_tracker.DiscardOld(new_samples, rx_time);
      } else {
        rx_tracker.Update(new_samples, rx_time);
        if (new_samples == request_samples) {
          AGORA_LOG_TRACE(
              "SyncBeacon - Samples %zu:%zu, Window %zu - Check Beacon %ld\n",
              new_samples, rx_tracker.SamplesAvailable(), sample_window,
              reinterpret_cast<intptr_t>(
                  rx_pkts_ptrs_.at(kSyncDetectChannel)->RawPacket()->data_));

          sync_index = FindSyncBeacon(
              reinterpret_cast<std::complex<int16_t>*>(
                  rx_pkts_ptrs_.at(kSyncDetectChannel)->RawPacket()->data_),
              sample_window);
          //Throw out samples until we detect the beacon
          request_samples = sample_window;
          rx_tracker.Reset(rx_pkts_ptrs_);
        } else if (new_samples < request_samples) {
          AGORA_LOG_TRACE("SyncBeacon - Samples %zu:%zu, Window %zu\n",
                          new_samples, rx_tracker.SamplesAvailable(),
                          sample_window);
          request_samples -= new_samples;
        } else {
          AGORA_LOG_ERROR(
              "SycBeacon [%zu]: BAD SYNC Rx more samples then requested "
              "(%zu/%zu) %lld\n",
              tid_, new_samples, request_samples, rx_time);
        }
      }  // is continuous
    }
  }  // end while sync_index < 0
  return sync_index;
}

ssize_t TxRxWorkerClientHw::FindSyncBeacon(
    const std::complex<int16_t>* check_data, size_t sample_window,
    float corr_scale) {
  ssize_t sync_index = -1;
  assert(sample_window <= (Configuration()->SampsPerSymbol() *
                           Configuration()->Frame().NumTotalSyms()));

  sync_index = CommsLib::FindBeaconAvx(check_data, Configuration()->GoldCf32(),
                                       sample_window, corr_scale);

  if (kPrintClientBeaconSNR && (sync_index >= 0) &&
      ((sync_index + Configuration()->BeaconLen()) < sample_window)) {
    ///\todo Remove this float conversion to speed up function
    float sig_power = 0;
    float noise_power = 0;
    for (size_t i = 0; i < Configuration()->BeaconLen(); i++) {
      const size_t power_idx = sync_index - i;
      const size_t noise_idx = sync_index + i + 1;
      std::complex<float> power_value;
      std::complex<float> noise_value;
      ConvertShortToFloat(
          reinterpret_cast<const short*>(&check_data[power_idx]),
          reinterpret_cast<float*>(&power_value), 2);

      ConvertShortToFloat(
          reinterpret_cast<const short*>(&check_data[noise_idx]),
          reinterpret_cast<float*>(&noise_value), 2);

      sig_power += std::pow(std::abs(power_value), 2);
      noise_power += std::pow(std::abs(noise_value), 2);
    }
    AGORA_LOG_INFO("TxRxWorkerClientHw: Sync Beacon - SNR %2.1f dB\n",
                   +10 * std::log10(sig_power / noise_power));
  }
  return sync_index;
}

bool TxRxWorkerClientHw::IsRxSymbol(size_t symbol_id) {
  auto symbol_type = Configuration()->GetSymbolType(symbol_id);
  bool is_rx;

  if ((symbol_type == SymbolType::kBeacon) ||
      (symbol_type == SymbolType::kDL)) {
    is_rx = true;
  } else {
    is_rx = false;
  }
  return is_rx;
}

// All UL symbols
void TxRxWorkerClientHw::TxUplinkSymbols(size_t radio_id, size_t frame_id,
                                         long long time0) {
  const size_t tx_frame_id = frame_id + TX_FRAME_DELTA;
  const size_t samples_per_symbol = Configuration()->SampsPerSymbol();
  const size_t samples_per_frame =
      samples_per_symbol * Configuration()->Frame().NumTotalSyms();
  long long tx_time;
  Radio::TxFlags flags_tx = Radio::TxFlags::kTxFlagNone;

  std::vector<void*> tx_data(channels_per_interface_);
  for (size_t ul_symbol_idx = 0;
       ul_symbol_idx < Configuration()->Frame().NumULSyms(); ul_symbol_idx++) {
    const size_t tx_symbol_id =
        Configuration()->Frame().GetULSymbol(ul_symbol_idx);

    for (size_t ch = 0; ch < channels_per_interface_; ch++) {
      const size_t tx_ant = (radio_id * channels_per_interface_) + ch;
<<<<<<< HEAD
      if (kDebugUplink) {
        tx_data.at(ch) = reinterpret_cast<void*>(
            &Configuration()
                 ->UlIqT()[ul_symbol_idx]
                          [tx_ant * Configuration()->SampsPerSymbol()]);
      } else {
        auto* pkt = GetUlTxPacket(frame_id, tx_symbol_id, tx_ant);
        tx_data.at(ch) = reinterpret_cast<void*>(pkt->data_);
=======
      auto* pkt = GetUlTxPacket(frame_id, tx_symbol_id, tx_ant);
      tx_data.at(ch) = reinterpret_cast<void*>(pkt->data_);

      if (kDebugTxData) {
        auto* data_truth =
            &Configuration()
                 ->UlIqT()[ul_symbol_idx]
                          [tx_ant * Configuration()->SampsPerSymbol()];
        auto* data_pkt = reinterpret_cast<std::complex<int16_t>*>(pkt->data_);
        if (memcmp(data_truth, data_pkt, Configuration()->PacketLength()) ==
            0) {
          AGORA_LOG_INFO(
              "TxRxWorkerClientHw: (Frame %zu Symbol %zu Ant %zu) TX data "
              "matched UlIqT all %zu samples\n",
              frame_id, tx_symbol_id, tx_ant,
              Configuration()->SampsPerSymbol());
        } else {
          size_t samps_mismatch = 0;
          for (size_t i = 0; i < Configuration()->SampsPerSymbol(); i++) {
            if (data_truth[i] != data_pkt[i]) {
              samps_mismatch++;
            }
          }
          AGORA_LOG_INFO(
              "TxRxWorkerClientHw: (Frame %zu Symbol %zu Ant %zu) TX data "
              "mismatched UlIqT %zu of %zu samples\n",
              frame_id, tx_symbol_id, tx_ant, samps_mismatch,
              Configuration()->SampsPerSymbol());
        }
>>>>>>> a321b8d1
      }
    }

    if (Configuration()->UeHwFramer()) {
      tx_time = ((long long)tx_frame_id << 32) | (tx_symbol_id << 16);
    } else {
      tx_time = time0 + (tx_frame_id * samples_per_frame) +
                (tx_symbol_id * samples_per_symbol) -
                Configuration()->ClTxAdvance().at(radio_id);
    }

    if (tx_symbol_id == Configuration()->Frame().GetULSymbolLast()) {
      flags_tx = Radio::TxFlags::kEndTransmit;
    }
    const int tx_status = radio_.RadioTx(radio_id, tx_data.data(),
                                         samples_per_symbol, flags_tx, tx_time);
    if (tx_status < static_cast<int>(samples_per_symbol)) {
      std::cout << "BAD Write (UL): For Ue " << radio_id << " " << tx_status
                << "/" << samples_per_symbol << std::endl;
    }
    if (kDebugPrintInTask) {
      AGORA_LOG_INFO(
          "TxRxWorkerClientHw::DoTx[%zu]: Transmitted Symbol (Frame "
          "%zu:%zu, Symbol %zu, Ue %zu) at time %lld flags %d\n",
          tid_, frame_id, tx_frame_id, tx_symbol_id, radio_id, tx_time,
          static_cast<int>(flags_tx));
    }
  }
}

void TxRxWorkerClientHw::TxPilot(size_t pilot_ant, size_t frame_id,
                                 long long time0) {
  const size_t tx_frame_id = frame_id + TX_FRAME_DELTA;
  const size_t pilot_channel = (pilot_ant % channels_per_interface_);
  const size_t radio = pilot_ant / channels_per_interface_;
  const size_t samples_per_symbol = Configuration()->SampsPerSymbol();
  const size_t samples_per_frame =
      samples_per_symbol * Configuration()->Frame().NumTotalSyms();
  long long tx_time;

  std::vector<void*> tx_data(channels_per_interface_);
  for (size_t ch = 0; ch < channels_per_interface_; ch++) {
    if (ch == pilot_channel) {
      tx_data.at(ch) = Configuration()->PilotCi16().data();
    } else {
      tx_data.at(ch) = frame_zeros_.at(ch).data();
    }
  }

  const size_t pilot_symbol_id =
      Configuration()->Frame().GetPilotSymbol(pilot_ant);

  Radio::TxFlags flags_tx = Radio::TxFlags::kEndTransmit;
  //See if we need to set end burst for the last channel
  // (see if the next symbol is an uplink symbol)
  if ((pilot_channel + 1) == channels_per_interface_) {
    if (Configuration()->Frame().NumULSyms() > 0) {
      const size_t first_ul_symbol = Configuration()->Frame().GetULSymbol(0);
      if ((pilot_symbol_id + 1) == (first_ul_symbol)) {
        flags_tx = Radio::TxFlags::kTxFlagNone;
      }
    }
  } else {
    flags_tx = Radio::TxFlags::kTxFlagNone;
  }

  if (Configuration()->UeHwFramer()) {
    tx_time = ((long long)tx_frame_id << 32) | (pilot_symbol_id << 16);
  } else {
    tx_time = time0 + (tx_frame_id * samples_per_frame) +
              (pilot_symbol_id * samples_per_symbol) -
              Configuration()->ClTxAdvance().at(radio);
  }

  const int tx_status = radio_.RadioTx(radio, tx_data.data(),
                                       samples_per_symbol, flags_tx, tx_time);

  if (tx_status < 0) {
    std::cout << "BAD Radio Tx: (PILOT)" << tx_status << "For Ue Radio "
              << radio << "/" << samples_per_symbol << std::endl;
  } else if (tx_status != static_cast<int>(samples_per_symbol)) {
    std::cout << "BAD Write: (PILOT)" << tx_status << "For Ue Radio " << radio
              << "/" << samples_per_symbol << std::endl;
  }

  if (kDebugPrintInTask) {
    AGORA_LOG_INFO(
        "TxRxWorkerClientHw::DoTx[%zu]: Transmitted Pilot  (Frame "
        "%zu:%zu, Symbol %zu, Ue %zu, Ant %zu:%zu) at time %lld flags "
        "%d\n",
        tid_, frame_id, tx_frame_id, pilot_symbol_id, radio, pilot_channel,
        pilot_ant, tx_time, static_cast<int>(flags_tx));
  }
}

void TxRxWorkerClientHw::InitRxStatus() {
  rx_status_.resize(num_interfaces_,
                    TxRxWorkerRx::RxStatusTracker(channels_per_interface_));
  std::vector<RxPacket*> rx_packets(channels_per_interface_);
  for (auto& status : rx_status_) {
    for (auto& new_packet : rx_packets) {
      new_packet = &GetRxPacket();
      AGORA_LOG_TRACE(
          "InitRxStatus[%zu]: Using Packet at location %ld, data location "
          "%ld\n",
          tid_, reinterpret_cast<intptr_t>(new_packet),
          reinterpret_cast<intptr_t>(new_packet->RawPacket()->data_));
    }
    //Allocate memory for each interface / channel
    status.Reset(rx_packets);
  }
}

void TxRxWorkerClientHw::ResetRxStatus(size_t interface, bool reuse_memory) {
  auto& prev_status = rx_status_.at(interface);

  std::vector<RxPacket*> rx_packets;
  if (reuse_memory) {
    rx_packets = rx_status_.at(interface).GetRxPackets();
  } else {
    for (size_t packets = 0; packets < prev_status.NumChannels(); packets++) {
      rx_packets.emplace_back(&GetRxPacket());
    }
  }
  prev_status.Reset(rx_packets);
}<|MERGE_RESOLUTION|>--- conflicted
+++ resolved
@@ -671,16 +671,6 @@
 
     for (size_t ch = 0; ch < channels_per_interface_; ch++) {
       const size_t tx_ant = (radio_id * channels_per_interface_) + ch;
-<<<<<<< HEAD
-      if (kDebugUplink) {
-        tx_data.at(ch) = reinterpret_cast<void*>(
-            &Configuration()
-                 ->UlIqT()[ul_symbol_idx]
-                          [tx_ant * Configuration()->SampsPerSymbol()]);
-      } else {
-        auto* pkt = GetUlTxPacket(frame_id, tx_symbol_id, tx_ant);
-        tx_data.at(ch) = reinterpret_cast<void*>(pkt->data_);
-=======
       auto* pkt = GetUlTxPacket(frame_id, tx_symbol_id, tx_ant);
       tx_data.at(ch) = reinterpret_cast<void*>(pkt->data_);
 
@@ -710,7 +700,6 @@
               frame_id, tx_symbol_id, tx_ant, samps_mismatch,
               Configuration()->SampsPerSymbol());
         }
->>>>>>> a321b8d1
       }
     }
 

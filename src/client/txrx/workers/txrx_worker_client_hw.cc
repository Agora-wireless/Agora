/**
 * @file txrx_worker_hw.cc
 * @brief Implementation of PacketTxRx datapath functions for communicating
 * with real iris / faros hardware
 */

#include "txrx_worker_client_hw.h"

#include <cassert>
#include <complex>

#include "comms-lib.h"
#include "datatype_conversion.h"
#include "gettime.h"
#include "logger.h"
#include "message.h"

static constexpr bool kDebugBeaconChannels = false;
static constexpr size_t kSyncDetectChannel = 0;
static constexpr bool kVerifyFirstSync = true;
static constexpr size_t kReSyncRetryCount = 100u;
static constexpr float kBeaconDetectWindow = 2.33f;
static constexpr size_t kBeaconsToStart = 2;
static constexpr bool kPrintClientBeaconSNR = true;
static constexpr size_t kSampleOffsetThreshold = 5;

TxRxWorkerClientHw::TxRxWorkerClientHw(
    size_t core_offset, size_t tid, size_t interface_count,
    size_t interface_offset, Config* const config, size_t* rx_frame_start,
    moodycamel::ConcurrentQueue<EventData>* event_notify_q,
    moodycamel::ConcurrentQueue<EventData>* tx_pending_q,
    moodycamel::ProducerToken& tx_producer,
    moodycamel::ProducerToken& notify_producer,
    std::vector<RxPacket>& rx_memory, std::byte* const tx_memory,
    std::mutex& sync_mutex, std::condition_variable& sync_cond,
    std::atomic<bool>& can_proceed, ClientRadioConfig& radio_config)
    : TxRxWorker(core_offset, tid, interface_count, interface_offset,
                 config->NumUeChannels(), config, rx_frame_start,
                 event_notify_q, tx_pending_q, tx_producer, notify_producer,
                 rx_memory, tx_memory, sync_mutex, sync_cond, can_proceed),
      radio_(radio_config),
      program_start_ticks_(0),
      frame_zeros_(
          config->NumUeChannels(),
          std::vector<std::complex<int16_t>>(
              (config->SampsPerSymbol() * config->Frame().NumTotalSyms()),
              std::complex<int16_t>(0, 0))),
      //kOffsetOfData to allocate space for the Packet * header.
      frame_storage_(
          config->NumUeChannels(),
          std::vector<std::complex<int16_t>>(
              Packet::kOffsetOfData +
                  (config->SampsPerSymbol() * config->Frame().NumTotalSyms()),
              std::complex<int16_t>(0, 0))),
      rx_frame_pkts_(config->NumUeChannels()),
      rx_pkts_ptrs_(config->NumUeChannels()) {
  for (size_t ch = 0; ch < config->NumUeChannels(); ch++) {
    auto* pkt_memory = reinterpret_cast<Packet*>(frame_storage_.at(ch).data());
    auto& scratch_rx_memory = rx_frame_pkts_.at(ch);
    scratch_rx_memory.Set(pkt_memory);
    rx_pkts_ptrs_.at(ch) = &scratch_rx_memory;

    AGORA_LOG_TRACE(
        "TxRxWorkerClientHw - rx pkt memory %ld:%ld data location %ld\n",
        reinterpret_cast<intptr_t>(pkt_memory),
        reinterpret_cast<intptr_t>(scratch_rx_memory.RawPacket()),
        reinterpret_cast<intptr_t>(scratch_rx_memory.RawPacket()->data_));
  }
  //throw std::runtime_error("Rx Prt locations");
  RtAssert(interface_count == 1,
           "Interface count must be set to 1 for use with this class");

  RtAssert(config->UeHwFramer() == false, "Must have ue hw framer disabled");
  InitRxStatus();
}

TxRxWorkerClientHw::~TxRxWorkerClientHw() = default;

//Main Thread Execution loop
void TxRxWorkerClientHw::DoTxRx() {
  PinToCoreWithOffset(ThreadType::kWorkerTXRX, core_offset_, tid_);

  AGORA_LOG_INFO("TxRxWorkerClientHw[%zu] has %zu:%zu total radios %zu\n", tid_,
                 interface_offset_, (interface_offset_ + num_interfaces_) - 1,
                 num_interfaces_);

  running_ = true;

  const size_t samples_per_symbol = Configuration()->SampsPerSymbol();
  const size_t samples_per_frame =
      samples_per_symbol * Configuration()->Frame().NumTotalSyms();

  //Thread Sync
  WaitSync();
  program_start_ticks_ = GetTime::Rdtsc();

  if (num_interfaces_ == 0) {
    AGORA_LOG_WARN("TxRxWorkerClientHw[%zu] has no interfaces, exiting\n",
                   tid_);
    running_ = false;
    return;
  } else if (num_interfaces_ > 1) {
    throw std::runtime_error(
        "TxRxWorkerClientHw does not support multiple interfaces per thread");
  }
  const size_t local_interface = 0;
  long long rx_time = 0;
  ssize_t rx_adjust_samples = 0;

  //Probably most efficient to make this a multiple of 64
  const size_t beacon_detect_window = static_cast<size_t>(
      static_cast<float>(samples_per_symbol) * kBeaconDetectWindow);
  const size_t alignment_samples = samples_per_frame - beacon_detect_window;
  RtAssert(beacon_detect_window < samples_per_frame,
           "Frame must be greater than the beacon detect window");

  //Turns out detecting more than 1 beacon is helpful for the start
  size_t beacons_detected = 0;
  while ((beacons_detected < kBeaconsToStart) &&
         (Configuration()->Running() == true)) {
    const ssize_t sync_index =
        SyncBeacon(local_interface, beacon_detect_window);
    if (sync_index >= 0) {
      rx_adjust_samples = sync_index - Configuration()->BeaconLen() -
                          Configuration()->OfdmTxZeroPrefix();
      AGORA_LOG_INFO(
          "TxRxWorkerClientHw [%zu]: Beacon detected for radio %zu, "
          "sync_index: %ld, rx sample offset: %ld, window %zu, samples in "
          "frame %zu, alignment removal %zu\n",
          tid_, local_interface + interface_offset_, sync_index,
          rx_adjust_samples, beacon_detect_window, samples_per_frame,
          alignment_samples);

      AdjustRx(local_interface, alignment_samples + rx_adjust_samples);
      rx_adjust_samples = 0;
      beacons_detected++;
    } else if (Configuration()->Running()) {
      AGORA_LOG_WARN(
          "TxRxWorkerClientHw [%zu]: Beacon could not be detected on interface "
          "%zu - sync_index: %ld\n",
          tid_, local_interface, sync_index);
      throw std::runtime_error("rx sample offset is less than 0");
    }
  }
  long long time0 = 0;
  //Set initial frame and symbol to max value so we start at 0
  size_t rx_frame_id = SIZE_MAX;
  size_t rx_symbol_id = Configuration()->Frame().NumTotalSyms() - 1;

  bool resync = false;
  size_t resync_retry_cnt = 0;
  size_t resync_success = 0;
  const size_t max_cfo = 200;  // in ppb, For Iris
  // If JSON input if not default (0),
  // Else calculate based of ppb and frame length
  const size_t frame_sync_period =
      static_cast<int>(Configuration()->UeResyncPeriod()) > 0
          ? static_cast<unsigned long>(Configuration()->UeResyncPeriod())
          : static_cast<size_t>(
                std::floor(1e9 / (max_cfo * Configuration()->SampsPerFrame())));

  std::stringstream sout;
  rx_adjust_samples = 0;

  //Establish time0 from symbol = 0 (beacon), frame 0
  while (Configuration()->Running() && (time0 == 0)) {
    const auto rx_pkts = DoRx(local_interface, rx_frame_id, rx_symbol_id,
                              rx_time, rx_adjust_samples);
    if (rx_pkts.size() == channels_per_interface_) {
      time0 = rx_time;

      if (kVerifyFirstSync) {
        for (size_t ch = 0; ch < channels_per_interface_; ch++) {
          const ssize_t sync_index = FindSyncBeacon(
              reinterpret_cast<std::complex<int16_t>*>(rx_pkts.at(ch)->data_),
              samples_per_symbol, Configuration()->ClCorrScale().at(tid_));
          if (sync_index >= 0) {
            rx_adjust_samples = sync_index - Configuration()->BeaconLen() -
                                Configuration()->OfdmTxZeroPrefix();
            AGORA_LOG_INFO(
                "TxRxWorkerClientHw [%zu]: Initial Sync - radio %zu, frame "
                "%zu, symbol %zu sync_index: %ld, rx sample offset: %ld time0 "
                "%lld\n",
                tid_, (local_interface + interface_offset_) + ch, rx_frame_id,
                rx_symbol_id, sync_index, rx_adjust_samples, time0);
          } else {
            throw std::runtime_error(
                "No Beacon Detected at Frame 0 / Symbol 0");
          }
        }
      }  // end verify first sync
    }    // received Frame 0 Symbol 0
  }      // end - establish time0 for a given interface

  //No Need to preschedule the TX_FRAME_DELTA init in software framer mode

  //Beacon sync detected run main rx routines
  while (Configuration()->Running()) {
    if ((Configuration()->FramesToTest() > 0) &&
        (rx_frame_id > Configuration()->FramesToTest())) {
      Configuration()->Running(false);
      break;
    }

    //Attempt Tx
    const size_t tx_status = DoTx(time0);
    if (tx_status == 0) {
      const auto rx_pkts = DoRx(local_interface, rx_frame_id, rx_symbol_id,
                                rx_time, rx_adjust_samples);
      if (rx_pkts.size() == channels_per_interface_) {
        if (kDebugPrintInTask) {
          AGORA_LOG_INFO(
              "DoTxRx[%zu]: radio %zu received frame id %zu, symbol id %zu at "
              "time %lld\n",
              tid_, local_interface + interface_offset_, rx_frame_id,
              rx_symbol_id, rx_time);
        }
        // resync every frame_sync_period frames:
        // Only sync on beacon symbols
        if ((rx_symbol_id == Configuration()->Frame().GetBeaconSymbolLast()) &&
            ((rx_frame_id / frame_sync_period) > 0) &&
            ((rx_frame_id % frame_sync_period) == 0)) {
          resync = true;
        }

        //If we have a beacon and we would like to resync
        if (resync &&
            (rx_symbol_id == Configuration()->Frame().GetBeaconSymbolLast())) {
          //This is adding a race condition on this data, it is ok for now but we should fix this
          const ssize_t sync_index = FindSyncBeacon(
              reinterpret_cast<std::complex<int16_t>*>(
                  rx_pkts.at(kSyncDetectChannel)->data_),
              samples_per_symbol, Configuration()->ClCorrScale().at(tid_));
          if (sync_index >= 0) {
            rx_adjust_samples = sync_index - Configuration()->BeaconLen() -
                                Configuration()->OfdmTxZeroPrefix();
            AGORA_LOG_INFO(
                "TxRxWorkerClientHw [%zu]: Re-syncing channel %zu, sync_index: "
                "%ld, rx sample offset: %ld tries %zu\n",
                tid_, kSyncDetectChannel, sync_index, rx_adjust_samples,
                resync_retry_cnt);
<<<<<<< HEAD
            if (static_cast<size_t>(std::abs(rx_adjust_samples)) <
                kSampleOffsetThreshold) {
              resync_success++;
              resync = false;
              //Display all the other channels
              if (kDebugBeaconChannels) {
                for (size_t ch = 0; ch < channels_per_interface_; ch++) {
                  if (ch != kSyncDetectChannel) {
                    const ssize_t aux_channel_sync =
                        FindSyncBeacon(reinterpret_cast<std::complex<int16_t>*>(
                                           rx_pkts.at(ch)->data_),
                                       samples_per_symbol);
                    AGORA_LOG_INFO(
                        "TxRxWorkerClientHw [%zu]: beacon status channel %zu, "
                        "sync_index: %ld, rx sample offset: %ld\n",
                        tid_, ch, aux_channel_sync,
                        aux_channel_sync -
                            (Configuration()->BeaconLen() +
                             Configuration()->OfdmTxZeroPrefix()));
                  }
=======
            resync_success++;
            resync = false;
            //Display all the other channels
            if (kDebugBeaconChannels) {
              for (size_t ch = 0; ch < channels_per_interface_; ch++) {
                if (ch != kSyncDetectChannel) {
                  const ssize_t aux_channel_sync =
                      FindSyncBeacon(reinterpret_cast<std::complex<int16_t>*>(
                                         rx_pkts.at(ch)->data_),
                                     samples_per_symbol,
                                     Configuration()->ClCorrScale().at(tid_));
                  AGORA_LOG_INFO(
                      "TxRxWorkerClientHw [%zu]: beacon status channel %zu, "
                      "sync_index: %ld, rx sample offset: %ld\n",
                      tid_, ch, aux_channel_sync,
                      aux_channel_sync - (Configuration()->BeaconLen() +
                                          Configuration()->OfdmTxZeroPrefix()));
>>>>>>> f65a80b2
                }
              }
              //Adjust the transmit time offset
              time0 += rx_adjust_samples;
              resync_retry_cnt = 0;
            } else {
              AGORA_LOG_WARN(
                  "TxRxWorkerClientHw [%zu]: Ignoring large rx sample offset\n",
                  tid_);
              rx_adjust_samples = 0;
            }
          } else {
            resync_retry_cnt++;
            if (resync_retry_cnt > kReSyncRetryCount) {
              AGORA_LOG_ERROR(
                  "TxRxWorkerClientHw [%zu]: Exceeded resync retry limit (%zu) "
                  "for client %zu reached after %zu resync successes at frame: "
                  "%zu.  Stopping!\n",
                  tid_, kReSyncRetryCount, local_interface + interface_offset_,
                  resync_success, rx_frame_id);
              Configuration()->Running(false);
              break;
            }
          }
        }  // end resync
      } else if (!rx_pkts.empty()) {
        throw std::runtime_error(
            "Received data but it was not the correct dimension");
      }
    }
  }  // end main while loop
  running_ = false;
}

//RX data, should return channel number of packets || 0
// global_frame_id  in - frame id of the last rx packet
//                 out - frame id of the current rx packet
// global_symbol_id in - symbol id of the last rx packet
//                 out - symbol id of the current rx packet
//
std::vector<Packet*> TxRxWorkerClientHw::DoRx(size_t interface_id,
                                              size_t& global_frame_id,
                                              size_t& global_symbol_id,
                                              long long& receive_time,
                                              ssize_t& sample_offset) {
  const size_t radio_id = interface_id + interface_offset_;
  const size_t first_ant_id = radio_id * channels_per_interface_;
  std::vector<Packet*> result_packets;
  auto& rx_info = rx_status_.at(interface_id);

  size_t num_rx_samps;
  //Sample offset alignment
  if (sample_offset <= 0) {
    //Don't read an entire symbol due to the offset ( + a negative number )
    num_rx_samps = Configuration()->SampsPerSymbol() + sample_offset;
    //num_rx_samps = num_rx_samps + sample_offset;
  } else {
    //Otherwise throw out the offset (could just add this to the next symbol but our buffers are not large enough)
    num_rx_samps = sample_offset;
  }

  //Check for completion
  if (rx_info.SamplesAvailable() >= num_rx_samps) {
    sample_offset = 0;
    AGORA_LOG_INFO(
        "DoRx - Samples Per Symbol %zu, available %zu, offset %ld, exiting\n",
        Configuration()->SampsPerSymbol(), rx_info.SamplesAvailable(),
        sample_offset);
    if (rx_info.SamplesAvailable() > num_rx_samps) {
      //Reset Sample
      throw std::runtime_error("Need to implement this!!!");
    } else {
      ResetRxStatus(interface_id, true);
    }
  } else {
    // Else ensures num_rx_samps > rx_info.SamplesAvailable()
    num_rx_samps = num_rx_samps - rx_info.SamplesAvailable();

    AGORA_LOG_TRACE(
        "DoRx[%zu] - Calling RadioRx[%zu], available %zu, offset %ld, "
        "requesting samples %zu:%zu\n",
        tid_, radio_id, rx_info.SamplesAvailable(), sample_offset, num_rx_samps,
        Configuration()->SampsPerSymbol());

    auto rx_locations = rx_info.GetRxPtrs();

    Radio::RxFlags out_flags;
    long long current_rx_time;
    const int rx_status = radio_.RadioRx(radio_id, rx_locations, num_rx_samps,
                                         out_flags, current_rx_time);

    if (rx_status < 0) {
      AGORA_LOG_ERROR(
          "TxRxWorkerClientHw[%zu]: Interface %zu | Radio %zu - Rx failure RX "
          "status = %d is less than 0\n",
          tid_, interface_id, interface_id + interface_offset_, rx_status);
    } else if (rx_status > 0) {
      const size_t new_samples = static_cast<size_t>(rx_status);
      rx_info.Update(new_samples, current_rx_time);
      if (new_samples < num_rx_samps) {
        //Didn't receive everything we requested, try again next time (status saved in rx_info)
        AGORA_LOG_TRACE(
            "TxRxWorkerClientHw[%zu]: Interface %zu | Radio %zu - Rx failure "
            "RX status = %d is less than num samples %zu\n",
            tid_, interface_id, interface_id + interface_offset_, rx_status,
            num_rx_samps);
      } else if (new_samples == num_rx_samps) {
        //sample_offset > 0 means we ignore the rx'd data (don't update the symbol / frame tracking)
        receive_time = rx_info.StartTime();
        bool ignore = true;
        if (sample_offset <= 0) {
          // Expected rx, Set the symbol / frame id's
          if (Configuration()->UeHwFramer()) {
            global_frame_id = static_cast<size_t>(receive_time >> 32);
            global_symbol_id =
                static_cast<size_t>((receive_time >> 16) & 0xFFFF);
          } else {
            //Update the rx-symbol
            global_symbol_id++;
            if (global_symbol_id == Configuration()->Frame().NumTotalSyms()) {
              global_symbol_id = 0;
              global_frame_id++;
            }
          }

          if (kDebugPrintInTask) {
            AGORA_LOG_INFO(
                "TxRxWorkerClientHw [%zu]: Rx (Frame %zu, Symbol %zu, Radio "
                "%zu) - at time %lld\n",
                tid_, global_frame_id, global_symbol_id, radio_id,
                receive_time);
          }

          ignore = (IsRxSymbol(global_symbol_id) == false);
          if (ignore == false) {
            auto packets = rx_info.GetRxPackets();
            for (size_t ch = 0; ch < channels_per_interface_; ch++) {
              auto* rx_packet = packets.at(ch);
              auto* raw_pkt = rx_packet->RawPacket();
              new (raw_pkt) Packet(global_frame_id, global_symbol_id, 0,
                                   first_ant_id + ch);
              result_packets.push_back(raw_pkt);

              AGORA_LOG_FRAME(
                  "TxRxWorkerClientHw [%zu]: Rx Downlink (Frame %zu, Symbol "
                  "%zu, Ant %zu) from Radio %zu at time %lld\n",
                  tid_, global_frame_id, global_symbol_id, first_ant_id + ch,
                  radio_id, receive_time);

              // Push kPacketRX event into the queue.
              EventData rx_message(EventType::kPacketRX,
                                   rx_tag_t(*rx_packet).tag_);
              NotifyComplete(rx_message);
            }
          }  // end is RxSymbol
        }    // sample offset <= 0
        sample_offset = 0;
        ResetRxStatus(interface_id, ignore);
      } else {
        AGORA_LOG_ERROR(
            "TxRxWorkerClientHw[%zu]: Interface %zu | Radio %zu - Rx failure "
            "new samples %zu requested samples %zu samples rx'd exceed "
            "request\n",
            tid_, interface_id, interface_id + interface_offset_, new_samples,
            num_rx_samps);
      }
    }  // rx_status > 0
  }
  return result_packets;
}

//Tx data
size_t TxRxWorkerClientHw::DoTx(const long long time0) {
  auto tx_events = GetPendingTxEvents();

  for (const EventData& current_event : tx_events) {
    RtAssert((current_event.event_type_ == EventType::kPacketTX) ||
                 (current_event.event_type_ == EventType::kPacketPilotTX),
             "Wrong Event Type in TX Queue!");

    //Assuming the 1 message per radio per frame
    const size_t frame_id = gen_tag_t(current_event.tags_[0u]).frame_id_;
    const size_t ue_ant = gen_tag_t(current_event.tags_[0u]).ue_id_;
    const size_t interface_id = ue_ant / channels_per_interface_;
    const size_t ant_offset = ue_ant % channels_per_interface_;

    AGORA_LOG_FRAME(
        "TxRxWorkerClientHw::DoTx[%zu]: Request to Transmit (Frame %zu, "
        "User %zu, Ant %zu) time0 %lld\n",
        tid_, frame_id, interface_id, ue_ant, time0);

    RtAssert((interface_id >= interface_offset_) &&
                 (interface_id <= (num_interfaces_ + interface_offset_)),
             "Invalid Tx interface Id");
    RtAssert(interface_id == tid_,
             "TxRxWorkerClientHw::DoTx - Ue id was not the expected values");

    //For Tx we need all channels_per_interface_ antennas before we can transmit
    //we will assume that if you get the last antenna, you have already received all
    //other antennas (enforced in the passing utility)
    if ((ant_offset + 1) == channels_per_interface_) {
      // Transmit pilot(s)
      if (!Configuration()->UeHwFramer()) {
        for (size_t ch = 0; ch < channels_per_interface_; ch++) {
          const size_t pilot_ant =
              (interface_id * channels_per_interface_) + ch;
          //Each pilot will be in a different tx slot (called for each pilot)
          TxPilot(pilot_ant, frame_id, time0);

          //Pilot transmit complete for pilot ue
          if (current_event.event_type_ == EventType::kPacketPilotTX) {
            auto complete_event =
                EventData(EventType::kPacketPilotTX,
                          gen_tag_t::FrmSymUe(frame_id, 0, pilot_ant).tag_);
            NotifyComplete(complete_event);
          }
        }  //For each channel
      }

      if (current_event.event_type_ == EventType::kPacketTX) {
        // Transmit data for all symbols (each cannel transmits for each symbol)
        TxUplinkSymbols(interface_id, frame_id, time0);
        //Notify the tx is complete for all antennas on the interface
        for (size_t ch = 0; ch < channels_per_interface_; ch++) {
          const size_t tx_ant = (interface_id * channels_per_interface_) + ch;
          //Frame transmit complete
          auto complete_event =
              EventData(EventType::kPacketTX,
                        gen_tag_t::FrmSymUe(frame_id, 0, tx_ant).tag_);
          NotifyComplete(complete_event);
        }
        AGORA_LOG_TRACE(
            "TxRxWorkerClientHw::DoTx[%zu]: Frame %zu Transmit Complete for "
            "Ue "
            "%zu\n",
            tid_, frame_id, interface_id);
      }
    }
  }  // End all events
  return tx_events.size();
}

///\todo for the multi radio case should let this return if not enough data is found
/// This function blocks untill all the discard_samples are received for a given local_interface
void TxRxWorkerClientHw::AdjustRx(size_t local_interface,
                                  size_t discard_samples) {
  const size_t radio_id = local_interface + interface_offset_;
  long long rx_time = 0;

  size_t request_samples = discard_samples;
  TxRxWorkerRx::RxStatusTracker rx_tracker(channels_per_interface_);
  rx_tracker.Reset(rx_pkts_ptrs_);

  while (Configuration()->Running() && (request_samples > 0)) {
    auto rx_locations = rx_tracker.GetRxPtrs();
    Radio::RxFlags out_flags;
    const int rx_status = radio_.RadioRx(radio_id, rx_locations,
                                         request_samples, out_flags, rx_time);

    if (rx_status < 0) {
      AGORA_LOG_ERROR("AdjustRx [%zu]: BAD SYNC Received (%d/%zu) %lld\n", tid_,
                      rx_status, request_samples, rx_time);
    } else {
      size_t new_samples = static_cast<size_t>(rx_status);
      rx_tracker.Update(new_samples, rx_time);
      if (new_samples <= request_samples) {
        request_samples -= new_samples;
      } else {
        AGORA_LOG_ERROR(
            "SycBeacon [%zu]: BAD SYNC Rx more samples then requested "
            "(%zu/%zu) %lld\n",
            tid_, new_samples, request_samples, rx_time);
      }
    }
  }  // request_samples > 0
}

///\todo for the multi radio case should let this return if not enough data is found
ssize_t TxRxWorkerClientHw::SyncBeacon(size_t local_interface,
                                       size_t sample_window) {
  const size_t radio_id = local_interface + interface_offset_;
  ssize_t sync_index = -1;
  long long rx_time = 0;
  assert(sample_window <= (Configuration()->SampsPerSymbol() *
                           Configuration()->Frame().NumTotalSyms()));

  size_t request_samples = sample_window;
  TxRxWorkerRx::RxStatusTracker rx_tracker(channels_per_interface_);
  rx_tracker.Reset(rx_pkts_ptrs_);

  while (Configuration()->Running() && (sync_index < 0)) {
    auto rx_locations = rx_tracker.GetRxPtrs();
    Radio::RxFlags out_flags;
    const int rx_status = radio_.RadioRx(radio_id, rx_locations,
                                         request_samples, out_flags, rx_time);

    if (rx_status < 0) {
      AGORA_LOG_ERROR("SyncBeacon [%zu]: BAD SYNC Received (%d/%zu) %lld\n",
                      tid_, rx_status, sample_window, rx_time);
    } else if (rx_status > 0) {
      const size_t new_samples = static_cast<size_t>(rx_status);
      const bool is_cont = rx_tracker.CheckContinuity(rx_time);
      if (is_cont == false) {
        AGORA_LOG_WARN(
            "SyncBeacon - Received new non-contiguous samples %zu, ignoring "
            "%zu, %zu \n",
            new_samples, rx_tracker.SamplesAvailable(), sample_window);
        //Samples do not align, throw out all old + new samples.
        rx_tracker.DiscardOld(new_samples, rx_time);
      } else {
        rx_tracker.Update(new_samples, rx_time);
        if (new_samples == request_samples) {
          AGORA_LOG_TRACE(
              "SyncBeacon - Samples %zu:%zu, Window %zu - Check Beacon %ld\n",
              new_samples, rx_tracker.SamplesAvailable(), sample_window,
              reinterpret_cast<intptr_t>(
                  rx_pkts_ptrs_.at(kSyncDetectChannel)->RawPacket()->data_));

          sync_index = FindSyncBeacon(
              reinterpret_cast<std::complex<int16_t>*>(
                  rx_pkts_ptrs_.at(kSyncDetectChannel)->RawPacket()->data_),
              sample_window);
          //Throw out samples until we detect the beacon
          request_samples = sample_window;
          rx_tracker.Reset(rx_pkts_ptrs_);
        } else if (new_samples < request_samples) {
          AGORA_LOG_TRACE("SyncBeacon - Samples %zu:%zu, Window %zu\n",
                          new_samples, rx_tracker.SamplesAvailable(),
                          sample_window);
          request_samples -= new_samples;
        } else {
          AGORA_LOG_ERROR(
              "SycBeacon [%zu]: BAD SYNC Rx more samples then requested "
              "(%zu/%zu) %lld\n",
              tid_, new_samples, request_samples, rx_time);
        }
      }  // is continuous
    }
  }  // end while sync_index < 0
  return sync_index;
}

ssize_t TxRxWorkerClientHw::FindSyncBeacon(
    const std::complex<int16_t>* check_data, size_t sample_window,
    float corr_scale) {
  ssize_t sync_index = -1;
  assert(sample_window <= (Configuration()->SampsPerSymbol() *
                           Configuration()->Frame().NumTotalSyms()));

  sync_index = CommsLib::FindBeaconAvx(check_data, Configuration()->GoldCf32(),
                                       sample_window, corr_scale);

  if (kPrintClientBeaconSNR && (sync_index >= 0) &&
      ((sync_index + Configuration()->BeaconLen()) < sample_window)) {
    ///\todo Remove this float conversion to speed up function
    float sig_power = 0;
    float noise_power = 0;
    for (size_t i = 0; i < Configuration()->BeaconLen(); i++) {
      const size_t power_idx = sync_index - i;
      const size_t noise_idx = sync_index + i + 1;
      std::complex<float> power_value;
      std::complex<float> noise_value;
      ConvertShortToFloat(
          reinterpret_cast<const short*>(&check_data[power_idx]),
          reinterpret_cast<float*>(&power_value), 2);

      ConvertShortToFloat(
          reinterpret_cast<const short*>(&check_data[noise_idx]),
          reinterpret_cast<float*>(&noise_value), 2);

      sig_power += std::pow(std::abs(power_value), 2);
      noise_power += std::pow(std::abs(noise_value), 2);
    }
    AGORA_LOG_INFO("TxRxWorkerClientHw: Sync Beacon - SNR %2.1f dB\n",
                   +10 * std::log10(sig_power / noise_power));
  }
  return sync_index;
}

bool TxRxWorkerClientHw::IsRxSymbol(size_t symbol_id) {
  auto symbol_type = Configuration()->GetSymbolType(symbol_id);
  bool is_rx;

  if ((symbol_type == SymbolType::kBeacon) ||
      (symbol_type == SymbolType::kDL)) {
    is_rx = true;
  } else {
    is_rx = false;
  }
  return is_rx;
}

// All UL symbols
void TxRxWorkerClientHw::TxUplinkSymbols(size_t radio_id, size_t frame_id,
                                         long long time0) {
  const size_t tx_frame_id = frame_id + TX_FRAME_DELTA;
  const size_t samples_per_symbol = Configuration()->SampsPerSymbol();
  const size_t samples_per_frame =
      samples_per_symbol * Configuration()->Frame().NumTotalSyms();
  long long tx_time;
  Radio::TxFlags flags_tx = Radio::TxFlags::kTxFlagNone;

  std::vector<void*> tx_data(channels_per_interface_);
  for (size_t ul_symbol_idx = 0;
       ul_symbol_idx < Configuration()->Frame().NumULSyms(); ul_symbol_idx++) {
    const size_t tx_symbol_id =
        Configuration()->Frame().GetULSymbol(ul_symbol_idx);

    for (size_t ch = 0; ch < channels_per_interface_; ch++) {
      const size_t tx_ant = (radio_id * channels_per_interface_) + ch;
      auto* pkt = GetUlTxPacket(frame_id, tx_symbol_id, tx_ant);
      tx_data.at(ch) = reinterpret_cast<void*>(pkt->data_);
    }

    if (Configuration()->UeHwFramer()) {
      tx_time = ((long long)tx_frame_id << 32) | (tx_symbol_id << 16);
    } else {
      tx_time = time0 + (tx_frame_id * samples_per_frame) +
                (tx_symbol_id * samples_per_symbol) -
                Configuration()->ClTxAdvance().at(radio_id);
    }

    if (tx_symbol_id == Configuration()->Frame().GetULSymbolLast()) {
      flags_tx = Radio::TxFlags::kEndTransmit;
    }
    const int tx_status = radio_.RadioTx(radio_id, tx_data.data(),
                                         samples_per_symbol, flags_tx, tx_time);
    if (tx_status < static_cast<int>(samples_per_symbol)) {
      std::cout << "BAD Write (UL): For Ue " << radio_id << " " << tx_status
                << "/" << samples_per_symbol << std::endl;
    }
    if (kDebugPrintInTask) {
      AGORA_LOG_INFO(
          "TxRxWorkerClientHw::DoTx[%zu]: Transmitted Symbol (Frame "
          "%zu:%zu, Symbol %zu, Ue %zu) at time %lld flags %d\n",
          tid_, frame_id, tx_frame_id, tx_symbol_id, radio_id, tx_time,
          static_cast<int>(flags_tx));
    }
  }
}

void TxRxWorkerClientHw::TxPilot(size_t pilot_ant, size_t frame_id,
                                 long long time0) {
  const size_t tx_frame_id = frame_id + TX_FRAME_DELTA;
  const size_t pilot_channel = (pilot_ant % channels_per_interface_);
  const size_t radio = pilot_ant / channels_per_interface_;
  const size_t samples_per_symbol = Configuration()->SampsPerSymbol();
  const size_t samples_per_frame =
      samples_per_symbol * Configuration()->Frame().NumTotalSyms();
  long long tx_time;

  std::vector<void*> tx_data(channels_per_interface_);
  for (size_t ch = 0; ch < channels_per_interface_; ch++) {
    if (ch == pilot_channel) {
      tx_data.at(ch) = Configuration()->PilotCi16().data();
    } else {
      tx_data.at(ch) = frame_zeros_.at(ch).data();
    }
  }

  const size_t pilot_symbol_id =
      Configuration()->Frame().GetPilotSymbol(pilot_ant);

  Radio::TxFlags flags_tx = Radio::TxFlags::kEndTransmit;
  //See if we need to set end burst for the last channel
  // (see if the next symbol is an uplink symbol)
  if ((pilot_channel + 1) == channels_per_interface_) {
    if (Configuration()->Frame().NumULSyms() > 0) {
      const size_t first_ul_symbol = Configuration()->Frame().GetULSymbol(0);
      if ((pilot_symbol_id + 1) == (first_ul_symbol)) {
        flags_tx = Radio::TxFlags::kTxFlagNone;
      }
    }
  } else {
    flags_tx = Radio::TxFlags::kTxFlagNone;
  }

  if (Configuration()->UeHwFramer()) {
    tx_time = ((long long)tx_frame_id << 32) | (pilot_symbol_id << 16);
  } else {
    tx_time = time0 + (tx_frame_id * samples_per_frame) +
              (pilot_symbol_id * samples_per_symbol) -
              Configuration()->ClTxAdvance().at(radio);
  }

  const int tx_status = radio_.RadioTx(radio, tx_data.data(),
                                       samples_per_symbol, flags_tx, tx_time);

  if (tx_status < 0) {
    std::cout << "BAD Radio Tx: (PILOT)" << tx_status << "For Ue Radio "
              << radio << "/" << samples_per_symbol << std::endl;
  } else if (tx_status != static_cast<int>(samples_per_symbol)) {
    std::cout << "BAD Write: (PILOT)" << tx_status << "For Ue Radio " << radio
              << "/" << samples_per_symbol << std::endl;
  }

  if (kDebugPrintInTask) {
    AGORA_LOG_INFO(
        "TxRxWorkerClientHw::DoTx[%zu]: Transmitted Pilot  (Frame "
        "%zu:%zu, Symbol %zu, Ue %zu, Ant %zu:%zu) at time %lld flags "
        "%d\n",
        tid_, frame_id, tx_frame_id, pilot_symbol_id, radio, pilot_channel,
        pilot_ant, tx_time, static_cast<int>(flags_tx));
  }
}

void TxRxWorkerClientHw::InitRxStatus() {
  rx_status_.resize(num_interfaces_,
                    TxRxWorkerRx::RxStatusTracker(channels_per_interface_));
  std::vector<RxPacket*> rx_packets(channels_per_interface_);
  for (auto& status : rx_status_) {
    for (auto& new_packet : rx_packets) {
      new_packet = &GetRxPacket();
      AGORA_LOG_TRACE(
          "InitRxStatus[%zu]: Using Packet at location %ld, data location "
          "%ld\n",
          tid_, reinterpret_cast<intptr_t>(new_packet),
          reinterpret_cast<intptr_t>(new_packet->RawPacket()->data_));
    }
    //Allocate memory for each interface / channel
    status.Reset(rx_packets);
  }
}

void TxRxWorkerClientHw::ResetRxStatus(size_t interface, bool reuse_memory) {
  auto& prev_status = rx_status_.at(interface);

  std::vector<RxPacket*> rx_packets;
  if (reuse_memory) {
    rx_packets = rx_status_.at(interface).GetRxPackets();
  } else {
    for (size_t packets = 0; packets < prev_status.NumChannels(); packets++) {
      rx_packets.emplace_back(&GetRxPacket());
    }
  }
  prev_status.Reset(rx_packets);
}<|MERGE_RESOLUTION|>--- conflicted
+++ resolved
@@ -239,7 +239,6 @@
                 "%ld, rx sample offset: %ld tries %zu\n",
                 tid_, kSyncDetectChannel, sync_index, rx_adjust_samples,
                 resync_retry_cnt);
-<<<<<<< HEAD
             if (static_cast<size_t>(std::abs(rx_adjust_samples)) <
                 kSampleOffsetThreshold) {
               resync_success++;
@@ -251,7 +250,8 @@
                     const ssize_t aux_channel_sync =
                         FindSyncBeacon(reinterpret_cast<std::complex<int16_t>*>(
                                            rx_pkts.at(ch)->data_),
-                                       samples_per_symbol);
+                                       samples_per_symbol,
+                                       Configuration()->ClCorrScale().at(tid_));
                     AGORA_LOG_INFO(
                         "TxRxWorkerClientHw [%zu]: beacon status channel %zu, "
                         "sync_index: %ld, rx sample offset: %ld\n",
@@ -260,25 +260,6 @@
                             (Configuration()->BeaconLen() +
                              Configuration()->OfdmTxZeroPrefix()));
                   }
-=======
-            resync_success++;
-            resync = false;
-            //Display all the other channels
-            if (kDebugBeaconChannels) {
-              for (size_t ch = 0; ch < channels_per_interface_; ch++) {
-                if (ch != kSyncDetectChannel) {
-                  const ssize_t aux_channel_sync =
-                      FindSyncBeacon(reinterpret_cast<std::complex<int16_t>*>(
-                                         rx_pkts.at(ch)->data_),
-                                     samples_per_symbol,
-                                     Configuration()->ClCorrScale().at(tid_));
-                  AGORA_LOG_INFO(
-                      "TxRxWorkerClientHw [%zu]: beacon status channel %zu, "
-                      "sync_index: %ld, rx sample offset: %ld\n",
-                      tid_, ch, aux_channel_sync,
-                      aux_channel_sync - (Configuration()->BeaconLen() +
-                                          Configuration()->OfdmTxZeroPrefix()));
->>>>>>> f65a80b2
                 }
               }
               //Adjust the transmit time offset

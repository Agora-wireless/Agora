/**
 * @file ue_worker.cc
 * @brief Implementation file for the ue worker class.  Provides storage for
 * each worker.
 */
#include "ue_worker.h"

#include <memory>
#include <utility>

#include "datatype_conversion.h"
#include "phy_ldpc_decoder_5gnr.h"
#include "phy_stats.h"
#include "scrambler.h"
#include "utils_ldpc.h"

/* Print debug work */
static constexpr bool kDebugPrintFft = false;
static constexpr bool kDebugPrintDemul = false;
static constexpr bool kDebugPrintModul = false;
static constexpr bool kDebugPrintDecode = false;

static constexpr bool kPrintLLRData = false;
static constexpr bool kPrintDownlinkPilotStats = false;
static constexpr bool kPrintEqualizedSymbols = false;
static constexpr bool kDebugTxMemory = false;

UeWorker::UeWorker(
    size_t tid, Config& config, Stats& shared_stats, PhyStats& shared_phy_stats,
    moodycamel::ConcurrentQueue<EventData>& notify_queue,
    moodycamel::ConcurrentQueue<EventData>& work_queue,
    moodycamel::ProducerToken& work_producer, Table<int8_t>& ul_bits_buffer,
    Table<int8_t>& encoded_buffer, Table<complex_float>& modul_buffer,
    Table<complex_float>& ifft_buffer, char* const tx_buffer,
    Table<char>& rx_buffer, Table<complex_float>& csi_buffer,
    std::vector<myVec>& equal_buffer, std::vector<size_t>& non_null_sc_ind,
    Table<complex_float>& fft_buffer,
    PtrCube<kFrameWnd, kMaxSymbols, kMaxUEs, int8_t>& demod_buffer,
    PtrCube<kFrameWnd, kMaxSymbols, kMaxUEs, int8_t>& decoded_buffer,
    std::vector<std::vector<std::complex<float>>>& ue_pilot_vec)
    : tid_(tid),
      notify_queue_(notify_queue),
      work_queue_(work_queue),
      work_producer_token_(work_producer),
      config_(config),
      stats_(shared_stats),
      phy_stats_(shared_phy_stats),
      ul_bits_buffer_(ul_bits_buffer),
      encoded_buffer_(encoded_buffer),
      modul_buffer_(modul_buffer),
      ifft_buffer_(ifft_buffer),
      tx_buffer_(tx_buffer),
      rx_buffer_(rx_buffer),
      csi_buffer_(csi_buffer),
      equal_buffer_(equal_buffer),
      non_null_sc_ind_(non_null_sc_ind),
      fft_buffer_(fft_buffer),
      demod_buffer_(demod_buffer),
      decoded_buffer_(decoded_buffer),
      ue_pilot_vec_(ue_pilot_vec) {
  ptok_ = std::make_unique<moodycamel::ProducerToken>(notify_queue);

  AllocBuffer1d(&rx_samps_tmp_, config_.SampsPerSymbol(),
                Agora_memory::Alignment_t::kAlign64, 1);

  (void)DftiCreateDescriptor(&mkl_handle_, DFTI_SINGLE, DFTI_COMPLEX, 1,
                             config_.OfdmCaNum());
  (void)DftiCommitDescriptor(mkl_handle_);
}

UeWorker::~UeWorker() {
  DftiFreeDescriptor(&mkl_handle_);
  FreeBuffer1d(&rx_samps_tmp_);
  AGORA_LOG_INFO("UeWorker[%zu] Terminated\n", tid_);
}

void UeWorker::Start(size_t core_offset) {
  if (thread_.joinable() == false) {
    thread_ = std::thread(&UeWorker::TaskThread, this, core_offset);
  } else {
    throw std::runtime_error(
        "Starting UeWorker thread when one already exists");
  }
}

void UeWorker::Stop() {
  AGORA_LOG_INFO("Joining PhyUe worker %zu\n", tid_);
  thread_.join();
}

void UeWorker::TaskThread(size_t core_offset) {
  AGORA_LOG_INFO("UeWorker[%zu]: started\n", tid_);
  PinToCoreWithOffset(ThreadType::kWorker, core_offset, tid_);

  auto encoder = std::make_unique<DoEncode>(
      &config_, (int)tid_, Direction::kUplink,
      (kEnableMac == true) ? ul_bits_buffer_ : config_.UlBits(),
      (kEnableMac == true) ? kFrameWnd : 1, encoded_buffer_, &stats_);

  auto iffter = std::make_unique<DoIFFTClient>(
      &config_, (int)tid_, ifft_buffer_, tx_buffer_, &stats_);

  auto decoder =
      std::make_unique<DoDecodeClient>(&config_, (int)tid_, demod_buffer_,
                                       decoded_buffer_, &phy_stats_, &stats_);

  EventData event;
  while (config_.Running() == true) {
    if (work_queue_.try_dequeue_from_producer(work_producer_token_, event) ==
        true) {
      switch (event.event_type_) {
        case EventType::kDecode: {
          DoDecodeUe(decoder.get(), event.tags_[0]);
        } break;
        case EventType::kDemul: {
          DoDemul(event.tags_[0]);
        } break;
        case EventType::kIFFT: {
          // DoIfftUe(iffter.get(), event.tags_[0]);
          DoIfft(event.tags_[0]);
        } break;
        case EventType::kEncode: {
          DoEncodeUe(encoder.get(), event.tags_[0]);
        } break;
        case EventType::kModul: {
          DoModul(event.tags_[0]);
        } break;
        case EventType::kFFTPilot: {
          DoFftPilot(event.tags_[0]);
        } break;
        case EventType::kFFT: {
          DoFftData(event.tags_[0]);
        } break;
        default: {
          AGORA_LOG_INFO("***** Invalid Event Type [%d] in Work Queue\n",
                         static_cast<int>(event.event_type_));
        }
      }
    }  // end dequeue
  }
}

//////////////////////////////////////////////////////////
//                   DOWNLINK Operations                //
//////////////////////////////////////////////////////////
void UeWorker::DoFftPilot(size_t tag) {
  const size_t start_tsc = GetTime::Rdtsc();

  // read info of one frame
  Packet* pkt = fft_req_tag_t(tag).rx_packet_->RawPacket();

  const size_t frame_id = pkt->frame_id_;
  const size_t symbol_id = pkt->symbol_id_;
  const size_t ant_id = pkt->ant_id_;
  const size_t frame_slot = frame_id % kFrameWnd;

  if (kDebugPrintInTask || kDebugPrintFft) {
    AGORA_LOG_INFO("UeWorker[%zu]: Fft Pilot(frame %zu, symbol %zu, ant %zu)\n",
                   tid_, frame_id, symbol_id, ant_id);
  }

  const size_t dl_symbol_id = config_.Frame().GetDLSymbolIdx(symbol_id);
  const size_t sig_offset = config_.OfdmRxZeroPrefixClient();

  if (kPrintDownlinkPilotStats) {
    SimdConvertShortToFloat(pkt->data_, reinterpret_cast<float*>(rx_samps_tmp_),
                            2 * config_.SampsPerSymbol());
    std::vector<std::complex<float>> samples_vec(
        rx_samps_tmp_, rx_samps_tmp_ + config_.SampsPerSymbol());
    size_t seq_len = ue_pilot_vec_[ant_id].size();
    std::vector<std::complex<float>> pilot_corr =
        CommsLib::CorrelateAvx(samples_vec, ue_pilot_vec_[ant_id]);
    std::vector<float> pilot_corr_abs = CommsLib::Abs2Avx(pilot_corr);
    size_t peak_offset =
        std::max_element(pilot_corr_abs.begin(), pilot_corr_abs.end()) -
        pilot_corr_abs.begin();
    size_t pilot_offset = peak_offset < seq_len ? 0 : peak_offset - seq_len;
    AGORA_LOG_INFO(
        "UeWorker: Fft Pilot(frame %zu symbol %zu ant %zu) sig offset %zu\n",
        frame_id, symbol_id, ant_id, pilot_offset);
  }

  // remove CP, do FFT
  size_t total_dl_symbol_id =
      (frame_slot * config_.Frame().NumDLSyms()) + dl_symbol_id;
  size_t fft_buffer_target_id =
      (total_dl_symbol_id * config_.UeAntNum()) + ant_id;

  // transfer ushort to float
  size_t delay_offset = (sig_offset + config_.CpLen()) * 2;
  RtAssert((delay_offset & 15) == 0,
           "Data Alignment not correct before calling into AVX optimizations");
  auto* fft_buff = reinterpret_cast<float*>(fft_buffer_[fft_buffer_target_id]);

  SimdConvertShortToFloat(&pkt->data_[delay_offset], fft_buff,
                          config_.OfdmCaNum() * 2);

  // perform fft
  DftiComputeForward(mkl_handle_, fft_buffer_[fft_buffer_target_id]);

  //// FFT shift the buffer
  std::vector<complex_float> temp_fft_buf(config_.OfdmCaNum());
  auto* temp_buff = reinterpret_cast<complex_float*>(temp_fft_buf.data());
  auto* fft_buff_complex =
      reinterpret_cast<complex_float*>(fft_buffer_[fft_buffer_target_id]);
  CommsLib::FFTShift(fft_buff_complex, temp_buff, config_.OfdmCaNum());

  size_t csi_offset = frame_slot * config_.UeAntNum() + ant_id;
  auto* csi_buffer_ptr =
      reinterpret_cast<arma::cx_float*>(csi_buffer_[csi_offset]);
  auto* fft_buffer_ptr =
      reinterpret_cast<arma::cx_float*>(fft_buffer_[fft_buffer_target_id]);

  // In TDD massive MIMO, a pilot symbol needs to be sent
  // in the downlink for the user to estimate the channel
  // due to relative reciprocity calibration,
  // see Argos paper (Mobicom'12)
  if (dl_symbol_id < config_.Frame().ClientDlPilotSymbols()) {
    for (size_t j = 0; j < config_.OfdmDataNum(); j++) {
      size_t ant = (kDebugDownlink == true) ? 0 : ant_id;
      complex_float p = config_.UeSpecificPilot()[ant][j];
      size_t sc_id = non_null_sc_ind_[j];
      csi_buffer_ptr[j] += (fft_buffer_ptr[sc_id] / arma::cx_float(p.re, p.im));
    }
    if (kCollectPhyStats) {
      phy_stats_.UpdateDlPilotSnr(frame_id, dl_symbol_id, ant_id,
                                  fft_buffer_[fft_buffer_target_id]);
    }
  }

  if (kDebugPrintPerTaskDone || kDebugPrintFft) {
    size_t fft_duration_stat = GetTime::Rdtsc() - start_tsc;
    AGORA_LOG_INFO(
        "UeWorker[%zu]: Fft Pilot(frame %zu, symbol %zu, ant %zu) Duration "
        "%2.4f ms\n",
        tid_, frame_id, symbol_id, ant_id,
        GetTime::CyclesToMs(fft_duration_stat, GetTime::MeasureRdtscFreq()));
  }

  // Free the rx buffer
  fft_req_tag_t(tag).rx_packet_->Free();
  EventData fft_finish_event =
      EventData(EventType::kFFTPilot,
                gen_tag_t::FrmSymAnt(frame_id, symbol_id, ant_id).tag_);
  RtAssert(notify_queue_.enqueue(*ptok_.get(), fft_finish_event),
           "UeWorker: FFT Pilot message enqueue failed");
}

void UeWorker::DoFftData(size_t tag) {
  const size_t start_tsc = GetTime::Rdtsc();

  // read info of one frame
  Packet* pkt = fft_req_tag_t(tag).rx_packet_->RawPacket();

  const size_t frame_id = pkt->frame_id_;
  const size_t symbol_id = pkt->symbol_id_;
  const size_t ant_id = pkt->ant_id_;
  const size_t frame_slot = frame_id % kFrameWnd;

  if (kDebugPrintInTask || kDebugPrintFft) {
    AGORA_LOG_INFO("UeWorker[%zu]: Fft Data(frame %zu, symbol %zu, ant %zu)\n",
                   tid_, frame_id, symbol_id, ant_id);
  }

  const size_t sig_offset = config_.OfdmRxZeroPrefixClient();
  const size_t dl_symbol_id = config_.Frame().GetDLSymbolIdx(symbol_id);
  const size_t dl_data_symbol_id =
      dl_symbol_id - config_.Frame().ClientDlPilotSymbols();

  // remove CP, do FFT
  size_t total_dl_symbol_id =
      (frame_slot * config_.Frame().NumDLSyms()) + dl_symbol_id;
  size_t fft_buffer_target_id =
      (total_dl_symbol_id * config_.UeAntNum()) + ant_id;

  // transfer ushort to float
  size_t delay_offset = (sig_offset + config_.CpLen()) * 2;
  auto* fft_buff = reinterpret_cast<float*>(fft_buffer_[fft_buffer_target_id]);

  SimdConvertShortToFloat(&pkt->data_[delay_offset], fft_buff,
                          config_.OfdmCaNum() * 2);

  // perform fft
  DftiComputeForward(mkl_handle_, fft_buffer_[fft_buffer_target_id]);

  //// FFT shift the buffer
  std::vector<complex_float> temp_fft_buf(config_.OfdmCaNum());
  auto* temp_buff = reinterpret_cast<complex_float*>(temp_fft_buf.data());
  auto* fft_buff_complex =
      reinterpret_cast<complex_float*>(fft_buffer_[fft_buffer_target_id]);
  CommsLib::FFTShift(fft_buff_complex, temp_buff, config_.OfdmCaNum());

  size_t csi_offset = frame_slot * config_.UeAntNum() + ant_id;
  auto* csi_buffer_ptr =
      reinterpret_cast<arma::cx_float*>(csi_buffer_[csi_offset]);
  auto* fft_buffer_ptr =
      reinterpret_cast<arma::cx_float*>(fft_buffer_[fft_buffer_target_id]);

  size_t dl_data_symbol_perframe = config_.Frame().NumDlDataSyms();
  size_t total_dl_data_symbol_id =
      (frame_slot * dl_data_symbol_perframe) +
      (dl_symbol_id - config_.Frame().ClientDlPilotSymbols());
  size_t eq_buffer_offset =
      total_dl_data_symbol_id * config_.UeAntNum() + ant_id;

  auto* equ_buffer_ptr = reinterpret_cast<arma::cx_float*>(
      equal_buffer_.at(eq_buffer_offset).data());

  // use pilot subcarriers for phase tracking and correction
  float theta = 0;
  for (size_t j = 0; j < config_.OfdmDataNum(); j++) {
    if (config_.IsDataSubcarrier(j) == false) {  //DMRS
      size_t sc_id = non_null_sc_ind_[j];
      arma::cx_float y = fft_buffer_ptr[sc_id];
      auto pilot_eq = y / csi_buffer_ptr[j];
      size_t ant = (kDebugDownlink == true) ? 0 : ant_id;
      auto p = config_.UeSpecificPilot()[ant][j];
      theta += arg(pilot_eq * arma::cx_float(p.re, -p.im));
    }
  }
  if (config_.GetOFDMPilotNum() > 0) {
    theta /= config_.GetOFDMPilotNum();
  }
  auto phc = exp(arma::cx_float(0, -theta));
  float evm = 0;
  for (size_t j = 0; j < config_.OfdmDataNum(); j++) {
    if (config_.IsDataSubcarrier(j) == true) {
      // divide fft output by pilot data to get CSI estimation
      size_t sc_id = non_null_sc_ind_[j];
      size_t data_sc_id = config_.GetOFDMDataIndex(j);
      arma::cx_float y = fft_buffer_ptr[sc_id];
      equ_buffer_ptr[data_sc_id] = (y / csi_buffer_ptr[j]) * phc;
      size_t ant = (kDebugDownlink == true) ? 0 : ant_id;
      if (kCollectPhyStats) {
<<<<<<< HEAD
=======
        const size_t dl_data_symbol_id =
            dl_symbol_id - config_.Frame().ClientDlPilotSymbols();
>>>>>>> 86454f11
        phy_stats_.UpdateEvm(frame_id, dl_data_symbol_id, j, ant, ant_id,
                             equ_buffer_ptr[data_sc_id]);
      }
      complex_float tx =
          config_.DlIqF()[dl_symbol_id][ant * config_.OfdmDataNum() + j];
      evm +=
          std::norm(equ_buffer_ptr[data_sc_id] - arma::cx_float(tx.re, tx.im));
    }
  }

  evm = evm / config_.GetOFDMDataNum();
  if (kPrintEqualizedSymbols) {
    complex_float* tx =
        &config_.DlIqF()[dl_symbol_id][ant_id * config_.OfdmDataNum()];
    arma::cx_fvec x_vec(reinterpret_cast<arma::cx_float*>(tx),
                        config_.OfdmDataNum(), false);
    Utils::PrintVec(x_vec, std::string("x") +
                               std::to_string(total_dl_symbol_id) +
                               std::string("_") + std::to_string(ant_id));
    arma::cx_fvec equal_vec(equ_buffer_ptr, config_.GetOFDMDataNum(), false);
    Utils::PrintVec(equal_vec, std::string("equ") +
                                   std::to_string(total_dl_symbol_id) +
                                   std::string("_") + std::to_string(ant_id));
  }
  if (kPrintPhyStats) {
    AGORA_LOG_INFO("Frame: %zu, Symbol: %zu, User: %zu, EVM: %f, SNR: %f\n",
                   frame_id, symbol_id, ant_id, (100.0f * evm),
                   (-10.0f * std::log10(evm)));
  }

  if (kDebugPrintPerTaskDone || kDebugPrintFft) {
    size_t fft_duration_stat = GetTime::Rdtsc() - start_tsc;
    AGORA_LOG_INFO(
        "UeWorker[%zu]: Fft Data(frame %zu, symbol %zu, ant %zu) Duration "
        "%2.4f ms\n",
        tid_, frame_id, symbol_id, ant_id,
        GetTime::CyclesToMs(fft_duration_stat, GetTime::MeasureRdtscFreq()));
  }

  // Free the rx buffer
  fft_req_tag_t(tag).rx_packet_->Free();

  EventData fft_finish_event = EventData(
      EventType::kFFT, gen_tag_t::FrmSymAnt(frame_id, symbol_id, ant_id).tag_);
  RtAssert(notify_queue_.enqueue(*ptok_.get(), fft_finish_event),
           "UeWorker: FFT message enqueue failed");
}

void UeWorker::DoDemul(size_t tag) {
  // TODO: We assume one code block per ofdm symbol here
  const size_t frame_id = gen_tag_t(tag).frame_id_;
  const size_t symbol_id = gen_tag_t(tag).symbol_id_;
  const size_t ant_id = gen_tag_t(tag).ant_id_;

  if (kDebugPrintInTask || kDebugPrintDemul) {
    AGORA_LOG_INFO("UeWorker[%zu]: Demul  (frame %zu, symbol %zu, ant %zu)\n",
                   tid_, frame_id, symbol_id, ant_id);
  }
  const size_t start_tsc = GetTime::Rdtsc();

  const size_t frame_slot = frame_id % kFrameWnd;
  const size_t dl_symbol_id = config_.Frame().GetDLSymbolIdx(symbol_id);
  const size_t dl_data_symbol_perframe = config_.Frame().NumDlDataSyms();
  const size_t total_dl_symbol_id = frame_slot * dl_data_symbol_perframe +
                                    dl_symbol_id -
                                    config_.Frame().ClientDlPilotSymbols();
  size_t offset = total_dl_symbol_id * config_.UeAntNum() + ant_id;
  auto* equal_ptr = reinterpret_cast<float*>(&equal_buffer_[offset][0]);

  const size_t base_sc_id = 0;

  int8_t* demod_ptr = demod_buffer_[frame_slot][dl_symbol_id][ant_id] +
                      (config_.ModOrderBits(Direction::kDownlink) * base_sc_id);

  switch (config_.ModOrderBits(Direction::kDownlink)) {
    case (CommsLib::kQpsk):
      kDownlinkHardDemod
          ? DemodQpskHardLoop(equal_ptr, reinterpret_cast<uint8_t*>(demod_ptr),
                              config_.GetOFDMDataNum())
          : DemodQpskSoftSse(equal_ptr, demod_ptr, config_.GetOFDMDataNum());
      break;
    case (CommsLib::kQaM16):
      kDownlinkHardDemod
          ? Demod16qamHardAvx2(equal_ptr, reinterpret_cast<uint8_t*>(demod_ptr),
                               config_.GetOFDMDataNum())
          : Demod16qamSoftAvx2(equal_ptr, demod_ptr, config_.GetOFDMDataNum());
      break;
    case (CommsLib::kQaM64):
      kDownlinkHardDemod
          ? Demod64qamHardAvx2(equal_ptr, reinterpret_cast<uint8_t*>(demod_ptr),
                               config_.GetOFDMDataNum())
          : Demod64qamSoftAvx2(equal_ptr, demod_ptr, config_.GetOFDMDataNum());
      break;
    case (CommsLib::kQaM256):
      kDownlinkHardDemod
          ? Demod256qamHardAvx2(equal_ptr,
                                reinterpret_cast<uint8_t*>(demod_ptr),
                                config_.GetOFDMDataNum())
          : Demod256qamSoftAvx2(equal_ptr, demod_ptr, config_.GetOFDMDataNum());
      break;
    default:
      AGORA_LOG_INFO(
          "UeWorker[%zu]: Demul - modulation type %s not supported!\n", tid_,
          config_.Modulation(Direction::kDownlink).c_str());
  }

  if (kDownlinkHardDemod && (kPrintPhyStats || kEnableCsvLog) &&
      (dl_symbol_id >= config_.Frame().ClientDlPilotSymbols())) {
    phy_stats_.UpdateDecodedBits(
        ant_id, total_dl_symbol_id, frame_slot,
        config_.GetOFDMDataNum() * config_.ModOrderBits(Direction::kDownlink));
    phy_stats_.IncrementDecodedBlocks(ant_id, total_dl_symbol_id, frame_slot);
    int8_t* tx_bytes = config_.GetModBitsBuf(
        config_.DlModBits(), Direction::kDownlink, 0, dl_symbol_id,
        kDebugDownlink ? 0 : ant_id, base_sc_id);
    size_t block_error(0);
    for (size_t i = 0; i < config_.GetOFDMDataNum(); i++) {
      uint8_t rx_byte = static_cast<uint8_t>(demod_ptr[i]);
      uint8_t tx_byte = static_cast<uint8_t>(tx_bytes[i]);
      phy_stats_.UpdateBitErrors(ant_id, total_dl_symbol_id, frame_slot,
                                 tx_byte, rx_byte);
      if (rx_byte != tx_byte) {
        block_error++;
      }
    }
    if (kPrintPhyStats && block_error > 0) {
      AGORA_LOG_INFO("Frame %zu Symbol %zu Ue %zu: %zu symbol errors\n",
                     frame_id, symbol_id, ant_id, block_error);
    }
    phy_stats_.UpdateBlockErrors(ant_id, total_dl_symbol_id, frame_slot,
                                 block_error);
  }

  if ((kDebugPrintPerTaskDone == true) || (kDebugPrintDemul == true)) {
    size_t dem_duration_stat = GetTime::Rdtsc() - start_tsc;
    AGORA_LOG_INFO(
        "UeWorker[%zu]: Demul  (frame %zu, symbol %zu, ant %zu) Duration "
        "%2.4f ms\n",
        tid_, frame_id, symbol_id, ant_id,
        GetTime::CyclesToMs(dem_duration_stat, GetTime::MeasureRdtscFreq()));
  }
  if (kPrintLLRData) {
    AGORA_LOG_INFO("LLR data, symbol_offset: %zu\n", offset);
    for (size_t i = 0; i < config_.GetOFDMDataNum(); i++) {
      AGORA_LOG_INFO("%x ", (uint8_t) * (demod_ptr + i));
    }
    AGORA_LOG_INFO("\n");
  }

  RtAssert(
      notify_queue_.enqueue(*ptok_.get(), EventData(EventType::kDemul, tag)),
      "Demodulation message enqueue failed");
}

void UeWorker::DoDecodeUe(DoDecodeClient* decoder, size_t tag) {
  const size_t frame_id = gen_tag_t(tag).frame_id_;
  const size_t symbol_id = gen_tag_t(tag).symbol_id_;
  const size_t ant_id = gen_tag_t(tag).ant_id_;
  LDPCconfig ldpc_config = config_.LdpcConfig(Direction::kDownlink);

  for (size_t cb_id = 0; cb_id < ldpc_config.NumBlocksInSymbol(); cb_id++) {
    // For now, call for each cb
    if (kDebugPrintDecode) {
      AGORA_LOG_INFO(
          "Decoding [Frame %zu, Symbol %zu, User %zu, Code Block %zu : %zu]\n",
          frame_id, symbol_id, ant_id, cb_id,
          ldpc_config.NumBlocksInSymbol() - 1);
    }
    decoder->Launch(
        gen_tag_t::FrmSymCb(frame_id, symbol_id,
                            cb_id + (ant_id * ldpc_config.NumBlocksInSymbol()))
            .tag_);
  }

  // Post the completion event (symbol)
  size_t completion_tag = gen_tag_t::FrmSymUe(frame_id, symbol_id, ant_id).tag_;

  RtAssert(notify_queue_.enqueue(*ptok_.get(),
                                 EventData(EventType::kDecode, completion_tag)),
           "Decode Symbol message enqueue failed");
}

//////////////////////////////////////////////////////////
//                   UPLINK Operations                //
//////////////////////////////////////////////////////////
void UeWorker::DoEncodeUe(DoEncode* encoder, size_t tag) {
  const size_t frame_id = gen_tag_t(tag).frame_id_;
  const size_t symbol_id = gen_tag_t(tag).symbol_id_;
  const size_t ant_id = gen_tag_t(tag).ue_id_;
  LDPCconfig ldpc_config = config_.LdpcConfig(Direction::kUplink);

  // For now, call for each cb
  for (size_t cb_id = 0; cb_id < ldpc_config.NumBlocksInSymbol(); cb_id++) {
    // For now, call for each cb
    encoder->Launch(
        gen_tag_t::FrmSymCb(frame_id, symbol_id,
                            cb_id + (ant_id * ldpc_config.NumBlocksInSymbol()))
            .tag_);
  }
  // Post the completion event (symbol)
  size_t completion_tag = gen_tag_t::FrmSymUe(frame_id, symbol_id, ant_id).tag_;
  RtAssert(notify_queue_.enqueue(*ptok_.get(),
                                 EventData(EventType::kEncode, completion_tag)),
           "Encoded Symbol message enqueue failed");
}

// This functions accepts non pilot - UL symbols
void UeWorker::DoModul(size_t tag) {
  const size_t frame_id = gen_tag_t(tag).frame_id_;
  const size_t symbol_id = gen_tag_t(tag).symbol_id_;
  const size_t ant_id = gen_tag_t(tag).ue_id_;

  if (kDebugPrintInTask || kDebugPrintModul) {
    AGORA_LOG_INFO("UeWorker[%zu]: Modul  (frame %zu, symbol %zu, ant %zu)\n",
                   tid_, frame_id, symbol_id, ant_id);
  }
  size_t start_tsc = GetTime::Rdtsc();

  const size_t ul_symbol_idx = config_.Frame().GetULSymbolIdx(symbol_id);
  const size_t total_ul_data_symbol_id =
      config_.GetTotalDataSymbolIdxUl(frame_id, ul_symbol_idx);

  complex_float* modul_buf =
      &modul_buffer_[total_ul_data_symbol_id][ant_id * config_.OfdmDataNum()];

  auto* ul_bits = config_.GetModBitsBuf(encoded_buffer_, Direction::kUplink,
                                        frame_id, ul_symbol_idx, ant_id, 0);

  if (kDebugPrintModul) {
    AGORA_LOG_INFO(
        "UeWorker[%zu]: Modul  (frame %zu, symbol %zu, ant %zu) - getting "
        "from location (%zu %zu %zu) %zu and putting into location (%zu, "
        "%zu) %zu\n\n",
        tid_, frame_id, symbol_id, ant_id, frame_id,
        ul_symbol_idx - config_.Frame().ClientUlPilotSymbols(), ant_id,
        (size_t)ul_bits, total_ul_data_symbol_id,
        ant_id * config_.OfdmDataNum(), (size_t)modul_buf);
  }

  // TODO place directly into the correct location of the fft buffer
  for (size_t sc = 0; sc < config_.OfdmDataNum(); sc++) {
    modul_buf[sc] = ModSingleUint8(static_cast<uint8_t>(ul_bits[sc]),
                                   config_.ModTable(Direction::kUplink));
  }

  if ((kDebugPrintPerTaskDone == true) || (kDebugPrintModul == true)) {
    size_t mod_duration_stat = GetTime::Rdtsc() - start_tsc;
    AGORA_LOG_INFO(
        "UeWorker[%zu]: Modul  (frame %zu, symbol %zu, user %zu) Duration "
        "%2.4f ms\n",
        tid_, frame_id, symbol_id, ant_id,
        GetTime::CyclesToMs(mod_duration_stat, GetTime::MeasureRdtscFreq()));
  }
  RtAssert(
      notify_queue_.enqueue(*ptok_.get(), EventData(EventType::kModul, tag)),
      "Modulation complete message enqueue failed");
}

void UeWorker::DoIfftUe(DoIFFTClient* iffter, size_t tag) {
  const size_t frame_id = gen_tag_t(tag).frame_id_;
  const size_t symbol_id = gen_tag_t(tag).symbol_id_;
  const size_t ant_id = gen_tag_t(tag).ue_id_;

  // TODO Remove this copy
  {
    complex_float const* source_data = nullptr;
    const size_t ul_symbol_idx = config_.Frame().GetULSymbolIdx(symbol_id);
    size_t total_ul_symbol_id =
        config_.GetTotalDataSymbolIdxUl(frame_id, ul_symbol_idx);
    if (ul_symbol_idx < config_.Frame().ClientUlPilotSymbols()) {
      source_data = config_.UeSpecificPilot()[ant_id];
    } else {
      source_data =
          &modul_buffer_[total_ul_symbol_id][ant_id * config_.OfdmDataNum()];
    }
    const size_t buff_offset =
        (total_ul_symbol_id * config_.UeAntNum()) + ant_id;
    complex_float* dest_loc =
        ifft_buffer_[buff_offset] + (config_.OfdmDataStart());
    std::memcpy(dest_loc, source_data,
                sizeof(complex_float) * config_.OfdmDataNum());
  }
  iffter->Launch(gen_tag_t::FrmSymAnt(frame_id, symbol_id, ant_id).tag_);

  // Post the completion event (symbol)
  size_t completion_tag = gen_tag_t::FrmSymUe(frame_id, symbol_id, ant_id).tag_;
  RtAssert(notify_queue_.enqueue(*ptok_.get(),
                                 EventData(EventType::kIFFT, completion_tag)),
           "IFFT symbol complete message enqueue failed");
}

void UeWorker::DoIfft(size_t tag) {
  const size_t frame_id = gen_tag_t(tag).frame_id_;
  const size_t symbol_id = gen_tag_t(tag).symbol_id_;
  const size_t ant_id = gen_tag_t(tag).ue_id_;
  const size_t frame_slot = (frame_id % kFrameWnd);

  if (kDebugPrintInTask) {
    AGORA_LOG_INFO("User Task[%zu]: iFFT   (frame %zu, symbol %zu, user %zu)\n",
                   tid_, frame_id, symbol_id, ant_id);
  }
  size_t start_tsc = GetTime::Rdtsc();

  const size_t ul_symbol_perframe = config_.Frame().NumULSyms();
  const size_t ul_symbol_idx = config_.Frame().GetULSymbolIdx(symbol_id);
  const size_t total_ul_symbol_id =
      frame_slot * ul_symbol_perframe + ul_symbol_idx;
  const size_t buff_offset = (total_ul_symbol_id * config_.UeAntNum()) + ant_id;
  complex_float* ifft_buff = ifft_buffer_[buff_offset];

  std::memset(ifft_buff, 0u, sizeof(complex_float) * config_.OfdmDataStart());
  if (ul_symbol_idx < config_.Frame().ClientUlPilotSymbols()) {
    std::memcpy(ifft_buff + config_.OfdmDataStart(),
                config_.UeSpecificPilot()[ant_id],
                config_.OfdmDataNum() * sizeof(complex_float));
  } else {
    complex_float* modul_buff =
        &modul_buffer_[total_ul_symbol_id][ant_id * config_.OfdmDataNum()];
    std::memcpy(ifft_buff + config_.OfdmDataStart(), modul_buff,
                config_.OfdmDataNum() * sizeof(complex_float));
  }
  std::memset(ifft_buff + config_.OfdmDataStop(), 0,
              sizeof(complex_float) * config_.OfdmDataStart());

  std::vector<complex_float> temp_fft_buf(config_.OfdmCaNum());
  auto* temp_buff = reinterpret_cast<complex_float*>(temp_fft_buf.data());
  CommsLib::FFTShift(ifft_buff, temp_buff, config_.OfdmCaNum());
  CommsLib::IFFT(ifft_buff, config_.OfdmCaNum(), false);

  const size_t tx_offset = buff_offset * config_.PacketLength();
  char* cur_tx_buffer = &tx_buffer_[tx_offset];

  if (kDebugTxMemory) {
    AGORA_LOG_INFO(
        "Tx data for (Frame %zu Symbol %zu Ant %zu) is located at tx offset "
        "%zu:%zu at location %ld\n",
        frame_id, symbol_id, ant_id, buff_offset, tx_offset,
        (intptr_t)cur_tx_buffer);
  }

  auto* pkt = reinterpret_cast<Packet*>(cur_tx_buffer);
  auto* tx_data_ptr = reinterpret_cast<std::complex<short>*>(pkt->data_);
  CommsLib::Ifft2tx(ifft_buff, tx_data_ptr, config_.OfdmCaNum(),
                    config_.OfdmTxZeroPrefix(), config_.CpLen(),
                    config_.Scale());

  if (kDebugPrintPerTaskDone) {
    size_t ifft_duration_stat = GetTime::Rdtsc() - start_tsc;
    AGORA_LOG_INFO(
        "User Task[%zu]: iFFT   (frame %zu,       , user %zu) Duration "
        "%2.4f ms\n",
        tid_, frame_id, ant_id,
        GetTime::CyclesToMs(ifft_duration_stat, GetTime::MeasureRdtscFreq()));
  }

  // Post the completion event (symbol)
  size_t completion_tag = gen_tag_t::FrmSymUe(frame_id, symbol_id, ant_id).tag_;
  RtAssert(notify_queue_.enqueue(*ptok_.get(),
                                 EventData(EventType::kIFFT, completion_tag)),
           "IFFT symbol complete message enqueue failed");
}<|MERGE_RESOLUTION|>--- conflicted
+++ resolved
@@ -332,11 +332,8 @@
       equ_buffer_ptr[data_sc_id] = (y / csi_buffer_ptr[j]) * phc;
       size_t ant = (kDebugDownlink == true) ? 0 : ant_id;
       if (kCollectPhyStats) {
-<<<<<<< HEAD
-=======
         const size_t dl_data_symbol_id =
             dl_symbol_id - config_.Frame().ClientDlPilotSymbols();
->>>>>>> 86454f11
         phy_stats_.UpdateEvm(frame_id, dl_data_symbol_id, j, ant, ant_id,
                              equ_buffer_ptr[data_sc_id]);
       }

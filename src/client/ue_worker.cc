--- conflicted
+++ resolved
@@ -177,29 +177,9 @@
         std::max_element(pilot_corr_abs.begin(), pilot_corr_abs.end()) -
         pilot_corr_abs.begin();
     size_t pilot_offset = peak_offset < seq_len ? 0 : peak_offset - seq_len;
-<<<<<<< HEAD
-    float noise_power = 0;
-    for (size_t i = 0; i < pilot_offset; i++) {
-      noise_power += std::pow(std::abs(samples_vec[i]), 2);
-    }
-    float signal_power = 0;
-    for (size_t i = pilot_offset; i < 2 * pilot_offset; i++) {
-      signal_power += std::pow(std::abs(samples_vec[i]), 2);
-    }
-    float snr = 10 * std::log10(signal_power / noise_power);
-#if (ENABLE_CSV_LOGGER == false)
-    std::printf(
-        "UeWorker: Fft Pilot(frame %zu symbol %zu ant %zu) sig offset "
-        "%zu, SNR %2.1f \n",
-        frame_id, symbol_id, ant_id, pilot_offset, snr);
-#endif
-    CSV_LOG(kCsvLogRFSNR, "%zu,%zu,%zu,%zu,%2.1f\n",
-            frame_id, symbol_id, ant_id, pilot_offset, snr);
-=======
     AGORA_LOG_INFO(
         "UeWorker: Fft Pilot(frame %zu symbol %zu ant %zu) sig offset %zu\n",
         frame_id, symbol_id, ant_id, pilot_offset);
->>>>>>> fbcc574a
   }
 
   if (kRecordDownlinkFrame) {
@@ -392,21 +372,11 @@
                                    std::string("_") + std::to_string(ant_id));
   }
   if (kPrintPhyStats) {
-<<<<<<< HEAD
-#if (ENABLE_CSV_LOGGER == false)
-    std::stringstream ss;
-    ss << "Frame: " << frame_id << ", Symbol: " << symbol_id
-       << ", User: " << ant_id << ", EVM: " << 100 * evm
-       << "%, SNR: " << -10 * std::log10(evm) << std::endl;
-    std::cout << ss.str();
-#endif
-    CSV_LOG(kCsvLogEVMSNR, "%zu,%zu,%zu,%f,%f\n",
-            frame_id, symbol_id, ant_id, 100 * evm, -10 * std::log10(evm));
-=======
     AGORA_LOG_INFO("Frame: %zu, Symbol: %zu, User: %zu, EVM: %f, SNR: %f\n",
                    frame_id, symbol_id, ant_id, (100.0f * evm),
                    (-10.0f * std::log10(evm)));
->>>>>>> fbcc574a
+    CSV_LOG(kCsvLogEVMSNR, "%zu,%zu,%zu,%f,%f", frame_id, symbol_id, ant_id,
+            100.0f * evm, -10.0f * std::log10(evm));
   }
 
   if (kDebugPrintPerTaskDone || kDebugPrintFft) {
@@ -504,19 +474,14 @@
       }
     }
     if (block_error > 0) {
-<<<<<<< HEAD
-#if (ENABLE_CSV_LOGGER == false)
-      std::printf("Frame %zu Symbol %zu Ue %zu: %zu symbol errors\n", frame_id,
-                  symbol_id, ant_id, block_error);
-#endif
-      CSV_LOG(kCsvLogSE, "%zu,%zu,%zu,%zu\n",
-              frame_id, symbol_id, ant_id, block_error);
-=======
       AGORA_LOG_INFO("Frame %zu Symbol %zu Ue %zu: %zu symbol errors\n",
                      frame_id, symbol_id, ant_id, block_error);
->>>>>>> fbcc574a
     }
     phy_stats_.UpdateBlockErrors(ant_id, total_dl_symbol_id, block_error);
+    CSV_LOG(kCsvLogBERSER, "%zu,%zu,%zu,%f,%f", frame_id, symbol_id, ant_id,
+            phy_stats_.GetBitErrorRate(ant_id, total_dl_symbol_id),
+            static_cast<float>(block_error) /
+            static_cast<float>(config_.GetOFDMDataNum()));
   }
 
   if ((kDebugPrintPerTaskDone == true) || (kDebugPrintDemul == true)) {

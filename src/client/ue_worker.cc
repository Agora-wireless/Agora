--- conflicted
+++ resolved
@@ -268,11 +268,8 @@
 
   const size_t sig_offset = config_.OfdmRxZeroPrefixClient();
   const size_t dl_symbol_id = config_.Frame().GetDLSymbolIdx(symbol_id);
-<<<<<<< HEAD
   const size_t dl_data_symbol_id =
       dl_symbol_id - config_.Frame().ClientDlPilotSymbols();
-=======
->>>>>>> 368c502d
 
   // remove CP, do FFT
   size_t total_dl_symbol_id =
@@ -339,11 +336,6 @@
       equ_buffer_ptr[data_sc_id] = (y / csi_buffer_ptr[j]) * phc;
       size_t ant = (kDebugDownlink == true) ? 0 : ant_id;
       if (kCollectPhyStats) {
-<<<<<<< HEAD
-=======
-        const size_t dl_data_symbol_id =
-            dl_symbol_id - config_.Frame().ClientDlPilotSymbols();
->>>>>>> 368c502d
         phy_stats_.UpdateEvm(frame_id, dl_data_symbol_id, j, ant, ant_id,
                              equ_buffer_ptr[data_sc_id]);
       }
@@ -455,12 +447,8 @@
       (frame_id >= kStartStatsFrame)) {
     phy_stats_.UpdateDecodedBits(
         ant_id, total_dl_symbol_id, frame_slot,
-<<<<<<< HEAD
         (kSingleScBer ? 1 : config_.GetOFDMDataNum())
             * config_.ModOrderBits(Direction::kDownlink));
-=======
-        config_.GetOFDMDataNum() * config_.ModOrderBits(Direction::kDownlink));
->>>>>>> 368c502d
     phy_stats_.IncrementDecodedBlocks(ant_id, total_dl_symbol_id, frame_slot);
     int8_t* tx_bytes = config_.GetModBitsBuf(
         config_.DlModBits(), Direction::kDownlink, 0, dl_symbol_id,
@@ -469,15 +457,10 @@
     for (size_t i = 0; i < config_.GetOFDMDataNum(); i++) {
       uint8_t rx_byte = static_cast<uint8_t>(demod_ptr[i]);
       uint8_t tx_byte = static_cast<uint8_t>(tx_bytes[i]);
-<<<<<<< HEAD
       if (kSingleScBer == false || i == kSingleScIdx) {
         phy_stats_.UpdateBitErrors(ant_id, total_dl_symbol_id, frame_slot,
                                   tx_byte, rx_byte);
       }
-=======
-      phy_stats_.UpdateBitErrors(ant_id, total_dl_symbol_id, frame_slot,
-                                 tx_byte, rx_byte);
->>>>>>> 368c502d
       if (rx_byte != tx_byte) {
         block_error++;
       }

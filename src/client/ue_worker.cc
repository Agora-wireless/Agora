/**
 * @file ue_worker.cc
 * @brief Implementation file for the ue worker class.  Provides storage for
 * each worker.
 */
#include "ue_worker.h"

#include <memory>
#include <utility>

#include "datatype_conversion.h"
#include "phy_ldpc_decoder_5gnr.h"
#include "phy_stats.h"
#include "scrambler.h"
#include "utils_ldpc.h"

/* Print debug work */
static constexpr bool kDebugPrintFft = false;
static constexpr bool kDebugPrintDemul = false;
static constexpr bool kDebugPrintModul = false;
static constexpr bool kDebugPrintDecode = false;

static constexpr bool kPrintLLRData = false;
static constexpr bool kPrintDownlinkPilotStats = false;
static constexpr bool kPrintEqualizedSymbols = false;
<<<<<<< HEAD
=======
static constexpr bool kRecordDownlinkFrame = true;
static constexpr size_t kRecordFrameInterval = 100;
>>>>>>> 41b766b6
static constexpr bool kDebugTxMemory = false;

UeWorker::UeWorker(
    size_t tid, Config& config, Stats& shared_stats, PhyStats& shared_phy_stats,
    moodycamel::ConcurrentQueue<EventData>& notify_queue,
    moodycamel::ConcurrentQueue<EventData>& work_queue,
    moodycamel::ProducerToken& work_producer, Table<int8_t>& ul_bits_buffer,
    Table<int8_t>& encoded_buffer, Table<complex_float>& modul_buffer,
    Table<complex_float>& ifft_buffer, char* const tx_buffer,
    Table<char>& rx_buffer, Table<complex_float>& csi_buffer,
    std::vector<myVec>& equal_buffer, std::vector<size_t>& non_null_sc_ind,
    Table<complex_float>& fft_buffer,
    PtrCube<kFrameWnd, kMaxSymbols, kMaxUEs, int8_t>& demod_buffer,
    PtrCube<kFrameWnd, kMaxSymbols, kMaxUEs, int8_t>& decoded_buffer,
    std::vector<std::vector<std::complex<float>>>& ue_pilot_vec)
    : tid_(tid),
      notify_queue_(notify_queue),
      work_queue_(work_queue),
      work_producer_token_(work_producer),
      config_(config),
      stats_(shared_stats),
      phy_stats_(shared_phy_stats),
      ul_bits_buffer_(ul_bits_buffer),
      encoded_buffer_(encoded_buffer),
      modul_buffer_(modul_buffer),
      ifft_buffer_(ifft_buffer),
      tx_buffer_(tx_buffer),
      rx_buffer_(rx_buffer),
      csi_buffer_(csi_buffer),
      equal_buffer_(equal_buffer),
      non_null_sc_ind_(non_null_sc_ind),
      fft_buffer_(fft_buffer),
      demod_buffer_(demod_buffer),
      decoded_buffer_(decoded_buffer),
      ue_pilot_vec_(ue_pilot_vec) {
  ptok_ = std::make_unique<moodycamel::ProducerToken>(notify_queue);

  AllocBuffer1d(&rx_samps_tmp_, config_.SampsPerSymbol(),
                Agora_memory::Alignment_t::kAlign64, 1);

  (void)DftiCreateDescriptor(&mkl_handle_, DFTI_SINGLE, DFTI_COMPLEX, 1,
                             config_.OfdmCaNum());
  (void)DftiCommitDescriptor(mkl_handle_);
}

UeWorker::~UeWorker() {
  DftiFreeDescriptor(&mkl_handle_);
  FreeBuffer1d(&rx_samps_tmp_);
  AGORA_LOG_INFO("UeWorker[%zu] Terminated\n", tid_);
}

void UeWorker::Start(size_t core_offset) {
  if (thread_.joinable() == false) {
    thread_ = std::thread(&UeWorker::TaskThread, this, core_offset);
  } else {
    throw std::runtime_error(
        "Starting UeWorker thread when one already exists");
  }
}

void UeWorker::Stop() {
  AGORA_LOG_INFO("Joining PhyUe worker %zu\n", tid_);
  thread_.join();
}

void UeWorker::TaskThread(size_t core_offset) {
  AGORA_LOG_INFO("UeWorker[%zu]: started\n", tid_);
  PinToCoreWithOffset(ThreadType::kWorker, core_offset, tid_);

  auto encoder = std::make_unique<DoEncode>(
      &config_, (int)tid_, Direction::kUplink,
      (kEnableMac == true) ? ul_bits_buffer_ : config_.UlBits(),
      (kEnableMac == true) ? kFrameWnd : 1, encoded_buffer_, &stats_);

  auto iffter = std::make_unique<DoIFFTClient>(
      &config_, (int)tid_, ifft_buffer_, tx_buffer_, &stats_);

  auto decoder =
      std::make_unique<DoDecodeClient>(&config_, (int)tid_, demod_buffer_,
                                       decoded_buffer_, &phy_stats_, &stats_);

  EventData event;
  while (config_.Running() == true) {
    if (work_queue_.try_dequeue_from_producer(work_producer_token_, event) ==
        true) {
      switch (event.event_type_) {
        case EventType::kDecode: {
          DoDecodeUe(decoder.get(), event.tags_[0]);
        } break;
        case EventType::kDemul: {
          DoDemul(event.tags_[0]);
        } break;
        case EventType::kIFFT: {
          // DoIfftUe(iffter.get(), event.tags_[0]);
          DoIfft(event.tags_[0]);
        } break;
        case EventType::kEncode: {
          DoEncodeUe(encoder.get(), event.tags_[0]);
        } break;
        case EventType::kModul: {
          DoModul(event.tags_[0]);
        } break;
        case EventType::kFFTPilot: {
          DoFftPilot(event.tags_[0]);
        } break;
        case EventType::kFFT: {
          DoFftData(event.tags_[0]);
        } break;
        default: {
          AGORA_LOG_INFO("***** Invalid Event Type [%d] in Work Queue\n",
                         static_cast<int>(event.event_type_));
        }
      }
    }  // end dequeue
  }
}

//////////////////////////////////////////////////////////
//                   DOWNLINK Operations                //
//////////////////////////////////////////////////////////
void UeWorker::DoFftPilot(size_t tag) {
  const size_t start_tsc = GetTime::Rdtsc();

  // read info of one frame
  Packet* pkt = fft_req_tag_t(tag).rx_packet_->RawPacket();

  const size_t frame_id = pkt->frame_id_;
  const size_t symbol_id = pkt->symbol_id_;
  const size_t ant_id = pkt->ant_id_;
  const size_t frame_slot = frame_id % kFrameWnd;

  if (kDebugPrintInTask || kDebugPrintFft) {
    AGORA_LOG_INFO("UeWorker[%zu]: Fft Pilot(frame %zu, symbol %zu, ant %zu)\n",
                   tid_, frame_id, symbol_id, ant_id);
  }

  const size_t dl_symbol_id = config_.Frame().GetDLSymbolIdx(symbol_id);
  const size_t sig_offset = config_.OfdmRxZeroPrefixClient();

  if (kPrintDownlinkPilotStats) {
    SimdConvertShortToFloat(pkt->data_, reinterpret_cast<float*>(rx_samps_tmp_),
                            2 * config_.SampsPerSymbol());
    std::vector<std::complex<float>> samples_vec(
        rx_samps_tmp_, rx_samps_tmp_ + config_.SampsPerSymbol());
    size_t seq_len = ue_pilot_vec_[ant_id].size();
    std::vector<std::complex<float>> pilot_corr =
        CommsLib::CorrelateAvx(samples_vec, ue_pilot_vec_[ant_id]);
    std::vector<float> pilot_corr_abs = CommsLib::Abs2Avx(pilot_corr);
    size_t peak_offset =
        std::max_element(pilot_corr_abs.begin(), pilot_corr_abs.end()) -
        pilot_corr_abs.begin();
    size_t pilot_offset = peak_offset < seq_len ? 0 : peak_offset - seq_len;
    AGORA_LOG_INFO(
        "UeWorker: Fft Pilot(frame %zu symbol %zu ant %zu) sig offset %zu\n",
        frame_id, symbol_id, ant_id, pilot_offset);
  }

<<<<<<< HEAD
=======
  if (kRecordDownlinkFrame) {
    if (frame_id > 0 && frame_id % kRecordFrameInterval == 0) {
      const std::string fname_ext = std::to_string(frame_id) + "_" +
                                    std::to_string(dl_symbol_id) + "_" +
                                    std::to_string(ant_id) + "_" +
                                    config_.UeRadioName().at(ant_id) + ".bin";
      std::string fname = "log/rxpilot_" + fname_ext;
      FILE* f = std::fopen(fname.c_str(), "wb");
      std::fwrite(pkt->data_, 2 * sizeof(int16_t), config_.SampsPerSymbol(), f);
      std::fclose(f);
      fname = "log/txpilot_" + fname_ext;
      f = std::fopen(fname.c_str(), "wb");
      std::fwrite(config_.UeSpecificPilot()[ant_id], 2 * sizeof(float),
                  config_.OfdmDataNum(), f);
      std::fclose(f);
    }
  }

>>>>>>> 41b766b6
  // remove CP, do FFT
  size_t total_dl_symbol_id =
      (frame_slot * config_.Frame().NumDLSyms()) + dl_symbol_id;
  size_t fft_buffer_target_id =
      (total_dl_symbol_id * config_.UeAntNum()) + ant_id;

  // transfer ushort to float
  size_t delay_offset = (sig_offset + config_.CpLen()) * 2;
  RtAssert((delay_offset & 15) == 0,
           "Data Alignment not correct before calling into AVX optimizations");
  auto* fft_buff = reinterpret_cast<float*>(fft_buffer_[fft_buffer_target_id]);

  SimdConvertShortToFloat(&pkt->data_[delay_offset], fft_buff,
                          config_.OfdmCaNum() * 2);

  // perform fft
  DftiComputeForward(mkl_handle_, fft_buffer_[fft_buffer_target_id]);

  size_t csi_offset = frame_slot * config_.UeAntNum() + ant_id;
  auto* csi_buffer_ptr =
      reinterpret_cast<arma::cx_float*>(csi_buffer_[csi_offset]);
  auto* fft_buffer_ptr =
      reinterpret_cast<arma::cx_float*>(fft_buffer_[fft_buffer_target_id]);

  // In TDD massive MIMO, a pilot symbol needs to be sent
  // in the downlink for the user to estimate the channel
  // due to relative reciprocity calibration,
  // see Argos paper (Mobicom'12)
  if (dl_symbol_id < config_.Frame().ClientDlPilotSymbols()) {
    for (size_t j = 0; j < config_.OfdmDataNum(); j++) {
      size_t ant = (kDebugDownlink == true) ? 0 : ant_id;
      complex_float p = config_.UeSpecificPilot()[ant][j];
      size_t sc_id = non_null_sc_ind_[j];
      csi_buffer_ptr[j] += (fft_buffer_ptr[sc_id] / arma::cx_float(p.re, p.im));
    }
    if (kCollectPhyStats) {
      phy_stats_.UpdateDlPilotSnr(frame_id, dl_symbol_id, ant_id,
                                  fft_buffer_[fft_buffer_target_id]);
    }
  }

  if (kDebugPrintPerTaskDone || kDebugPrintFft) {
    size_t fft_duration_stat = GetTime::Rdtsc() - start_tsc;
    AGORA_LOG_INFO(
        "UeWorker[%zu]: Fft Pilot(frame %zu, symbol %zu, ant %zu) Duration "
        "%2.4f ms\n",
        tid_, frame_id, symbol_id, ant_id,
        GetTime::CyclesToMs(fft_duration_stat, GetTime::MeasureRdtscFreq()));
  }

  // Free the rx buffer
  fft_req_tag_t(tag).rx_packet_->Free();
  EventData fft_finish_event =
      EventData(EventType::kFFTPilot,
                gen_tag_t::FrmSymAnt(frame_id, symbol_id, ant_id).tag_);
  RtAssert(notify_queue_.enqueue(*ptok_.get(), fft_finish_event),
           "UeWorker: FFT Pilot message enqueue failed");
}

void UeWorker::DoFftData(size_t tag) {
  const size_t start_tsc = GetTime::Rdtsc();

  // read info of one frame
  Packet* pkt = fft_req_tag_t(tag).rx_packet_->RawPacket();

  const size_t frame_id = pkt->frame_id_;
  const size_t symbol_id = pkt->symbol_id_;
  const size_t ant_id = pkt->ant_id_;
  const size_t frame_slot = frame_id % kFrameWnd;

  if (kDebugPrintInTask || kDebugPrintFft) {
    AGORA_LOG_INFO("UeWorker[%zu]: Fft Data(frame %zu, symbol %zu, ant %zu)\n",
                   tid_, frame_id, symbol_id, ant_id);
  }

  const size_t sig_offset = config_.OfdmRxZeroPrefixClient();
  const size_t dl_symbol_id = config_.Frame().GetDLSymbolIdx(symbol_id);
  const size_t dl_data_symbol_id =
      dl_symbol_id - config_.Frame().ClientDlPilotSymbols();

<<<<<<< HEAD
=======
  if (kRecordDownlinkFrame) {
    if (frame_id > 0 && frame_id % kRecordFrameInterval == 0) {
      const std::string fname_ext = std::to_string(frame_id) + "_" +
                                    std::to_string(dl_symbol_id) + "_" +
                                    std::to_string(ant_id) + "_" +
                                    config_.UeRadioName().at(ant_id) + ".bin";
      std::string fname = "log/rxdata_" + fname_ext;
      FILE* f = std::fopen(fname.c_str(), "wb");
      std::fwrite(pkt->data_, 2 * sizeof(int16_t), config_.SampsPerSymbol(), f);
      std::fclose(f);
      fname = "log/txdata_" + fname_ext;
      f = std::fopen(fname.c_str(), "wb");
      std::fwrite(config_.DlIqF()[dl_symbol_id] + ant_id * config_.OfdmCaNum(),
                  2 * sizeof(float), config_.OfdmCaNum(), f);
      std::fclose(f);
    }
  }

>>>>>>> 41b766b6
  // remove CP, do FFT
  size_t total_dl_symbol_id =
      (frame_slot * config_.Frame().NumDLSyms()) + dl_symbol_id;
  size_t fft_buffer_target_id =
      (total_dl_symbol_id * config_.UeAntNum()) + ant_id;

  // transfer ushort to float
  size_t delay_offset = (sig_offset + config_.CpLen()) * 2;
  auto* fft_buff = reinterpret_cast<float*>(fft_buffer_[fft_buffer_target_id]);

  SimdConvertShortToFloat(&pkt->data_[delay_offset], fft_buff,
                          config_.OfdmCaNum() * 2);

  // perform fft
  DftiComputeForward(mkl_handle_, fft_buffer_[fft_buffer_target_id]);

  size_t csi_offset = frame_slot * config_.UeAntNum() + ant_id;
  auto* csi_buffer_ptr =
      reinterpret_cast<arma::cx_float*>(csi_buffer_[csi_offset]);
  auto* fft_buffer_ptr =
      reinterpret_cast<arma::cx_float*>(fft_buffer_[fft_buffer_target_id]);

  size_t dl_data_symbol_perframe = config_.Frame().NumDlDataSyms();
  size_t total_dl_data_symbol_id =
      (frame_slot * dl_data_symbol_perframe) +
      (dl_symbol_id - config_.Frame().ClientDlPilotSymbols());
  size_t eq_buffer_offset =
      total_dl_data_symbol_id * config_.UeAntNum() + ant_id;

  auto* equ_buffer_ptr = reinterpret_cast<arma::cx_float*>(
      equal_buffer_.at(eq_buffer_offset).data());

  // use pilot subcarriers for phase tracking and correction
  float theta = 0;
  for (size_t j = 0; j < config_.OfdmDataNum(); j++) {
    if (config_.IsDataSubcarrier(j) == false) {  //DMRS
      size_t sc_id = non_null_sc_ind_[j];
      arma::cx_float y = fft_buffer_ptr[sc_id];
      auto pilot_eq = y / csi_buffer_ptr[j];
      size_t ant = (kDebugDownlink == true) ? 0 : ant_id;
      auto p = config_.UeSpecificPilot()[ant][j];
      theta += arg(pilot_eq * arma::cx_float(p.re, -p.im));
    }
  }
  if (config_.GetOFDMPilotNum() > 0) {
    theta /= config_.GetOFDMPilotNum();
  }
  auto phc = exp(arma::cx_float(0, -theta));
  float evm = 0;
  for (size_t j = 0; j < config_.OfdmDataNum(); j++) {
    if (config_.IsDataSubcarrier(j) == true) {
      // divide fft output by pilot data to get CSI estimation
      size_t sc_id = non_null_sc_ind_[j];
      size_t data_sc_id = config_.GetOFDMDataIndex(j);
      arma::cx_float y = fft_buffer_ptr[sc_id];
      equ_buffer_ptr[data_sc_id] = (y / csi_buffer_ptr[j]) * phc;
      size_t ant = (kDebugDownlink == true) ? 0 : ant_id;
      if (kCollectPhyStats) {
        phy_stats_.UpdateEvm(frame_id, dl_data_symbol_id, j, ant, ant_id,
                             equ_buffer_ptr[data_sc_id]);
      }
      complex_float tx =
          config_.DlIqF()[dl_symbol_id][ant * config_.OfdmCaNum() + sc_id];
      evm +=
          std::norm(equ_buffer_ptr[data_sc_id] - arma::cx_float(tx.re, tx.im));
    }
  }

  evm = evm / config_.GetOFDMDataNum();
  if (kPrintEqualizedSymbols) {
    complex_float* tx =
        &config_.DlIqF()[dl_symbol_id][ant_id * config_.OfdmCaNum() +
                                       config_.OfdmDataStart()];
    arma::cx_fvec x_vec(reinterpret_cast<arma::cx_float*>(tx),
                        config_.OfdmDataNum(), false);
    Utils::PrintVec(x_vec, std::string("x") +
                               std::to_string(total_dl_symbol_id) +
                               std::string("_") + std::to_string(ant_id));
    arma::cx_fvec equal_vec(equ_buffer_ptr, config_.GetOFDMDataNum(), false);
    Utils::PrintVec(equal_vec, std::string("equ") +
                                   std::to_string(total_dl_symbol_id) +
                                   std::string("_") + std::to_string(ant_id));
  }
  if (kPrintPhyStats) {
    AGORA_LOG_INFO("Frame: %zu, Symbol: %zu, User: %zu, EVM: %f, SNR: %f\n",
                   frame_id, symbol_id, ant_id, (100.0f * evm),
                   (-10.0f * std::log10(evm)));
  }

  if (kDebugPrintPerTaskDone || kDebugPrintFft) {
    size_t fft_duration_stat = GetTime::Rdtsc() - start_tsc;
    AGORA_LOG_INFO(
        "UeWorker[%zu]: Fft Data(frame %zu, symbol %zu, ant %zu) Duration "
        "%2.4f ms\n",
        tid_, frame_id, symbol_id, ant_id,
        GetTime::CyclesToMs(fft_duration_stat, GetTime::MeasureRdtscFreq()));
  }

  // Free the rx buffer
  fft_req_tag_t(tag).rx_packet_->Free();

  EventData fft_finish_event = EventData(
      EventType::kFFT, gen_tag_t::FrmSymAnt(frame_id, symbol_id, ant_id).tag_);
  RtAssert(notify_queue_.enqueue(*ptok_.get(), fft_finish_event),
           "UeWorker: FFT message enqueue failed");
}

void UeWorker::DoDemul(size_t tag) {
  // TODO: We assume one code block per ofdm symbol here
  const size_t frame_id = gen_tag_t(tag).frame_id_;
  const size_t symbol_id = gen_tag_t(tag).symbol_id_;
  const size_t ant_id = gen_tag_t(tag).ant_id_;

  if (kDebugPrintInTask || kDebugPrintDemul) {
    AGORA_LOG_INFO("UeWorker[%zu]: Demul  (frame %zu, symbol %zu, ant %zu)\n",
                   tid_, frame_id, symbol_id, ant_id);
  }
  const size_t start_tsc = GetTime::Rdtsc();

  const size_t frame_slot = frame_id % kFrameWnd;
  const size_t dl_symbol_id = config_.Frame().GetDLSymbolIdx(symbol_id);
  const size_t dl_data_symbol_perframe = config_.Frame().NumDlDataSyms();
  const size_t total_dl_symbol_id = frame_slot * dl_data_symbol_perframe +
                                    dl_symbol_id -
                                    config_.Frame().ClientDlPilotSymbols();
  size_t offset = total_dl_symbol_id * config_.UeAntNum() + ant_id;
  auto* equal_ptr = reinterpret_cast<float*>(&equal_buffer_[offset][0]);

  const size_t base_sc_id = 0;

  int8_t* demod_ptr = demod_buffer_[frame_slot][dl_symbol_id][ant_id] +
                      (config_.ModOrderBits(Direction::kDownlink) * base_sc_id);

  switch (config_.ModOrderBits(Direction::kDownlink)) {
    case (CommsLib::kQpsk):
      kDownlinkHardDemod
          ? DemodQpskHardLoop(equal_ptr, reinterpret_cast<uint8_t*>(demod_ptr),
                              config_.GetOFDMDataNum())
          : DemodQpskSoftSse(equal_ptr, demod_ptr, config_.GetOFDMDataNum());
      break;
    case (CommsLib::kQaM16):
      kDownlinkHardDemod
          ? Demod16qamHardAvx2(equal_ptr, reinterpret_cast<uint8_t*>(demod_ptr),
                               config_.GetOFDMDataNum())
          : Demod16qamSoftAvx2(equal_ptr, demod_ptr, config_.GetOFDMDataNum());
      break;
    case (CommsLib::kQaM64):
      kDownlinkHardDemod
          ? Demod64qamHardAvx2(equal_ptr, reinterpret_cast<uint8_t*>(demod_ptr),
                               config_.GetOFDMDataNum())
          : Demod64qamSoftAvx2(equal_ptr, demod_ptr, config_.GetOFDMDataNum());
      break;
    case (CommsLib::kQaM256):
      kDownlinkHardDemod
          ? Demod256qamHardAvx2(equal_ptr,
                                reinterpret_cast<uint8_t*>(demod_ptr),
                                config_.GetOFDMDataNum())
          : Demod256qamSoftAvx2(equal_ptr, demod_ptr, config_.GetOFDMDataNum());
      break;
    default:
      AGORA_LOG_INFO(
          "UeWorker[%zu]: Demul - modulation type %s not supported!\n", tid_,
          config_.Modulation(Direction::kDownlink).c_str());
  }

  if (kDownlinkHardDemod && (kPrintPhyStats || kEnableCsvLog) &&
      (dl_symbol_id >= config_.Frame().ClientDlPilotSymbols())) {
    phy_stats_.UpdateDecodedBits(
        ant_id, total_dl_symbol_id, frame_slot,
        config_.GetOFDMDataNum() * config_.ModOrderBits(Direction::kDownlink));
    phy_stats_.IncrementDecodedBlocks(ant_id, total_dl_symbol_id, frame_slot);
    int8_t* tx_bytes = config_.GetModBitsBuf(
        config_.DlModBits(), Direction::kDownlink, 0, dl_symbol_id,
        kDebugDownlink ? 0 : ant_id, base_sc_id);
    size_t block_error(0);
    for (size_t i = 0; i < config_.GetOFDMDataNum(); i++) {
      uint8_t rx_byte = static_cast<uint8_t>(demod_ptr[i]);
      uint8_t tx_byte = static_cast<uint8_t>(tx_bytes[i]);
      phy_stats_.UpdateBitErrors(ant_id, total_dl_symbol_id, frame_slot,
                                 tx_byte, rx_byte);
      if (rx_byte != tx_byte) {
        block_error++;
      }
    }
    if (kPrintPhyStats && block_error > 0) {
      AGORA_LOG_INFO("Frame %zu Symbol %zu Ue %zu: %zu symbol errors\n",
                     frame_id, symbol_id, ant_id, block_error);
    }
    phy_stats_.UpdateBlockErrors(ant_id, total_dl_symbol_id, frame_slot,
                                 block_error);
  }

  if ((kDebugPrintPerTaskDone == true) || (kDebugPrintDemul == true)) {
    size_t dem_duration_stat = GetTime::Rdtsc() - start_tsc;
    AGORA_LOG_INFO(
        "UeWorker[%zu]: Demul  (frame %zu, symbol %zu, ant %zu) Duration "
        "%2.4f ms\n",
        tid_, frame_id, symbol_id, ant_id,
        GetTime::CyclesToMs(dem_duration_stat, GetTime::MeasureRdtscFreq()));
  }
  if (kPrintLLRData) {
    AGORA_LOG_INFO("LLR data, symbol_offset: %zu\n", offset);
    for (size_t i = 0; i < config_.GetOFDMDataNum(); i++) {
      AGORA_LOG_INFO("%x ", (uint8_t) * (demod_ptr + i));
    }
    AGORA_LOG_INFO("\n");
  }

  RtAssert(
      notify_queue_.enqueue(*ptok_.get(), EventData(EventType::kDemul, tag)),
      "Demodulation message enqueue failed");
}

void UeWorker::DoDecodeUe(DoDecodeClient* decoder, size_t tag) {
  const size_t frame_id = gen_tag_t(tag).frame_id_;
  const size_t symbol_id = gen_tag_t(tag).symbol_id_;
  const size_t ant_id = gen_tag_t(tag).ant_id_;
  LDPCconfig ldpc_config = config_.LdpcConfig(Direction::kDownlink);

  for (size_t cb_id = 0; cb_id < ldpc_config.NumBlocksInSymbol(); cb_id++) {
    // For now, call for each cb
    if (kDebugPrintDecode) {
      AGORA_LOG_INFO(
          "Decoding [Frame %zu, Symbol %zu, User %zu, Code Block %zu : %zu]\n",
          frame_id, symbol_id, ant_id, cb_id,
          ldpc_config.NumBlocksInSymbol() - 1);
    }
    decoder->Launch(
        gen_tag_t::FrmSymCb(frame_id, symbol_id,
                            cb_id + (ant_id * ldpc_config.NumBlocksInSymbol()))
            .tag_);
  }

  // Post the completion event (symbol)
  size_t completion_tag = gen_tag_t::FrmSymUe(frame_id, symbol_id, ant_id).tag_;

  RtAssert(notify_queue_.enqueue(*ptok_.get(),
                                 EventData(EventType::kDecode, completion_tag)),
           "Decode Symbol message enqueue failed");
}

//////////////////////////////////////////////////////////
//                   UPLINK Operations                //
//////////////////////////////////////////////////////////
void UeWorker::DoEncodeUe(DoEncode* encoder, size_t tag) {
  const size_t frame_id = gen_tag_t(tag).frame_id_;
  const size_t symbol_id = gen_tag_t(tag).symbol_id_;
  const size_t ant_id = gen_tag_t(tag).ue_id_;
  LDPCconfig ldpc_config = config_.LdpcConfig(Direction::kUplink);

  // For now, call for each cb
  for (size_t cb_id = 0; cb_id < ldpc_config.NumBlocksInSymbol(); cb_id++) {
    // For now, call for each cb
    encoder->Launch(
        gen_tag_t::FrmSymCb(frame_id, symbol_id,
                            cb_id + (ant_id * ldpc_config.NumBlocksInSymbol()))
            .tag_);
  }
  // Post the completion event (symbol)
  size_t completion_tag = gen_tag_t::FrmSymUe(frame_id, symbol_id, ant_id).tag_;
  RtAssert(notify_queue_.enqueue(*ptok_.get(),
                                 EventData(EventType::kEncode, completion_tag)),
           "Encoded Symbol message enqueue failed");
}

// This functions accepts non pilot - UL symbols
void UeWorker::DoModul(size_t tag) {
  const size_t frame_id = gen_tag_t(tag).frame_id_;
  const size_t symbol_id = gen_tag_t(tag).symbol_id_;
  const size_t ant_id = gen_tag_t(tag).ue_id_;

  if (kDebugPrintInTask || kDebugPrintModul) {
    AGORA_LOG_INFO("UeWorker[%zu]: Modul  (frame %zu, symbol %zu, ant %zu)\n",
                   tid_, frame_id, symbol_id, ant_id);
  }
  size_t start_tsc = GetTime::Rdtsc();

  const size_t ul_symbol_idx = config_.Frame().GetULSymbolIdx(symbol_id);
  const size_t total_ul_data_symbol_id =
      config_.GetTotalDataSymbolIdxUl(frame_id, ul_symbol_idx);

  complex_float* modul_buf =
      &modul_buffer_[total_ul_data_symbol_id][ant_id * config_.OfdmDataNum()];

  auto* ul_bits = config_.GetModBitsBuf(encoded_buffer_, Direction::kUplink,
                                        frame_id, ul_symbol_idx, ant_id, 0);

  if (kDebugPrintModul) {
    AGORA_LOG_INFO(
        "UeWorker[%zu]: Modul  (frame %zu, symbol %zu, ant %zu) - getting "
        "from location (%zu %zu %zu) %zu and putting into location (%zu, "
        "%zu) %zu\n\n",
        tid_, frame_id, symbol_id, ant_id, frame_id,
        ul_symbol_idx - config_.Frame().ClientUlPilotSymbols(), ant_id,
        (size_t)ul_bits, total_ul_data_symbol_id,
        ant_id * config_.OfdmDataNum(), (size_t)modul_buf);
  }

  // TODO place directly into the correct location of the fft buffer
  for (size_t sc = 0; sc < config_.OfdmDataNum(); sc++) {
    modul_buf[sc] = ModSingleUint8(static_cast<uint8_t>(ul_bits[sc]),
                                   config_.ModTable(Direction::kUplink));
  }

  if ((kDebugPrintPerTaskDone == true) || (kDebugPrintModul == true)) {
    size_t mod_duration_stat = GetTime::Rdtsc() - start_tsc;
    AGORA_LOG_INFO(
        "UeWorker[%zu]: Modul  (frame %zu, symbol %zu, user %zu) Duration "
        "%2.4f ms\n",
        tid_, frame_id, symbol_id, ant_id,
        GetTime::CyclesToMs(mod_duration_stat, GetTime::MeasureRdtscFreq()));
  }
  RtAssert(
      notify_queue_.enqueue(*ptok_.get(), EventData(EventType::kModul, tag)),
      "Modulation complete message enqueue failed");
}

void UeWorker::DoIfftUe(DoIFFTClient* iffter, size_t tag) {
  const size_t frame_id = gen_tag_t(tag).frame_id_;
  const size_t symbol_id = gen_tag_t(tag).symbol_id_;
  const size_t ant_id = gen_tag_t(tag).ue_id_;

  // TODO Remove this copy
  {
    complex_float const* source_data = nullptr;
    const size_t ul_symbol_idx = config_.Frame().GetULSymbolIdx(symbol_id);
    size_t total_ul_symbol_id =
        config_.GetTotalDataSymbolIdxUl(frame_id, ul_symbol_idx);
    if (ul_symbol_idx < config_.Frame().ClientUlPilotSymbols()) {
      source_data = config_.UeSpecificPilot()[ant_id];
    } else {
      source_data =
          &modul_buffer_[total_ul_symbol_id][ant_id * config_.OfdmDataNum()];
    }
    const size_t buff_offset =
        (total_ul_symbol_id * config_.UeAntNum()) + ant_id;
    complex_float* dest_loc =
        ifft_buffer_[buff_offset] + (config_.OfdmDataStart());
    std::memcpy(dest_loc, source_data,
                sizeof(complex_float) * config_.OfdmDataNum());
  }
  iffter->Launch(gen_tag_t::FrmSymAnt(frame_id, symbol_id, ant_id).tag_);

  // Post the completion event (symbol)
  size_t completion_tag = gen_tag_t::FrmSymUe(frame_id, symbol_id, ant_id).tag_;
  RtAssert(notify_queue_.enqueue(*ptok_.get(),
                                 EventData(EventType::kIFFT, completion_tag)),
           "IFFT symbol complete message enqueue failed");
}

void UeWorker::DoIfft(size_t tag) {
  const size_t frame_id = gen_tag_t(tag).frame_id_;
  const size_t symbol_id = gen_tag_t(tag).symbol_id_;
  const size_t ant_id = gen_tag_t(tag).ue_id_;
  const size_t frame_slot = (frame_id % kFrameWnd);

  if (kDebugPrintInTask) {
    AGORA_LOG_INFO("User Task[%zu]: iFFT   (frame %zu, symbol %zu, user %zu)\n",
                   tid_, frame_id, symbol_id, ant_id);
  }
  size_t start_tsc = GetTime::Rdtsc();

  const size_t ul_symbol_perframe = config_.Frame().NumULSyms();
  const size_t ul_symbol_idx = config_.Frame().GetULSymbolIdx(symbol_id);
  const size_t total_ul_symbol_id =
      frame_slot * ul_symbol_perframe + ul_symbol_idx;
  const size_t buff_offset = (total_ul_symbol_id * config_.UeAntNum()) + ant_id;
  complex_float* ifft_buff = ifft_buffer_[buff_offset];

  std::memset(ifft_buff, 0u, sizeof(complex_float) * config_.OfdmDataStart());
  if (ul_symbol_idx < config_.Frame().ClientUlPilotSymbols()) {
    std::memcpy(ifft_buff + config_.OfdmDataStart(),
                config_.UeSpecificPilot()[ant_id],
                config_.OfdmDataNum() * sizeof(complex_float));
  } else {
    complex_float* modul_buff =
        &modul_buffer_[total_ul_symbol_id][ant_id * config_.OfdmDataNum()];
    std::memcpy(ifft_buff + config_.OfdmDataStart(), modul_buff,
                config_.OfdmDataNum() * sizeof(complex_float));
  }
  std::memset(ifft_buff + config_.OfdmDataStop(), 0,
              sizeof(complex_float) * config_.OfdmDataStart());

  CommsLib::IFFT(ifft_buff, config_.OfdmCaNum(), false);

  const size_t tx_offset = buff_offset * config_.PacketLength();
  char* cur_tx_buffer = &tx_buffer_[tx_offset];

  if (kDebugTxMemory) {
    AGORA_LOG_INFO(
        "Tx data for (Frame %zu Symbol %zu Ant %zu) is located at tx offset "
        "%zu:%zu at location %ld\n",
        frame_id, symbol_id, ant_id, buff_offset, tx_offset,
        (intptr_t)cur_tx_buffer);
  }

  auto* pkt = reinterpret_cast<Packet*>(cur_tx_buffer);
  auto* tx_data_ptr = reinterpret_cast<std::complex<short>*>(pkt->data_);
  CommsLib::Ifft2tx(ifft_buff, tx_data_ptr, config_.OfdmCaNum(),
                    config_.OfdmTxZeroPrefix(), config_.CpLen(),
                    config_.Scale());

  if (kDebugPrintPerTaskDone) {
    size_t ifft_duration_stat = GetTime::Rdtsc() - start_tsc;
    AGORA_LOG_INFO(
        "User Task[%zu]: iFFT   (frame %zu,       , user %zu) Duration "
        "%2.4f ms\n",
        tid_, frame_id, ant_id,
        GetTime::CyclesToMs(ifft_duration_stat, GetTime::MeasureRdtscFreq()));
  }

  // Post the completion event (symbol)
  size_t completion_tag = gen_tag_t::FrmSymUe(frame_id, symbol_id, ant_id).tag_;
  RtAssert(notify_queue_.enqueue(*ptok_.get(),
                                 EventData(EventType::kIFFT, completion_tag)),
           "IFFT symbol complete message enqueue failed");
}<|MERGE_RESOLUTION|>--- conflicted
+++ resolved
@@ -23,11 +23,6 @@
 static constexpr bool kPrintLLRData = false;
 static constexpr bool kPrintDownlinkPilotStats = false;
 static constexpr bool kPrintEqualizedSymbols = false;
-<<<<<<< HEAD
-=======
-static constexpr bool kRecordDownlinkFrame = true;
-static constexpr size_t kRecordFrameInterval = 100;
->>>>>>> 41b766b6
 static constexpr bool kDebugTxMemory = false;
 
 UeWorker::UeWorker(
@@ -185,27 +180,6 @@
         frame_id, symbol_id, ant_id, pilot_offset);
   }
 
-<<<<<<< HEAD
-=======
-  if (kRecordDownlinkFrame) {
-    if (frame_id > 0 && frame_id % kRecordFrameInterval == 0) {
-      const std::string fname_ext = std::to_string(frame_id) + "_" +
-                                    std::to_string(dl_symbol_id) + "_" +
-                                    std::to_string(ant_id) + "_" +
-                                    config_.UeRadioName().at(ant_id) + ".bin";
-      std::string fname = "log/rxpilot_" + fname_ext;
-      FILE* f = std::fopen(fname.c_str(), "wb");
-      std::fwrite(pkt->data_, 2 * sizeof(int16_t), config_.SampsPerSymbol(), f);
-      std::fclose(f);
-      fname = "log/txpilot_" + fname_ext;
-      f = std::fopen(fname.c_str(), "wb");
-      std::fwrite(config_.UeSpecificPilot()[ant_id], 2 * sizeof(float),
-                  config_.OfdmDataNum(), f);
-      std::fclose(f);
-    }
-  }
-
->>>>>>> 41b766b6
   // remove CP, do FFT
   size_t total_dl_symbol_id =
       (frame_slot * config_.Frame().NumDLSyms()) + dl_symbol_id;
@@ -283,30 +257,7 @@
 
   const size_t sig_offset = config_.OfdmRxZeroPrefixClient();
   const size_t dl_symbol_id = config_.Frame().GetDLSymbolIdx(symbol_id);
-  const size_t dl_data_symbol_id =
-      dl_symbol_id - config_.Frame().ClientDlPilotSymbols();
-
-<<<<<<< HEAD
-=======
-  if (kRecordDownlinkFrame) {
-    if (frame_id > 0 && frame_id % kRecordFrameInterval == 0) {
-      const std::string fname_ext = std::to_string(frame_id) + "_" +
-                                    std::to_string(dl_symbol_id) + "_" +
-                                    std::to_string(ant_id) + "_" +
-                                    config_.UeRadioName().at(ant_id) + ".bin";
-      std::string fname = "log/rxdata_" + fname_ext;
-      FILE* f = std::fopen(fname.c_str(), "wb");
-      std::fwrite(pkt->data_, 2 * sizeof(int16_t), config_.SampsPerSymbol(), f);
-      std::fclose(f);
-      fname = "log/txdata_" + fname_ext;
-      f = std::fopen(fname.c_str(), "wb");
-      std::fwrite(config_.DlIqF()[dl_symbol_id] + ant_id * config_.OfdmCaNum(),
-                  2 * sizeof(float), config_.OfdmCaNum(), f);
-      std::fclose(f);
-    }
-  }
-
->>>>>>> 41b766b6
+
   // remove CP, do FFT
   size_t total_dl_symbol_id =
       (frame_slot * config_.Frame().NumDLSyms()) + dl_symbol_id;

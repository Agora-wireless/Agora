--- conflicted
+++ resolved
@@ -343,15 +343,9 @@
                                equ_buffer_ptr[data_sc_id]);
         }
         complex_float tx =
-<<<<<<< HEAD
             config_.DlIqF()[dl_data_symbol_id][ant * config_.OfdmDataNum() + j];
-        evm += std::norm(equ_buffer_ptr[data_sc_id] -
-                         arma::cx_float(tx.re, tx.im));
-=======
-            config_.DlIqF()[dl_symbol_id][ant * config_.OfdmDataNum() + j];
         evms += std::norm(equ_buffer_ptr[data_sc_id] -
                           arma::cx_float(tx.re, tx.im));
->>>>>>> eac8fccf
       }
     }
 

/**
 * @file ue_worker.cc
 * @brief Implementation file for the ue worker class.  Provides storage for
 * each worker.
 */
#include "ue_worker.h"

#include <memory>
#include <utility>

#include "comms-lib.h"
#include "datatype_conversion.h"
#include "logger.h"
#include "modulation.h"
#include "phy_ldpc_decoder_5gnr.h"
#include "phy_stats.h"
#include "scrambler.h"
#include "simd_types.h"
#include "utils_ldpc.h"

/* Print debug work */
static constexpr bool kDebugPrintFft = false;
static constexpr bool kDebugPrintDemul = false;
static constexpr bool kDebugPrintModul = false;
static constexpr bool kDebugPrintDecode = false;

static constexpr bool kPrintLLRData = false;
static constexpr bool kPrintDownlinkPilotStats = false;
static constexpr bool kPrintEqualizedSymbols = false;
static constexpr bool kDebugTxMemory = false;

UeWorker::UeWorker(
    size_t tid, Config& config, MacScheduler& mac_scheduler,
    Stats& shared_stats, PhyStats& shared_phy_stats,
    moodycamel::ConcurrentQueue<EventData>& notify_queue,
    moodycamel::ConcurrentQueue<EventData>& work_queue,
    moodycamel::ProducerToken& work_producer, Table<int8_t>& ul_bits_buffer,
    Table<int8_t>& encoded_buffer, Table<complex_float>& modul_buffer,
    Table<complex_float>& ifft_buffer, char* const tx_buffer,
    Table<char>& rx_buffer, Table<complex_float>& csi_buffer,
    std::vector<SimdAlignCxFltVector>& equal_buffer,
    std::vector<size_t>& non_null_sc_ind, Table<complex_float>& fft_buffer,
    PtrCube<kFrameWnd, kMaxSymbols, kMaxUEs, int8_t>& demod_buffer,
    PtrCube<kFrameWnd, kMaxSymbols, kMaxUEs, int8_t>& decoded_buffer,
    std::vector<std::vector<std::complex<float>>>& ue_pilot_vec)
    : tid_(tid),
      notify_queue_(notify_queue),
      work_queue_(work_queue),
      work_producer_token_(work_producer),
      config_(config),
      mac_sched_(mac_scheduler),
      stats_(shared_stats),
      phy_stats_(shared_phy_stats),
      ul_bits_buffer_(ul_bits_buffer),
      encoded_buffer_(encoded_buffer),
      modul_buffer_(modul_buffer),
      ifft_buffer_(ifft_buffer),
      tx_buffer_(tx_buffer),
      rx_buffer_(rx_buffer),
      csi_buffer_(csi_buffer),
      equal_buffer_(equal_buffer),
      non_null_sc_ind_(non_null_sc_ind),
      fft_buffer_(fft_buffer),
      demod_buffer_(demod_buffer),
      decoded_buffer_(decoded_buffer),
      ue_pilot_vec_(ue_pilot_vec) {
  ptok_ = std::make_unique<moodycamel::ProducerToken>(notify_queue);

  phy_stats_.LoadGroundTruthIq();
  AllocBuffer1d(&rx_samps_tmp_, config_.SampsPerSymbol(),
                Agora_memory::Alignment_t::kAlign64, 1);

  (void)DftiCreateDescriptor(&mkl_handle_, DFTI_SINGLE, DFTI_COMPLEX, 1,
                             config_.OfdmCaNum());
  (void)DftiCommitDescriptor(mkl_handle_);
}

UeWorker::~UeWorker() {
  DftiFreeDescriptor(&mkl_handle_);
  FreeBuffer1d(&rx_samps_tmp_);
  AGORA_LOG_INFO("UeWorker[%zu] Terminated\n", tid_);
}

void UeWorker::Start(size_t core_offset) {
  if (thread_.joinable() == false) {
    thread_ = std::thread(&UeWorker::TaskThread, this, core_offset);
  } else {
    throw std::runtime_error(
        "Starting UeWorker thread when one already exists");
  }
}

void UeWorker::Stop() {
  AGORA_LOG_INFO("Joining PhyUe worker %zu\n", tid_);
  thread_.join();
}

void UeWorker::TaskThread(size_t core_offset) {
  AGORA_LOG_INFO("UeWorker[%zu]: started\n", tid_);
  PinToCoreWithOffset(ThreadType::kWorker, core_offset, tid_);

  auto encoder = std::make_unique<DoEncode>(
      &config_, (int)tid_, Direction::kUplink,
      (kEnableMac == true) ? ul_bits_buffer_ : config_.UlBits(),
      (kEnableMac == true) ? kFrameWnd : 1, encoded_buffer_, &mac_sched_,
      &stats_);

  auto iffter = std::make_unique<DoIFFTClient>(
      &config_, (int)tid_, ifft_buffer_, tx_buffer_, &stats_);

  auto decoder = std::make_unique<DoDecodeClient>(
      &config_, (int)tid_, demod_buffer_, decoded_buffer_, &mac_sched_,
      &phy_stats_, &stats_);

  EventData event;
  while (config_.Running() == true) {
    if (work_queue_.try_dequeue_from_producer(work_producer_token_, event) ==
        true) {
      switch (event.event_type_) {
        case EventType::kDecode: {
          DoDecodeUe(decoder.get(), event.tags_[0]);
        } break;
        case EventType::kDemul: {
          DoDemul(event.tags_[0]);
        } break;
        case EventType::kIFFT: {
          // DoIfftUe(iffter.get(), event.tags_[0]);
          DoIfft(event.tags_[0]);
        } break;
        case EventType::kEncode: {
          DoEncodeUe(encoder.get(), event.tags_[0]);
        } break;
        case EventType::kModul: {
          DoModul(event.tags_[0]);
        } break;
        case EventType::kFFTPilot: {
          DoFftPilot(event.tags_[0]);
        } break;
        case EventType::kFFT: {
          DoFftData(event.tags_[0]);
        } break;
        default: {
          AGORA_LOG_INFO("***** Invalid Event Type [%d] in Work Queue\n",
                         static_cast<int>(event.event_type_));
        }
      }
    }  // end dequeue
  }
}

//////////////////////////////////////////////////////////
//                   DOWNLINK Operations                //
//////////////////////////////////////////////////////////
void UeWorker::DoFftPilot(size_t tag) {
  const size_t start_tsc = GetTime::Rdtsc();

  // read info of one frame
  Packet* pkt = fft_req_tag_t(tag).rx_packet_->RawPacket();

  const size_t frame_id = pkt->frame_id_;
  const size_t symbol_id = pkt->symbol_id_;
  const size_t ant_id = pkt->ant_id_;
  const size_t frame_slot = frame_id % kFrameWnd;
  const size_t dl_symbol_id = config_.Frame().GetDLSymbolIdx(symbol_id);
  const bool bypass_fft = config_.FreqDomainChannel();

  if (mac_sched_.IsUeScheduled(frame_id, 0u, ant_id)) {
    if (kDebugPrintInTask || kDebugPrintFft) {
      AGORA_LOG_INFO(
          "UeWorker[%zu]: Fft Pilot(frame %zu, symbol %zu, ant %zu)\n", tid_,
          frame_id, symbol_id, ant_id);
    }

    const size_t sig_offset = config_.OfdmRxZeroPrefixClient();

    if (kPrintDownlinkPilotStats) {
      SimdConvertShortToFloat(pkt->data_,
                              reinterpret_cast<float*>(rx_samps_tmp_),
                              2 * config_.SampsPerSymbol());
      std::vector<std::complex<float>> samples_vec(
          rx_samps_tmp_, rx_samps_tmp_ + config_.SampsPerSymbol());
      size_t seq_len = ue_pilot_vec_[ant_id].size();
      std::vector<std::complex<float>> pilot_corr =
          CommsLib::CorrelateAvx(samples_vec, ue_pilot_vec_[ant_id]);
      std::vector<float> pilot_corr_abs = CommsLib::Abs2Avx(pilot_corr);
      size_t peak_offset =
          std::max_element(pilot_corr_abs.begin(), pilot_corr_abs.end()) -
          pilot_corr_abs.begin();
      size_t pilot_offset = peak_offset < seq_len ? 0 : peak_offset - seq_len;
      AGORA_LOG_INFO(
          "UeWorker: Fft Pilot(frame %zu symbol %zu ant %zu) sig offset %zu\n",
          frame_id, symbol_id, ant_id, pilot_offset);
    }

    // remove CP, do FFT
    size_t total_dl_symbol_id =
        config_.GetTotalSymbolIdxDl(frame_id, dl_symbol_id);
    size_t fft_buffer_target_id =
        (total_dl_symbol_id * config_.UeAntNum()) + ant_id;

    // transfer ushort to float
    size_t delay_offset = (sig_offset + config_.CpLen()) * 2;
    RtAssert(
        (delay_offset & 15) == 0,
        "Data Alignment not correct before calling into AVX optimizations");
    auto* fft_buff =
        reinterpret_cast<float*>(fft_buffer_[fft_buffer_target_id]);

    SimdConvertShortToFloat(&pkt->data_[delay_offset], fft_buff,
                            config_.OfdmCaNum() * 2);

    if (bypass_fft == false) {
      // perform fft
      DftiComputeForward(mkl_handle_, fft_buffer_[fft_buffer_target_id]);

<<<<<<< HEAD
    // FFT shift the buffer
    CommsLib::FFTShift(fft_buffer_[fft_buffer_target_id], config_.OfdmCaNum());
=======
      //// FFT shift the buffer
      CommsLib::FFTShift(fft_buffer_[fft_buffer_target_id],
                         config_.OfdmCaNum());
    }
>>>>>>> 00d0c668

    size_t csi_offset = frame_slot * config_.UeAntNum() + ant_id;
    auto* csi_buffer_ptr =
        reinterpret_cast<arma::cx_float*>(csi_buffer_[csi_offset]);
    auto* fft_buffer_ptr =
        reinterpret_cast<arma::cx_float*>(fft_buffer_[fft_buffer_target_id]);

    // In TDD massive MIMO, a pilot symbol needs to be sent
    // in the downlink for the user to estimate the channel
    // due to relative reciprocity calibration,
    // see Argos paper (Mobicom'12)
    if (dl_symbol_id < config_.Frame().ClientDlPilotSymbols()) {
      for (size_t j = 0; j < config_.OfdmDataNum(); j++) {
        size_t ant = (kDebugDownlink == true) ? 0 : ant_id;
        complex_float p = config_.UeSpecificPilot()[ant][j];
        size_t sc_id = non_null_sc_ind_[j];
        csi_buffer_ptr[j] +=
            (fft_buffer_ptr[sc_id] / arma::cx_float(p.re, p.im));
      }
      if (kCollectPhyStats) {
        phy_stats_.UpdateDlPilotSnr(frame_id, dl_symbol_id, ant_id,
                                    fft_buffer_[fft_buffer_target_id]);
      }
    }
  }

  if (kDebugPrintPerTaskDone || kDebugPrintFft) {
    size_t fft_duration_stat = GetTime::Rdtsc() - start_tsc;
    AGORA_LOG_INFO(
        "UeWorker[%zu]: Fft Pilot(frame %zu, symbol %zu, ant %zu) Duration "
        "%2.4f ms\n",
        tid_, frame_id, symbol_id, ant_id,
        GetTime::CyclesToMs(fft_duration_stat, GetTime::MeasureRdtscFreq()));
  }

  // Free the rx buffer
  fft_req_tag_t(tag).rx_packet_->Free();
  EventData fft_finish_event =
      EventData(EventType::kFFTPilot,
                gen_tag_t::FrmSymAnt(frame_id, symbol_id, ant_id).tag_);
  RtAssert(notify_queue_.enqueue(*ptok_.get(), fft_finish_event),
           "UeWorker: FFT Pilot message enqueue failed");
}

void UeWorker::DoFftData(size_t tag) {
  const size_t start_tsc = GetTime::Rdtsc();

  // read info of one frame
  Packet* pkt = fft_req_tag_t(tag).rx_packet_->RawPacket();

  const size_t frame_id = pkt->frame_id_;
  const size_t symbol_id = pkt->symbol_id_;
  const size_t ant_id = pkt->ant_id_;
  const size_t frame_slot = frame_id % kFrameWnd;
  const bool bypass_fft = config_.FreqDomainChannel();

  if (mac_sched_.IsUeScheduled(frame_id, 0u, ant_id)) {
    if (kDebugPrintInTask || kDebugPrintFft) {
      AGORA_LOG_INFO(
          "UeWorker[%zu]: Fft Data(frame %zu, symbol %zu, ant %zu)\n", tid_,
          frame_id, symbol_id, ant_id);
    }

    const size_t sig_offset = config_.OfdmRxZeroPrefixClient();
    const size_t dl_symbol_id = config_.Frame().GetDLSymbolIdx(symbol_id);
    const size_t dl_data_symbol_id =
        dl_symbol_id - config_.Frame().ClientDlPilotSymbols();

    // remove CP, do FFT
    size_t total_dl_symbol_id =
        config_.GetTotalSymbolIdxDl(frame_id, dl_symbol_id);
    size_t fft_buffer_target_id =
        (total_dl_symbol_id * config_.UeAntNum()) + ant_id;

    // transfer ushort to float
    size_t delay_offset = (sig_offset + config_.CpLen()) * 2;
    auto* fft_buff =
        reinterpret_cast<float*>(fft_buffer_[fft_buffer_target_id]);

    SimdConvertShortToFloat(&pkt->data_[delay_offset], fft_buff,
                            config_.OfdmCaNum() * 2);

    if (bypass_fft == false) {
      // perform fft
      DftiComputeForward(mkl_handle_, fft_buffer_[fft_buffer_target_id]);

<<<<<<< HEAD
    //// FFT shift the buffer
    CommsLib::FFTShift(fft_buffer_[fft_buffer_target_id], config_.OfdmCaNum());
=======
      //// FFT shift the buffer
      CommsLib::FFTShift(fft_buffer_[fft_buffer_target_id],
                         config_.OfdmCaNum());
    }
>>>>>>> 00d0c668

    auto* fft_buffer_ptr =
        reinterpret_cast<arma::cx_float*>(fft_buffer_[fft_buffer_target_id]);
    size_t csi_offset = frame_slot * config_.UeAntNum() + ant_id;
    auto* csi_buffer_ptr =
        reinterpret_cast<arma::cx_float*>(csi_buffer_[csi_offset]);

    size_t total_dl_data_symbol_id =
        config_.GetTotalDataSymbolIdxDl(frame_id, dl_data_symbol_id);
    size_t eq_buffer_offset =
        total_dl_data_symbol_id * config_.UeAntNum() + ant_id;

    auto* equ_buffer_ptr = reinterpret_cast<arma::cx_float*>(
        equal_buffer_.at(eq_buffer_offset).data());

    // use pilot subcarriers for phase tracking and correction
    float theta = 0;
    for (size_t j = 0; j < config_.OfdmDataNum(); j++) {
      if (config_.IsDataSubcarrier(j) == false) {  //DMRS
        size_t sc_id = non_null_sc_ind_[j];
        arma::cx_float y = fft_buffer_ptr[sc_id];
        auto pilot_eq = y / csi_buffer_ptr[j];
        size_t ant = (kDebugDownlink == true) ? 0 : ant_id;
        auto p = config_.UeSpecificPilot()[ant][j];
        theta += arg(pilot_eq * arma::cx_float(p.re, -p.im));
      }
    }
    if (config_.GetOFDMPilotNum() > 0) {
      theta /= config_.GetOFDMPilotNum();
    }
    auto phc = exp(arma::cx_float(0, -theta));
    float evms = 0;
    for (size_t j = 0; j < config_.OfdmDataNum(); j++) {
      if (config_.IsDataSubcarrier(j) == true) {
        // divide fft output by pilot data to get CSI estimation
        size_t sc_id = non_null_sc_ind_[j];
        size_t data_sc_id = config_.GetOFDMDataIndex(j);
        arma::cx_float y = fft_buffer_ptr[sc_id];
        equ_buffer_ptr[data_sc_id] = (y / csi_buffer_ptr[j]) * phc;
        size_t ant = (kDebugDownlink == true) ? 0 : ant_id;
        if (kCollectPhyStats) {
          phy_stats_.UpdateEvm(frame_id, dl_data_symbol_id, j, ant, ant_id,
                               equ_buffer_ptr[data_sc_id]);
        }
        complex_float tx =
            config_.DlIqF()[dl_data_symbol_id][ant * config_.OfdmDataNum() + j];
<<<<<<< HEAD
        evm += std::norm(equ_buffer_ptr[data_sc_id] -
                         arma::cx_float(tx.re, tx.im));
=======
        evms += std::norm(equ_buffer_ptr[data_sc_id] -
                          arma::cx_float(tx.re, tx.im));
>>>>>>> 00d0c668
      }
    }

    evms = evms / config_.GetOFDMDataNum();
    if (kPrintEqualizedSymbols) {
      complex_float* tx =
          &config_.DlIqF()[dl_data_symbol_id][ant_id * config_.OfdmDataNum()];
      arma::cx_fvec x_vec(reinterpret_cast<arma::cx_float*>(tx),
                          config_.OfdmDataNum(), false);
      Utils::PrintVec(x_vec, std::string("x") +
                                 std::to_string(total_dl_symbol_id) +
                                 std::string("_") + std::to_string(ant_id));
      arma::cx_fvec equal_vec(equ_buffer_ptr, config_.GetOFDMDataNum(), false);
      Utils::PrintVec(equal_vec, std::string("equ") +
                                     std::to_string(total_dl_symbol_id) +
                                     std::string("_") + std::to_string(ant_id));
    }
    if (kPrintPhyStats) {
      AGORA_LOG_INFO("Frame: %zu, Symbol: %zu, User: %zu, EVM: %f, SNR: %f\n",
                     frame_id, symbol_id, ant_id, (100.0f * std::sqrt(evms)),
                     (-10.0f * std::log10(evms)));
    }
  }

  if (kDebugPrintPerTaskDone || kDebugPrintFft) {
    size_t fft_duration_stat = GetTime::Rdtsc() - start_tsc;
    AGORA_LOG_INFO(
        "UeWorker[%zu]: Fft Data(frame %zu, symbol %zu, ant %zu) Duration "
        "%2.4f ms\n",
        tid_, frame_id, symbol_id, ant_id,
        GetTime::CyclesToMs(fft_duration_stat, GetTime::MeasureRdtscFreq()));
  }

  // Free the rx buffer
  fft_req_tag_t(tag).rx_packet_->Free();

  EventData fft_finish_event = EventData(
      EventType::kFFT, gen_tag_t::FrmSymAnt(frame_id, symbol_id, ant_id).tag_);
  RtAssert(notify_queue_.enqueue(*ptok_.get(), fft_finish_event),
           "UeWorker: FFT message enqueue failed");
}

void UeWorker::DoDemul(size_t tag) {
  // TODO: We assume one code block per ofdm symbol here
  const size_t start_tsc = GetTime::Rdtsc();
  const size_t frame_id = gen_tag_t(tag).frame_id_;
  const size_t symbol_id = gen_tag_t(tag).symbol_id_;
  const size_t ant_id = gen_tag_t(tag).ant_id_;
  if (mac_sched_.IsUeScheduled(frame_id, 0u, ant_id)) {
    if (kDebugPrintInTask || kDebugPrintDemul) {
      AGORA_LOG_INFO("UeWorker[%zu]: Demul  (frame %zu, symbol %zu, ant %zu)\n",
                     tid_, frame_id, symbol_id, ant_id);
    }

    const size_t frame_slot = frame_id % kFrameWnd;
    const size_t dl_symbol_id = config_.Frame().GetDLSymbolIdx(symbol_id);
    const size_t dl_data_symbol_id =
        dl_symbol_id - config_.Frame().ClientDlPilotSymbols();
    size_t total_dl_symbol_id =
        config_.GetTotalDataSymbolIdxDl(frame_id, dl_data_symbol_id);
    size_t offset = total_dl_symbol_id * config_.UeAntNum() + ant_id;
    auto* equal_ptr = reinterpret_cast<float*>(&equal_buffer_[offset][0]);

    const size_t base_sc_id = 0;

    int8_t* demod_ptr =
        demod_buffer_[frame_slot][dl_data_symbol_id][ant_id] +
        (config_.ModOrderBits(Direction::kDownlink) * base_sc_id);

    Demodulate(equal_ptr, demod_ptr, config_.GetOFDMDataNum(),
               config_.ModOrderBits(Direction::kDownlink), kDownlinkHardDemod);

    if (kDownlinkHardDemod && (kPrintPhyStats || kEnableCsvLog) &&
        (dl_symbol_id >= config_.Frame().ClientDlPilotSymbols())) {
      phy_stats_.UpdateDecodedBits(
          ant_id, total_dl_symbol_id, frame_slot,
          config_.GetOFDMDataNum() *
              config_.ModOrderBits(Direction::kDownlink));
      phy_stats_.IncrementDecodedBlocks(ant_id, total_dl_symbol_id, frame_slot);
      int8_t* tx_bytes = config_.GetModBitsBuf(
          config_.DlModBits(), Direction::kDownlink, 0, dl_data_symbol_id,
          kDebugDownlink ? 0 : ant_id, base_sc_id);
      size_t block_error(0);
      for (size_t i = 0; i < config_.GetOFDMDataNum(); i++) {
        uint8_t rx_byte = static_cast<uint8_t>(demod_ptr[i]);
        uint8_t tx_byte = static_cast<uint8_t>(tx_bytes[i]);
        phy_stats_.UpdateBitErrors(ant_id, total_dl_symbol_id, frame_slot,
                                   tx_byte, rx_byte);
        if (rx_byte != tx_byte) {
          block_error++;
        }
      }
      if (kPrintPhyStats && block_error > 0) {
        AGORA_LOG_INFO("Frame %zu Symbol %zu Ue %zu: %zu symbol errors\n",
                       frame_id, symbol_id, ant_id, block_error);
      }
      phy_stats_.UpdateBlockErrors(ant_id, total_dl_symbol_id, frame_slot,
                                   block_error);
    }
    if (kPrintLLRData) {
      AGORA_LOG_INFO("LLR data, symbol_offset: %zu\n", offset);
      for (size_t i = 0; i < config_.GetOFDMDataNum(); i++) {
        AGORA_LOG_INFO("%x ", (uint8_t) * (demod_ptr + i));
      }
      AGORA_LOG_INFO("\n");
    }
  }

  if ((kDebugPrintPerTaskDone == true) || (kDebugPrintDemul == true)) {
    size_t dem_duration_stat = GetTime::Rdtsc() - start_tsc;
    AGORA_LOG_INFO(
        "UeWorker[%zu]: Demul  (frame %zu, symbol %zu, ant %zu) Duration "
        "%2.4f ms\n",
        tid_, frame_id, symbol_id, ant_id,
        GetTime::CyclesToMs(dem_duration_stat, GetTime::MeasureRdtscFreq()));
  }

  RtAssert(
      notify_queue_.enqueue(*ptok_.get(), EventData(EventType::kDemul, tag)),
      "Demodulation message enqueue failed");
}

void UeWorker::DoDecodeUe(DoDecodeClient* decoder, size_t tag) {
  const size_t frame_id = gen_tag_t(tag).frame_id_;
  const size_t symbol_id = gen_tag_t(tag).symbol_id_;
  const size_t ant_id = gen_tag_t(tag).ant_id_;
  if (mac_sched_.IsUeScheduled(frame_id, 0u, ant_id)) {
    const LDPCconfig& ldpc_config = config_.LdpcConfig(Direction::kDownlink);
    for (size_t cb_id = 0; cb_id < ldpc_config.NumBlocksInSymbol(); cb_id++) {
      // For now, call for each cb
      if (kDebugPrintDecode) {
        AGORA_LOG_INFO(
            "Decoding [Frame %zu, Symbol %zu, User %zu, Code Block %zu : "
            "%zu]\n",
            frame_id, symbol_id, ant_id, cb_id,
            ldpc_config.NumBlocksInSymbol() - 1);
      }
      decoder->Launch(gen_tag_t::FrmSymCb(
                          frame_id, symbol_id,
                          cb_id + (ant_id * ldpc_config.NumBlocksInSymbol()))
                          .tag_);
    }
  }

  // Post the completion event (symbol)
  size_t completion_tag = gen_tag_t::FrmSymUe(frame_id, symbol_id, ant_id).tag_;

  RtAssert(notify_queue_.enqueue(*ptok_.get(),
                                 EventData(EventType::kDecode, completion_tag)),
           "Decode Symbol message enqueue failed");
}

//////////////////////////////////////////////////////////
//                   UPLINK Operations                //
//////////////////////////////////////////////////////////
void UeWorker::DoEncodeUe(DoEncode* encoder, size_t tag) {
  const size_t frame_id = gen_tag_t(tag).frame_id_;
  const size_t symbol_id = gen_tag_t(tag).symbol_id_;
  const size_t ant_id = gen_tag_t(tag).ue_id_;
  if (mac_sched_.IsUeScheduled(frame_id, 0u, ant_id)) {
    const LDPCconfig& ldpc_config = config_.LdpcConfig(Direction::kUplink);

    // For now, call for each cb
    for (size_t cb_id = 0; cb_id < ldpc_config.NumBlocksInSymbol(); cb_id++) {
      // For now, call for each cb
      encoder->Launch(gen_tag_t::FrmSymCb(
                          frame_id, symbol_id,
                          cb_id + (ant_id * ldpc_config.NumBlocksInSymbol()))
                          .tag_);
    }
  }

  // Post the completion event (symbol)
  const size_t completion_tag =
      gen_tag_t::FrmSymUe(frame_id, symbol_id, ant_id).tag_;
  RtAssert(notify_queue_.enqueue(*ptok_.get(),
                                 EventData(EventType::kEncode, completion_tag)),
           "Encoded Symbol message enqueue failed");
}

// This functions accepts non pilot - UL symbols
void UeWorker::DoModul(size_t tag) {
  size_t start_tsc = GetTime::Rdtsc();
  const size_t frame_id = gen_tag_t(tag).frame_id_;
  const size_t symbol_id = gen_tag_t(tag).symbol_id_;
  const size_t ant_id = gen_tag_t(tag).ue_id_;
  if (mac_sched_.IsUeScheduled(frame_id, 0u, ant_id)) {
    if (kDebugPrintInTask || kDebugPrintModul) {
      AGORA_LOG_INFO("UeWorker[%zu]: Modul  (frame %zu, symbol %zu, ant %zu)\n",
                     tid_, frame_id, symbol_id, ant_id);
    }

    const size_t ul_data_symbol_idx =
        config_.Frame().GetULSymbolIdx(symbol_id) -
        config_.Frame().ClientUlPilotSymbols();
    const size_t total_ul_data_symbol_id =
        config_.GetTotalDataSymbolIdxUl(frame_id, ul_data_symbol_idx);

    complex_float* modul_buf =
        &modul_buffer_[total_ul_data_symbol_id][ant_id * config_.OfdmDataNum()];

    auto* ul_bits = config_.GetModBitsBuf(
        kDebugBypassEncode ? config_.UlModBits() : encoded_buffer_,
        Direction::kUplink, kDebugBypassEncode ? 0 : frame_id,
        ul_data_symbol_idx, ant_id, 0);
    if (kDebugPrintModul) {
      AGORA_LOG_INFO(
          "UeWorker[%zu]: Modul  (frame %zu, symbol %zu, ant %zu) - getting "
          "from location (%zu %zu %zu) %zu and putting into location (%zu, "
          "%zu) %zu\n\n",
          tid_, frame_id, symbol_id, ant_id, frame_id, ul_data_symbol_idx,
          ant_id, (size_t)ul_bits, total_ul_data_symbol_id,
          ant_id * config_.OfdmDataNum(), (size_t)modul_buf);
    }

    // TODO place directly into the correct location of the fft buffer
    for (size_t sc = 0; sc < config_.OfdmDataNum(); sc++) {
      modul_buf[sc] = ModSingleUint8(static_cast<uint8_t>(ul_bits[sc]),
                                     config_.ModTable(Direction::kUplink));
    }
  }

  if ((kDebugPrintPerTaskDone == true) || (kDebugPrintModul == true)) {
    size_t mod_duration_stat = GetTime::Rdtsc() - start_tsc;
    AGORA_LOG_INFO(
        "UeWorker[%zu]: Modul  (frame %zu, symbol %zu, user %zu) Duration "
        "%2.4f ms\n",
        tid_, frame_id, symbol_id, ant_id,
        GetTime::CyclesToMs(mod_duration_stat, GetTime::MeasureRdtscFreq()));
  }
  RtAssert(
      notify_queue_.enqueue(*ptok_.get(), EventData(EventType::kModul, tag)),
      "Modulation complete message enqueue failed");
}

void UeWorker::DoIfftUe(DoIFFTClient* iffter, size_t tag) {
  const size_t frame_id = gen_tag_t(tag).frame_id_;
  const size_t symbol_id = gen_tag_t(tag).symbol_id_;
  const size_t ant_id = gen_tag_t(tag).ue_id_;
  if (mac_sched_.IsUeScheduled(frame_id, 0u, ant_id)) {
    // TODO Remove this copy
    {
      complex_float const* source_data = nullptr;
      const size_t ul_symbol_idx = config_.Frame().GetULSymbolIdx(symbol_id);
      const size_t ul_data_symbol_idx =
          config_.Frame().GetULSymbolIdx(symbol_id) -
          config_.Frame().ClientUlPilotSymbols();
      const size_t total_ul_symbol_id =
          config_.GetTotalSymbolIdxUl(frame_id, ul_symbol_idx);
      const size_t total_ul_data_symbol_id =
          config_.GetTotalDataSymbolIdxUl(frame_id, ul_data_symbol_idx);
      if (ul_symbol_idx < config_.Frame().ClientUlPilotSymbols()) {
        source_data = config_.UeSpecificPilot()[ant_id];
      } else {
        source_data = &modul_buffer_[total_ul_data_symbol_id]
                                    [ant_id * config_.OfdmDataNum()];
      }
      const size_t buff_offset =
          (total_ul_symbol_id * config_.UeAntNum()) + ant_id;
      complex_float* dest_loc =
          ifft_buffer_[buff_offset] + (config_.OfdmDataStart());
      std::memcpy(dest_loc, source_data,
                  sizeof(complex_float) * config_.OfdmDataNum());
    }
    iffter->Launch(gen_tag_t::FrmSymAnt(frame_id, symbol_id, ant_id).tag_);
  }

  // Post the completion event (symbol)
  size_t completion_tag = gen_tag_t::FrmSymUe(frame_id, symbol_id, ant_id).tag_;
  RtAssert(notify_queue_.enqueue(*ptok_.get(),
                                 EventData(EventType::kIFFT, completion_tag)),
           "IFFT symbol complete message enqueue failed");
}

void UeWorker::DoIfft(size_t tag) {
  size_t start_tsc = GetTime::Rdtsc();
  const size_t frame_id = gen_tag_t(tag).frame_id_;
  const size_t symbol_id = gen_tag_t(tag).symbol_id_;
  const size_t ant_id = gen_tag_t(tag).ue_id_;
<<<<<<< HEAD
=======
  const bool bypass_ifft = config_.FreqDomainChannel();
>>>>>>> 00d0c668

  const size_t ul_symbol_idx = config_.Frame().GetULSymbolIdx(symbol_id);
  const size_t total_ul_symbol_id =
      config_.GetTotalSymbolIdxUl(frame_id, ul_symbol_idx);
  const size_t buff_offset = (total_ul_symbol_id * config_.UeAntNum()) + ant_id;
  const size_t tx_offset = buff_offset * config_.PacketLength();
  char* cur_tx_buffer = &tx_buffer_[tx_offset];
  auto* pkt = reinterpret_cast<Packet*>(cur_tx_buffer);
  auto* tx_data_ptr = reinterpret_cast<std::complex<short>*>(pkt->data_);
  if (mac_sched_.IsUeScheduled(frame_id, 0u, ant_id)) {
    if (kDebugPrintInTask) {
      AGORA_LOG_INFO(
          "User Task[%zu]: iFFT   (frame %zu, symbol %zu, user %zu)\n", tid_,
          frame_id, symbol_id, ant_id);
    }

    if (ul_symbol_idx < config_.Frame().ClientUlPilotSymbols()) {
      std::memcpy(tx_data_ptr, config_.UeSpecificPilotT()[ant_id],
                  config_.SampsPerSymbol() * sizeof(std::complex<int16_t>));
    } else {
      const size_t ul_data_symbol_idx =
          ul_symbol_idx - config_.Frame().ClientUlPilotSymbols();
      const size_t total_ul_data_symbol_id =
          config_.GetTotalDataSymbolIdxUl(frame_id, ul_data_symbol_idx);
      complex_float* modul_buff =
          &modul_buffer_[total_ul_data_symbol_id]
                        [ant_id * config_.OfdmDataNum()];
      complex_float* ifft_buff = ifft_buffer_[buff_offset];
      std::memset(ifft_buff, 0u,
                  sizeof(complex_float) * config_.OfdmDataStart());
      std::memcpy(ifft_buff + config_.OfdmDataStart(), modul_buff,
                  config_.OfdmDataNum() * sizeof(complex_float));
      if (kDebugTxData) {
        const complex_float* data_truth =
            &config_
                 .UlIqF()[ul_data_symbol_idx][ant_id * config_.OfdmDataNum()];
        if (memcmp(data_truth, modul_buff,
                   config_.OfdmDataNum() * sizeof(complex_float)) == 0) {
          AGORA_LOG_INFO(
              "Uplink iFFT: (frame %zu, symbol %zu, user %zu) Data SC values "
              "matched UlIqF all %zu sc\n",
              frame_id, symbol_id, ant_id, config_.OfdmDataNum());
        } else {
          size_t cnt_sc_mismatch = 0;
          for (size_t i = 0; i < config_.OfdmDataNum(); i++) {
            if (data_truth[i].re != modul_buff[i].re ||
                data_truth[i].im != modul_buff[i].im) {
              cnt_sc_mismatch++;
            }
          }
          AGORA_LOG_INFO(
              "Uplink iFFT: (frame %zu, symbol %zu, user %zu) Data SC values "
              "mismatched UlIqF %zu of %zu sc\n",
              frame_id, symbol_id, ant_id, cnt_sc_mismatch,
              config_.OfdmDataNum());
        }
      }
      std::memset(ifft_buff + config_.OfdmDataStop(), 0,
                  sizeof(complex_float) * config_.OfdmDataStart());

<<<<<<< HEAD
      CommsLib::FFTShift(ifft_buff, config_.OfdmCaNum());
      CommsLib::IFFT(ifft_buff, config_.OfdmCaNum(), false);
=======
      if (bypass_ifft == false) {
        CommsLib::FFTShift(ifft_buff, config_.OfdmCaNum());
        CommsLib::IFFT(ifft_buff, config_.OfdmCaNum(), false);
      }
>>>>>>> 00d0c668

      if (kDebugTxMemory) {
        AGORA_LOG_INFO(
            "Tx data for (Frame %zu Symbol %zu Ant %zu) is located at tx "
<<<<<<< HEAD
            "offset "
            "%zu:%zu at location %ld\n",
=======
            "offset %zu:%zu at location %ld\n",
>>>>>>> 00d0c668
            frame_id, symbol_id, ant_id, buff_offset, tx_offset,
            (intptr_t)cur_tx_buffer);
      }

      CommsLib::Ifft2tx(ifft_buff, tx_data_ptr, config_.OfdmCaNum(),
                        config_.OfdmTxZeroPrefix(), config_.CpLen(),
                        config_.Scale());
    }
  } else {
    std::memset(pkt->data_, 0, 2 * sizeof(short) * config_.SampsPerSymbol());
  }

  if (kDebugPrintPerTaskDone) {
    size_t ifft_duration_stat = GetTime::Rdtsc() - start_tsc;
    AGORA_LOG_INFO(
        "User Task[%zu]: iFFT   (frame %zu,       , user %zu) Duration "
        "%2.4f ms\n",
        tid_, frame_id, ant_id,
        GetTime::CyclesToMs(ifft_duration_stat, GetTime::MeasureRdtscFreq()));
  }

  // Post the completion event (symbol)
  size_t completion_tag = gen_tag_t::FrmSymUe(frame_id, symbol_id, ant_id).tag_;
  RtAssert(notify_queue_.enqueue(*ptok_.get(),
                                 EventData(EventType::kIFFT, completion_tag)),
           "IFFT symbol complete message enqueue failed");
}<|MERGE_RESOLUTION|>--- conflicted
+++ resolved
@@ -213,15 +213,10 @@
       // perform fft
       DftiComputeForward(mkl_handle_, fft_buffer_[fft_buffer_target_id]);
 
-<<<<<<< HEAD
-    // FFT shift the buffer
-    CommsLib::FFTShift(fft_buffer_[fft_buffer_target_id], config_.OfdmCaNum());
-=======
       //// FFT shift the buffer
       CommsLib::FFTShift(fft_buffer_[fft_buffer_target_id],
                          config_.OfdmCaNum());
     }
->>>>>>> 00d0c668
 
     size_t csi_offset = frame_slot * config_.UeAntNum() + ant_id;
     auto* csi_buffer_ptr =
@@ -308,15 +303,10 @@
       // perform fft
       DftiComputeForward(mkl_handle_, fft_buffer_[fft_buffer_target_id]);
 
-<<<<<<< HEAD
-    //// FFT shift the buffer
-    CommsLib::FFTShift(fft_buffer_[fft_buffer_target_id], config_.OfdmCaNum());
-=======
       //// FFT shift the buffer
       CommsLib::FFTShift(fft_buffer_[fft_buffer_target_id],
                          config_.OfdmCaNum());
     }
->>>>>>> 00d0c668
 
     auto* fft_buffer_ptr =
         reinterpret_cast<arma::cx_float*>(fft_buffer_[fft_buffer_target_id]);
@@ -363,13 +353,8 @@
         }
         complex_float tx =
             config_.DlIqF()[dl_data_symbol_id][ant * config_.OfdmDataNum() + j];
-<<<<<<< HEAD
-        evm += std::norm(equ_buffer_ptr[data_sc_id] -
-                         arma::cx_float(tx.re, tx.im));
-=======
         evms += std::norm(equ_buffer_ptr[data_sc_id] -
                           arma::cx_float(tx.re, tx.im));
->>>>>>> 00d0c668
       }
     }
 
@@ -649,10 +634,7 @@
   const size_t frame_id = gen_tag_t(tag).frame_id_;
   const size_t symbol_id = gen_tag_t(tag).symbol_id_;
   const size_t ant_id = gen_tag_t(tag).ue_id_;
-<<<<<<< HEAD
-=======
   const bool bypass_ifft = config_.FreqDomainChannel();
->>>>>>> 00d0c668
 
   const size_t ul_symbol_idx = config_.Frame().GetULSymbolIdx(symbol_id);
   const size_t total_ul_symbol_id =
@@ -713,25 +695,15 @@
       std::memset(ifft_buff + config_.OfdmDataStop(), 0,
                   sizeof(complex_float) * config_.OfdmDataStart());
 
-<<<<<<< HEAD
-      CommsLib::FFTShift(ifft_buff, config_.OfdmCaNum());
-      CommsLib::IFFT(ifft_buff, config_.OfdmCaNum(), false);
-=======
       if (bypass_ifft == false) {
         CommsLib::FFTShift(ifft_buff, config_.OfdmCaNum());
         CommsLib::IFFT(ifft_buff, config_.OfdmCaNum(), false);
       }
->>>>>>> 00d0c668
 
       if (kDebugTxMemory) {
         AGORA_LOG_INFO(
             "Tx data for (Frame %zu Symbol %zu Ant %zu) is located at tx "
-<<<<<<< HEAD
-            "offset "
-            "%zu:%zu at location %ld\n",
-=======
             "offset %zu:%zu at location %ld\n",
->>>>>>> 00d0c668
             frame_id, symbol_id, ant_id, buff_offset, tx_offset,
             (intptr_t)cur_tx_buffer);
       }

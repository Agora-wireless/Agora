--- conflicted
+++ resolved
@@ -589,20 +589,14 @@
     }
 
     // TODO place directly into the correct location of the fft buffer
-    size_t data_id = 0;
     for (size_t sc = 0; sc < config_.OfdmDataNum(); sc++) {
-<<<<<<< HEAD
-      if (sc % config_.OfdmPilotSpacing() == 0) {
+      if (config_.IsDataSubcarrier(sc) == false) {
         modul_buf[sc] = config_.UeSpecificPilot()[ant_id][sc];
       } else {
+        size_t data_id = config_.GetOFDMDataIndex(sc);
         modul_buf[sc] = ModSingleUint8(static_cast<uint8_t>(ul_bits[data_id]),
-                                       config_.ModTable());
-        data_id++;
+                                       config_.ModTable(Direction::kUplink));
       }
-=======
-      modul_buf[sc] = ModSingleUint8(static_cast<uint8_t>(ul_bits[sc]),
-                                     config_.ModTable(Direction::kUplink));
->>>>>>> b642a917
     }
   }
 

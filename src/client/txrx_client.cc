/**
 * @file txrx_client.cc
 * @brief Implementation file for the radio txrx class
 */
#include "txrx_client.h"

#include <condition_variable>

#include "config.h"
#include "logger.h"

RadioTxRx::RadioTxRx(Config* const cfg, int n_threads, int in_core_id)
    : config_(cfg), thread_num_(n_threads), core_id_(in_core_id) {
  if ((kUseArgos == false) && (kUseUHD == false)) {
    udp_servers_.resize(config_->UeAntNum());
    udp_clients_.resize(config_->UeAntNum());
  } else {
    radioconfig_ = std::make_unique<ClientRadioConfig>(config_);
  }

  /* initialize random seed: */
  srand(time(nullptr));
  thread_sync_ = false;
}

RadioTxRx::RadioTxRx(Config* const config, int n_threads, int in_core_id,
                     moodycamel::ConcurrentQueue<EventData>* in_message_queue,
                     moodycamel::ConcurrentQueue<EventData>* in_task_queue,
                     moodycamel::ProducerToken** in_rx_ptoks,
                     moodycamel::ProducerToken** in_tx_ptoks)
    : RadioTxRx(config, n_threads, in_core_id) {
  message_queue_ = in_message_queue;
  task_queue_ = in_task_queue;
  rx_ptoks_ = in_rx_ptoks;
  tx_ptoks_ = in_tx_ptoks;
}

RadioTxRx::~RadioTxRx() {
  if (kUseArgos || kUseUHD) {
    radioconfig_->RadioStop();
  }

  for (auto& join_thread : txrx_threads_) {
    join_thread.join();
  }
}

bool RadioTxRx::StartTxRx(Table<char>& in_buffer, size_t in_buffer_length,
                          char* in_tx_buffer, int* in_tx_buffer_status,
                          int in_tx_buffer_frame_num, int in_tx_buffer_length) {
  tx_buffer_frame_num_ = in_tx_buffer_frame_num;
  tx_buffer_length_ = in_tx_buffer_length;
  tx_buffer_ = in_tx_buffer;
  tx_buffer_status_ = in_tx_buffer_status;

  if ((kUseArgos == true) || (kUseUHD == true)) {
    if (radioconfig_->RadioStart() == false) {
      return false;
    }
  }

  txrx_threads_.resize(thread_num_);
  buffers_per_thread_ = in_buffer_length / thread_num_;
  /// Make sure we can fit each channel in the tread buffer without rollover
  assert(buffers_per_thread_ % config_->NumChannels() == 0);
  rx_packets_.resize(thread_num_);
  for (size_t i = 0; i < thread_num_; i++) {
    rx_packets_.at(i).reserve(buffers_per_thread_);
    for (size_t number_packets = 0; number_packets < buffers_per_thread_;
         number_packets++) {
      auto* pkt_loc = reinterpret_cast<Packet*>(
          in_buffer[i] + (number_packets * config_->PacketLength()));
      rx_packets_.at(i).emplace_back(pkt_loc);
    }

    // start socket thread
    if ((kUseArgos == true) && (config_->HwFramer() == true)) {
      txrx_threads_.at(i) = std::thread(&RadioTxRx::LoopTxRxArgos, this, i);
    } else if (kUseArgos || kUseUHD) {
      txrx_threads_.at(i) = std::thread(&RadioTxRx::LoopTxRxArgosSync, this, i);
    } else {
      txrx_threads_.at(i) = std::thread(&RadioTxRx::LoopTxRx, this, i);
    }
  }

  // give time for all threads to lock
  sleep(1);
  {
    std::unique_lock<std::mutex> locker(mutex_);
    this->thread_sync_ = true;
    this->cond_.notify_all();
  }
  return true;
}

<<<<<<< HEAD
struct Packet* RadioTxRx::RecvEnqueue(size_t tid, size_t radio_id,
                                      size_t rx_slot) {
=======
struct Packet* RadioTxRx::RecvEnqueue(int tid, int ant_id, int rx_offset) {
>>>>>>> 717c5edf
  moodycamel::ProducerToken* local_ptok = rx_ptoks_[tid];
  size_t packet_length = config_->PacketLength();
  RxPacket& rx = rx_packets_.at(tid).at(rx_slot);

  // if rx_buffer is full, exit
  if (rx.Empty() == false) {
    std::printf("Receive thread %zu rx_buffer full, offset: %zu \n", tid,
                rx_slot);
    config_->Running(false);
    return (nullptr);
  }
  Packet* pkt = rx.RawPacket();

<<<<<<< HEAD
  ssize_t rx_bytes = udp_servers_.at(radio_id)->Recv(
=======
  int rx_bytes = udp_servers_.at(ant_id)->Recv(
>>>>>>> 717c5edf
      reinterpret_cast<uint8_t*>(pkt), packet_length);

  if (0 > rx_bytes) {
    std::printf("Receive thread %zu rx_buffer %zu, location: %zu \n", tid,
                rx_slot, (size_t)pkt);
    std::printf("RadioTxRx: receive failed\n");
    throw std::runtime_error("RadioTxRx: receive failed");
  } else if (static_cast<size_t>(rx_bytes) == packet_length) {
    // Push kPacketRX event into the queue.
    rx.Use();
    EventData rx_message(EventType::kPacketRX, rx_tag_t(rx).tag_);
    if (message_queue_->enqueue(*local_ptok, rx_message) == false) {
      std::printf("socket message enqueue failed\n");
      throw std::runtime_error("RadioTxRx: socket message enqueue failed");
    }
    return pkt;
  } else if (rx_bytes != 0) {
    std::printf(
<<<<<<< HEAD
        "RadioTxRx: receive failed on %zu with less than full packet %zu : "
        "%zu\n",
        radio_id, rx_bytes, packet_length);
=======
        "RadioTxRx: receive failed on %d with less than full packet %d : "
        "%zu\n", ant_id, rx_bytes, packet_length);
>>>>>>> 717c5edf
    throw std::runtime_error(
        "RadioTxRx: receive failed with less than full packet");
  }
  return (nullptr);
}

int RadioTxRx::DequeueSend(int tid) {
  auto& c = config_;
  EventData event;
  if (task_queue_->try_dequeue_from_producer(*tx_ptoks_[tid], event) == false) {
    return -1;
  }

  RtAssert((event.event_type_ == EventType::kPacketTX) ||
               (event.event_type_ == EventType::kPacketPilotTX),
           "RadioTxRx: Wrong Event Type in TX Queue!");

  // std::printf("tx queue length: %d\n", task_queue_->size_approx());
  size_t ue_id = gen_tag_t(event.tags_[0]).ue_id_;
  size_t frame_id = gen_tag_t(event.tags_[0]).frame_id_;
  std::vector<char> zeros(c->PacketLength(), 0);
  std::vector<char> pilot(c->PacketLength(), 0);
  std::memcpy(&pilot[Packet::kOffsetOfData], c->PilotCi16().data(),
              c->PacketLength() - Packet::kOffsetOfData);

  // Transmit pilot symbols on each UE channel
  for (size_t channel = 0; channel < c->NumChannels(); channel++) {
    const size_t ant_id = (ue_id * c->NumChannels()) + channel;
    for (size_t symbol_idx = 0; symbol_idx < c->Frame().NumPilotSyms();
         symbol_idx++) {
      if (kDebugPrintInTask) {
        std::printf(
            "In TX thread %d: Transmitted pilot in frame %zu, "
            "symbol %zu, ant %zu\n",
            tid, frame_id, c->Frame().GetPilotSymbol(symbol_idx), ant_id);
      }

      auto* pkt = (symbol_idx == ant_id) ? (struct Packet*)pilot.data()
                                         : (struct Packet*)zeros.data();
      new (pkt) Packet(frame_id, c->Frame().GetPilotSymbol(symbol_idx),
                       0 /* cell_id */, ant_id);

      udp_clients_.at(ant_id)->Send(
          config_->BsRruAddr(), config_->UeRruPort() + ant_id,
          reinterpret_cast<uint8_t*>(pkt), c->PacketLength());
    }

    if (event.event_type_ == EventType::kPacketTX) {
      for (size_t symbol_id = 0; symbol_id < c->Frame().NumULSyms();
           symbol_id++) {
        size_t offset =
            (c->GetTotalDataSymbolIdxUl(frame_id, symbol_id) * c->UeAntNum()) +
            ant_id;

        if (kDebugPrintInTask) {
          std::printf(
              "In TX thread %d: Transmitted frame %zu, data symbol %zu, "
              "ant %zu, tag %zu, offset: %zu, msg_queue_length: %zu\n",
              tid, frame_id, c->Frame().GetULSymbol(symbol_id), ant_id,
              gen_tag_t(event.tags_[0]).tag_, offset,
              message_queue_->size_approx());
        }

        auto* pkt = (struct Packet*)(tx_buffer_ + offset * c->PacketLength());
        new (pkt) Packet(frame_id, c->Frame().GetULSymbol(symbol_id),
                         0 /* cell_id */, ant_id);

        // Send data (one OFDM symbol)
        udp_clients_.at(ant_id)->Send(
            config_->BsRruAddr(), config_->UeRruPort() + ant_id,
            reinterpret_cast<uint8_t*>(pkt), c->PacketLength());
      }
    }  // event.event_type_ == EventType::kPacketTX
  }    // foreach channel

  if (event.event_type_ == EventType::kPacketPilotTX) {
    RtAssert(message_queue_->enqueue(
                 *rx_ptoks_[tid],
                 EventData(EventType::kPacketPilotTX, event.tags_[0])),
             "Socket message enqueue failed\n");
  } else if (event.event_type_ == EventType::kPacketTX) {
    RtAssert(
        message_queue_->enqueue(
            *rx_ptoks_[tid], EventData(EventType::kPacketTX, event.tags_[0])),
        "Socket message enqueue failed\n");
  }
  return event.tags_[0];
}

void* RadioTxRx::LoopTxRx(size_t tid) {
  PinToCoreWithOffset(ThreadType::kWorkerTXRX, core_id_, tid);
<<<<<<< HEAD
  size_t rx_slot = 0;
  size_t radio_lo = tid * config_->NumRadios() / thread_num_;
  size_t radio_hi = (tid + 1) * config_->NumRadios() / thread_num_;
  std::printf("Receiver thread %zu has %zu radios\n", tid, radio_hi - radio_lo);
=======
  size_t rx_offset = 0;
  const size_t ant_lo = (tid * config_->UeAntNum()) / thread_num_;
  const size_t ant_hi = ((tid + 1) * config_->UeAntNum()) / thread_num_;
  std::printf("Receiver thread %d has %zu antennas\n", tid, ant_hi - ant_lo);
>>>>>>> 717c5edf

  size_t sock_buf_size = (1024 * 1024 * 64 * 8) - 1;
  for (size_t ant_id = ant_lo; ant_id < ant_hi; ++ant_id) {
    size_t local_port_id = config_->UeServerPort() + ant_id;
    udp_servers_.at(ant_id) =
        std::make_unique<UDPServer>(local_port_id, sock_buf_size);
    udp_clients_.at(ant_id) = std::make_unique<UDPClient>();
    MLPD_FRAME(
        "TXRX thread %zu: set up UDP socket server listening to port %d"
        " with remote address %s:%d \n",
        tid, local_port_id, config_->BsRruAddr().c_str(),
        config_->UeRruPort() + ant_id);
  }

  size_t ant_id = ant_lo;
  while (config_->Running() == true) {
    if (-1 != DequeueSend(tid)) {
      continue;
    }
    // receive data
<<<<<<< HEAD
    struct Packet* pkt = RecvEnqueue(tid, radio_id, rx_slot);
=======
    struct Packet* pkt = RecvEnqueue(tid, ant_id, rx_offset);
>>>>>>> 717c5edf
    if (pkt == nullptr) {
      continue;
    }
    rx_slot = (rx_slot + 1) % buffers_per_thread_;

    if (++ant_id == ant_hi) {
      ant_id = ant_lo;
    }
  }
  return nullptr;
}

// dequeue_send_sdr
int RadioTxRx::DequeueSendArgos(int tid, long long time0) {
  auto& c = config_;
  auto& radio = radioconfig_;
  size_t packet_length = c->PacketLength();
  size_t num_samps = c->SampsPerSymbol();
  size_t frm_num_samps = num_samps * c->Frame().NumTotalSyms();

  // For UHD devices, first pilot should not be with the END_BURST flag
  // 1: HAS_TIME, 2: HAS_TIME | END_BURST
  int flags_tx_pilot = (kUseUHD && c->NumChannels() == 2) ? 1 : 2;

  EventData event;
  if (task_queue_->try_dequeue_from_producer(*tx_ptoks_[tid], event) == false) {
    return -1;
  }

  RtAssert(event.event_type_ == EventType::kPacketTX ||
               event.event_type_ == EventType::kPacketPilotTX,
           "Wrong Event Type in TX Queue!");

  size_t frame_id = gen_tag_t(event.tags_[0]).frame_id_;
  size_t ue_id = gen_tag_t(event.tags_[0]).ue_id_;
  size_t tx_frame_id = frame_id + TX_FRAME_DELTA;
  size_t ant_id = ue_id * c->NumChannels();
  long long tx_time(0);
  int r;

  // Transmit pilot
  if (c->HwFramer() == false) {
    size_t pilot_symbol_id = c->Frame().GetPilotSymbol(ant_id);

    tx_time = time0 + tx_frame_id * frm_num_samps +
              pilot_symbol_id * num_samps - c->ClTxAdvance().at(ue_id);
    r = radio->RadioTx(ue_id, pilot_buff0_.data(), num_samps, flags_tx_pilot,
                       tx_time);
    if (r < static_cast<int>(num_samps)) {
      std::cout << "BAD Write: (PILOT)" << r << "/" << num_samps << std::endl;
    }
    if (c->NumChannels() == 2) {
      pilot_symbol_id = c->Frame().GetPilotSymbol(ant_id + 1);
      tx_time = time0 + tx_frame_id * frm_num_samps +
                pilot_symbol_id * num_samps - c->ClTxAdvance().at(ue_id);
      r = radio->RadioTx(ue_id, pilot_buff1_.data(), num_samps, 2, tx_time);
      if (r < static_cast<int>(num_samps)) {
        std::cout << "BAD Write (PILOT): " << r << "/" << num_samps
                  << std::endl;
      }
    }
  }
  if (event.event_type_ == EventType::kPacketPilotTX) {
    RtAssert(message_queue_->enqueue(
                 *rx_ptoks_[tid],
                 EventData(EventType::kPacketPilotTX, event.tags_[0])),
             "Socket message enqueue failed\n");
    // kPacketPilotTX is scheduled when no Uplink data is present,
    // so return here!
    return event.tags_[0];
  }

  // Transmit data
  for (size_t symbol_id = 0; symbol_id < c->Frame().NumULSyms(); symbol_id++) {
    size_t tx_symbol_id = c->Frame().GetULSymbol(symbol_id);
    size_t offset =
        (c->GetTotalDataSymbolIdxUl(frame_id, symbol_id) * c->UeAntNum()) +
        ant_id;

    void* txbuf[2];
    for (size_t ch = 0; ch < c->NumChannels(); ++ch) {
      auto* pkt = reinterpret_cast<struct Packet*>(
          tx_buffer_ + (offset + ch) * packet_length);
      txbuf[ch] = (void*)pkt->data_;
      tx_buffer_status_[offset + ch] = 0;
    }
    tx_time = c->HwFramer()
                  ? ((long long)tx_frame_id << 32) | (tx_symbol_id << 16)
                  : time0 + tx_frame_id * frm_num_samps +
                        tx_symbol_id * num_samps - c->ClTxAdvance().at(ue_id);
    int flags_tx_symbol = 1;  // HAS_TIME
    if (tx_symbol_id == c->Frame().GetULSymbolLast()) {
      flags_tx_symbol = 2;  // HAS_TIME & END_BURST, fixme
    }
    r = radio->RadioTx(ue_id, txbuf, num_samps, flags_tx_symbol, tx_time);
    if (r < static_cast<int>(num_samps)) {
      std::cout << "BAD Write (UL): " << r << "/" << num_samps << std::endl;
    }
  }

  RtAssert(
      message_queue_->enqueue(*rx_ptoks_[tid],
                              EventData(EventType::kPacketTX, event.tags_[0])),
      "Socket message enqueue failed\n");
  return event.tags_[0];
}

struct Packet* RadioTxRx::RecvEnqueueArgos(size_t tid, size_t radio_id,
                                           size_t& frame_id, size_t& symbol_id,
                                           size_t rx_slot, bool dummy_enqueue) {
  auto& c = config_;
  moodycamel::ProducerToken* local_ptok = rx_ptoks_[tid];
<<<<<<< HEAD

  size_t num_samps = c->SampsPerSymbol();
=======
  char* rx_buffer = (*buffer_)[tid];
  int* rx_buffer_status = (*buffer_status_)[tid];
  int num_samps = c->SampsPerSymbol();
  int packet_length = c->PacketLength();

  // if buffer is full, exit
  if (rx_buffer_status[rx_offset] == 1) {
    std::printf("RX [%d] at rx_offset %zu buffer full\n", tid, rx_offset);
    c->Running(false);
    return nullptr;
  }
>>>>>>> 717c5edf

  long long rx_time(0);

  std::vector<void*> samp(c->NumChannels());
  for (size_t ch = 0; ch < c->NumChannels(); ++ch) {
    RxPacket& rx = rx_packets_.at(tid).at(rx_slot + ch);
    if (rx.Empty() == false) {
      std::printf("RX thread %zu at rx_offset %zu buffer full\n", tid, rx_slot);
      c->Running(false);
      return nullptr;
    }
    samp.at(ch) = rx.RawPacket()->data_;
  }

  if (dummy_enqueue == false) {
    ClientRadioConfig* radio = radioconfig_.get();
<<<<<<< HEAD
    int r = radio->RadioRx(radio_id, samp.data(), num_samps, rx_time);
    if (r < static_cast<int>(num_samps)) {
      std::cerr << "BAD Receive(" << r << "/" << num_samps << ") at Time "
                << rx_time << std::endl;
=======
    int r = radio->RadioRx(radio_id, samp, num_samps, rx_time);
    if (r < num_samps) {
      std::cerr << "RX [" << tid << "]: BAD Receive(" << r << "/" << num_samps
                << ") at Time " << rx_time << std::endl;

>>>>>>> 717c5edf
    }
    if (r < 0) {
      std::cerr << "RX [" << tid << "]: Receive error! Stopping... "
                << std::endl;
      c->Running(false);
      return nullptr;
    }
    if (c->HwFramer()) {
      frame_id = (size_t)(rx_time >> 32);
      symbol_id = (size_t)((rx_time >> 16) & 0xFFFF);
    } else {
      // assert(c->HwFramer()
      //    || (((rxTime - time0) / (num_samps * c->frame().NumTotalSyms()))
      //           == frame_id));
    }
  }
  if (kDebugPrintInTask) {
    std::printf(
<<<<<<< HEAD
        "downlink receive: thread %zu, frame_id %zu, symbol_id "
        "%zu, radio_id %zu "
        "rxtime %llx\n",
=======
        "RX [%d]: frame_id %zu, symbol_id %zu, radio_id %zu rxtime %llx\n",
>>>>>>> 717c5edf
        tid, frame_id, symbol_id, radio_id, rx_time);
  }
  size_t ant_id = radio_id * c->NumChannels();
  for (size_t ch = 0; ch < c->NumChannels(); ++ch) {
    RxPacket& rx = rx_packets_.at(tid).at(rx_slot + ch);
    new (rx.RawPacket())
        Packet(frame_id, symbol_id, 0 /* cell_id */, ant_id + ch);

    rx.Use();
    EventData rx_message(EventType::kPacketRX, rx_tag_t(rx).tag_);

    RtAssert(message_queue_->enqueue(*local_ptok, rx_message),
             "socket message enqueue failed");
  }
  return rx_packets_.at(tid).at(rx_slot).RawPacket();
}

void* RadioTxRx::LoopTxRxArgos(size_t tid) {
  PinToCoreWithOffset(ThreadType::kWorkerTXRX, core_id_, tid);
  auto& c = config_;
  size_t num_radios = c->NumRadios();
  size_t radio_lo = tid * num_radios / thread_num_;
  size_t radio_hi = (tid + 1) * num_radios / thread_num_;
<<<<<<< HEAD
  std::printf("receiver thread %zu has radios %zu to %zu (%zu)\n", tid,
=======
  std::printf("RadioTxRx thread %d has radios %zu to %zu (%zu)\n", tid,
>>>>>>> 717c5edf
              radio_lo, radio_hi - 1, radio_hi - radio_lo);

  // Use mutex to sychronize data receiving across threads
  {
    std::unique_lock<std::mutex> locker(mutex_);
<<<<<<< HEAD
    std::printf("Thread %zu: waiting for release\n", tid);
=======
    std::printf("RadioTxRx [%d]: waiting for release\n", tid);
>>>>>>> 717c5edf
    cond_.wait(locker, [this] { return this->thread_sync_; });
  }
  std::printf("RadioTxRx [%d]: released\n", tid);

  ClientRadioConfig* radio = radioconfig_.get();

  std::vector<int> all_trigs(radio_hi - radio_lo, 0);
  struct timespec tv;
  struct timespec tv2;
  clock_gettime(CLOCK_MONOTONIC, &tv);

  size_t rx_slot = 0;
  size_t frame_id(0);
  size_t symbol_id(0);
  size_t radio_id = radio_lo;
  while (c->Running() == true) {
    clock_gettime(CLOCK_MONOTONIC, &tv2);
    double diff =
        ((tv2.tv_sec - tv.tv_sec) * 1e9 + (tv2.tv_nsec - tv.tv_nsec)) / 1e9;
    if (diff > 2) {
      for (size_t it = radio_lo; it < radio_hi; it++) {
        int total_trigs = radio->Triggers(it);
        std::cout << "radio: " << it << ", new triggers: "
                  << total_trigs - all_trigs[it - radio_lo]
                  << ", total: " << total_trigs << std::endl;
        all_trigs[it - radio_lo] = total_trigs;
      }
      tv = tv2;
    }
    // transmit data
    if (-1 != DequeueSendArgos(tid, 0)) {
      continue;
    }

    struct Packet* pkt =
        RecvEnqueueArgos(tid, radio_id, frame_id, symbol_id, rx_slot, false);
    if (pkt == nullptr) {
      continue;
    }

    rx_slot = (rx_slot + c->NumChannels()) % buffers_per_thread_;
    if (++radio_id == radio_hi) {
      radio_id = radio_lo;
    }
  }
  return nullptr;
}

<<<<<<< HEAD
void* RadioTxRx::LoopTxRxArgosSync(size_t tid) {
  // FIXME: This only works when there is 1 radio per thread.
=======
void* RadioTxRx::LoopTxRxArgosSync(int tid) {
  ///\todo FIXME: This only works when there is 1 radio per thread.
>>>>>>> 717c5edf
  PinToCoreWithOffset(ThreadType::kWorkerTXRX, core_id_, tid);
  auto& c = config_;
  size_t num_samps = c->SampsPerSymbol();
  size_t frm_num_samps = num_samps * c->Frame().NumTotalSyms();
  ClientRadioConfig* radio = radioconfig_.get();
  long long rx_time(0);
  size_t radio_id = tid;
  ssize_t sync_index(-1);
  size_t rx_offset(0);
  size_t rx_slot = 0;
  std::stringstream sout;
  std::vector<std::complex<int16_t>> frm_buff0(frm_num_samps, 0);
  std::vector<std::complex<int16_t>> frm_buff1(frm_num_samps, 0);
  std::vector<void*> frm_rx_buff(2);
  std::vector<std::complex<int16_t>> zeros0(c->SampsPerSymbol(), 0);
  std::vector<std::complex<int16_t>> zeros1(c->SampsPerSymbol(), 0);

  // Use mutex to sychronize data receiving across threads
  {
    std::unique_lock<std::mutex> locker(mutex_);

    frm_rx_buff.at(0) = frm_buff0.data();
    pilot_buff0_.resize(2);
    pilot_buff1_.resize(2);
    pilot_buff0_.at(0) = c->PilotCi16().data();
    if (c->NumChannels() == 2) {
      pilot_buff0_.at(1) = zeros0.data();
      pilot_buff1_.at(0) = zeros1.data();
      pilot_buff1_.at(1) = c->PilotCi16().data();
      frm_rx_buff.at(1) = frm_buff1.data();
    }

<<<<<<< HEAD
    std::printf("Thread %zu: waiting for release\n", tid);
=======
    MLPD_INFO("RadioTxRx [%d]: waiting for release\n", tid);
>>>>>>> 717c5edf
    cond_.wait(locker, [this] { return this->thread_sync_; });
  }
  MLPD_INFO("RadioTxRx [%d]: released\n", tid);

  // Keep receiving one frame of data until a beacon is found
  // Perform initial beacon detection every kBeaconDetectInterval frames
  while ((c->Running() == true) && sync_index < 0) {
    int r;
    for (size_t find_beacon_retry = 0;
         find_beacon_retry < kBeaconDetectInterval; find_beacon_retry++) {
      r = radio->RadioRx(radio_id, frm_rx_buff.data(), frm_num_samps, rx_time);

      if (r != static_cast<int>(frm_num_samps)) {
        std::cerr << "RadioTxRx [" << radio_id << "]: BAD SYNC Receive(" << r
                  << "/" << frm_num_samps << ") at Time " << rx_time
                  << std::endl;
        continue;
      }
    }

    // convert data to complex float for sync detection
    std::vector<std::complex<float>> sync_buff(frm_num_samps, 0);
    for (size_t i = 0; i < frm_num_samps; i++) {
      sync_buff[i] = (std::complex<float>(frm_buff0[i].real() / 32768.0,
                                          frm_buff0[i].imag() / 32768.0));
    }
    sync_index = CommsLib::FindBeaconAvx(sync_buff, c->GoldCf32());
    if (sync_index >= 0) {
<<<<<<< HEAD
      MLPD_INFO("Client %zu: Beacon detected at Time %lld, sync_index: %ld\n",
                radio_id, rx_time, sync_index);
=======
      MLPD_INFO(
          "RadioTxRx [%d]: Beacon detected at Time %lld, sync_index: %d\n",
          radio_id, rx_time, sync_index);
>>>>>>> 717c5edf
      rx_offset = sync_index - c->BeaconLen() - c->OfdmTxZeroPrefix();
    }
  }

  // Read rx_offset to align with the begining of a frame
  if (rx_offset > 0) {
    radio->RadioRx(radio_id, frm_rx_buff.data(), rx_offset, rx_time);
  }

  long long time0(0);
  size_t frame_id(0);
  size_t symbol_id(0);

  bool resync = false;
  size_t resync_retry_cnt(0);
  size_t resync_retry_max(100);
  size_t resync_success(0);
  rx_offset = 0;
  while (c->Running() == true) {
    if (c->FramesToTest() > 0 && frame_id > c->FramesToTest()) {
      c->Running(false);
      break;
    }

    // recv corresponding to symbol_id = 0 (Beacon)
    int r = radio->RadioRx(radio_id, frm_rx_buff.data(), num_samps + rx_offset,
                           rx_time);
    if (r != static_cast<int>(num_samps + rx_offset)) {
      std::cerr << "RadioTxRx [" << radio_id << "]: BAD Beacon Receive(" << r
                << "/" << num_samps << ") at Time " << rx_time << std::endl;
    }
    if (r < 0) {
      std::cerr << "RadioTxRx [" << radio_id << "]: Receive error! Stopping... "
                << std::endl;
      c->Running(false);
      break;
    }
    if (frame_id == 0) {
      time0 = rx_time;
    }

    // Dummy enqueue for received beacon to use in scheduler
    auto* pkt =
        RecvEnqueueArgos(tid, radio_id, frame_id, symbol_id, rx_slot, true);
    if (pkt == nullptr) {
      break;
    }
    symbol_id++;
    rx_slot = (rx_slot + c->NumChannels()) % buffers_per_thread_;

    static const size_t kFrameSync = 1000;
    // resync every kFrameSync frames:
    ///\todo: kFrameSync should be a function of sample rate and max CFO
    if (((frame_id / kFrameSync) > 0) && ((frame_id % kFrameSync) == 0)) {
      resync = true;
    }
    rx_offset = 0;
    if (resync) {
      // convert data to complex float for sync detection
      std::vector<std::complex<float>> sync_buff;
      sync_buff.reserve(num_samps);
      for (size_t i = 0; i < num_samps; i++) {
        sync_buff.emplace_back(frm_buff0[i].real() / 32768.0,
                               frm_buff0[i].imag() / 32768.0);
      }
      sync_index = CommsLib::FindBeaconAvx(sync_buff, c->GoldCf32());
      if (sync_index >= 0) {
        rx_offset = sync_index - c->BeaconLen() - c->OfdmTxZeroPrefix();
        time0 += rx_offset;
        resync = false;
        resync_retry_cnt = 0;
        resync_success++;
        MLPD_INFO(
<<<<<<< HEAD
            "Client %zu: Re-syncing with offset: %zu, after %zu tries, index: "
            "%ld\n",
=======
            "RadioTxRx [%d]: Re-syncing with offset %d, after %zu tries, "
            "index: %d\n",
>>>>>>> 717c5edf
            radio_id, rx_offset, resync_retry_cnt + 1, sync_index);
      } else {
        resync_retry_cnt++;
      }
    }
    if (resync && resync_retry_cnt > resync_retry_max) {
      MLPD_ERROR(
<<<<<<< HEAD
          "Client %zu: Exceeded resync retry limit (%zu) for client %zu "
=======
          "RadioTxRx [%d]: Exceeded resync retry limit (%zu) for client %d "
>>>>>>> 717c5edf
          "reached after %zu resync successes at frame: %zu.  Stopping!\n",
          radio_id, resync_retry_max, tid, resync_success, frame_id);
      c->Running(false);
      break;
    }

    // Schedule transmit pilots and symbols
    while (-1 != DequeueSendArgos(tid, time0)) {
      ;
    }

    // receive the remaining of the frame
    for (; symbol_id < c->Frame().NumTotalSyms(); symbol_id++) {
      if ((config_->IsPilot(frame_id, symbol_id) == true) ||
          (config_->IsDownlink(frame_id, symbol_id) == true)) {
        struct Packet* rx_pkt =
            RecvEnqueueArgos(tid, radio_id, frame_id, symbol_id, cursor, false);
        if (rx_pkt == nullptr) {
          break;
        }

        cursor += c->NumChannels();
        cursor %= buffer_frame_num_;
      } else {
        //Otherwise throw away the data.
        radio->RadioRx(radio_id, frm_rx_buff.data(), num_samps, rx_time);
        if (r < static_cast<int>(num_samps)) {
          std::cerr << "RadioTxRx [" << radio_id << "]: BAD Receive(" << r
                    << " / " << num_samps << ") at Time " << rx_time
                    << std::endl;
        }
        if (r < 0) {
          std::cerr << "RadioTxRx [" << radio_id
                    << "]: Receive error !Stopping... " << std::endl;
          c->Running(false);
          break;
        }
        if (kDebugPrintInTask) {
          std::printf(
<<<<<<< HEAD
              "idle receive: thread %zu, frame_id %zu, symbol_id %zu, "
              "radio_id %zu "
              "rxtime %llx\n",
              tid, frame_id, symbol_id, radio_id, rx_time);
        }
      } else {
        struct Packet* rx_pkt = RecvEnqueueArgos(tid, radio_id, frame_id,
                                                 symbol_id, rx_slot, false);
        if (rx_pkt == nullptr) {
          break;
        }
        rx_slot = (rx_slot + c->NumChannels()) % buffers_per_thread_;
=======
              "RadioTxRx [%d]: receive thread %d, frame_id %zu, "
              "symbol_id %zu, radio_id %d rxtime %llx\n",
              radio_id, tid, frame_id, symbol_id, radio_id, rx_time);
        }
>>>>>>> 717c5edf
      }
    }
    frame_id++;
    symbol_id = 0;
  }
  return nullptr;
}<|MERGE_RESOLUTION|>--- conflicted
+++ resolved
@@ -93,12 +93,8 @@
   return true;
 }
 
-<<<<<<< HEAD
-struct Packet* RadioTxRx::RecvEnqueue(size_t tid, size_t radio_id,
+struct Packet* RadioTxRx::RecvEnqueue(size_t tid, size_t ant_id,
                                       size_t rx_slot) {
-=======
-struct Packet* RadioTxRx::RecvEnqueue(int tid, int ant_id, int rx_offset) {
->>>>>>> 717c5edf
   moodycamel::ProducerToken* local_ptok = rx_ptoks_[tid];
   size_t packet_length = config_->PacketLength();
   RxPacket& rx = rx_packets_.at(tid).at(rx_slot);
@@ -112,11 +108,7 @@
   }
   Packet* pkt = rx.RawPacket();
 
-<<<<<<< HEAD
-  ssize_t rx_bytes = udp_servers_.at(radio_id)->Recv(
-=======
-  int rx_bytes = udp_servers_.at(ant_id)->Recv(
->>>>>>> 717c5edf
+  ssize_t rx_bytes = udp_servers_.at(ant_id)->Recv(
       reinterpret_cast<uint8_t*>(pkt), packet_length);
 
   if (0 > rx_bytes) {
@@ -135,14 +127,9 @@
     return pkt;
   } else if (rx_bytes != 0) {
     std::printf(
-<<<<<<< HEAD
         "RadioTxRx: receive failed on %zu with less than full packet %zu : "
         "%zu\n",
-        radio_id, rx_bytes, packet_length);
-=======
-        "RadioTxRx: receive failed on %d with less than full packet %d : "
-        "%zu\n", ant_id, rx_bytes, packet_length);
->>>>>>> 717c5edf
+        ant_id, rx_bytes, packet_length);
     throw std::runtime_error(
         "RadioTxRx: receive failed with less than full packet");
   }
@@ -234,17 +221,10 @@
 
 void* RadioTxRx::LoopTxRx(size_t tid) {
   PinToCoreWithOffset(ThreadType::kWorkerTXRX, core_id_, tid);
-<<<<<<< HEAD
   size_t rx_slot = 0;
-  size_t radio_lo = tid * config_->NumRadios() / thread_num_;
-  size_t radio_hi = (tid + 1) * config_->NumRadios() / thread_num_;
-  std::printf("Receiver thread %zu has %zu radios\n", tid, radio_hi - radio_lo);
-=======
-  size_t rx_offset = 0;
   const size_t ant_lo = (tid * config_->UeAntNum()) / thread_num_;
   const size_t ant_hi = ((tid + 1) * config_->UeAntNum()) / thread_num_;
-  std::printf("Receiver thread %d has %zu antennas\n", tid, ant_hi - ant_lo);
->>>>>>> 717c5edf
+  std::printf("Receiver thread %zu has %zu antennas\n", tid, ant_hi - ant_lo);
 
   size_t sock_buf_size = (1024 * 1024 * 64 * 8) - 1;
   for (size_t ant_id = ant_lo; ant_id < ant_hi; ++ant_id) {
@@ -265,11 +245,7 @@
       continue;
     }
     // receive data
-<<<<<<< HEAD
-    struct Packet* pkt = RecvEnqueue(tid, radio_id, rx_slot);
-=======
-    struct Packet* pkt = RecvEnqueue(tid, ant_id, rx_offset);
->>>>>>> 717c5edf
+    struct Packet* pkt = RecvEnqueue(tid, ant_id, rx_slot);
     if (pkt == nullptr) {
       continue;
     }
@@ -382,30 +358,15 @@
                                            size_t rx_slot, bool dummy_enqueue) {
   auto& c = config_;
   moodycamel::ProducerToken* local_ptok = rx_ptoks_[tid];
-<<<<<<< HEAD
 
   size_t num_samps = c->SampsPerSymbol();
-=======
-  char* rx_buffer = (*buffer_)[tid];
-  int* rx_buffer_status = (*buffer_status_)[tid];
-  int num_samps = c->SampsPerSymbol();
-  int packet_length = c->PacketLength();
-
-  // if buffer is full, exit
-  if (rx_buffer_status[rx_offset] == 1) {
-    std::printf("RX [%d] at rx_offset %zu buffer full\n", tid, rx_offset);
-    c->Running(false);
-    return nullptr;
-  }
->>>>>>> 717c5edf
-
   long long rx_time(0);
 
   std::vector<void*> samp(c->NumChannels());
   for (size_t ch = 0; ch < c->NumChannels(); ++ch) {
     RxPacket& rx = rx_packets_.at(tid).at(rx_slot + ch);
     if (rx.Empty() == false) {
-      std::printf("RX thread %zu at rx_offset %zu buffer full\n", tid, rx_slot);
+      std::printf("RX [%zu] at rx_offset %zu buffer full\n", tid, rx_slot);
       c->Running(false);
       return nullptr;
     }
@@ -414,18 +375,10 @@
 
   if (dummy_enqueue == false) {
     ClientRadioConfig* radio = radioconfig_.get();
-<<<<<<< HEAD
     int r = radio->RadioRx(radio_id, samp.data(), num_samps, rx_time);
     if (r < static_cast<int>(num_samps)) {
-      std::cerr << "BAD Receive(" << r << "/" << num_samps << ") at Time "
-                << rx_time << std::endl;
-=======
-    int r = radio->RadioRx(radio_id, samp, num_samps, rx_time);
-    if (r < num_samps) {
       std::cerr << "RX [" << tid << "]: BAD Receive(" << r << "/" << num_samps
                 << ") at Time " << rx_time << std::endl;
-
->>>>>>> 717c5edf
     }
     if (r < 0) {
       std::cerr << "RX [" << tid << "]: Receive error! Stopping... "
@@ -444,13 +397,7 @@
   }
   if (kDebugPrintInTask) {
     std::printf(
-<<<<<<< HEAD
-        "downlink receive: thread %zu, frame_id %zu, symbol_id "
-        "%zu, radio_id %zu "
-        "rxtime %llx\n",
-=======
-        "RX [%d]: frame_id %zu, symbol_id %zu, radio_id %zu rxtime %llx\n",
->>>>>>> 717c5edf
+        "RX [%zu]: frame_id %zu, symbol_id %zu, radio_id %zu rxtime %llx\n",
         tid, frame_id, symbol_id, radio_id, rx_time);
   }
   size_t ant_id = radio_id * c->NumChannels();
@@ -474,24 +421,16 @@
   size_t num_radios = c->NumRadios();
   size_t radio_lo = tid * num_radios / thread_num_;
   size_t radio_hi = (tid + 1) * num_radios / thread_num_;
-<<<<<<< HEAD
-  std::printf("receiver thread %zu has radios %zu to %zu (%zu)\n", tid,
-=======
-  std::printf("RadioTxRx thread %d has radios %zu to %zu (%zu)\n", tid,
->>>>>>> 717c5edf
+  std::printf("RadioTxRx thread %zu has radios %zu to %zu (%zu)\n", tid,
               radio_lo, radio_hi - 1, radio_hi - radio_lo);
 
   // Use mutex to sychronize data receiving across threads
   {
     std::unique_lock<std::mutex> locker(mutex_);
-<<<<<<< HEAD
-    std::printf("Thread %zu: waiting for release\n", tid);
-=======
-    std::printf("RadioTxRx [%d]: waiting for release\n", tid);
->>>>>>> 717c5edf
+    std::printf("RadioTxRx [%zu]: waiting for release\n", tid);
     cond_.wait(locker, [this] { return this->thread_sync_; });
   }
-  std::printf("RadioTxRx [%d]: released\n", tid);
+  std::printf("RadioTxRx [%zu]: released\n", tid);
 
   ClientRadioConfig* radio = radioconfig_.get();
 
@@ -537,13 +476,8 @@
   return nullptr;
 }
 
-<<<<<<< HEAD
 void* RadioTxRx::LoopTxRxArgosSync(size_t tid) {
-  // FIXME: This only works when there is 1 radio per thread.
-=======
-void* RadioTxRx::LoopTxRxArgosSync(int tid) {
   ///\todo FIXME: This only works when there is 1 radio per thread.
->>>>>>> 717c5edf
   PinToCoreWithOffset(ThreadType::kWorkerTXRX, core_id_, tid);
   auto& c = config_;
   size_t num_samps = c->SampsPerSymbol();
@@ -576,14 +510,10 @@
       frm_rx_buff.at(1) = frm_buff1.data();
     }
 
-<<<<<<< HEAD
-    std::printf("Thread %zu: waiting for release\n", tid);
-=======
-    MLPD_INFO("RadioTxRx [%d]: waiting for release\n", tid);
->>>>>>> 717c5edf
+    MLPD_INFO("RadioTxRx [%zu]: waiting for release\n", tid);
     cond_.wait(locker, [this] { return this->thread_sync_; });
   }
-  MLPD_INFO("RadioTxRx [%d]: released\n", tid);
+  MLPD_INFO("RadioTxRx [%zu]: released\n", tid);
 
   // Keep receiving one frame of data until a beacon is found
   // Perform initial beacon detection every kBeaconDetectInterval frames
@@ -609,14 +539,9 @@
     }
     sync_index = CommsLib::FindBeaconAvx(sync_buff, c->GoldCf32());
     if (sync_index >= 0) {
-<<<<<<< HEAD
-      MLPD_INFO("Client %zu: Beacon detected at Time %lld, sync_index: %ld\n",
-                radio_id, rx_time, sync_index);
-=======
       MLPD_INFO(
-          "RadioTxRx [%d]: Beacon detected at Time %lld, sync_index: %d\n",
+          "RadioTxRx [%zu]: Beacon detected at Time %lld, sync_index: %ld\n",
           radio_id, rx_time, sync_index);
->>>>>>> 717c5edf
       rx_offset = sync_index - c->BeaconLen() - c->OfdmTxZeroPrefix();
     }
   }
@@ -690,13 +615,8 @@
         resync_retry_cnt = 0;
         resync_success++;
         MLPD_INFO(
-<<<<<<< HEAD
-            "Client %zu: Re-syncing with offset: %zu, after %zu tries, index: "
-            "%ld\n",
-=======
-            "RadioTxRx [%d]: Re-syncing with offset %d, after %zu tries, "
-            "index: %d\n",
->>>>>>> 717c5edf
+            "RadioTxRx [%zu]: Re-syncing with offset %zu, after %zu tries, "
+            "index: %ld\n",
             radio_id, rx_offset, resync_retry_cnt + 1, sync_index);
       } else {
         resync_retry_cnt++;
@@ -704,11 +624,7 @@
     }
     if (resync && resync_retry_cnt > resync_retry_max) {
       MLPD_ERROR(
-<<<<<<< HEAD
-          "Client %zu: Exceeded resync retry limit (%zu) for client %zu "
-=======
-          "RadioTxRx [%d]: Exceeded resync retry limit (%zu) for client %d "
->>>>>>> 717c5edf
+          "RadioTxRx [%zu]: Exceeded resync retry limit (%zu) for client %zu "
           "reached after %zu resync successes at frame: %zu.  Stopping!\n",
           radio_id, resync_retry_max, tid, resync_success, frame_id);
       c->Running(false);
@@ -724,14 +640,12 @@
     for (; symbol_id < c->Frame().NumTotalSyms(); symbol_id++) {
       if ((config_->IsPilot(frame_id, symbol_id) == true) ||
           (config_->IsDownlink(frame_id, symbol_id) == true)) {
-        struct Packet* rx_pkt =
-            RecvEnqueueArgos(tid, radio_id, frame_id, symbol_id, cursor, false);
+        struct Packet* rx_pkt = RecvEnqueueArgos(tid, radio_id, frame_id,
+                                                 symbol_id, rx_slot, false);
         if (rx_pkt == nullptr) {
           break;
         }
-
-        cursor += c->NumChannels();
-        cursor %= buffer_frame_num_;
+        rx_slot = (rx_slot + c->NumChannels()) % buffers_per_thread_;
       } else {
         //Otherwise throw away the data.
         radio->RadioRx(radio_id, frm_rx_buff.data(), num_samps, rx_time);
@@ -748,25 +662,10 @@
         }
         if (kDebugPrintInTask) {
           std::printf(
-<<<<<<< HEAD
-              "idle receive: thread %zu, frame_id %zu, symbol_id %zu, "
-              "radio_id %zu "
-              "rxtime %llx\n",
-              tid, frame_id, symbol_id, radio_id, rx_time);
-        }
-      } else {
-        struct Packet* rx_pkt = RecvEnqueueArgos(tid, radio_id, frame_id,
-                                                 symbol_id, rx_slot, false);
-        if (rx_pkt == nullptr) {
-          break;
-        }
-        rx_slot = (rx_slot + c->NumChannels()) % buffers_per_thread_;
-=======
-              "RadioTxRx [%d]: receive thread %d, frame_id %zu, "
-              "symbol_id %zu, radio_id %d rxtime %llx\n",
+              "RadioTxRx [%zu]: receive thread %zu, frame_id %zu, "
+              "symbol_id %zu, radio_id %zu rxtime %llx\n",
               radio_id, tid, frame_id, symbol_id, radio_id, rx_time);
         }
->>>>>>> 717c5edf
       }
     }
     frame_id++;

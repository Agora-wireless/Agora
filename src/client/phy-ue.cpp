#include "phy-ue.hpp"

using namespace arma;
typedef cx_float COMPLEX;

Phy_UE::Phy_UE(Config* config)
    : ul_IQ_data(config->ul_IQ_data)
    , ul_IQ_modul(config->ul_IQ_modul)
{
    srand(time(NULL));

    this->config_ = config;
    initialize_vars_from_cfg();

    pilot_sc_ind_ = CommsLib::getPilotScInd(FFT_LEN);
    pilot_sc_val_ = CommsLib::getPilotSc(FFT_LEN);
    if (FFT_LEN == 64)
        data_sc_ind_ = CommsLib::getDataSc(FFT_LEN);
    else
        for (int i = data_sc_start; i < data_sc_start + data_sc_len; i++)
            data_sc_ind_.push_back(i);

    pilot_sc_len = pilot_sc_ind_.size();
    non_null_sc_len = data_sc_len + pilot_sc_len;
    non_null_sc_ind_.insert(non_null_sc_ind_.end(), data_sc_ind_.begin(), data_sc_ind_.end());
    non_null_sc_ind_.insert(non_null_sc_ind_.end(), pilot_sc_ind_.begin(), pilot_sc_ind_.end());
    std::sort(non_null_sc_ind_.begin(), non_null_sc_ind_.end());

    task_queue_ = moodycamel::ConcurrentQueue<Event_data>(TASK_BUFFER_FRAME_NUM * rx_symbol_perframe * numAntennas * 36);
    demul_queue_ = moodycamel::ConcurrentQueue<Event_data>(TASK_BUFFER_FRAME_NUM * dl_data_symbol_perframe * numAntennas * 36);
    message_queue_ = moodycamel::ConcurrentQueue<Event_data>(TASK_BUFFER_FRAME_NUM * symbol_perframe * numAntennas * 36);
    fft_queue_ = moodycamel::ConcurrentQueue<Event_data>(TASK_BUFFER_FRAME_NUM * ul_data_symbol_perframe * numAntennas * 36);
    tx_queue_ = moodycamel::ConcurrentQueue<Event_data>(TASK_BUFFER_FRAME_NUM * ul_data_symbol_perframe * numAntennas * 36);

    printf("initializing buffers...\n");

    //////////////////////////////////////
    //////// uplink buffers init (tx) ////
    //////////////////////////////////////

    // initialize ul data buffer
    //l2_buffer_status_.resize(TASK_BUFFER_FRAME_NUM * ul_data_symbol_perframe);

    // initialize modulation buffer
    //modul_buffer_.resize(ul_data_symbol_perframe * TASK_BUFFER_FRAME_NUM);
    //for (int i = 0; i < modul_buffer_.size(); i++)
    //    modul_buffer_[i].resize(data_sc_len * nUEs);

    // initialize IFFT buffer
    size_t IFFT_buffer_block_num = numAntennas * ul_data_symbol_perframe * TASK_BUFFER_FRAME_NUM;
    ifft_buffer_.IFFT_inputs.malloc(IFFT_buffer_block_num, FFT_LEN, 64);
    ifft_buffer_.IFFT_outputs.malloc(IFFT_buffer_block_num, FFT_LEN, 64);

    // initialize muplans for ifft
    for (size_t i = 0; i < TASK_THREAD_NUM; i++)
        muifftplans_[i] = mufft_create_plan_1d_c2c(FFT_LEN, MUFFT_INVERSE, MUFFT_FLAG_CPU_ANY);

    alloc_buffer_1d(&tx_buffer_, tx_buffer_size, 64, 0);
    alloc_buffer_1d(&tx_buffer_status_, tx_buffer_status_size, 64, 1);
#ifdef SIM
    // read pilot
    int pilot_len = (FFT_LEN + CP_LEN);
    //ul_pilot_aligned = new char[packet_length];
    //memcpy((void*)&ul_pilot_aligned[prefix_len * sizeof(uint32_t) + packet_header_offset * sizeof(int)], pilot_ci16.data(), pilot_len * sizeof(uint32_t));
#endif

    ////////////////////////////////////////
    //////// downlink buffers init (rx) ////
    ////////////////////////////////////////

    // initialize rx buffer
    rx_buffer_.malloc(rx_thread_num, rx_buffer_size, 64);
    rx_buffer_status_.malloc(rx_thread_num, rx_buffer_status_size, 64);

    // initialize FFT buffer
    size_t FFT_buffer_block_num = numAntennas * dl_symbol_perframe * TASK_BUFFER_FRAME_NUM;
    fft_buffer_.FFT_inputs.malloc(FFT_buffer_block_num, FFT_LEN, 0);
    fft_buffer_.FFT_outputs.malloc(FFT_buffer_block_num, FFT_LEN, 0);

    // initialize muplans for fft
    for (size_t i = 0; i < TASK_THREAD_NUM; i++)
        mufftplans_[i] = mufft_create_plan_1d_c2c(FFT_LEN, MUFFT_FORWARD, MUFFT_FLAG_CPU_ANY);

    // initialize CSI buffer
    csi_buffer_.resize(numAntennas * TASK_BUFFER_FRAME_NUM);
    for (size_t i = 0; i < csi_buffer_.size(); i++)
        csi_buffer_[i].resize(non_null_sc_len);

    if (dl_data_symbol_perframe > 0) {
        // initialize equalized data buffer
        equal_buffer_.resize(numAntennas * dl_data_symbol_perframe * TASK_BUFFER_FRAME_NUM);
        for (size_t i = 0; i < equal_buffer_.size(); i++)
            equal_buffer_[i].resize(non_null_sc_len);

        // initialize equalized data buffer
        equal_pc_buffer_.resize(numAntennas * dl_data_symbol_perframe * TASK_BUFFER_FRAME_NUM);
        for (size_t i = 0; i < equal_pc_buffer_.size(); i++)
            equal_pc_buffer_[i].resize(data_sc_len);

        // initialize data buffer
        dl_data_buffer_.resize(numAntennas * dl_data_symbol_perframe * TASK_BUFFER_FRAME_NUM);
        for (size_t i = 0; i < dl_data_buffer_.size(); i++)
            dl_data_buffer_[i].resize(data_sc_len);
    }

<<<<<<< HEAD
    ru_.reset(new RU(rx_thread_num, rx_thread_num, cfg, &message_queue_, &tx_queue_));
=======
    printf("new RU\n");
    ru_.reset(new RU(rx_thread_num, rx_thread_num, config_, &message_queue_, &tx_queue_));
>>>>>>> b33d8f88

    // initilize all kinds of checkers
    cropper_checker_ = new size_t[dl_symbol_perframe * TASK_BUFFER_FRAME_NUM];
    memset(cropper_checker_, 0, sizeof(int) * dl_symbol_perframe * TASK_BUFFER_FRAME_NUM);
    memset(csi_checker_, 0, sizeof(int) * TASK_BUFFER_FRAME_NUM);
    memset(data_checker_, 0, sizeof(int) * TASK_BUFFER_FRAME_NUM);

    memset(demul_status_, 0, sizeof(int) * TASK_BUFFER_FRAME_NUM);
    memset(cropper_created_checker_, 0, sizeof(int) * TASK_BUFFER_FRAME_NUM);
    if (dl_data_symbol_perframe > 0) {
        for (size_t i = 0; i < TASK_BUFFER_FRAME_NUM; i++) {
            demul_checker_[i] = new size_t[dl_data_symbol_perframe];
            memset(demul_checker_[i], 0, sizeof(int) * (dl_data_symbol_perframe));
        }
    }
    // create task thread
    for (size_t i = 0; i < TASK_THREAD_NUM; i++) {
        EventHandlerContext* context = new EventHandlerContext;
        context->obj_ptr = this;
        context->id = i;
        //printf("create thread %d\n", i);
        if (pthread_create(&task_threads[i], NULL, taskThread_launch, context) != 0) {
            perror("task thread create failed");
            exit(0);
        }
    }
}

Phy_UE::~Phy_UE()
{
    for (size_t i = 0; i < TASK_THREAD_NUM; i++) {
        mufft_free_plan_1d(mufftplans_[i]);
    }
    // release FFT_buffer
    fft_buffer_.FFT_inputs.free();
    fft_buffer_.FFT_outputs.free();
    ifft_buffer_.IFFT_inputs.free();
    ifft_buffer_.IFFT_outputs.free();
    //delete ul_pilot_aligned;
    //delete ul_pilot;
}

void Phy_UE::schedule_task(Event_data do_task, moodycamel::ConcurrentQueue<Event_data>* in_queue, moodycamel::ProducerToken const& ptok)
{
    if (!in_queue->try_enqueue(ptok, do_task)) {
        printf("need more memory\n");
        if (!in_queue->enqueue(ptok, do_task)) {
            printf("task enqueue failed\n");
            exit(0);
        }
    }
}

//////////////////////////////////////////////////////////
//                   UPLINK Operations                  //
//////////////////////////////////////////////////////////
void Phy_UE::stop()
{
    std::cout << "stopping threads " << std::endl;
    config_->running = false;
    usleep(1000);
    ru_.reset();
}

void Phy_UE::start()
{
    // if ENABLE_CPU_ATTACH, attach main thread to core 0
    int main_core_id = core_offset;
#ifdef ENABLE_CPU_ATTACH
    if (pin_to_core(main_core_id) != 0) {
        printf("Main thread: stitch main thread to core %d failed", main_core_id);
        exit(0);
    } else {
        printf("Main thread: stitch main thread to core %d succeeded\n", main_core_id);
    }
#endif
    // start radios
    ru_->startRadios();

    std::vector<pthread_t> rx_threads = ru_->startProc(rx_buffer_,
        rx_buffer_status_, rx_buffer_status_size, rx_buffer_size, core_offset + 1);

    std::vector<pthread_t> tx_threads = ru_->startTX(tx_buffer_, ul_pilot_aligned,
        tx_buffer_status_, tx_buffer_status_size, tx_buffer_size, core_offset + 1 + rx_thread_num);

    // for task_queue, main thread is producer, it is single-procuder & multiple consumer
    // for task queue
    // uplink

    // TODO: make the producertokens global and try "try_dequeue_from_producer(token,item)"
    //       combine the task queues into one queue
    moodycamel::ProducerToken ptok(task_queue_);
    moodycamel::ProducerToken ptok_demul(demul_queue_);
    moodycamel::ProducerToken ptok_fft(fft_queue_);
    //moodycamel::ProducerToken ptok_tx(tx_queue_);

    // for message_queue, main thread is a consumer, it is multiple producers
    // & single consumer for message_queue
    moodycamel::ConsumerToken ctok(message_queue_);

    // counter for print log
    size_t demul_count = 0;
    auto demul_begin = std::chrono::system_clock::now();
    int miss_count = 0;
    int total_count = 0;

    Event_data events_list[dequeue_bulk_size];
    int ret = 0;
    int l2_offset = 0;
    max_equaled_frame = 0;
<<<<<<< HEAD
    int frame_id, symbol_id, dl_symbol_id, total_symbol_id, ant_id;
    size_t frame_id_t, symbol_id_t, dl_symbol_id_t, total_symbol_id_t, ant_id_t;
    int prev_frame_id = cfg->maxFrame;
    while (cfg->running && !SignalHandler::gotExitSignal()) {
=======
    size_t frame_id, symbol_id, dl_symbol_id, total_symbol_id, ant_id;
    size_t prev_frame_id = config_->maxFrame;
    while (config_->running && !SignalHandler::gotExitSignal()) {
>>>>>>> b33d8f88
        // get a bulk of events
        ret = message_queue_.try_dequeue_bulk(ctok, events_list, dequeue_bulk_size);
        total_count++;
        if (total_count == 1e7) {
            // print the message_queue_ miss rate is needed
            //printf("message dequeue miss rate %f\n", (float)miss_count / total_count);
            total_count = 0;
            miss_count = 0;
        }
        if (ret == 0) {
            miss_count++;
            continue;
        }
        // handle each event
        for (int bulk_count = 0; bulk_count < ret; bulk_count++) {
            Event_data& event = events_list[bulk_count];

            switch (event.event_type) {
            // if EVENT_RX_SYMBOL, do crop
            case EVENT_PACKET_RECEIVED: {
                int offset = event.data;

                int buffer_frame_num = rx_buffer_status_size;
                int rx_thread_id = offset / buffer_frame_num;
                int offset_in_current_buffer = offset % buffer_frame_num;
<<<<<<< HEAD
                char* rx_buffer_ptr = rx_buffer_[rx_thread_id] + offset_in_current_buffer * packet_length;
                struct Packet* pkt = (struct Packet*)rx_buffer_ptr;

                frame_id = pkt->frame_id;
                symbol_id = pkt->symbol_id;
                ant_id = pkt->ant_id;

#if WRITE_RECV
                if (frame_id < 10 && cfg->getDlSFIndex(frame_id, symbol_id) == 0) {
                    int len = cfg->sampsPerSymbol;
                    void* cur_buf = (rx_buffer_ptr + packet_header_offset);
=======
                struct Packet* pkt = (struct Packet*)(rx_buffer_[rx_thread_id] + offset_in_current_buffer * packet_length);
                frame_id = pkt->frame_id;
                symbol_id = pkt->symbol_id;
#if WRITE_RECV
                if (frame_id < 10 && config_->getDlSFIndex(frame_id, symbol_id) == 0) {
                    ant_id = pkt->ant_id;
                    int len = config_->sampsPerSymbol;
                    void* cur_buf = pkt->data;
>>>>>>> b33d8f88
                    std::string filename = "sig_ant" + std::to_string(ant_id) + "_f" + std::to_string(frame_id) + ".bin";
                    fp = fopen(filename.c_str(), "wb");
                    fwrite(cur_buf, sizeof(std::complex<short>), config_->sampsPerSymbol, fp);
                    fclose(fp);
                }
#endif

                if (ul_data_symbol_perframe > 0 && prev_frame_id == config_->maxFrame)
                    printf("received start indication frame with frame_id %zu\n", frame_id);
                // check if downlink is enabled, and a new frame has
                // started. if yes, schedule l2 traffic
                if (ul_data_symbol_perframe > 0 && frame_id != prev_frame_id) {
                    // schedule L2 downlink traffic for frame=frame_id+TX_RX_FRAME_OFFSET
                    int tx_frame_id = (frame_id + TX_RX_FRAME_OFFSET);
                    for (size_t i = 0; i < ul_data_symbol_perframe; i++) {
                        l2_offset = generateOffset2d(tx_frame_id % TASK_BUFFER_FRAME_NUM, i);
                        //if (l2_buffer_status_[l2_offset] == 0)
                        {
                            //modul_buffer_[l2_offset] = ul_IQ_modul[i];
                            //l2_buffer_status_[l2_offset] = 1;
                            //printf("At frame %d (prev is %d) scheduling tx for frame %d with l2_offset %d\n", frame_id, prev_frame_id, tx_frame_id, l2_offset);
                            Event_data do_modul_task;
                            do_modul_task.event_type = TASK_MODUL;
                            do_modul_task.data = l2_offset;
                            schedule_task(do_modul_task, &fft_queue_, ptok_fft);
                        }
                    }
                    prev_frame_id = frame_id;
                }
                //demul_begin = std::chrono::system_clock::now();

<<<<<<< HEAD
                if (dl_data_symbol_perframe > 0 && (cfg->isPilot(frame_id, symbol_id) || cfg->isDownlink(frame_id, symbol_id))) {
                    Event_data do_crop_task;
                    do_crop_task.event_type = TASK_FFT;
                    do_crop_task.data = offset;
=======
                if (dl_symbol_perframe > 0 && (config_->isPilot(frame_id, symbol_id) || config_->isDownlink(frame_id, symbol_id))) {
>>>>>>> b33d8f88
                    schedule_task(do_crop_task, &task_queue_, ptok);
#if DEBUG_PRINT_ENTER_QUEUE_FFT

                    int cropper_created_checker_id = (frame_id % TASK_BUFFER_FRAME_NUM);
                    cropper_created_checker_[cropper_created_checker_id]++;
#endif
                }
		else { // if we are not entering doFFT, let's reset buffer here
                    rx_buffer_status_[rx_thread_id][offset_in_current_buffer] = 0; // now empty
		}
            } break;

            case EVENT_FFT: {
                int offset_csi = event.data;
                interpretOffset2d(numAntennas, offset_csi, &frame_id_t, &ant_id_t);
                frame_id = frame_id_t;
                ant_id = ant_id_t;
                // checker to count # of pilots/users
                csi_checker_[frame_id]++;

                if (csi_checker_[frame_id] == DL_PILOT_SYMS * numAntennas) {
#if WRITE_CSI_MATRIX
                    int csi_offset = generateOffset2d(TASK_BUFFER_FRAME_NUM, numAntennas, frame_id, 0);
                    fp = fopen("bin/csi_dl.bin", "wb");
                    for (int i = 0; i < numAntennas; i++) {
                        fwrite(csi_buffer_[csi_offset].data(), sizeof(complex_float), non_null_sc_len, fp);
                        csi_offset++;
                    }
                    fclose(fp);
#endif
                    csi_checker_[frame_id] = 0;
#if DEBUG_PRINT_SUMMARY
                    printf("Main thread: pilot frame: %d, finished collecting pilot frames\n", frame_id);
#endif
                }

            } break;

            case EVENT_ZF: {
                int offset_eq = event.data;
                interpretOffset3d(dl_data_symbol_perframe, numAntennas, offset_eq, &frame_id_t, &total_symbol_id_t, &dl_symbol_id_t, &ant_id_t);
                frame_id = frame_id_t;
                total_symbol_id = total_symbol_id_t;
                dl_symbol_id = dl_symbol_id_t;
                ant_id = ant_id_t;

                Event_data do_demul_task;
                do_demul_task.event_type = TASK_DEMUL;

#if DEBUG_PRINT_ENTER_QUEUE_DEMUL
                printf("Main thread: created Demodulation task for frame: %d, symbol: %d\n", frame_id, symbol_id);
#endif
                data_checker_[frame_id]++;

                // schedule demodulation task for subcarrier blocks
                do_demul_task.data = offset_eq;
                schedule_task(do_demul_task, &demul_queue_, ptok_demul);

                if (data_checker_[frame_id] == dl_data_symbol_perframe * numAntennas) {
#if WRITE_FFT_DATA
                    int FFT_buffer_offset = generateOffset3d(TASK_BUFFER_FRAME_NUM, rx_symbol_perframe, numAntennas, frame_id, 0, 0);
                    fp = fopen("bin/fft_dl.bin", "wb");
                    for (int i = 0; i < dl_symbol_perframe * numAntennas; i++) {
                        fwrite((void*)fft_buffer_.FFT_outputs[FFT_buffer_offset], sizeof(complex_float), FFT_LEN, fp);
                        FFT_buffer_offset++;
                    }
                    fclose(fp);
#endif
#if WRITE_DEMUL
                    int eq_buffer_offset = generateOffset3d(TASK_BUFFER_FRAME_NUM, dl_data_symbol_perframe, numAntennas, frame_id, 0, 0);
                    fp = fopen("bin/equal_dl.bin", "wb");
                    for (int i = 0; i < numAntennas * dl_data_symbol_perframe; i++) {
                        fwrite(equal_buffer_[eq_buffer_offset].data(), sizeof(complex_float), non_null_sc_len, fp);
                        eq_buffer_offset++;
                    }
                    fclose(fp);
#endif
#if DEBUG_PRINT_SUMMARY
                    printf("Main thread: frame: %d, finished collecting data frames\n", frame_id);
#endif
                    data_checker_[frame_id] = 0;
                }
            } break;

            case EVENT_DEMUL: {
                // do nothing
                int offset_demul = event.data;
                interpretOffset3d(dl_data_symbol_perframe, numAntennas, offset_demul, &frame_id_t, &total_symbol_id_t, &dl_symbol_id_t, &ant_id_t);
                frame_id = frame_id_t;
                total_symbol_id = total_symbol_id_t;
                dl_symbol_id = dl_symbol_id_t;
                ant_id = ant_id_t;

                demul_checker_[frame_id][dl_symbol_id]++;
                // if this subframe is ready
                if (demul_checker_[frame_id][dl_symbol_id] == numAntennas) {

#if DEBUG_PRINT_TASK_DONE
                    printf("Main thread: Demodulation done frame: %d, symbol %d\n", frame_id, dl_symbol_id);
#endif
                    max_equaled_frame = frame_id;
                    demul_checker_[frame_id][dl_symbol_id] = 0;
                    demul_status_[frame_id]++;
                    if (demul_status_[frame_id] == dl_data_symbol_perframe) {
#if DEBUG_PRINT_SUMMARY
                        printf("Main thread: Demodulation done frame: %d \n", frame_id);
#endif
                        demul_status_[frame_id] = 0;
                    }

                    demul_count += 1;
                    // print log per 100 frames
                    if (demul_count == dl_data_symbol_perframe * 100) {
                        demul_count = 0;
                        auto demul_end = std::chrono::system_clock::now();
                        std::chrono::duration<double> diff = demul_end - demul_begin;
                        int samples_num_per_UE = FFT_LEN * dl_data_symbol_perframe * 100;
                        printf("Receive %d samples (per-client) from %zu clients in %f secs, throughtput %f bps per-client (16QAM), current task queue length %zu\n",
                            samples_num_per_UE, nUEs, diff.count(), samples_num_per_UE * log2(16.0f) / diff.count(), task_queue_.size_approx());
                        demul_begin = std::chrono::system_clock::now();
                    }
                }
            } break;

            case EVENT_IFFT: {
                // do nothing for now
#if WRITE_MODUL
                std::string filename = "bin/ul_modul.bin";
                FILE* fp = fopen(filename.c_str(), "wb");
                //fwrite(modul_buffer_[offset].data(), sizeof(complex_float), data_sc_len * nUEs * ul_data_symbol_perframe, fp);
                fclose(fp);
#endif
#if WRITE_IFFT
                std::string filename = "bin/ul_ifft.bin";
                FILE* fp = fopen(filename.c_str(), "wb");
                for (int ii = 0; ii < ul_data_symbol_perframe; ii++) {
                    int IFFT_buffer_target_id = offset * (numAntennas * ul_data_symbol_perframe) + ii * numAntennas;
                    for (int jj = 0; jj < numAntennas; jj++) {
                        fwrite(ifft_buffer_.IFFT_outputs[IFFT_buffer_target_id + jj], sizeof(complex_float), FFT_LEN, fp);
                    }
                }
                fclose(fp);
#endif
#if WRITE_TX_BUFFER
                std::string filename = "bin/ul_tx_buf.bin";
                FILE* fp = fopen(filename.c_str(), "wb");
                int frame_samp_size = (config_->getTxPackageLength() * numAntennas * ul_data_symbol_perframe);
                fwrite(&tx_buffer_[offset * frame_samp_size], sizeof(complex_float), (CP_LEN + FFT_LEN + offsetof(Packet, data)) * numAntennas * dl_data_symbol_perframe, fp);
                //fwrite(tx_buffer_.buffer[offset].data(), sizeof(std::complex<short>), (CP_LEN+FFT_LEN+4) * numAntennas * dl_data_symbol_perframe, fp);
                fclose(fp);
#endif
            } break;

            case EVENT_PACKET_SENT: {
                int offset = event.data;
                size_t frame_id, total_symbol_id, symbol_id, ant_id;
                interpretOffset3d(config_->ul_data_symbol_num_perframe, config_->getNumAntennas(), offset, &frame_id, &total_symbol_id, &symbol_id, &ant_id);
#if DEBUG_PRINT_PER_SUBFRAME_DONE
                printf("Main thread: finished TX for frame %d, symbol %d, ant %d\n", frame_id, symbol_id, ant_id);
#endif
            } break;

            default:
                printf("Wrong event type in message queue!");
                exit(0);
            }
        }
    }
    this->stop();
}

void* Phy_UE::taskThread_launch(void* in_context)
{
    EventHandlerContext* context = (EventHandlerContext*)in_context;
    Phy_UE* me = context->obj_ptr;
    int tid = context->id;
    delete context;
    me->taskThread(tid);
    return 0;
}

void Phy_UE::taskThread(int tid)
{
    //printf("task thread %d starts\n", tid);

    // attach task threads to specific cores
    // Note: cores 0-17, 36-53 are on the same socket
#ifdef ENABLE_CPU_ATTACH
    size_t offset_id = core_offset + rx_thread_num * 2 + 1;
    size_t tar_core_id = tid + offset_id;
    if (tar_core_id >= nCPUs) // FIXME: read the number of cores
        tar_core_id = (tar_core_id - nCPUs) + 2 * nCPUs;
    if (pin_to_core(tar_core_id) != 0) {
        printf("Task thread: pinning thread %d to core %zu failed\n", tid, tar_core_id);
        exit(0);
    } else {
        printf("Task thread: pinning thread %d to core %zu succeeded\n", tid, tar_core_id);
    }
#endif

    task_ptok[tid].reset(new moodycamel::ProducerToken(message_queue_));

    Event_data event;
    while (config_->running) {
        if (demul_queue_.try_dequeue(event))
            doDemul(tid, event.data);
        else if (fft_queue_.try_dequeue(event))
            doTransmit(tid, event.data, 0); //, event.more_data);
        else if (task_queue_.try_dequeue(event))
            doFFT(tid, event.data);
    }
}

//////////////////////////////////////////////////////////
//                   DOWNLINK Operations                  //
//////////////////////////////////////////////////////////

void Phy_UE::doFFT(int tid, int offset)
{
    int buffer_subframe_num = rx_symbol_perframe * numAntennas * TASK_BUFFER_FRAME_NUM;
    int rx_thread_id = offset / buffer_subframe_num;
    offset = offset - rx_thread_id * buffer_subframe_num;

    // read info of one frame
    char* cur_ptr_buffer = rx_buffer_[rx_thread_id] + offset * packet_length;
    struct Packet* pkt = (struct Packet*)cur_ptr_buffer;
    int frame_id = pkt->frame_id;
    int symbol_id = pkt->symbol_id;
    //int cell_id = pkt->cell_id;
    int ant_id = pkt->ant_id;

    if (!config_->isPilot(frame_id, symbol_id) && !(config_->isDownlink(frame_id, symbol_id)))
        return;

    // remove CP, do FFT
    int dl_symbol_id = config_->getDlSFIndex(frame_id, symbol_id);
    int FFT_buffer_target_id = generateOffset3d(TASK_BUFFER_FRAME_NUM, rx_symbol_perframe, numAntennas, frame_id, dl_symbol_id, ant_id);

    size_t sym_offset = 0;
    if (config_->isPilot(frame_id, symbol_id)) {
        if (frame_id == 3 * TX_FRAME_DELTA) {
            std::string fname = "rxpilot" + std::to_string(symbol_id) + ".bin";
            FILE* f = fopen(fname.c_str(), "wb");
            fwrite(pkt->data, 2 * sizeof(int16_t), config_->sampsPerSymbol, f);
            fclose(f);
        }

#if DEBUG_DL_PILOT
        std::vector<std::complex<double>> vec;
        for (size_t i = 0; i < config_->sampsPerSymbol; i++)
            vec.push_back(std::complex<double>(pkt->data[2 * i] / 32768.0, pkt->data[2 * i + 1] / 32768.0));
        sym_offset = CommsLib::find_pilot_seq(vec, config_->pilot_cd64, config_->pilot_cd64.size());
        sym_offset = sym_offset < config_->pilot_cd64.size() ? 0 : sym_offset - config_->pilot_cd64.size();
        double noise_power = 0;
        for (size_t i = 0; i < sym_offset; i++)
            noise_power += std::pow(std::abs(vec[i]), 2);
        double signal_power = 0;
        for (size_t i = sym_offset; i < 2 * sym_offset; i++)
            signal_power += std::pow(std::abs(vec[i]), 2);
        double SNR = 10 * std::log10(signal_power / noise_power);
        printf("frame %d symbol %d ant %d: corr offset %zu, SNR %2.1f \n", frame_id, symbol_id, ant_id, sym_offset, SNR);
#endif
    } else {
        if (frame_id == 3 * TX_FRAME_DELTA) {
            std::string fname = "rxdata" + std::to_string(symbol_id) + ".bin";
            FILE* f = fopen(fname.c_str(), "wb");
            fwrite(pkt->data, 2 * sizeof(int16_t), config_->sampsPerSymbol, f);
            fclose(f);
        }
    }

    // transfer ushort to float
    size_t delay_offset = (dl_prefix_len + CP_LEN) * 2; //GetFrameStart(pkt->data, prefix_len, postfix_len);
    //float *cur_radio_buffer = (float *)(cur_ptr_buffer + sizeof(int) * packet_header_offset);
    float* cur_fft_buffer_float = (float*)fft_buffer_.FFT_inputs[FFT_buffer_target_id];

    for (size_t i = 0; i < (FFT_LEN)*2; i++)
        cur_fft_buffer_float[i] = pkt->data[delay_offset + i] / 32768.2f;
    //memcpy((void *)cur_fft_buffer_float, (void *)(cur_radio_buffer + delay_offset), FFT_LEN * 2 * sizeof(float));

    // perform fft
    mufft_execute_plan_1d(mufftplans_[tid], fft_buffer_.FFT_outputs[FFT_buffer_target_id],
        fft_buffer_.FFT_inputs[FFT_buffer_target_id]);

#if DEBUG_PRINT_IN_TASK
    printf("In doCrop thread %d: frame: %d, symbol: %d, ant: %d\n", tid, frame_id % TASK_BUFFER_FRAME_NUM, symbol_id, ant_id);
#endif
    int csi_offset = generateOffset2d(TASK_BUFFER_FRAME_NUM, numAntennas, frame_id, ant_id); //(frame_id % TASK_BUFFER_FRAME_NUM) * numAntennas + ant_id;
    float* csi_buffer_ptr = (float*)(csi_buffer_[csi_offset].data());
    float* fft_buffer_ptr = (float*)fft_buffer_.FFT_outputs[FFT_buffer_target_id];
    Event_data crop_finish_event;
    // if it is pilot part, do CE
    if (config_->isPilot(frame_id, symbol_id)) {

        int csi_fftshift_offset = 0;
        int pilot_id = config_->getDownlinkPilotId(frame_id, symbol_id);
        for (int j = 0; j < non_null_sc_len; j++) {
            //if (j < FFT_LEN / 2)
            //    csi_fftshift_offset = FFT_LEN/2;
            //else
            //    csi_fftshift_offset = -FFT_LEN/2;
            // divide fft output by pilot data to get CSI estimation
            int i = non_null_sc_ind_[j];
            if (pilot_id == 0) {
                *(csi_buffer_ptr + 2 * j) = 0;
                *(csi_buffer_ptr + 2 * j + 1) = 0;
            }
            // printf("%.4f+j%.4f  ",cur_fft_buffer_float_output[2*j], cur_fft_buffer_float_output[2*j+1]);
            // TODO: here it is assumed pilots_ is real-valued (in LTS case it is), whereas it could be complex
            *(csi_buffer_ptr + 2 * j) += fft_buffer_ptr[2 * (i + csi_fftshift_offset)] * pilots_[i + csi_fftshift_offset];
            *(csi_buffer_ptr + 2 * j + 1) += fft_buffer_ptr[2 * (i + csi_fftshift_offset) + 1] * pilots_[i + csi_fftshift_offset];
            if (pilot_id == DL_PILOT_SYMS - 1) {
                *(csi_buffer_ptr + 2 * j) /= (DL_PILOT_SYMS > 0 ? DL_PILOT_SYMS : 1);
                *(csi_buffer_ptr + 2 * j + 1) /= (DL_PILOT_SYMS > 0 ? DL_PILOT_SYMS : 1);
            }
        }
        crop_finish_event.event_type = EVENT_FFT;
        crop_finish_event.data = csi_offset;
    }

    else if (config_->isDownlink(frame_id, symbol_id)) {

        int eq_buffer_offset = generateOffset3d(TASK_BUFFER_FRAME_NUM, dl_data_symbol_perframe, numAntennas, frame_id, dl_symbol_id - DL_PILOT_SYMS, ant_id); //(frame_id % TASK_BUFFER_FRAME_NUM) * dl_data_symbol_perframe + dl_data_symbol_id;

        float* equ_buffer_ptr = (float*)(equal_buffer_[eq_buffer_offset].data());
        //int csi_fftshift_offset = 0;
        float csi_re = 1;
        float csi_im = 0;
        for (int j = 0; j < non_null_sc_len; j++) {
            //if (j < FFT_LEN / 2)
            //    csi_fftshift_offset = FFT_LEN/2;
            //else
            //    csi_fftshift_offset = -FFT_LEN/2;
            // divide fft output by pilot data to get CSI estimation
            int i = non_null_sc_ind_[j];
            if (DL_PILOT_SYMS > 0) {
                csi_re = csi_buffer_ptr[2 * j];
                csi_im = csi_buffer_ptr[2 * j + 1];
            }
            float y_re = fft_buffer_ptr[2 * i];
            float y_im = fft_buffer_ptr[2 * i + 1];
            equ_buffer_ptr[2 * j] = (y_re * csi_re + y_im * csi_im) / (csi_re * csi_re + csi_im * csi_im); //fft_buffer_ptr[2*i] / csi_re;
            equ_buffer_ptr[2 * j + 1] = (y_im * csi_re - y_re * csi_im) / (csi_re * csi_re + csi_im * csi_im); //fft_buffer_ptr[2*i+1] / csi_im;
        }
        crop_finish_event.event_type = EVENT_ZF;
        crop_finish_event.data = eq_buffer_offset; //generateOffset3d(numAntennas, dl_symbol_perframe, frame_id, dl_symbol_id, ant_id);
    }

    // after finish
    rx_buffer_status_[rx_thread_id][offset] = 0; // now empty
    // printf("In doCrop: emptied socket buffer frame: %d, symbol: %d, ant: %d, offset: %d\n",frame_id, symbol_id, ant_id, offset);
    // inform main thread
    if (!message_queue_.enqueue(*task_ptok[tid], crop_finish_event)) {
        printf("crop message enqueue failed\n");
        exit(0);
    }
}

void Phy_UE::doDemul(int tid, int offset)
{
    cx_float tot_phase_err = 0;
    for (int pilot_id = 0; pilot_id < pilot_sc_len; pilot_id++) {

        cx_float cur_pilot = pilot_sc_val_[pilot_id];
        cx_float* cur_sc = (cx_float*)&equal_buffer_[offset][pilot_id];
        tot_phase_err += (*cur_sc * cur_pilot);
    }
    tot_phase_err = tot_phase_err / (float)pilot_sc_len;
    cx_float* src_ptr = (cx_float*)&equal_buffer_[offset][0];
    cx_float* tar_ptr = (cx_float*)&equal_pc_buffer_[offset][0];
    float phase_err = std::arg(tot_phase_err);

    std::complex<float> phase_err_expo(0, -phase_err);
    for (int sc_id = 0; sc_id < data_sc_len; sc_id++) {
        int non_null_sc_id = data_sc_ind_[sc_id] - non_null_sc_ind_[sc_id] + sc_id;
        *(tar_ptr + sc_id) = *(src_ptr + non_null_sc_id) * exp(phase_err_expo);
    }

    uint8_t* demul_ptr = (uint8_t*)(&dl_data_buffer_[offset][0]);
    // cx_fmat mat_equaled_pc(tar_ptr, numAntennas, 1, false);
    // sword* demul_ptr = (sword *)(&dl_data_buffer_[offset][0]);
    // imat mat_demuled(demul_ptr, numAntennas, 1, false);

    // mat_demuled = demod_16qam(mat_equaled_pc);
    demod_16qam_hard_loop((float*)tar_ptr, (uint8_t*)demul_ptr, numAntennas);
    // inform main thread
    Event_data demul_finish_event;
    demul_finish_event.event_type = EVENT_DEMUL;
    demul_finish_event.data = offset;

    if (!message_queue_.enqueue(*task_ptok[tid], demul_finish_event)) {
        printf("Demuliplexing message enqueue failed\n");
        exit(0);
    }
}

//////////////////////////////////////////////////////////
//                   UPLINK Operations                //
//////////////////////////////////////////////////////////

void Phy_UE::doTransmit(int tid, int offset, int frame)
{
    //int buffer_symbol_num = TASK_BUFFER_FRAME_NUM * dl_data_symbol_perframe ;
    //int l2_thread_id = 0; //offset / buffer_symbol_num;
    //offset = offset - l2_thread_id * buffer_symbol_num;
    int frame_offset = 0; //offset / TASK_BUFFER_FRAME_NUM;
    int ul_symbol_id = 0; //offset % TASK_BUFFER_FRAME_NUM;
    interpreteOffset2d(offset, &frame_offset, &ul_symbol_id);

    size_t frame_id = frame;

    size_t frame_samp_size = (tx_packet_length * numAntennas * ul_data_symbol_perframe);

    //for (int ul_symbol_id = 0; ul_symbol_id < ul_data_symbol_perframe; ul_symbol_id++)
    //{
#ifdef SIM
    int frame_period_id = frame_id % config_->framePeriod;
    int symbol_id = config_->ULSymbols[frame_period_id][ul_symbol_id];
#endif
    //int modulbuf_offset = (data_sc_len * numAntennas * ul_symbol_id);
    size_t txbuf_offset = frame_offset * frame_samp_size + (tx_packet_length * numAntennas * ul_symbol_id);

    size_t IFFT_buffer_target_id = frame_offset * (numAntennas * ul_data_symbol_perframe) + ul_symbol_id * numAntennas;
    for (size_t ant_id = 0; ant_id < numAntennas; ant_id++) // TODO consider nChannels=2 case
    {
        //cx_float* modul_ptr = (cx_float *)(&modul_buffer_[offset][ant_id * data_sc_len]);
        //cx_float *tar_out = (cx_float *)ifft_buffer_.IFFT_inputs[IFFT_buffer_target_id+ant_id];
        //cx_fmat mat_ifft_in(tar_out, FFT_LEN, 1, false);
        //for (int ul_sc_id = 0; ul_sc_id < data_sc_len; ul_sc_id++)
        //{
        //    int sc_id = data_sc_ind_[ul_sc_id];
        //    //printf("frame_id %d, ul_sym_id %d, ue_id %d, ul_sc_id %d, sc_id %d\n", frame_id, ul_symbol_id, ant_id, ul_sc_id, sc_id);
        //    mat_ifft_in(sc_id, 0) = *(modul_ptr + ul_sc_id);
        //}
        //for (int p_sc_id = 0; p_sc_id < pilot_sc_len; p_sc_id++)
        //{
        //    int sc_id = pilot_sc_ind_[p_sc_id];
        //    mat_ifft_in(sc_id, 0) = pilot_sc_val_[p_sc_id];
        //}
        complex_float* cur_modul_buf = &ifft_buffer_.IFFT_inputs[IFFT_buffer_target_id + ant_id][0];
        for (size_t n = 0; n < FFT_LEN; n++) {
            //printf("ul_symbol_id %d, ue_id %d, sc %d\n", ul_symbol_id, ant_id, n);
            cur_modul_buf[n] = ul_IQ_modul[ul_symbol_id * numAntennas + ant_id][n];
        }
        //void *tar_out = (void *)ifft_buffer_.IFFT_inputs[IFFT_buffer_target_id+ant_id];
        //memcpy(tar_out, (void *)cur_modul_buf, FFT_LEN * sizeof(complex_float));

        mufft_execute_plan_1d(muifftplans_[tid], ifft_buffer_.IFFT_outputs[IFFT_buffer_target_id + ant_id],
            ifft_buffer_.IFFT_inputs[IFFT_buffer_target_id + ant_id]);
        cx_float* ifft_out_buffer = (cx_float*)ifft_buffer_.IFFT_outputs[IFFT_buffer_target_id + ant_id];
        cx_fmat mat_ifft_out(ifft_out_buffer, FFT_LEN, 1, false);
        float max_val = abs(mat_ifft_out).max();
        mat_ifft_out /= max_val;

        size_t tx_offset = txbuf_offset + ant_id * tx_packet_length;
        char* cur_tx_buffer = &tx_buffer_[tx_offset];
#ifdef SIM
<<<<<<< HEAD
        //complex_float* tx_buffer_ptr = (complex_float*)(cur_tx_buffer + prefix_len*sizeof(complex_float) + cfg->packet_header_offset);
        short* tx_buffer_ptr = (short*)(cur_tx_buffer + prefix_len * sizeof(std::complex<short>) + cfg->packet_header_offset);
        struct Packet* pkt = (struct Packet*)cur_tx_buffer;
        pkt->frame_id = frame_id;
        pkt->symbol_id = symbol_id;
        pkt->ant_id = ant_id;
        pkt->cell_id = 0; // rsvd
=======
        //complex_float* tx_buffer_ptr = (complex_float*)(cur_tx_buffer + prefix_len*sizeof(complex_float) + config_->packet_header_offset);
        struct Packet* pkt = (struct Packet*)cur_tx_buffer;
        pkt->frame_id = frame_id;
        pkt->symbol_id = symbol_id;
        pkt->cell_id = 0;
        pkt->ant_id = ant_id;
        short* tx_buffer_ptr = &pkt->data[2 * prefix_len];
>>>>>>> b33d8f88
#else
        //complex_float* tx_buffer_ptr = (complex_float*)((char*)cur_tx_buffer + config_->prefix*sizeof(complex_float));
        short* tx_buffer_ptr = (short*)cur_tx_buffer + 2 * prefix_len;
#endif
        // fft shift
        //for(int j = 0; j < (FFT_LEN); j++) {
        //    if (j < FFT_LEN / 2)
        //        tx_fftshift_offset = FFT_LEN/2;
        //    else
        //        tx_fftshift_offset = -FFT_LEN/2;
        //    float* tx_buffer_ptr = (float*)tx_buffer_.buffer[ca_offset].data()+tx_offset*2+tx_fftshift_offset+prefix_len;
        //    *(tx_buffer_ptr)   = cur_fft_buffer_float_output[2*j];
        //    *(tx_buffer_ptr+1) = cur_fft_buffer_float_output[2*j+1];
        //}

        short* cur_buffer;
        for (size_t i = 0; i < ofdm_syms; i++) {
            size_t sym_offset = i * (FFT_LEN + CP_LEN);
            cur_buffer = tx_buffer_ptr + (sym_offset * sizeof(std::complex<short>));
            for (size_t j = CP_LEN; j < CP_LEN + FFT_LEN; j++) {
                *(cur_buffer + 2 * j) = (short)(ifft_out_buffer[j - CP_LEN].real() * 32768);
                *(cur_buffer + 2 * j + 1) = (short)(ifft_out_buffer[j - CP_LEN].imag() * 32768);
            }
            memcpy((void*)cur_buffer, (void*)(cur_buffer + 2 * FFT_LEN), CP_LEN * sizeof(std::complex<short>)); // add CP
        }
    }
    //}

    //l2_buffer_status_[offset] = 0; // now empty

    Event_data tx_finish_event;
    tx_finish_event.event_type = EVENT_IFFT;
    tx_finish_event.data = frame_id;

    if (!message_queue_.enqueue(*task_ptok[tid], tx_finish_event)) {
        printf("Muliplexing message enqueue failed\n");
        exit(0);
    }
}

void Phy_UE::initialize_vars_from_cfg(void)
{
    pilots_ = config_->pilots_;

#if DEBUG_PRINT_PILOT
    cout << "Pilot data" << endl;
    for (size_t i = 0; i < config_->OFDM_CA_NUM; i++)
        cout << pilots_[i] << ",";
    cout << endl;
#endif

    //TASK_THREAD_NUM = config_->worker_thread_num;
    //RX_THREAD_NUM = config_->socket_thread_num;
    //TX_THREAD_NUM = config_->socket_thread_num;
    //demul_block_size = config_->demul_block_size; //OFDM_CA_NUM*2/transpose_block_size;
    //demul_block_num = OFDM_DATA_NUM / demul_block_size + (OFDM_DATA_NUM % demul_block_size == 0 ? 0 : 1);

    //downlink_mode = config_->downlink_mode;
    //dl_data_subframe_start = config_->dl_data_symbol_start;
    //dl_data_subframe_end = config_->dl_data_symbol_end;
    packet_length = config_->packet_length;
#ifdef SIM
    tx_packet_length = config_->packet_length;
#else
    tx_packet_length = packet_length - offsetof(Packet, data);
#endif

    symbol_perframe = config_->symbol_num_perframe;
    dl_pilot_symbol_perframe = DL_PILOT_SYMS;
    ul_pilot_symbol_perframe = config_->pilot_symbol_num_perframe;
    ul_data_symbol_perframe = config_->ul_data_symbol_num_perframe;
    dl_symbol_perframe = config_->dl_data_symbol_num_perframe;
    dl_data_symbol_perframe = config_->dl_data_symbol_num_perframe - dl_pilot_symbol_perframe;
    rx_symbol_perframe = dl_symbol_perframe;
#ifdef SIM
    tx_symbol_perframe = ul_pilot_symbol_perframe + ul_data_symbol_perframe;
#else
    tx_symbol_perframe = ul_data_symbol_perframe; // pilots are preloaded into radio hw buffers
#endif
    prefix_len = config_->prefix;
    dl_prefix_len = config_->dl_prefix;
    postfix_len = config_->postfix;
    symbol_len = config_->sampsPerSymbol - prefix_len - postfix_len;
    CP_LEN = config_->CP_LEN;
    FFT_LEN = config_->OFDM_CA_NUM;
    ofdm_syms = (int)(symbol_len / (FFT_LEN + CP_LEN));
    data_sc_len = config_->OFDM_DATA_NUM;
    data_sc_start = config_->OFDM_DATA_START;
    nUEs = config_->UE_NUM;
    nCPUs = std::thread::hardware_concurrency();
    rx_thread_num = nCPUs >= 2 * RX_THREAD_NUM and nUEs >= RX_THREAD_NUM ? RX_THREAD_NUM : nUEs; // FIXME: read number of cores and assing accordingly
<<<<<<< HEAD
    core_offset = cfg->core_offset;
    numAntennas = cfg->UE_ANT_NUM;
=======
    core_offset = config_->core_offset;
    numAntennas = nUEs * config_->nChannels;
>>>>>>> b33d8f88
    printf("ofdm_syms %zu, %zu symbols, %zu pilot symbols, %zu UL data symbols, %zu DL data symbols\n",
        ofdm_syms, symbol_perframe, ul_pilot_symbol_perframe, ul_data_symbol_perframe, dl_data_symbol_perframe);

    tx_buffer_status_size = (ul_data_symbol_perframe * numAntennas * TASK_BUFFER_FRAME_NUM * 36);
    tx_buffer_size = tx_packet_length * tx_buffer_status_size;
    rx_buffer_status_size = (dl_symbol_perframe * numAntennas * TASK_BUFFER_FRAME_NUM * 36);
    rx_buffer_size = packet_length * rx_buffer_status_size;
}

void Phy_UE::getDemulData(long long** ptr, int* size)
{
    *ptr = (long long*)&equal_buffer_[max_equaled_frame * dl_data_symbol_perframe][0];
    *size = numAntennas * FFT_LEN;
}

void Phy_UE::getEqualPCData(float** ptr, int* size, int ue_id)
{
    *ptr = (float*)&equal_pc_buffer_[max_equaled_frame * dl_data_symbol_perframe * numAntennas + ue_id][0];
    *size = data_sc_len * 2;
}

void Phy_UE::getEqualData(float** ptr, int* size, int ue_id)
{
    *ptr = (float*)&equal_buffer_[max_equaled_frame * dl_data_symbol_perframe * numAntennas + ue_id][0];
    *size = numAntennas * non_null_sc_len * 2;
}

extern "C" {
EXPORT Phy_UE* Phy_UE_new(Config* cfg)
{
    Phy_UE* usr = new Phy_UE(cfg);

    return usr;
}
EXPORT void Phy_UE_start(Phy_UE* usr) { usr->start(); }
EXPORT void Phy_UE_stop(/*Phy_UE *usr*/) { SignalHandler::setExitSignal(true); /*usr->stop();*/ }
EXPORT void Phy_UE_destroy(Phy_UE* usr) { delete usr; }
EXPORT void Phy_UE_getEqualData(Phy_UE* usr, float** ptr, int* size, int ue) { return usr->getEqualData(ptr, size, ue); }
EXPORT void Phy_UE_getEqualPCData(Phy_UE* usr, float** ptr, int* size, int ue) { return usr->getEqualPCData(ptr, size, ue); }
EXPORT void Phy_UE_getDemulData(Phy_UE* usr, long long** ptr, int* size) { return usr->getDemulData(ptr, size); }
}<|MERGE_RESOLUTION|>--- conflicted
+++ resolved
@@ -103,12 +103,7 @@
             dl_data_buffer_[i].resize(data_sc_len);
     }
 
-<<<<<<< HEAD
-    ru_.reset(new RU(rx_thread_num, rx_thread_num, cfg, &message_queue_, &tx_queue_));
-=======
-    printf("new RU\n");
     ru_.reset(new RU(rx_thread_num, rx_thread_num, config_, &message_queue_, &tx_queue_));
->>>>>>> b33d8f88
 
     // initilize all kinds of checkers
     cropper_checker_ = new size_t[dl_symbol_perframe * TASK_BUFFER_FRAME_NUM];
@@ -219,16 +214,10 @@
     int ret = 0;
     int l2_offset = 0;
     max_equaled_frame = 0;
-<<<<<<< HEAD
     int frame_id, symbol_id, dl_symbol_id, total_symbol_id, ant_id;
     size_t frame_id_t, symbol_id_t, dl_symbol_id_t, total_symbol_id_t, ant_id_t;
-    int prev_frame_id = cfg->maxFrame;
-    while (cfg->running && !SignalHandler::gotExitSignal()) {
-=======
-    size_t frame_id, symbol_id, dl_symbol_id, total_symbol_id, ant_id;
-    size_t prev_frame_id = config_->maxFrame;
+    int prev_frame_id = config_->maxFrame;
     while (config_->running && !SignalHandler::gotExitSignal()) {
->>>>>>> b33d8f88
         // get a bulk of events
         ret = message_queue_.try_dequeue_bulk(ctok, events_list, dequeue_bulk_size);
         total_count++;
@@ -254,19 +243,6 @@
                 int buffer_frame_num = rx_buffer_status_size;
                 int rx_thread_id = offset / buffer_frame_num;
                 int offset_in_current_buffer = offset % buffer_frame_num;
-<<<<<<< HEAD
-                char* rx_buffer_ptr = rx_buffer_[rx_thread_id] + offset_in_current_buffer * packet_length;
-                struct Packet* pkt = (struct Packet*)rx_buffer_ptr;
-
-                frame_id = pkt->frame_id;
-                symbol_id = pkt->symbol_id;
-                ant_id = pkt->ant_id;
-
-#if WRITE_RECV
-                if (frame_id < 10 && cfg->getDlSFIndex(frame_id, symbol_id) == 0) {
-                    int len = cfg->sampsPerSymbol;
-                    void* cur_buf = (rx_buffer_ptr + packet_header_offset);
-=======
                 struct Packet* pkt = (struct Packet*)(rx_buffer_[rx_thread_id] + offset_in_current_buffer * packet_length);
                 frame_id = pkt->frame_id;
                 symbol_id = pkt->symbol_id;
@@ -275,7 +251,6 @@
                     ant_id = pkt->ant_id;
                     int len = config_->sampsPerSymbol;
                     void* cur_buf = pkt->data;
->>>>>>> b33d8f88
                     std::string filename = "sig_ant" + std::to_string(ant_id) + "_f" + std::to_string(frame_id) + ".bin";
                     fp = fopen(filename.c_str(), "wb");
                     fwrite(cur_buf, sizeof(std::complex<short>), config_->sampsPerSymbol, fp);
@@ -307,14 +282,10 @@
                 }
                 //demul_begin = std::chrono::system_clock::now();
 
-<<<<<<< HEAD
-                if (dl_data_symbol_perframe > 0 && (cfg->isPilot(frame_id, symbol_id) || cfg->isDownlink(frame_id, symbol_id))) {
+                if (dl_data_symbol_perframe > 0 && (config_->isPilot(frame_id, symbol_id) || config_->isDownlink(frame_id, symbol_id))) {
                     Event_data do_crop_task;
                     do_crop_task.event_type = TASK_FFT;
                     do_crop_task.data = offset;
-=======
-                if (dl_symbol_perframe > 0 && (config_->isPilot(frame_id, symbol_id) || config_->isDownlink(frame_id, symbol_id))) {
->>>>>>> b33d8f88
                     schedule_task(do_crop_task, &task_queue_, ptok);
 #if DEBUG_PRINT_ENTER_QUEUE_FFT
 
@@ -772,15 +743,6 @@
         size_t tx_offset = txbuf_offset + ant_id * tx_packet_length;
         char* cur_tx_buffer = &tx_buffer_[tx_offset];
 #ifdef SIM
-<<<<<<< HEAD
-        //complex_float* tx_buffer_ptr = (complex_float*)(cur_tx_buffer + prefix_len*sizeof(complex_float) + cfg->packet_header_offset);
-        short* tx_buffer_ptr = (short*)(cur_tx_buffer + prefix_len * sizeof(std::complex<short>) + cfg->packet_header_offset);
-        struct Packet* pkt = (struct Packet*)cur_tx_buffer;
-        pkt->frame_id = frame_id;
-        pkt->symbol_id = symbol_id;
-        pkt->ant_id = ant_id;
-        pkt->cell_id = 0; // rsvd
-=======
         //complex_float* tx_buffer_ptr = (complex_float*)(cur_tx_buffer + prefix_len*sizeof(complex_float) + config_->packet_header_offset);
         struct Packet* pkt = (struct Packet*)cur_tx_buffer;
         pkt->frame_id = frame_id;
@@ -788,7 +750,6 @@
         pkt->cell_id = 0;
         pkt->ant_id = ant_id;
         short* tx_buffer_ptr = &pkt->data[2 * prefix_len];
->>>>>>> b33d8f88
 #else
         //complex_float* tx_buffer_ptr = (complex_float*)((char*)cur_tx_buffer + config_->prefix*sizeof(complex_float));
         short* tx_buffer_ptr = (short*)cur_tx_buffer + 2 * prefix_len;
@@ -880,13 +841,8 @@
     nUEs = config_->UE_NUM;
     nCPUs = std::thread::hardware_concurrency();
     rx_thread_num = nCPUs >= 2 * RX_THREAD_NUM and nUEs >= RX_THREAD_NUM ? RX_THREAD_NUM : nUEs; // FIXME: read number of cores and assing accordingly
-<<<<<<< HEAD
-    core_offset = cfg->core_offset;
-    numAntennas = cfg->UE_ANT_NUM;
-=======
     core_offset = config_->core_offset;
-    numAntennas = nUEs * config_->nChannels;
->>>>>>> b33d8f88
+    numAntennas = config_->UE_ANT_NUM;
     printf("ofdm_syms %zu, %zu symbols, %zu pilot symbols, %zu UL data symbols, %zu DL data symbols\n",
         ofdm_syms, symbol_perframe, ul_pilot_symbol_perframe, ul_data_symbol_perframe, dl_data_symbol_perframe);
 

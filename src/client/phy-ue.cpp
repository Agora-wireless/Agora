#include "phy-ue.hpp"

#include <memory>

#include "phy_ldpc_decoder_5gnr.h"
#include "utils_ldpc.hpp"

using namespace arma;

static constexpr bool kDebugPrintPacketsFromMac = false;
static constexpr bool kDebugPrintPacketsToMac = false;
static constexpr bool kPrintLLRData = false;
static constexpr bool kPrintDecodedData = false;
static constexpr bool kPrintDownlinkPilotStats = false;
static constexpr bool kPrintEqualizedSymbols = false;
static constexpr size_t kRecordFrameIndex = 1000;

PhyUe::PhyUe(Config* config) {
  srand(time(nullptr));

  this->config_ = config;
  InitializeVarsFromCfg();

  std::vector<size_t> data_sc_ind;
  for (size_t i = config_->OfdmDataStart();
       i < config_->OfdmDataStart() + config_->OfdmDataNum(); i++) {
    data_sc_ind.push_back(i);
  }

  non_null_sc_ind_.insert(non_null_sc_ind_.end(), data_sc_ind.begin(),
                          data_sc_ind.end());
  std::sort(non_null_sc_ind_.begin(), non_null_sc_ind_.end());

  ue_pilot_vec_.resize(config_->UeAntNum());
  for (size_t i = 0; i < config_->UeAntNum(); i++) {
    for (size_t j = config->OfdmTxZeroPrefix();
         j < config_->SampsPerSymbol() - config->OfdmTxZeroPostfix(); j++) {
      ue_pilot_vec_[i].push_back(std::complex<float>(
          config_->UeSpecificPilotT()[i][j].real() / 32768.0f,
          config_->UeSpecificPilotT()[i][j].imag() / 32768.0f));
    }
  }

  fft_queue_ = moodycamel::ConcurrentQueue<EventData>(
      kFrameWnd * dl_symbol_perframe_ * config_->UeAntNum() * 36);
  demul_queue_ = moodycamel::ConcurrentQueue<EventData>(
      kFrameWnd * dl_data_symbol_perframe_ * config_->UeAntNum() * 36);
  decode_queue_ = moodycamel::ConcurrentQueue<EventData>(
      kFrameWnd * dl_data_symbol_perframe_ * config_->UeAntNum() * 36);
  message_queue_ = moodycamel::ConcurrentQueue<EventData>(
      kFrameWnd * config_->Frame().NumTotalSyms() * config_->UeAntNum() * 36);
  encode_queue_ =
      moodycamel::ConcurrentQueue<EventData>(kFrameWnd * config_->UeNum() * 36);
  modul_queue_ =
      moodycamel::ConcurrentQueue<EventData>(kFrameWnd * config_->UeNum() * 36);
  ifft_queue_ =
      moodycamel::ConcurrentQueue<EventData>(kFrameWnd * config_->UeNum() * 36);
  tx_queue_ =
      moodycamel::ConcurrentQueue<EventData>(kFrameWnd * config_->UeNum() * 36);
  to_mac_queue_ =
      moodycamel::ConcurrentQueue<EventData>(kFrameWnd * config_->UeNum() * 36);

  for (size_t i = 0; i < rx_thread_num_; i++) {
    rx_ptoks_ptr_[i] = new moodycamel::ProducerToken(message_queue_);
    tx_ptoks_ptr_[i] = new moodycamel::ProducerToken(tx_queue_);
  }

  for (size_t i = 0; i < rx_thread_num_; i++) {
    mac_rx_ptoks_ptr_[i] = new moodycamel::ProducerToken(message_queue_);
    mac_tx_ptoks_ptr_[i] = new moodycamel::ProducerToken(to_mac_queue_);
  }

  for (size_t i = 0; i < config_->WorkerThreadNum(); i++) {
    task_ptok_[i] = new moodycamel::ProducerToken(message_queue_);
  }

  ru_ = std::make_unique<RadioTXRX>(config_, rx_thread_num_,
                                    config_->CoreOffset() + 1, &message_queue_,
                                    &tx_queue_, rx_ptoks_ptr_, tx_ptoks_ptr_);

  if (kEnableMac) {
    // TODO [ankalia]: dummy_decoded_buffer is used at the base station
    // server only, but MacThread for now requires it for the UE client too
    PtrCube<kFrameWnd, kMaxSymbols, kMaxUEs, uint8_t> dummy_decoded_buffer;

    const size_t mac_cpu_core = config_->CoreOffset() + 1 + rx_thread_num_;
    mac_thread_ = new MacThread(
        MacThread::Mode::kClient, config_, mac_cpu_core, dummy_decoded_buffer,
        &ul_bits_buffer_, &ul_bits_buffer_status_, nullptr /* dl bits buffer */,
        nullptr /* dl bits buffer status */, &to_mac_queue_, &message_queue_);

    mac_std_thread_ = std::thread(&MacThread::RunEventLoop, mac_thread_);
  }

  std::printf("initializing buffers...\n");

  // uplink buffers init (tx)
  InitializeUplinkBuffers();
  // downlink buffers init (rx)
  InitializeDownlinkBuffers();

  (void)DftiCreateDescriptor(&mkl_handle_, DFTI_SINGLE, DFTI_COMPLEX, 1,
                             config_->OfdmCaNum());
  (void)DftiCommitDescriptor(mkl_handle_);

  // initilize all kinds of checkers
  std::memset(fft_status_, 0, sizeof(size_t) * kFrameWnd);
  for (auto& i : fft_checker_) {
    i = new size_t[config_->UeAntNum()];
    std::memset(i, 0, sizeof(size_t) * (config_->UeAntNum()));
  }

  std::memset(demul_status_, 0, sizeof(size_t) * kFrameWnd);
  if (dl_data_symbol_perframe_ > 0) {
    for (auto& i : demul_checker_) {
      i = new size_t[config_->UeAntNum()];
      std::memset(i, 0, sizeof(size_t) * (config_->UeAntNum()));
    }
  }

  std::memset(decode_status_, 0, sizeof(size_t) * kFrameWnd);
  if (dl_data_symbol_perframe_ > 0) {
    for (auto& i : decode_checker_) {
      i = new size_t[config_->UeAntNum()];
      std::memset(i, 0, sizeof(size_t) * (config_->UeAntNum()));
    }
  }

  std::memset(frame_dl_process_time_, 0, sizeof(size_t) * kFrameWnd * kMaxUEs);

  for (size_t i = 0; i < config_->WorkerThreadNum(); i++) {
    task_threads_.at(i) = std::thread(&PhyUe::TaskThread, this, i);
  }
}

PhyUe::~PhyUe() {
  for (size_t i = 0; i < config_->WorkerThreadNum(); i++) {
    std::printf("Joining Phy worker: %zu : %zu\n", i,
                config_->WorkerThreadNum());
    task_threads_.at(i).join();
  }

  DftiFreeDescriptor(&mkl_handle_);
  // release FFT_buffer
  fft_buffer_.Free();
  ifft_buffer_.Free();
  std::free(rx_samps_tmp_);
  if (kEnableMac == true) {
    mac_std_thread_.join();
  }
  delete mac_thread_;
}

void PhyUe::ScheduleTask(EventData do_task,
                         moodycamel::ConcurrentQueue<EventData>* in_queue,
                         moodycamel::ProducerToken const& ptok) {
  if (!in_queue->try_enqueue(ptok, do_task)) {
    std::printf("need more memory\n");
    if (!in_queue->enqueue(ptok, do_task)) {
      std::printf("task enqueue failed\n");
      std::exit(0);
    }
  }
}

//////////////////////////////////////////////////////////
//                   UPLINK Operations                  //
//////////////////////////////////////////////////////////
void PhyUe::Stop() {
  std::cout << "stopping threads " << std::endl;
  config_->Running(false);
  usleep(1000);
  ru_.reset();
}

void PhyUe::Start() {
  PinToCoreWithOffset(ThreadType::kMaster, config_->CoreOffset(), 0);

  if (!ru_->StartTxRx(rx_buffer_, rx_buffer_status_, rx_buffer_status_size_,
                      rx_buffer_size_, tx_buffer_, tx_buffer_status_,
                      tx_buffer_status_size_, tx_buffer_size_)) {
    this->Stop();
    return;
  }

  // for task_queue, main thread is producer, it is single-procuder & multiple
  // consumer for task queue uplink

  // TODO: make the producertokens global and try
  // "try_dequeue_from_producer(token,item)"
  //       combine the task queues into one queue
  moodycamel::ProducerToken ptok_fft(fft_queue_);
  moodycamel::ProducerToken ptok_modul(modul_queue_);
  moodycamel::ProducerToken ptok_demul(demul_queue_);
  moodycamel::ProducerToken ptok_decode(decode_queue_);
  moodycamel::ProducerToken ptok_mac(to_mac_queue_);
  moodycamel::ProducerToken ptok_ifft(ifft_queue_);
  moodycamel::ProducerToken ptok_encode(encode_queue_);

  // for message_queue, main thread is a consumer, it is multiple producers
  // & single consumer for message_queue
  moodycamel::ConsumerToken ctok(message_queue_);

  // counter for print log
  int miss_count = 0;
  int total_count = 0;

  EventData events_list[kDequeueBulkSizeTXRX];
  int ret = 0;
  max_equaled_frame_ = 0;
  // size_t frame_id, symbol_id, ant_id;
  size_t cur_frame_id = 0;
  while ((config_->Running() == true) &&
         (SignalHandler::GotExitSignal() == false)) {
    // get a bulk of events
    ret = message_queue_.try_dequeue_bulk(ctok, events_list,
                                          kDequeueBulkSizeTXRX);
    total_count++;
    if (total_count == 1e7) {
      // print the message_queue_ miss rate is needed
      // std::printf("message dequeue miss rate %f\n", (float)miss_count /
      // total_count);
      total_count = 0;
      miss_count = 0;
    }
<<<<<<< HEAD
    if (ret == 0) {
      miss_count++;
      continue;
    }
    // handle each event
    for (int bulk_count = 0; bulk_count < ret; bulk_count++) {
      EventData& event = events_list[bulk_count];

      switch (event.event_type_) {
        case EventType::kPacketRX: {
          // int offset = event.tags[0];
          size_t rx_thread_id = rx_tag_t(event.tags_[0]).tid_;
          size_t offset_in_current_buffer = rx_tag_t(event.tags_[0]).offset_;

          auto* pkt = reinterpret_cast<struct Packet*>(
              rx_buffer_[rx_thread_id] +
              offset_in_current_buffer * config_->PacketLength());
          size_t frame_id = pkt->frame_id_;
          size_t symbol_id = pkt->symbol_id_;
          size_t ant_id = pkt->ant_id_;
          RtAssert(pkt->frame_id_ < cur_frame_id + kFrameWnd,
                   "Error: Received packet for future frame beyond frame "
                   "window. This can happen if PHY is running "
                   "slowly, e.g., in debug mode");

          size_t dl_symbol_id = 0;
          if ((config_->Frame().NumDLSyms() > 0)) {
            dl_symbol_id = config_->Frame().GetDLSymbol(0);
          }

          if ((symbol_id == 0)  // Beacon in Sim mode!
              || ((config_->HwFramer() == false) &&
                  (ul_data_symbol_perframe_ == 0) &&
                  (symbol_id == dl_symbol_id))) {  // Send uplink pilots
            EventData do_tx_pilot_task(
                EventType::kPacketPilotTX,
                gen_tag_t::FrmSymUe(
                    frame_id, config_->Frame().GetPilotSymbol(ant_id), ant_id)
                    .tag_);
            ScheduleTask(do_tx_pilot_task, &tx_queue_,
                         *tx_ptoks_ptr_[ant_id % rx_thread_num_]);
          }

          if (ul_data_symbol_perframe_ > 0 &&
              (symbol_id == 0 || symbol_id == dl_symbol_id) &&
              ant_id % config_->NumChannels() == 0) {
            EventData do_encode_task(
                EventType::kEncode,
                gen_tag_t::FrmSymUe(frame_id, symbol_id,
                                    ant_id / config_->NumChannels())
                    .tag_);
            ScheduleTask(do_encode_task, &encode_queue_, ptok_encode);
          }

          if (dl_data_symbol_perframe_ > 0 &&
              (config_->IsPilot(frame_id, symbol_id) ||
               config_->IsDownlink(frame_id, symbol_id))) {
            if (dl_symbol_id == config_->Frame().GetDLSymbol(0)) {
              frame_dl_process_time_[(frame_id % kFrameWnd) * kMaxUEs +
                                     ant_id] = GetTimeUs();
            }
            EventData do_fft_task(EventType::kFFT, event.tags_[0]);
            ScheduleTask(do_fft_task, &fft_queue_, ptok_fft);
          } else {  // if we are not entering doFFT, reset buffer here
            rx_buffer_status_[rx_thread_id][offset_in_current_buffer] =
                0;  // now empty
          }
        } break;

        case EventType::kFFT: {
          size_t frame_id = gen_tag_t(event.tags_[0]).frame_id_;
          size_t symbol_id = gen_tag_t(event.tags_[0]).symbol_id_;
          size_t ant_id = gen_tag_t(event.tags_[0]).ant_id_;
          size_t frame_slot = frame_id % kFrameWnd;
          size_t dl_symbol_idx = config_->GetDLSymbolIdx(frame_id, symbol_id);
          if (dl_symbol_idx >= dl_pilot_symbol_perframe_) {
            EventData do_demul_task(EventType::kDemul, event.tags_[0]);
            ScheduleTask(do_demul_task, &demul_queue_, ptok_demul);
          }
          fft_checker_[frame_slot][ant_id]++;
          if (fft_checker_[frame_slot][ant_id] == dl_symbol_perframe_) {
            if (kDebugPrintPerTaskDone) {
              std::printf(
                  "Main thread: Equalization done frame: %zu, "
                  "ant_id %zu\n",
                  frame_id, ant_id);
            }
            fft_checker_[frame_slot][ant_id] = 0;
            fft_status_[frame_slot]++;
            if (fft_status_[frame_slot] == config_->UeAntNum()) {
              if (kDebugPrintPerFrameDone) {
                std::printf(
                    "Main thread: Equalization done on all "
                    "antennas at frame: %zu\n",
                    frame_id);
              }
              fft_status_[frame_slot] = 0;
            }
          }

        } break;

        case EventType::kDemul: {
          size_t frame_id = gen_tag_t(event.tags_[0]).frame_id_;
          // size_t symbol_id = gen_tag_t(event.tags[0]).symbol_id;
          size_t ant_id = gen_tag_t(event.tags_[0]).ant_id_;
          size_t frame_slot = frame_id % kFrameWnd;
          // size_t dl_symbol_idx
          //    = config_->GetDLSymbolIdx(frame_id, symbol_id)
          //    - dl_pilot_symbol_perframe;
          EventData do_decode_task(EventType::kDecode, event.tags_[0]);
          ScheduleTask(do_decode_task, &decode_queue_, ptok_decode);
          demul_checker_[frame_slot][ant_id]++;
          if (demul_checker_[frame_slot][ant_id] == dl_data_symbol_perframe_) {
            if (kDebugPrintPerTaskDone) {
              std::printf(
                  "Main thread: Demodulation done frame: %zu, "
                  "ant %zu\n",
                  frame_id, ant_id);
            }
            max_equaled_frame_ = frame_id;
            demul_checker_[frame_slot][ant_id] = 0;
            demul_status_[frame_slot]++;
            if (demul_status_[frame_slot] == config_->UeAntNum()) {
              if (kDebugPrintPerFrameDone) {
                std::printf(
                    "Main thread: Demodulation done on all "
                    "antennas at frame: %zu \n",
                    frame_id);
              }
              demul_status_[frame_slot] = 0;
            }
          }
        } break;

        case EventType::kDecode: {
          size_t frame_id = gen_tag_t(event.tags_[0]).frame_id_;
          // size_t symbol_id = gen_tag_t(event.tags[0]).symbol_id;
          size_t ant_id = gen_tag_t(event.tags_[0]).ant_id_;
          size_t frame_slot = frame_id % kFrameWnd;
          // size_t dl_symbol_idx
          //    = config_->GetDLSymbolIdx(frame_id, symbol_id)
          //    - dl_pilot_symbol_perframe;
          if (kEnableMac) {
            ScheduleTask(EventData(EventType::kPacketToMac, event.tags_[0]),
                         &to_mac_queue_, ptok_mac);
          }
          decode_checker_[frame_slot][ant_id]++;
          if (decode_checker_[frame_slot][ant_id] == dl_data_symbol_perframe_) {
            if (kDebugPrintPerTaskDone) {
              std::printf(
                  "Main thread: Decoding done frame: %zu, "
                  "ant %zu\n",
                  frame_id, ant_id);
            }
            decode_checker_[frame_slot][ant_id] = 0;
            decode_status_[frame_slot]++;
            frame_dl_process_time_[frame_slot * kMaxUEs + ant_id] =
                GetTimeUs() -
                frame_dl_process_time_[frame_slot * kMaxUEs + ant_id];
            if (decode_status_[frame_slot] == config_->UeAntNum()) {
              double frame_time_total = 0;
              for (size_t i = 0; i < config_->UeAntNum(); i++) {
                frame_time_total +=
                    frame_dl_process_time_[frame_slot * kMaxUEs + i];
              }
              if (kDebugPrintPerFrameDone) {
                std::printf(
                    "Main thread: Decode done on all antennas "
                    "at frame %zu"
                    " in %.2f us\n",
                    frame_id, frame_time_total);
              }
              decode_status_[frame_slot] = 0;
              if (!kEnableMac) {
=======

    // for task_queue, main thread is producer, it is single-procuder & multiple
    // consumer for task queue uplink

    // TODO: make the producertokens global and try
    // "try_dequeue_from_producer(token,item)"
    //       combine the task queues into one queue
    moodycamel::ProducerToken ptok_fft(fft_queue_);
    moodycamel::ProducerToken ptok_modul(modul_queue_);
    moodycamel::ProducerToken ptok_demul(demul_queue_);
    moodycamel::ProducerToken ptok_decode(decode_queue_);
    moodycamel::ProducerToken ptok_mac(to_mac_queue_);
    moodycamel::ProducerToken ptok_ifft(ifft_queue_);
    moodycamel::ProducerToken ptok_encode(encode_queue_);

    // for message_queue, main thread is a consumer, it is multiple producers
    // & single consumer for message_queue
    moodycamel::ConsumerToken ctok(message_queue_);

    // counter for print log
    int miss_count = 0;
    int total_count = 0;

    Event_data events_list[kDequeueBulkSizeTXRX];
    int ret = 0;
    max_equaled_frame = 0;
    size_t frame_id, symbol_id, ant_id;
    size_t cur_frame_id = 0;
    while (config_->running && !SignalHandler::gotExitSignal()) {
        // get a bulk of events
        ret = message_queue_.try_dequeue_bulk(
            ctok, events_list, kDequeueBulkSizeTXRX);
        total_count++;
        if (total_count == 1e7) {
            // print the message_queue_ miss rate is needed
            // std::printf("message dequeue miss rate %f\n", (float)miss_count /
            // total_count);
            total_count = 0;
            miss_count = 0;
        }
        if (ret == 0) {
            miss_count++;
            continue;
        }
        // handle each event
        for (int bulk_count = 0; bulk_count < ret; bulk_count++) {
            Event_data& event = events_list[bulk_count];

            switch (event.event_type) {

            case EventType::kPacketRX: {
                // int offset = event.tags[0];
                size_t rx_thread_id = rx_tag_t(event.tags[0]).tid;
                size_t offset_in_current_buffer
                    = rx_tag_t(event.tags[0]).offset;

                struct Packet* pkt = (struct Packet*)(rx_buffer_[rx_thread_id]
                    + offset_in_current_buffer * config_->packet_length);
                frame_id = pkt->frame_id;
                symbol_id = pkt->symbol_id;
                ant_id = pkt->ant_id;
                size_t ue_id = ant_id / config_->nChannels;
                rt_assert(pkt->frame_id < cur_frame_id + kFrameWnd,
                    "Error: Received packet for future frame beyond frame "
                    "window. This can happen if PHY is running "
                    "slowly, e.g., in debug mode");

                size_t dl_symbol_id = 0;
                if ((config_->DLSymbols.size() > 0)
                    && (config_->DLSymbols[0].size() > 0))
                    dl_symbol_id = config_->DLSymbols[0][0];

                if ((symbol_id == 0) // Beacon in Sim mode!
                    || ((config_->hw_framer == false)
                           && (ul_data_symbol_perframe == 0)
                           && (symbol_id == dl_symbol_id)
                           && (ant_id % config_->nChannels
                                  == 0)) // first DL symbols in downlink-only mode
                ) { // Send uplink pilots
                    Event_data do_tx_pilot_task(EventType::kPacketPilotTX,
                        gen_tag_t::frm_sym_ue(
                            frame_id, config_->pilotSymbols[0][ue_id], ue_id)
                            ._tag);
                    schedule_task(do_tx_pilot_task, &tx_queue_,
                        *tx_ptoks_ptr[ant_id % rx_thread_num]);
                }

                if ((ul_data_symbol_perframe > 0)
                    && (symbol_id == 0 || symbol_id == dl_symbol_id)
                    && (ant_id % config_->nChannels == 0)) {
                    Event_data do_encode_task(EventType::kEncode,
                        gen_tag_t::frm_sym_ue(frame_id, symbol_id, ue_id)._tag);
                    schedule_task(do_encode_task, &encode_queue_, ptok_encode);
                }

                if ((dl_data_symbol_perframe > 0)
                    && (config_->isPilot(frame_id, symbol_id)
                           || config_->isDownlink(frame_id, symbol_id))) {
                    if (dl_symbol_id == config_->DLSymbols[0][0])
                        frame_dl_process_time_[(frame_id % kFrameWnd) * kMaxUEs
                            + ant_id]
                            = get_time_us();
                    Event_data do_fft_task(EventType::kFFT, event.tags[0]);
                    schedule_task(do_fft_task, &fft_queue_, ptok_fft);
                } else { // if we are not entering doFFT, reset buffer here
                    rx_buffer_status_[rx_thread_id][offset_in_current_buffer]
                        = 0; // now empty
                }
            } break;

            case EventType::kFFT: {
                size_t frame_id = gen_tag_t(event.tags[0]).frame_id;
                size_t symbol_id = gen_tag_t(event.tags[0]).symbol_id;
                size_t ant_id = gen_tag_t(event.tags[0]).ant_id;
                size_t frame_slot = frame_id % kFrameWnd;
                size_t dl_symbol_idx
                    = config_->get_dl_symbol_idx(frame_id, symbol_id);
                if (dl_symbol_idx >= dl_pilot_symbol_perframe) {
                    Event_data do_demul_task(EventType::kDemul, event.tags[0]);
                    schedule_task(do_demul_task, &demul_queue_, ptok_demul);
                }
                fft_checker_[frame_slot][ant_id]++;
                if (fft_checker_[frame_slot][ant_id] == dl_symbol_perframe) {
                    if (kDebugPrintPerTaskDone)
                        std::printf(
                            "Main thread: Equalization done frame: %zu, "
                            "ant_id %zu\n",
                            frame_id, ant_id);
                    fft_checker_[frame_slot][ant_id] = 0;
                    fft_status_[frame_slot]++;
                    if (fft_status_[frame_slot] == config_->UE_ANT_NUM) {
                        if (kDebugPrintPerFrameDone)
                            std::printf("Main thread: Equalization done on all "
                                        "antennas at frame: %zu\n",
                                frame_id);
                        fft_status_[frame_slot] = 0;
                    }
                }

            } break;

            case EventType::kDemul: {
                size_t frame_id = gen_tag_t(event.tags[0]).frame_id;
                //size_t symbol_id = gen_tag_t(event.tags[0]).symbol_id;
                size_t ant_id = gen_tag_t(event.tags[0]).ant_id;
                size_t frame_slot = frame_id % kFrameWnd;
                //size_t dl_symbol_idx
                //    = config_->get_dl_symbol_idx(frame_id, symbol_id)
                //    - dl_pilot_symbol_perframe;
                Event_data do_decode_task(EventType::kDecode, event.tags[0]);
                schedule_task(do_decode_task, &decode_queue_, ptok_decode);
                demul_checker_[frame_slot][ant_id]++;
                if (demul_checker_[frame_slot][ant_id]
                    == dl_data_symbol_perframe) {
                    if (kDebugPrintPerTaskDone)
                        std::printf(
                            "Main thread: Demodulation done frame: %zu, "
                            "ant %zu\n",
                            frame_id, ant_id);
                    max_equaled_frame = frame_id;
                    demul_checker_[frame_slot][ant_id] = 0;
                    demul_status_[frame_slot]++;
                    if (demul_status_[frame_slot] == config_->UE_ANT_NUM) {
                        if (kDebugPrintPerFrameDone)
                            std::printf("Main thread: Demodulation done on all "
                                        "antennas at frame: %zu \n",
                                frame_id);
                        demul_status_[frame_slot] = 0;
                    }
                }
            } break;

            case EventType::kDecode: {
                size_t frame_id = gen_tag_t(event.tags[0]).frame_id;
                // size_t symbol_id = gen_tag_t(event.tags[0]).symbol_id;
                size_t ant_id = gen_tag_t(event.tags[0]).ant_id;
                size_t frame_slot = frame_id % kFrameWnd;
                //size_t dl_symbol_idx
                //    = config_->get_dl_symbol_idx(frame_id, symbol_id)
                //    - dl_pilot_symbol_perframe;
                if (kEnableMac)
                    schedule_task(
                        Event_data(EventType::kPacketToMac, event.tags[0]),
                        &to_mac_queue_, ptok_mac);
                decode_checker_[frame_slot][ant_id]++;
                if (decode_checker_[frame_slot][ant_id]
                    == dl_data_symbol_perframe) {

                    if (kDebugPrintPerTaskDone)
                        std::printf("Main thread: Decoding done frame: %zu, "
                                    "ant %zu\n",
                            frame_id, ant_id);
                    decode_checker_[frame_slot][ant_id] = 0;
                    decode_status_[frame_slot]++;
                    frame_dl_process_time_[frame_slot * kMaxUEs + ant_id]
                        = get_time_us()
                        - frame_dl_process_time_[frame_slot * kMaxUEs + ant_id];
                    if (decode_status_[frame_slot] == config_->UE_ANT_NUM) {
                        double frame_time_total = 0;
                        for (size_t i = 0; i < config_->UE_ANT_NUM; i++)
                            frame_time_total
                                += frame_dl_process_time_[frame_slot * kMaxUEs
                                    + i];
                        if (kDebugPrintPerFrameDone)
                            std::printf(
                                "Main thread: Decode done on all antennas "
                                "at frame %zu"
                                " in %.2f us\n",
                                frame_id, frame_time_total);
                        decode_status_[frame_slot] = 0;
                        if (!kEnableMac)
                            cur_frame_id = frame_id;
                    }
                }
            } break;

            case EventType::kPacketToMac: {
                size_t frame_id = gen_tag_t(event.tags[0]).frame_id;
                size_t symbol_id = gen_tag_t(event.tags[0]).symbol_id;
>>>>>>> 16e8ab12
                cur_frame_id = frame_id;
              }
            }
          }
        } break;

        case EventType::kPacketToMac: {
          size_t frame_id = gen_tag_t(event.tags_[0]).frame_id_;
          size_t symbol_id = gen_tag_t(event.tags_[0]).symbol_id_;
          cur_frame_id = frame_id;

          if (kDebugPrintPacketsToMac) {
            std::printf(
                "Main thread: sent decoded packet for frame %zu"
                ", symbol %zu to MAC\n",
                frame_id, symbol_id);
          }

        } break;

        case EventType::kPacketFromMac: {
          // size_t frame_id = gen_tag_t(event.tags[0]).frame_id;
          size_t ue_id = rx_tag_t(event.tags_[0]).tid_;
          size_t radio_buf_id = rx_tag_t(event.tags_[0]).offset_;
          RtAssert(radio_buf_id == expected_frame_id_from_mac_ % kFrameWnd);

          auto* pkt = reinterpret_cast<MacPacket*>(
              &ul_bits_buffer_[ue_id]
                              [radio_buf_id * config_->MacBytesNumPerframe()]);
          RtAssert(pkt->frame_id_ == expected_frame_id_from_mac_,
                   "Incorrect frame ID from MAC");
          current_frame_user_num_ =
              (current_frame_user_num_ + 1) % config_->UeAntNum();
          if (current_frame_user_num_ == 0) {
            expected_frame_id_from_mac_++;
          }

          if (kDebugPrintPacketsFromMac) {
            std::printf(
                "Main thread: received packet for frame %u with "
                "modulation %zu\n",
                pkt->frame_id_, pkt->rb_indicator_.mod_order_bits_);
            std::stringstream ss;
            ss << "PhyUE kPacketFromMac, frame ID " << pkt->frame_id_
               << ", bytes: ";
            for (size_t i = 0; i < 4; i++) {
              ss << std::to_string((reinterpret_cast<uint8_t*>(pkt->data_)[i]))
                 << ", ";
            }
            std::printf("%s\n", ss.str().c_str());
          }

        } break;

        case EventType::kEncode: {
          // size_t frame_id = gen_tag_t(event.tags[0]).frame_id;
          // size_t data_symbol_idx = gen_tag_t(event.tags[0]).symbol_id;
          // size_t ue_id = gen_tag_t(event.tags[0]).ant_id;
          EventData do_modul_task(EventType::kModul, event.tags_[0]);
          ScheduleTask(do_modul_task, &modul_queue_, ptok_modul);

        } break;

        case EventType::kModul: {
          size_t frame_id = gen_tag_t(event.tags_[0]).frame_id_;
          size_t symbol_id = gen_tag_t(event.tags_[0]).symbol_id_;
          size_t ue_id = gen_tag_t(event.tags_[0]).ue_id_;

          EventData do_ifft_task(
              EventType::kIFFT,
              gen_tag_t::FrmSymUe(frame_id, symbol_id, ue_id).tag_);
          ScheduleTask(do_ifft_task, &ifft_queue_, ptok_ifft);
          if (kDebugPrintPerTaskDone) {
            std::printf(
                "Main thread: frame: %zu, symbol: %zu, finished "
                "modulating "
                "uplink data for user %zu\n",
                frame_id, symbol_id, ue_id);
          }
          //}
        } break;

        case EventType::kIFFT: {
          size_t frame_id = gen_tag_t(event.tags_[0]).frame_id_;
          size_t ue_id = gen_tag_t(event.tags_[0]).ue_id_;
          EventData do_tx_task(EventType::kPacketTX, event.tags_[0]);
          ScheduleTask(do_tx_task, &tx_queue_,
                       *tx_ptoks_ptr_[ue_id % rx_thread_num_]);
          if (kDebugPrintPerTaskDone) {
            std::printf(
                "Main thread: frame: %zu, finished IFFT of "
                "uplink data for user %zu\n",
                frame_id, ue_id);
          }
        } break;

        case EventType::kPacketPilotTX: {
          size_t frame_id = gen_tag_t(event.tags_[0]).frame_id_;
          size_t symbol_id = gen_tag_t(event.tags_[0]).symbol_id_;
          size_t ue_id = gen_tag_t(event.tags_[0]).ue_id_;
          if (ul_data_symbol_perframe_ == 0) {
            cur_frame_id++;
          }
          if (kDebugPrintPerSymbolDone) {
            std::printf(
                "Main thread: finished Pilot TX for user %zu"
                " in frame %zu, symbol %zu\n",
                ue_id, frame_id, symbol_id);
          }
        } break;

        case EventType::kPacketTX: {
          size_t frame_id = gen_tag_t(event.tags_[0]).frame_id_;
          size_t ue_id = gen_tag_t(event.tags_[0]).ue_id_;
          cur_frame_id = frame_id;
          RtAssert(frame_id == next_frame_processed_[ue_id],
                   "Unexpected frame_id was transmitted!");

          // std::printf("PhyUE kPacketTX: Freeing buffer %zu for UE %zu\n",
          //    num_frames_consumed_[ue_id] % kFrameWnd, ue_id);
          ul_bits_buffer_status_[ue_id]
                                [next_frame_processed_[ue_id] % kFrameWnd] = 0;
          next_frame_processed_[ue_id]++;

          if (kDebugPrintPerFrameDone) {
            std::printf(
                "Main thread: finished TX for frame %zu, "
                "user %zu\n",
                frame_id, ue_id);
          }
        } break;

        default:
          std::cout << "Invalid Event Type!" << std::endl;
          std::exit(0);
      }
    }
  }
  if (kPrintPhyStats) {
    const size_t task_buffer_symbol_num_dl =
        dl_data_symbol_perframe_ * kFrameWnd;
    for (size_t ue_id = 0; ue_id < config_->UeAntNum(); ue_id++) {
      size_t total_decoded_bits(0);
      size_t total_bit_errors(0);
      size_t total_decoded_blocks(0);
      size_t total_block_errors(0);
      for (size_t i = 0; i < task_buffer_symbol_num_dl; i++) {
        total_decoded_bits += decoded_bits_count_[ue_id][i];
        total_bit_errors += bit_error_count_[ue_id][i];
        total_decoded_blocks += decoded_blocks_count_[ue_id][i];
        total_block_errors += block_error_count_[ue_id][i];
      }
      std::cout << "UE " << ue_id << ": bit errors (BER) " << total_bit_errors
                << "/" << total_decoded_bits << "("
                << 1.0 * total_bit_errors / total_decoded_bits
                << "), block errors (BLER) " << total_block_errors << "/"
                << total_decoded_blocks << " ("
                << 1.0 * total_block_errors / total_decoded_blocks
                << "), symbol errors " << symbol_error_count_[ue_id] << "/"
                << decoded_symbol_count_[ue_id] << " ("
                << 1.0 * symbol_error_count_[ue_id] /
                       decoded_symbol_count_[ue_id]
                << ")" << std::endl;
    }
  }
  this->Stop();
}

void PhyUe::TaskThread(int tid) {
  std::printf("PhyUE: task thread %d starts\n", tid);
  PinToCoreWithOffset(ThreadType::kWorker,
                      config_->CoreOffset() + rx_thread_num_ + 1 +
                          (kEnableMac ? rx_thread_num_ : 0),
                      tid, true);

  // task_ptok[tid].reset(new moodycamel::ProducerToken(message_queue_));

  EventData event;
  while (config_->Running() == true) {
    if (decode_queue_.try_dequeue(event)) {
      DoDecode(tid, event.tags_[0]);
    } else if (demul_queue_.try_dequeue(event)) {
      DoDemul(tid, event.tags_[0]);
    } else if (ifft_queue_.try_dequeue(event)) {
      DoIfft(tid, event.tags_[0]);
    } else if (modul_queue_.try_dequeue(event)) {
      DoModul(tid, event.tags_[0]);
    } else if (encode_queue_.try_dequeue(event)) {
      DoEncode(tid, event.tags_[0]);
    } else if (fft_queue_.try_dequeue(event)) {
      DoFft(tid, event.tags_[0]);
    }
  }
}

//////////////////////////////////////////////////////////
//                   DOWNLINK Operations                  //
//////////////////////////////////////////////////////////

void PhyUe::DoFft(int tid, size_t tag) {
  size_t rx_thread_id = fft_req_tag_t(tag).tid_;
  size_t offset_in_current_buffer = fft_req_tag_t(tag).offset_;
  size_t start_tsc = Rdtsc();

  // read info of one frame
  auto* pkt = reinterpret_cast<struct Packet*>(rx_buffer_[rx_thread_id] +
                                               offset_in_current_buffer *
                                                   config_->PacketLength());
  size_t frame_id = pkt->frame_id_;
  size_t symbol_id = pkt->symbol_id_;
  // int cell_id = pkt->cell_id;
  size_t ant_id = pkt->ant_id_;
  size_t frame_slot = frame_id % kFrameWnd;

  if (!config_->IsPilot(frame_id, symbol_id) &&
      !(config_->IsDownlink(frame_id, symbol_id))) {
    return;
  }

  if (kDebugPrintInTask) {
    std::printf("In doFFT TID %d: frame %zu, symbol %zu, ant_id %zu\n", tid,
                frame_id, symbol_id, ant_id);
  }

  size_t sig_offset = config_->OfdmRxZeroPrefixClient();
  if (kPrintDownlinkPilotStats && config_->UeAntNum() == 1) {
    if (config_->IsPilot(frame_id, symbol_id)) {
      SimdConvertShortToFloat(pkt->data_,
                              reinterpret_cast<float*>(rx_samps_tmp_),
                              2 * config_->SampsPerSymbol());
      std::vector<std::complex<float>> samples_vec(
          rx_samps_tmp_, rx_samps_tmp_ + config_->SampsPerSymbol());
      size_t seq_len = ue_pilot_vec_[ant_id].size();
      std::vector<std::complex<float>> pilot_corr =
          CommsLib::CorrelateAvx(samples_vec, ue_pilot_vec_[ant_id]);
      std::vector<float> pilot_corr_abs = CommsLib::Abs2Avx(pilot_corr);
      size_t peak_offset =
          std::max_element(pilot_corr_abs.begin(), pilot_corr_abs.end()) -
          pilot_corr_abs.begin();
      sig_offset = peak_offset < seq_len ? 0 : peak_offset - seq_len;
      float noise_power = 0;
      for (size_t i = 0; i < sig_offset; i++) {
        noise_power += std::pow(std::abs(samples_vec[i]), 2);
      }
      float signal_power = 0;
      for (size_t i = sig_offset; i < 2 * sig_offset; i++) {
        signal_power += std::pow(std::abs(samples_vec[i]), 2);
      }
      float snr = 10 * std::log10(signal_power / noise_power);
      std::printf("frame %zu symbol %zu ant %zu: sig offset %zu, SNR %2.1f \n",
                  frame_id, symbol_id, ant_id, sig_offset, snr);
      if (frame_id == kRecordFrameIndex) {
        std::string fname = "rxpilot" + std::to_string(symbol_id) + ".bin";
        FILE* f = std::fopen(fname.c_str(), "wb");
        std::fwrite(pkt->data_, 2 * sizeof(int16_t), config_->SampsPerSymbol(),
                    f);
        std::fclose(f);
      }

<<<<<<< HEAD
    } else {
      if (frame_id == kRecordFrameIndex) {
        std::string fname = "rxdata" + std::to_string(symbol_id) + ".bin";
        FILE* f = std::fopen(fname.c_str(), "wb");
        std::fwrite(pkt->data_, 2 * sizeof(int16_t), config_->SampsPerSymbol(),
                    f);
        std::fclose(f);
      }
    }
  }

  // remove CP, do FFT
  size_t dl_symbol_id = config_->GetDLSymbolIdx(frame_id, symbol_id);
  size_t total_dl_symbol_id = frame_slot * dl_symbol_perframe_ + dl_symbol_id;
  size_t fft_buffer_target_id =
      total_dl_symbol_id * config_->UeAntNum() + ant_id;

  // transfer ushort to float
  sig_offset = (sig_offset / 16) * 16;
  size_t delay_offset = (sig_offset + config_->CpLen()) * 2;
  auto* fft_buff = reinterpret_cast<float*>(fft_buffer_[fft_buffer_target_id]);

  SimdConvertShortToFloat(&pkt->data_[delay_offset], fft_buff,
                          config_->OfdmCaNum() * 2);

  // perform fft
  DftiComputeForward(mkl_handle_, fft_buffer_[fft_buffer_target_id]);

  size_t csi_offset = frame_slot * config_->UeAntNum() + ant_id;
  auto* csi_buffer_ptr =
      reinterpret_cast<cx_float*>(csi_buffer_[csi_offset].data());
  auto* fft_buffer_ptr =
      reinterpret_cast<cx_float*>(fft_buffer_[fft_buffer_target_id]);

  EventData fft_finish_event;

  // In TDD massive MIMO, a pilot symbol needs to be sent
  // in the downlink for the user to estimate the channel
  // due to relative reciprocity calibration,
  // see Argos paper (Mobicom'12)
  if (dl_symbol_id < dl_pilot_symbol_perframe_) {
    for (size_t j = 0; j < config_->OfdmDataNum(); j++) {
      // divide fft output by pilot data to get CSI estimation
      if (dl_symbol_id == 0) {
        csi_buffer_ptr[j] = 0;
      }
      complex_float p = config_->UeSpecificPilot()[ant_id][j];
      size_t sc_id = non_null_sc_ind_[j];
      csi_buffer_ptr[j] += (fft_buffer_ptr[sc_id] / cx_float(p.re, p.im));
      if (dl_symbol_id == dl_pilot_symbol_perframe_ - 1) {
        csi_buffer_ptr[j] /= dl_pilot_symbol_perframe_;
      }
    }
  } else {
    size_t total_dl_data_symbol_id = frame_slot * dl_data_symbol_perframe_ +
                                     dl_symbol_id - dl_pilot_symbol_perframe_;
    size_t eq_buffer_offset =
        total_dl_data_symbol_id * config_->UeAntNum() + ant_id;

    auto* equ_buffer_ptr =
        reinterpret_cast<cx_float*>(equal_buffer_[eq_buffer_offset].data());

    // use pilot subcarriers for phase tracking and correction
    float theta = 0;
    cx_float csi(1, 0);
    for (size_t j = 0; j < config_->OfdmDataNum(); j++) {
      if (j % config_->OfdmPilotSpacing() == 0) {
        equ_buffer_ptr[j] = 0;
        if (dl_pilot_symbol_perframe_ > 0) {
          csi = csi_buffer_ptr[j];
        }
        size_t sc_id = non_null_sc_ind_[j];
        cx_float y = fft_buffer_ptr[sc_id];
        auto pilot_eq = y / csi;
        auto p = config_->UeSpecificPilot()[ant_id][j];
        theta += arg(pilot_eq * cx_float(p.re, -p.im));
      }
    }
    if (config_->GetOFDMPilotNum() > 0) {
      theta /= config_->GetOFDMPilotNum();
    }
    auto phc = exp(cx_float(0, -theta));
    for (size_t j = 0; j < config_->OfdmDataNum(); j++) {
      if (j % config_->OfdmPilotSpacing() != 0) {
        // divide fft output by pilot data to get CSI estimation
        size_t sc_id = non_null_sc_ind_[j];
        if (dl_pilot_symbol_perframe_ > 0) {
          csi = csi_buffer_ptr[j];
        }
        cx_float y = fft_buffer_ptr[sc_id];
        equ_buffer_ptr[j] = (y / csi) * phc;
        // FIXME: this seems to not work for ant_id > 0,
        /*
        complex_float tx
            = config_
                  ->dl_iq_f[dl_symbol_id][ant_id * config_->ofdm_ca_num()
                      + config_->ofdm_data_start() + j];
        evm += std::norm(equ_buffer_ptr[j] - cx_float(tx.re, tx.im));
        */
      }
=======
    size_t sig_offset = config_->ofdm_rx_zero_prefix_client_;
    if (kPrintDownlinkPilotStats) {
        if (config_->isPilot(frame_id, symbol_id)) {
            simd_convert_short_to_float(pkt->data,
                reinterpret_cast<float*>(rx_samps_tmp),
                2 * config_->sampsPerSymbol);
            std::vector<std::complex<float>> samples_vec(
                rx_samps_tmp, rx_samps_tmp + config_->sampsPerSymbol);
            size_t seq_len = ue_pilot_vec[ant_id].size();
            std::vector<std::complex<float>> pilot_corr
                = CommsLib::correlate_avx(samples_vec, ue_pilot_vec[ant_id]);
            std::vector<float> pilot_corr_abs = CommsLib::abs2_avx(pilot_corr);
            size_t peak_offset
                = std::max_element(pilot_corr_abs.begin(), pilot_corr_abs.end())
                - pilot_corr_abs.begin();
            size_t pilot_offset
                = peak_offset < seq_len ? 0 : peak_offset - seq_len;
            float noise_power = 0;
            for (size_t i = 0; i < pilot_offset; i++)
                noise_power += std::pow(std::abs(samples_vec[i]), 2);
            float signal_power = 0;
            for (size_t i = pilot_offset; i < 2 * pilot_offset; i++)
                signal_power += std::pow(std::abs(samples_vec[i]), 2);
            float SNR = 10 * std::log10(signal_power / noise_power);
            std::printf(
                "frame %zu symbol %zu ant %zu: sig offset %zu, SNR %2.1f \n",
                frame_id, symbol_id, ant_id, pilot_offset, SNR);
            if (frame_id == kRecordFrameIndex) {
                std::string fname = "rxpilot" + std::to_string(symbol_id) + "_"
                    + std::to_string(ant_id) + ".bin";
                FILE* f = fopen(fname.c_str(), "wb");
                fwrite(
                    pkt->data, 2 * sizeof(int16_t), config_->sampsPerSymbol, f);
                fclose(f);
            }

        } else {
            if (frame_id == kRecordFrameIndex) {
                std::string fname = "rxdata" + std::to_string(symbol_id) + "_"
                    + std::to_string(ant_id) + ".bin";
                FILE* f = fopen(fname.c_str(), "wb");
                fwrite(
                    pkt->data, 2 * sizeof(int16_t), config_->sampsPerSymbol, f);
                fclose(f);
            }
        }
    }

    // remove CP, do FFT
    size_t dl_symbol_id = config_->get_dl_symbol_idx(frame_id, symbol_id);
    size_t total_dl_symbol_id = frame_slot * dl_symbol_perframe + dl_symbol_id;
    size_t FFT_buffer_target_id
        = total_dl_symbol_id * config_->UE_ANT_NUM + ant_id;

    // transfer ushort to float
    size_t delay_offset = (sig_offset + config_->CP_LEN) * 2;
    float* fft_buff = (float*)fft_buffer_[FFT_buffer_target_id];

    simd_convert_short_to_float(
        &pkt->data[delay_offset], fft_buff, config_->OFDM_CA_NUM * 2);

    // perform fft
    DftiComputeForward(mkl_handle, fft_buffer_[FFT_buffer_target_id]);

    size_t csi_offset = frame_slot * config_->UE_ANT_NUM + ant_id;
    cx_float* csi_buffer_ptr = (cx_float*)(csi_buffer_[csi_offset].data());
    cx_float* fft_buffer_ptr = (cx_float*)fft_buffer_[FFT_buffer_target_id];

    Event_data fft_finish_event;

    // In TDD massive MIMO, a pilot symbol needs to be sent
    // in the downlink for the user to estimate the channel
    // due to relative reciprocity calibration,
    // see Argos paper (Mobicom'12)
    if (dl_symbol_id < dl_pilot_symbol_perframe) {
        for (size_t j = 0; j < config_->OFDM_DATA_NUM; j++) {
            // divide fft output by pilot data to get CSI estimation
            if (dl_symbol_id == 0) {
                csi_buffer_ptr[j] = 0;
            }
            // FIXME: cfg->ue_specific_pilot[user_id] index creates errors
            // in the downlink receiver
            complex_float p = config_->ue_specific_pilot[0][j];
            size_t sc_id = non_null_sc_ind_[j];
            csi_buffer_ptr[j] += (fft_buffer_ptr[sc_id] / cx_float(p.re, p.im));
            if (dl_symbol_id == dl_pilot_symbol_perframe - 1)
                csi_buffer_ptr[j] /= dl_pilot_symbol_perframe;
        }
    } else {
        size_t total_dl_symbol_id = frame_slot * dl_data_symbol_perframe
            + dl_symbol_id - dl_pilot_symbol_perframe;
        size_t eq_buffer_offset
            = total_dl_symbol_id * config_->UE_ANT_NUM + ant_id;

        cx_float* equ_buffer_ptr
            = (cx_float*)(equal_buffer_[eq_buffer_offset].data());

        // use pilot subcarriers for phase tracking and correction
        float theta = 0;
        cx_float csi(1, 0);
        for (size_t j = 0; j < config_->OFDM_DATA_NUM; j++) {
            if (j % config_->OFDM_PILOT_SPACING == 0) {
                equ_buffer_ptr[j] = 0;
                if (dl_pilot_symbol_perframe > 0) {
                    csi = csi_buffer_ptr[j];
                }
                size_t sc_id = non_null_sc_ind_[j];
                cx_float y = fft_buffer_ptr[sc_id];
                auto pilot_eq = y / csi;
                // FIXME: cfg->ue_specific_pilot[user_id] index creates errors
                // in the downlink receiver
                auto p = config_->ue_specific_pilot[0][j];
                theta += arg(pilot_eq * cx_float(p.re, -p.im));
            }
        }
        if (config_->get_ofdm_pilot_num() > 0)
            theta /= config_->get_ofdm_pilot_num();
        auto phc = exp(cx_float(0, -theta));
        float evm = 0;
        for (size_t j = 0; j < config_->OFDM_DATA_NUM; j++) {
            if (j % config_->OFDM_PILOT_SPACING != 0) {
                // divide fft output by pilot data to get CSI estimation
                size_t sc_id = non_null_sc_ind_[j];
                if (dl_pilot_symbol_perframe > 0) {
                    csi = csi_buffer_ptr[j];
                }
                cx_float y = fft_buffer_ptr[sc_id];
                equ_buffer_ptr[j] = (y / csi) * phc;
                complex_float tx
                    = config_
                          ->dl_iq_f[dl_symbol_id][ant_id * config_->OFDM_CA_NUM
                              + config_->OFDM_DATA_START + j];
                evm += std::norm(equ_buffer_ptr[j] - cx_float(tx.re, tx.im));
            }
        }
        if (kPrintEqualizedSymbols) {
            complex_float* tx
                = &config_->dl_iq_f[dl_symbol_id][ant_id * config_->OFDM_CA_NUM
                    + config_->OFDM_DATA_START];
            arma::cx_fvec x_vec(
                reinterpret_cast<cx_float*>(tx), config_->OFDM_DATA_NUM, false);
            Utils::print_vec(x_vec,
                std::string("x") + std::to_string(total_dl_symbol_id)
                    + std::string("_") + std::to_string(ant_id));
            arma::cx_fvec equal_vec(
                equ_buffer_ptr, config_->OFDM_DATA_NUM, false);
            Utils::print_vec(equal_vec,
                std::string("equ") + std::to_string(total_dl_symbol_id)
                    + std::string("_") + std::to_string(ant_id));
        }
        evm = std::sqrt(evm)
            / (config_->OFDM_DATA_NUM - config_->get_ofdm_pilot_num());
        if (kPrintPhyStats) {
            std::stringstream ss;
            ss << "Frame: " << frame_id << ", Symbol: " << symbol_id
               << ", User: " << ant_id << ", EVM: " << 100 * evm
               << "%, SNR: " << -10 * std::log10(evm) << std::endl;
            std::cout << ss.str();
        }
>>>>>>> 16e8ab12
    }
    /*
    evm = std::sqrt(
        evm / (config_->ofdm_data_num() - config_->GetOFDMPilotNum()));
    if (kPrintPhyStats)
        std::cout << "Frame: " << frame_id << ", Symbol: " << symbol_id
                  << ", User: " << ant_id << ", EVM: " << 100 * evm
                  << "%, SNR: " << -10 * std::log10(evm) << std::endl;
    */
  }

  size_t fft_duration_stat = Rdtsc() - start_tsc;
  if (kDebugPrintPerTaskDone) {
    std::printf("FFT Duration (%zu, %zu, %zu): %2.4f us\n", frame_id, symbol_id,
                ant_id, CyclesToUs(fft_duration_stat, MeasureRdtscFreq()));
  }

  rx_buffer_status_[rx_thread_id][offset_in_current_buffer] = 0;  // now empty
  fft_finish_event = EventData(
      EventType::kFFT, gen_tag_t::FrmSymAnt(frame_id, symbol_id, ant_id).tag_);
  RtAssert(message_queue_.enqueue(*task_ptok_[tid], fft_finish_event),
           "FFT message enqueue failed");
}

void PhyUe::DoDemul(int tid, size_t tag) {
  const size_t frame_id = gen_tag_t(tag).frame_id_;
  const size_t symbol_id = gen_tag_t(tag).symbol_id_;
  const size_t ant_id = gen_tag_t(tag).ant_id_;
  if (kDebugPrintInTask) {
    std::printf("In doDemul TID %d: frame %zu, symbol %zu, ant_id %zu\n", tid,
                frame_id, symbol_id, ant_id);
  }
  size_t start_tsc = Rdtsc();

  const size_t frame_slot = frame_id % kFrameWnd;
  size_t dl_symbol_id = config_->GetDLSymbolIdx(frame_id, symbol_id);
  size_t total_dl_symbol_id = frame_slot * dl_data_symbol_perframe_ +
                              dl_symbol_id - dl_pilot_symbol_perframe_;
  size_t offset = total_dl_symbol_id * config_->UeAntNum() + ant_id;
  auto* equal_ptr = reinterpret_cast<float*>(&equal_buffer_[offset][0]);
  auto* demul_ptr = dl_demod_buffer_[offset];

  // demod_16qam_hard_loop(
  //    equal_ptr, (uint8_t*)demul_ptr, config_->ue_ant_num());

  switch (config_->ModOrderBits()) {
    case (CommsLib::QPSK):
      DemodQpskSoftSse(equal_ptr, demul_ptr, config_->OfdmDataNum());
      break;
    case (CommsLib::QAM16):
      Demod16qamSoftAvx2(equal_ptr, demul_ptr, config_->OfdmDataNum());
      break;
    case (CommsLib::QAM64):
      Demod64qamSoftAvx2(equal_ptr, demul_ptr, config_->OfdmDataNum());
      break;
    default:
      std::printf("Demodulation: modulation type %s not supported!\n",
                  config_->Modulation().c_str());
  }

  size_t dem_duration_stat = Rdtsc() - start_tsc;
  if (kDebugPrintPerTaskDone) {
    std::printf("Demodul Duration (%zu, %zu, %zu): %2.4f us\n", frame_id,
                symbol_id, ant_id,
                CyclesToUs(dem_duration_stat, MeasureRdtscFreq()));
  }

  if (kPrintLLRData) {
    std::printf("LLR data, symbol_offset: %zu\n", offset);
    for (size_t i = 0; i < config_->OfdmDataNum(); i++) {
      std::printf("%x ", (uint8_t) * (demul_ptr + i));
    }
    std::printf("\n");
  }

  RtAssert(message_queue_.enqueue(*task_ptok_[tid],
                                  EventData(EventType::kDemul, tag)),
           "Demodulation message enqueue failed");
}

void PhyUe::DoDecode(int tid, size_t tag) {
  const LDPCconfig& ldpc_config = config_->LdpcConfig();
  size_t frame_id = gen_tag_t(tag).frame_id_;
  size_t symbol_id = gen_tag_t(tag).symbol_id_;
  size_t ant_id = gen_tag_t(tag).ant_id_;
  if (kDebugPrintInTask) {
    std::printf("In doDecode TID %d: frame %zu, symbol %zu, ant_id %zu\n", tid,
                frame_id, symbol_id, ant_id);
  }
  size_t start_tsc = Rdtsc();

  const size_t frame_slot = frame_id % kFrameWnd;
  size_t dl_symbol_id = config_->GetDLSymbolIdx(frame_id, symbol_id);
  size_t total_dl_symbol_id = frame_slot * dl_data_symbol_perframe_ +
                              dl_symbol_id - dl_pilot_symbol_perframe_;
  size_t symbol_ant_offset = total_dl_symbol_id * config_->UeAntNum() + ant_id;

  struct bblib_ldpc_decoder_5gnr_request ldpc_decoder_5gnr_request {};
  struct bblib_ldpc_decoder_5gnr_response ldpc_decoder_5gnr_response {};

  // Decoder setup
  int16_t num_filler_bits = 0;
  int16_t num_channel_llrs = ldpc_config.NumCbCodewLen();

  ldpc_decoder_5gnr_request.numChannelLlrs = num_channel_llrs;
  ldpc_decoder_5gnr_request.numFillerBits = num_filler_bits;
  ldpc_decoder_5gnr_request.maxIterations = ldpc_config.MaxDecoderIter();
  ldpc_decoder_5gnr_request.enableEarlyTermination =
      ldpc_config.EarlyTermination();
  ldpc_decoder_5gnr_request.Zc = ldpc_config.ExpansionFactor();
  ldpc_decoder_5gnr_request.baseGraph = ldpc_config.BaseGraph();
  ldpc_decoder_5gnr_request.nRows = ldpc_config.NumRows();

  int num_msg_bits = ldpc_config.NumCbLen() - num_filler_bits;
  ldpc_decoder_5gnr_response.numMsgBits = num_msg_bits;
  ldpc_decoder_5gnr_response.varNodes = resp_var_nodes_;

  size_t block_error(0);
  for (size_t cb_id = 0; cb_id < config_->LdpcConfig().NumBlocksInSymbol();
       cb_id++) {
    size_t demod_buffer_offset =
        cb_id * ldpc_config.NumCbCodewLen() * config_->ModOrderBits();
    size_t decode_buffer_offset = cb_id * Roundup<64>(config_->NumBytesPerCb());
    auto* llr_buffer_ptr =
        &dl_demod_buffer_[symbol_ant_offset][demod_buffer_offset];
    auto* decoded_buffer_ptr =
        &dl_decode_buffer_[symbol_ant_offset][decode_buffer_offset];
    ldpc_decoder_5gnr_request.varNodes = llr_buffer_ptr;
    ldpc_decoder_5gnr_response.compactedMessageBytes = decoded_buffer_ptr;
    bblib_ldpc_decoder_5gnr(&ldpc_decoder_5gnr_request,
                            &ldpc_decoder_5gnr_response);

<<<<<<< HEAD
=======
        if (kPrintDecodedData) {
            std::stringstream ss;
            ss << "Decoded data (original byte) in frame " << frame_id
               << " symbol " << symbol_id << " ant " << ant_id << ":\n"
               << std::hex << std::setfill('0');
            for (size_t i = 0; i < config_->num_bytes_per_cb; i++) {
                uint8_t rx_byte = decoded_buffer_ptr[i];
                uint8_t tx_byte = (uint8_t)config_->get_info_bits(
                    config_->dl_bits, dl_symbol_id, ant_id, cb_id)[i];
                ss << std::hex << std::setw(2) << static_cast<int>(rx_byte)
                   << "(" << static_cast<int>(tx_byte) << ") ";
            }
            ss << std::dec << std::endl;
            std::cout << ss.str();
        }
    }
>>>>>>> 16e8ab12
    if (kCollectPhyStats) {
      decoded_bits_count_[ant_id][total_dl_symbol_id] +=
          8 * config_->NumBytesPerCb();
      decoded_blocks_count_[ant_id][total_dl_symbol_id]++;
      size_t byte_error(0);
      for (size_t i = 0; i < config_->NumBytesPerCb(); i++) {
        uint8_t rx_byte = decoded_buffer_ptr[i];
        auto tx_byte = static_cast<uint8_t>(config_->GetInfoBits(
            config_->DlBits(), dl_symbol_id, ant_id, cb_id)[i]);
        uint8_t xor_byte(tx_byte ^ rx_byte);
        size_t bit_errors = 0;
        for (size_t j = 0; j < 8; j++) {
          bit_errors += xor_byte & 1;
          xor_byte >>= 1;
        }
        if (rx_byte != tx_byte) {
          byte_error++;
        }

        bit_error_count_[ant_id][total_dl_symbol_id] += bit_errors;
      }
      block_error_count_[ant_id][total_dl_symbol_id] +=
          static_cast<unsigned long>(byte_error > 0);
      block_error += static_cast<unsigned long>(byte_error > 0);
    }

    if (kPrintDecodedData) {
      std::printf("Decoded data (original byte)\n");
      for (size_t i = 0; i < config_->NumBytesPerCb(); i++) {
        uint8_t rx_byte = decoded_buffer_ptr[i];
        auto tx_byte = static_cast<uint8_t>(config_->GetInfoBits(
            config_->DlBits(), dl_symbol_id, ant_id, cb_id)[i]);
        std::printf("%x(%x) ", rx_byte, tx_byte);
      }
      std::printf("\n");
    }
  }
  if (kCollectPhyStats) {
    decoded_symbol_count_[ant_id]++;
    symbol_error_count_[ant_id] += static_cast<unsigned long>(block_error > 0);
  }

  size_t dec_duration_stat = Rdtsc() - start_tsc;
  if (kDebugPrintPerTaskDone) {
    std::printf("Decode Duration (%zu, %zu, %zu): %2.4f us\n", frame_id,
                symbol_id, ant_id,
                CyclesToUs(dec_duration_stat, MeasureRdtscFreq()));
  }

  RtAssert(message_queue_.enqueue(*task_ptok_[tid],
                                  EventData(EventType::kDecode, tag)),
           "Decoding message enqueue failed");
}

//////////////////////////////////////////////////////////
//                   UPLINK Operations                //
//////////////////////////////////////////////////////////

void PhyUe::DoEncode(int tid, size_t tag) {
  const LDPCconfig& ldpc_config = config_->LdpcConfig();
  // size_t ue_id = rx_tag_t(tag).tid;
  // size_t offset = rx_tag_t(tag).offset;
  const size_t frame_id = gen_tag_t(tag).frame_id_;
  const size_t ue_id = gen_tag_t(tag).ue_id_;
  size_t frame_slot = frame_id % kFrameWnd;
  auto& cfg = config_;
  // size_t start_tsc = worker_rdtsc();

  auto* encoded_buffer_temp =
      static_cast<int8_t*>(Agora_memory::PaddedAlignedAlloc(
          Agora_memory::Alignment_t::k64Align,
          LdpcEncodingEncodedBufSize(cfg->LdpcConfig().BaseGraph(),
                                     cfg->LdpcConfig().ExpansionFactor())));
  auto* parity_buffer = static_cast<int8_t*>(Agora_memory::PaddedAlignedAlloc(
      Agora_memory::Alignment_t::k64Align,
      LdpcEncodingParityBufSize(cfg->LdpcConfig().BaseGraph(),
                                cfg->LdpcConfig().ExpansionFactor())));

  size_t bytes_per_block =
      kEnableMac ? (ldpc_config.NumCbLen()) >> 3
                 : Roundup<64>(BitsToBytes(ldpc_config.NumCbLen()));
  size_t encoded_bytes_per_block = (ldpc_config.NumCbCodewLen() + 7) >> 3;

  for (size_t ul_symbol_id = 0; ul_symbol_id < ul_data_symbol_perframe_;
       ul_symbol_id++) {
    size_t total_ul_symbol_id =
        frame_slot * ul_data_symbol_perframe_ + ul_symbol_id;
    for (size_t cb_id = 0; cb_id < config_->LdpcConfig().NumBlocksInSymbol();
         cb_id++) {
      int8_t* input_ptr;
      if (kEnableMac) {
        uint8_t* ul_bits = ul_bits_buffer_[ue_id] +
                           frame_slot * config_->MacBytesNumPerframe();

        int input_offset = bytes_per_block *
                               cfg->LdpcConfig().NumBlocksInSymbol() *
                               ul_symbol_id +
                           bytes_per_block * cb_id;
        input_ptr = reinterpret_cast<int8_t*>(ul_bits + input_offset);
      } else {
        size_t cb_offset =
            (ue_id * cfg->LdpcConfig().NumBlocksInSymbol() + cb_id) *
            bytes_per_block;
        input_ptr =
            &cfg->UlBits()[ul_symbol_id +
                           config_->Frame().ClientUlPilotSymbols()][cb_offset];
      }

      LdpcEncodeHelper(ldpc_config.BaseGraph(), ldpc_config.ExpansionFactor(),
                       ldpc_config.NumRows(), encoded_buffer_temp,
                       parity_buffer, input_ptr);

      int cb_coded_bytes = ldpc_config.NumCbCodewLen() / cfg->ModOrderBits();
      int output_offset =
          total_ul_symbol_id * config_->OfdmDataNum() + cb_coded_bytes * cb_id;

      AdaptBitsForMod(reinterpret_cast<uint8_t*>(encoded_buffer_temp),
                      &ul_syms_buffer_[ue_id][output_offset],
                      encoded_bytes_per_block, cfg->ModOrderBits());
    }
  }
  // double duration = worker_rdtsc() - start_tsc;
  // if (cycles_to_us(duration, freq_ghz) > 500) {
  //    std::printf("Thread %d Encode takes %.2f\n", tid,
  //        cycles_to_us(duration, freq_ghz));
  //}

  std::free(encoded_buffer_temp);
  std::free(parity_buffer);

  RtAssert(message_queue_.enqueue(*task_ptok_[tid],
                                  EventData(EventType::kEncode, tag)),
           "Encoding message enqueue failed");
}

void PhyUe::DoModul(int tid, size_t tag) {
  const size_t frame_id = gen_tag_t(tag).frame_id_;
  const size_t ue_id = gen_tag_t(tag).ue_id_;
  const size_t frame_slot = frame_id % kFrameWnd;
  for (size_t ch = 0; ch < config_->NumChannels(); ch++) {
    size_t ant_id = ue_id * config_->NumChannels() + ch;
    for (size_t ul_symbol_id = 0; ul_symbol_id < ul_data_symbol_perframe_;
         ul_symbol_id++) {
      size_t total_ul_symbol_id =
          frame_slot * ul_data_symbol_perframe_ + ul_symbol_id;
      complex_float* modul_buf =
          &modul_buffer_[total_ul_symbol_id][ant_id * config_->OfdmDataNum()];
      auto* ul_bits = reinterpret_cast<int8_t*>(
          &ul_syms_buffer_[ant_id]
                          [total_ul_symbol_id * config_->OfdmDataNum()]);
      for (size_t sc = 0; sc < config_->OfdmDataNum(); sc++) {
        modul_buf[sc] =
            ModSingleUint8((uint8_t)ul_bits[sc], config_->ModTable());
      }
    }
  }
  RtAssert(message_queue_.enqueue(*task_ptok_[tid],
                                  EventData(EventType::kModul, tag)),
           "Muliplexing message enqueue failed");
}

<<<<<<< HEAD
void PhyUe::DoIfft(int tid, size_t tag) {
  const size_t frame_id = gen_tag_t(tag).frame_id_;
  const size_t frame_slot = frame_id % kFrameWnd;
  const size_t ue_id = gen_tag_t(tag).ue_id_;
  for (size_t ch = 0; ch < config_->NumChannels(); ch++) {
    size_t ant_id = ue_id * config_->NumChannels() + ch;
    for (size_t ul_symbol_id = 0; ul_symbol_id < ul_symbol_perframe_;
         ul_symbol_id++) {
      size_t total_ul_symbol_id =
          frame_slot * ul_symbol_perframe_ + ul_symbol_id;
      size_t buff_offset = total_ul_symbol_id * config_->UeAntNum() + ant_id;
      complex_float* ifft_buff = ifft_buffer_[buff_offset];

      std::memset(ifft_buff, 0,
                  sizeof(complex_float) * config_->OfdmDataStart());
      if (ul_symbol_id < config_->Frame().ClientUlPilotSymbols()) {
        std::memcpy(ifft_buff + config_->OfdmDataStart(),
                    config_->UeSpecificPilot()[ant_id],
                    config_->OfdmDataNum() * sizeof(complex_float));
      } else {
        size_t total_ul_data_symbol_id =
            frame_slot * ul_data_symbol_perframe_ + ul_symbol_id -
            config_->Frame().ClientUlPilotSymbols();
        complex_float* modul_buff =
            &modul_buffer_[total_ul_data_symbol_id]
                          [ant_id * config_->OfdmDataNum()];
        std::memcpy(ifft_buff + config_->OfdmDataStart(), modul_buff,
                    config_->OfdmDataNum() * sizeof(complex_float));
      }
      std::memset(ifft_buff + config_->OfdmDataStop(), 0,
                  sizeof(complex_float) * config_->OfdmDataStart());

      CommsLib::IFFT(ifft_buff, config_->OfdmCaNum(), false);

      size_t tx_offset = buff_offset * config_->PacketLength();
      char* cur_tx_buffer = &tx_buffer_[tx_offset];
      auto* pkt = reinterpret_cast<struct Packet*>(cur_tx_buffer);
      auto* tx_data_ptr = reinterpret_cast<std::complex<short>*>(pkt->data_);
      CommsLib::Ifft2tx(ifft_buff, tx_data_ptr, config_->OfdmCaNum(),
                        config_->OfdmTxZeroPrefix(), config_->CpLen(),
                        config_->Scale());
=======
void Phy_UE::doIFFT(int tid, size_t tag)
{
    const size_t frame_id = gen_tag_t(tag).frame_id;
    const size_t frame_slot = frame_id % kFrameWnd;
    const size_t ue_id = gen_tag_t(tag).ue_id;
    for (size_t ch = 0; ch < config_->nChannels; ch++) {
        size_t ant_id = ue_id * config_->nChannels + ch;
        for (size_t ul_symbol_id = 0; ul_symbol_id < ul_symbol_perframe;
             ul_symbol_id++) {

            size_t total_ul_symbol_id
                = frame_slot * ul_symbol_perframe + ul_symbol_id;
            size_t buff_offset
                = total_ul_symbol_id * config_->UE_ANT_NUM + ant_id;
            complex_float* ifft_buff = ifft_buffer_[buff_offset];

            std::memset(
                ifft_buff, 0, sizeof(complex_float) * config_->OFDM_DATA_START);
            if (ul_symbol_id < config_->UL_PILOT_SYMS) {
                std::memcpy(ifft_buff + config_->OFDM_DATA_START,
                    config_->ue_specific_pilot[0],
                    config_->OFDM_DATA_NUM * sizeof(complex_float));
            } else {
                size_t total_ul_data_symbol_id
                    = frame_slot * ul_data_symbol_perframe + ul_symbol_id
                    - config_->UL_PILOT_SYMS;
                complex_float* modul_buff
                    = &modul_buffer_[total_ul_data_symbol_id]
                                    [ant_id * config_->OFDM_DATA_NUM];
                std::memcpy(ifft_buff + config_->OFDM_DATA_START, modul_buff,
                    config_->OFDM_DATA_NUM * sizeof(complex_float));
            }
            std::memset(ifft_buff + config_->OFDM_DATA_STOP, 0,
                sizeof(complex_float) * config_->OFDM_DATA_START);

            CommsLib::IFFT(ifft_buff, config_->OFDM_CA_NUM, false);

            size_t tx_offset = buff_offset * config_->packet_length;
            char* cur_tx_buffer = &tx_buffer_[tx_offset];
            struct Packet* pkt = (struct Packet*)cur_tx_buffer;
            std::complex<short>* tx_data_ptr = (std::complex<short>*)pkt->data;
            CommsLib::ifft2tx(ifft_buff, tx_data_ptr, config_->OFDM_CA_NUM,
                config_->ofdm_tx_zero_prefix_, config_->CP_LEN, config_->scale);
        }
>>>>>>> 16e8ab12
    }
  }

  RtAssert(message_queue_.enqueue(*task_ptok_[tid],
                                  EventData(EventType::kIFFT, tag)),
           "Muliplexing message enqueue failed");
}

void PhyUe::InitializeVarsFromCfg() {
  dl_pilot_symbol_perframe_ = config_->Frame().ClientDlPilotSymbols();
  ul_pilot_symbol_perframe_ = config_->Frame().ClientUlPilotSymbols();
  ul_symbol_perframe_ = config_->Frame().NumULSyms();
  dl_symbol_perframe_ = config_->Frame().NumDLSyms();
  dl_data_symbol_perframe_ = dl_symbol_perframe_ - dl_pilot_symbol_perframe_;
  ul_data_symbol_perframe_ = ul_symbol_perframe_ - ul_pilot_symbol_perframe_;
  n_cp_us_ = std::thread::hardware_concurrency();
  rx_thread_num_ = ((kUseArgos == true) && (config_->HwFramer() == false))
                       ? config_->UeNum()
                       : std::min(config_->UeNum(), config_->SocketThreadNum());

  tx_buffer_status_size_ =
      (ul_symbol_perframe_ * config_->UeAntNum() * kFrameWnd);
  tx_buffer_size_ = config_->PacketLength() * tx_buffer_status_size_;
  rx_buffer_status_size_ =
      (dl_symbol_perframe_ + config_->Frame().NumBeaconSyms()) *
      config_->UeAntNum() * kFrameWnd;
  rx_buffer_size_ = config_->PacketLength() * rx_buffer_status_size_;
}

void PhyUe::InitializeUplinkBuffers() {
  // initialize ul data buffer
  ul_bits_buffer_size_ = kFrameWnd * config_->MacBytesNumPerframe();
  ul_bits_buffer_.Malloc(config_->UeAntNum(), ul_bits_buffer_size_,
                         Agora_memory::Alignment_t::k64Align);
  ul_bits_buffer_status_.Calloc(config_->UeAntNum(), kFrameWnd,
                                Agora_memory::Alignment_t::k64Align);
  ul_syms_buffer_size_ =
      kFrameWnd * ul_data_symbol_perframe_ * config_->OfdmDataNum();
  ul_syms_buffer_.Calloc(config_->UeAntNum(), ul_syms_buffer_size_,
                         Agora_memory::Alignment_t::k64Align);

  // initialize modulation buffer
  modul_buffer_.Calloc(ul_data_symbol_perframe_ * kFrameWnd,
                       config_->OfdmDataNum() * config_->UeAntNum(),
                       Agora_memory::Alignment_t::k64Align);

  // initialize IFFT buffer
  size_t ifft_buffer_block_num =
      config_->UeAntNum() * ul_symbol_perframe_ * kFrameWnd;
  ifft_buffer_.Calloc(ifft_buffer_block_num, config_->OfdmCaNum(),
                      Agora_memory::Alignment_t::k64Align);

  AllocBuffer1d(&tx_buffer_, tx_buffer_size_,
                Agora_memory::Alignment_t::k64Align, 0);
  AllocBuffer1d(&tx_buffer_status_, tx_buffer_status_size_,
                Agora_memory::Alignment_t::k64Align, 1);
}

void PhyUe::InitializeDownlinkBuffers() {
  // initialize rx buffer
  rx_buffer_.Malloc(rx_thread_num_, rx_buffer_size_,
                    Agora_memory::Alignment_t::k64Align);
  rx_buffer_status_.Calloc(rx_thread_num_, rx_buffer_status_size_,
                           Agora_memory::Alignment_t::k64Align);
  AllocBuffer1d(&rx_samps_tmp_, config_->SampsPerSymbol(),
                Agora_memory::Alignment_t::k64Align, 1);

  // initialize FFT buffer
  size_t fft_buffer_block_num =
      config_->UeAntNum() * dl_symbol_perframe_ * kFrameWnd;
  fft_buffer_.Calloc(fft_buffer_block_num, config_->OfdmCaNum(),
                     Agora_memory::Alignment_t::k64Align);

  // initialize CSI buffer
  csi_buffer_.resize(config_->UeAntNum() * kFrameWnd);
  for (auto& i : csi_buffer_) {
    i.resize(config_->OfdmDataNum());
  }

  if (dl_data_symbol_perframe_ > 0) {
    // initialize equalized data buffer
    const size_t task_buffer_symbol_num_dl =
        dl_data_symbol_perframe_ * kFrameWnd;
    size_t buffer_size = config_->UeAntNum() * task_buffer_symbol_num_dl;
    equal_buffer_.resize(buffer_size);
    for (auto& i : equal_buffer_) {
      i.resize(config_->OfdmDataNum());
    }

    // initialize demod buffer
    dl_demod_buffer_.Calloc(buffer_size, config_->OfdmDataNum() * kMaxModType,
                            Agora_memory::Alignment_t::k64Align);

    // initialize decode buffer
    dl_decode_buffer_.resize(buffer_size);
    for (auto& i : dl_decode_buffer_) {
      i.resize(Roundup<64>(config_->NumBytesPerCb()) *
               config_->LdpcConfig().NumBlocksInSymbol());
    }
    resp_var_nodes_ = static_cast<int16_t*>(Agora_memory::PaddedAlignedAlloc(
        Agora_memory::Alignment_t::k64Align, 1024 * 1024 * sizeof(int16_t)));

    decoded_bits_count_.Calloc(config_->UeAntNum(), task_buffer_symbol_num_dl,
                               Agora_memory::Alignment_t::k64Align);
    bit_error_count_.Calloc(config_->UeAntNum(), task_buffer_symbol_num_dl,
                            Agora_memory::Alignment_t::k64Align);

    decoded_blocks_count_.Calloc(config_->UeAntNum(), task_buffer_symbol_num_dl,
                                 Agora_memory::Alignment_t::k64Align);
    block_error_count_.Calloc(config_->UeAntNum(), task_buffer_symbol_num_dl,
                              Agora_memory::Alignment_t::k64Align);
    decoded_symbol_count_ = new size_t[config_->UeAntNum()];
    symbol_error_count_ = new size_t[config_->UeAntNum()];
    std::memset(decoded_symbol_count_, 0, sizeof(size_t) * config_->UeAntNum());
    std::memset(symbol_error_count_, 0, sizeof(size_t) * config_->UeAntNum());
  }
}

void PhyUe::GetDemulData(long long** ptr, int* size) {
  *ptr = (long long*)&equal_buffer_[max_equaled_frame_ *
                                    dl_data_symbol_perframe_][0];
  *size = config_->UeAntNum() * config_->OfdmCaNum();
}

void PhyUe::GetEqualData(float** ptr, int* size, int ue_id) {
  *ptr = (float*)&equal_buffer_[max_equaled_frame_ * dl_data_symbol_perframe_ *
                                    config_->UeAntNum() +
                                ue_id][0];
  *size = config_->UeAntNum() * config_->OfdmDataNum() * 2;
}

extern "C" {
EXPORT PhyUe* PhyUeNew(Config* cfg) {
  auto* usr = new PhyUe(cfg);
  return usr;
}
EXPORT void PhyUeStart(PhyUe* usr) { usr->Start(); }
EXPORT void PhyUeStop(/*Phy_UE *usr*/) {
  SignalHandler::SetExitSignal(true); /*usr->stop();*/
}
EXPORT void PhyUeDestroy(PhyUe* usr) { delete usr; }
EXPORT void PhyUeGetEqualData(PhyUe* usr, float** ptr, int* size, int ue) {
  return usr->GetEqualData(ptr, size, ue);
}
EXPORT void PhyUeGetDemulData(PhyUe* usr, long long** ptr, int* size) {
  return usr->GetDemulData(ptr, size);
}
}<|MERGE_RESOLUTION|>--- conflicted
+++ resolved
@@ -223,7 +223,6 @@
       total_count = 0;
       miss_count = 0;
     }
-<<<<<<< HEAD
     if (ret == 0) {
       miss_count++;
       continue;
@@ -244,24 +243,27 @@
           size_t frame_id = pkt->frame_id_;
           size_t symbol_id = pkt->symbol_id_;
           size_t ant_id = pkt->ant_id_;
+          size_t ue_id = ant_id / config_->NumChannels();
           RtAssert(pkt->frame_id_ < cur_frame_id + kFrameWnd,
                    "Error: Received packet for future frame beyond frame "
                    "window. This can happen if PHY is running "
                    "slowly, e.g., in debug mode");
 
           size_t dl_symbol_id = 0;
-          if ((config_->Frame().NumDLSyms() > 0)) {
+          if (config_->Frame().NumDLSyms() > 0) {
             dl_symbol_id = config_->Frame().GetDLSymbol(0);
           }
 
           if ((symbol_id == 0)  // Beacon in Sim mode!
-              || ((config_->HwFramer() == false) &&
-                  (ul_data_symbol_perframe_ == 0) &&
-                  (symbol_id == dl_symbol_id))) {  // Send uplink pilots
+              ||
+              ((config_->HwFramer() == false) &&
+               (ul_data_symbol_perframe_ == 0) && (symbol_id == dl_symbol_id) &&
+               ((ant_id % config_->NumChannels()) == 0))) {
+            // first DL symbols in downlink-only mode
             EventData do_tx_pilot_task(
                 EventType::kPacketPilotTX,
                 gen_tag_t::FrmSymUe(
-                    frame_id, config_->Frame().GetPilotSymbol(ant_id), ant_id)
+                    frame_id, config_->Frame().GetPilotSymbol(ue_id), ue_id)
                     .tag_);
             ScheduleTask(do_tx_pilot_task, &tx_queue_,
                          *tx_ptoks_ptr_[ant_id % rx_thread_num_]);
@@ -272,13 +274,11 @@
               ant_id % config_->NumChannels() == 0) {
             EventData do_encode_task(
                 EventType::kEncode,
-                gen_tag_t::FrmSymUe(frame_id, symbol_id,
-                                    ant_id / config_->NumChannels())
-                    .tag_);
+                gen_tag_t::FrmSymUe(frame_id, symbol_id, ue_id).tag_);
             ScheduleTask(do_encode_task, &encode_queue_, ptok_encode);
           }
 
-          if (dl_data_symbol_perframe_ > 0 &&
+          if ((dl_data_symbol_perframe_ > 0) &&
               (config_->IsPilot(frame_id, symbol_id) ||
                config_->IsDownlink(frame_id, symbol_id))) {
             if (dl_symbol_id == config_->Frame().GetDLSymbol(0)) {
@@ -399,227 +399,6 @@
               }
               decode_status_[frame_slot] = 0;
               if (!kEnableMac) {
-=======
-
-    // for task_queue, main thread is producer, it is single-procuder & multiple
-    // consumer for task queue uplink
-
-    // TODO: make the producertokens global and try
-    // "try_dequeue_from_producer(token,item)"
-    //       combine the task queues into one queue
-    moodycamel::ProducerToken ptok_fft(fft_queue_);
-    moodycamel::ProducerToken ptok_modul(modul_queue_);
-    moodycamel::ProducerToken ptok_demul(demul_queue_);
-    moodycamel::ProducerToken ptok_decode(decode_queue_);
-    moodycamel::ProducerToken ptok_mac(to_mac_queue_);
-    moodycamel::ProducerToken ptok_ifft(ifft_queue_);
-    moodycamel::ProducerToken ptok_encode(encode_queue_);
-
-    // for message_queue, main thread is a consumer, it is multiple producers
-    // & single consumer for message_queue
-    moodycamel::ConsumerToken ctok(message_queue_);
-
-    // counter for print log
-    int miss_count = 0;
-    int total_count = 0;
-
-    Event_data events_list[kDequeueBulkSizeTXRX];
-    int ret = 0;
-    max_equaled_frame = 0;
-    size_t frame_id, symbol_id, ant_id;
-    size_t cur_frame_id = 0;
-    while (config_->running && !SignalHandler::gotExitSignal()) {
-        // get a bulk of events
-        ret = message_queue_.try_dequeue_bulk(
-            ctok, events_list, kDequeueBulkSizeTXRX);
-        total_count++;
-        if (total_count == 1e7) {
-            // print the message_queue_ miss rate is needed
-            // std::printf("message dequeue miss rate %f\n", (float)miss_count /
-            // total_count);
-            total_count = 0;
-            miss_count = 0;
-        }
-        if (ret == 0) {
-            miss_count++;
-            continue;
-        }
-        // handle each event
-        for (int bulk_count = 0; bulk_count < ret; bulk_count++) {
-            Event_data& event = events_list[bulk_count];
-
-            switch (event.event_type) {
-
-            case EventType::kPacketRX: {
-                // int offset = event.tags[0];
-                size_t rx_thread_id = rx_tag_t(event.tags[0]).tid;
-                size_t offset_in_current_buffer
-                    = rx_tag_t(event.tags[0]).offset;
-
-                struct Packet* pkt = (struct Packet*)(rx_buffer_[rx_thread_id]
-                    + offset_in_current_buffer * config_->packet_length);
-                frame_id = pkt->frame_id;
-                symbol_id = pkt->symbol_id;
-                ant_id = pkt->ant_id;
-                size_t ue_id = ant_id / config_->nChannels;
-                rt_assert(pkt->frame_id < cur_frame_id + kFrameWnd,
-                    "Error: Received packet for future frame beyond frame "
-                    "window. This can happen if PHY is running "
-                    "slowly, e.g., in debug mode");
-
-                size_t dl_symbol_id = 0;
-                if ((config_->DLSymbols.size() > 0)
-                    && (config_->DLSymbols[0].size() > 0))
-                    dl_symbol_id = config_->DLSymbols[0][0];
-
-                if ((symbol_id == 0) // Beacon in Sim mode!
-                    || ((config_->hw_framer == false)
-                           && (ul_data_symbol_perframe == 0)
-                           && (symbol_id == dl_symbol_id)
-                           && (ant_id % config_->nChannels
-                                  == 0)) // first DL symbols in downlink-only mode
-                ) { // Send uplink pilots
-                    Event_data do_tx_pilot_task(EventType::kPacketPilotTX,
-                        gen_tag_t::frm_sym_ue(
-                            frame_id, config_->pilotSymbols[0][ue_id], ue_id)
-                            ._tag);
-                    schedule_task(do_tx_pilot_task, &tx_queue_,
-                        *tx_ptoks_ptr[ant_id % rx_thread_num]);
-                }
-
-                if ((ul_data_symbol_perframe > 0)
-                    && (symbol_id == 0 || symbol_id == dl_symbol_id)
-                    && (ant_id % config_->nChannels == 0)) {
-                    Event_data do_encode_task(EventType::kEncode,
-                        gen_tag_t::frm_sym_ue(frame_id, symbol_id, ue_id)._tag);
-                    schedule_task(do_encode_task, &encode_queue_, ptok_encode);
-                }
-
-                if ((dl_data_symbol_perframe > 0)
-                    && (config_->isPilot(frame_id, symbol_id)
-                           || config_->isDownlink(frame_id, symbol_id))) {
-                    if (dl_symbol_id == config_->DLSymbols[0][0])
-                        frame_dl_process_time_[(frame_id % kFrameWnd) * kMaxUEs
-                            + ant_id]
-                            = get_time_us();
-                    Event_data do_fft_task(EventType::kFFT, event.tags[0]);
-                    schedule_task(do_fft_task, &fft_queue_, ptok_fft);
-                } else { // if we are not entering doFFT, reset buffer here
-                    rx_buffer_status_[rx_thread_id][offset_in_current_buffer]
-                        = 0; // now empty
-                }
-            } break;
-
-            case EventType::kFFT: {
-                size_t frame_id = gen_tag_t(event.tags[0]).frame_id;
-                size_t symbol_id = gen_tag_t(event.tags[0]).symbol_id;
-                size_t ant_id = gen_tag_t(event.tags[0]).ant_id;
-                size_t frame_slot = frame_id % kFrameWnd;
-                size_t dl_symbol_idx
-                    = config_->get_dl_symbol_idx(frame_id, symbol_id);
-                if (dl_symbol_idx >= dl_pilot_symbol_perframe) {
-                    Event_data do_demul_task(EventType::kDemul, event.tags[0]);
-                    schedule_task(do_demul_task, &demul_queue_, ptok_demul);
-                }
-                fft_checker_[frame_slot][ant_id]++;
-                if (fft_checker_[frame_slot][ant_id] == dl_symbol_perframe) {
-                    if (kDebugPrintPerTaskDone)
-                        std::printf(
-                            "Main thread: Equalization done frame: %zu, "
-                            "ant_id %zu\n",
-                            frame_id, ant_id);
-                    fft_checker_[frame_slot][ant_id] = 0;
-                    fft_status_[frame_slot]++;
-                    if (fft_status_[frame_slot] == config_->UE_ANT_NUM) {
-                        if (kDebugPrintPerFrameDone)
-                            std::printf("Main thread: Equalization done on all "
-                                        "antennas at frame: %zu\n",
-                                frame_id);
-                        fft_status_[frame_slot] = 0;
-                    }
-                }
-
-            } break;
-
-            case EventType::kDemul: {
-                size_t frame_id = gen_tag_t(event.tags[0]).frame_id;
-                //size_t symbol_id = gen_tag_t(event.tags[0]).symbol_id;
-                size_t ant_id = gen_tag_t(event.tags[0]).ant_id;
-                size_t frame_slot = frame_id % kFrameWnd;
-                //size_t dl_symbol_idx
-                //    = config_->get_dl_symbol_idx(frame_id, symbol_id)
-                //    - dl_pilot_symbol_perframe;
-                Event_data do_decode_task(EventType::kDecode, event.tags[0]);
-                schedule_task(do_decode_task, &decode_queue_, ptok_decode);
-                demul_checker_[frame_slot][ant_id]++;
-                if (demul_checker_[frame_slot][ant_id]
-                    == dl_data_symbol_perframe) {
-                    if (kDebugPrintPerTaskDone)
-                        std::printf(
-                            "Main thread: Demodulation done frame: %zu, "
-                            "ant %zu\n",
-                            frame_id, ant_id);
-                    max_equaled_frame = frame_id;
-                    demul_checker_[frame_slot][ant_id] = 0;
-                    demul_status_[frame_slot]++;
-                    if (demul_status_[frame_slot] == config_->UE_ANT_NUM) {
-                        if (kDebugPrintPerFrameDone)
-                            std::printf("Main thread: Demodulation done on all "
-                                        "antennas at frame: %zu \n",
-                                frame_id);
-                        demul_status_[frame_slot] = 0;
-                    }
-                }
-            } break;
-
-            case EventType::kDecode: {
-                size_t frame_id = gen_tag_t(event.tags[0]).frame_id;
-                // size_t symbol_id = gen_tag_t(event.tags[0]).symbol_id;
-                size_t ant_id = gen_tag_t(event.tags[0]).ant_id;
-                size_t frame_slot = frame_id % kFrameWnd;
-                //size_t dl_symbol_idx
-                //    = config_->get_dl_symbol_idx(frame_id, symbol_id)
-                //    - dl_pilot_symbol_perframe;
-                if (kEnableMac)
-                    schedule_task(
-                        Event_data(EventType::kPacketToMac, event.tags[0]),
-                        &to_mac_queue_, ptok_mac);
-                decode_checker_[frame_slot][ant_id]++;
-                if (decode_checker_[frame_slot][ant_id]
-                    == dl_data_symbol_perframe) {
-
-                    if (kDebugPrintPerTaskDone)
-                        std::printf("Main thread: Decoding done frame: %zu, "
-                                    "ant %zu\n",
-                            frame_id, ant_id);
-                    decode_checker_[frame_slot][ant_id] = 0;
-                    decode_status_[frame_slot]++;
-                    frame_dl_process_time_[frame_slot * kMaxUEs + ant_id]
-                        = get_time_us()
-                        - frame_dl_process_time_[frame_slot * kMaxUEs + ant_id];
-                    if (decode_status_[frame_slot] == config_->UE_ANT_NUM) {
-                        double frame_time_total = 0;
-                        for (size_t i = 0; i < config_->UE_ANT_NUM; i++)
-                            frame_time_total
-                                += frame_dl_process_time_[frame_slot * kMaxUEs
-                                    + i];
-                        if (kDebugPrintPerFrameDone)
-                            std::printf(
-                                "Main thread: Decode done on all antennas "
-                                "at frame %zu"
-                                " in %.2f us\n",
-                                frame_id, frame_time_total);
-                        decode_status_[frame_slot] = 0;
-                        if (!kEnableMac)
-                            cur_frame_id = frame_id;
-                    }
-                }
-            } break;
-
-            case EventType::kPacketToMac: {
-                size_t frame_id = gen_tag_t(event.tags[0]).frame_id;
-                size_t symbol_id = gen_tag_t(event.tags[0]).symbol_id;
->>>>>>> 16e8ab12
                 cur_frame_id = frame_id;
               }
             }
@@ -845,7 +624,7 @@
   }
 
   size_t sig_offset = config_->OfdmRxZeroPrefixClient();
-  if (kPrintDownlinkPilotStats && config_->UeAntNum() == 1) {
+  if (kPrintDownlinkPilotStats) {
     if (config_->IsPilot(frame_id, symbol_id)) {
       SimdConvertShortToFloat(pkt->data_,
                               reinterpret_cast<float*>(rx_samps_tmp_),
@@ -859,30 +638,31 @@
       size_t peak_offset =
           std::max_element(pilot_corr_abs.begin(), pilot_corr_abs.end()) -
           pilot_corr_abs.begin();
-      sig_offset = peak_offset < seq_len ? 0 : peak_offset - seq_len;
+      size_t pilot_offset = peak_offset < seq_len ? 0 : peak_offset - seq_len;
       float noise_power = 0;
-      for (size_t i = 0; i < sig_offset; i++) {
+      for (size_t i = 0; i < pilot_offset; i++) {
         noise_power += std::pow(std::abs(samples_vec[i]), 2);
       }
       float signal_power = 0;
-      for (size_t i = sig_offset; i < 2 * sig_offset; i++) {
+      for (size_t i = pilot_offset; i < 2 * pilot_offset; i++) {
         signal_power += std::pow(std::abs(samples_vec[i]), 2);
       }
       float snr = 10 * std::log10(signal_power / noise_power);
       std::printf("frame %zu symbol %zu ant %zu: sig offset %zu, SNR %2.1f \n",
-                  frame_id, symbol_id, ant_id, sig_offset, snr);
+                  frame_id, symbol_id, ant_id, pilot_offset, snr);
       if (frame_id == kRecordFrameIndex) {
-        std::string fname = "rxpilot" + std::to_string(symbol_id) + ".bin";
+        std::string fname = "rxpilot" + std::to_string(symbol_id) + "_" +
+                            std::to_string(ant_id) + ".bin";
         FILE* f = std::fopen(fname.c_str(), "wb");
         std::fwrite(pkt->data_, 2 * sizeof(int16_t), config_->SampsPerSymbol(),
                     f);
         std::fclose(f);
       }
 
-<<<<<<< HEAD
     } else {
       if (frame_id == kRecordFrameIndex) {
-        std::string fname = "rxdata" + std::to_string(symbol_id) + ".bin";
+        std::string fname = "rxdata" + std::to_string(symbol_id) + "_" +
+                            std::to_string(ant_id) + ".bin";
         FILE* f = std::fopen(fname.c_str(), "wb");
         std::fwrite(pkt->data_, 2 * sizeof(int16_t), config_->SampsPerSymbol(),
                     f);
@@ -898,7 +678,6 @@
       total_dl_symbol_id * config_->UeAntNum() + ant_id;
 
   // transfer ushort to float
-  sig_offset = (sig_offset / 16) * 16;
   size_t delay_offset = (sig_offset + config_->CpLen()) * 2;
   auto* fft_buff = reinterpret_cast<float*>(fft_buffer_[fft_buffer_target_id]);
 
@@ -926,7 +705,9 @@
       if (dl_symbol_id == 0) {
         csi_buffer_ptr[j] = 0;
       }
-      complex_float p = config_->UeSpecificPilot()[ant_id][j];
+      // FIXME: cfg->ue_specific_pilot[user_id] index creates errors
+      // in the downlink receiver
+      complex_float p = config_->UeSpecificPilot()[0][j];
       size_t sc_id = non_null_sc_ind_[j];
       csi_buffer_ptr[j] += (fft_buffer_ptr[sc_id] / cx_float(p.re, p.im));
       if (dl_symbol_id == dl_pilot_symbol_perframe_ - 1) {
@@ -954,7 +735,9 @@
         size_t sc_id = non_null_sc_ind_[j];
         cx_float y = fft_buffer_ptr[sc_id];
         auto pilot_eq = y / csi;
-        auto p = config_->UeSpecificPilot()[ant_id][j];
+        // FIXME: cfg->ue_specific_pilot[user_id] index creates errors
+        // in the downlink receiver
+        auto p = config_->UeSpecificPilot()[0][j];
         theta += arg(pilot_eq * cx_float(p.re, -p.im));
       }
     }
@@ -962,6 +745,7 @@
       theta /= config_->GetOFDMPilotNum();
     }
     auto phc = exp(cx_float(0, -theta));
+    float evm = 0;
     for (size_t j = 0; j < config_->OfdmDataNum(); j++) {
       if (j % config_->OfdmPilotSpacing() != 0) {
         // divide fft output by pilot data to get CSI estimation
@@ -971,185 +755,35 @@
         }
         cx_float y = fft_buffer_ptr[sc_id];
         equ_buffer_ptr[j] = (y / csi) * phc;
-        // FIXME: this seems to not work for ant_id > 0,
-        /*
-        complex_float tx
-            = config_
-                  ->dl_iq_f[dl_symbol_id][ant_id * config_->ofdm_ca_num()
-                      + config_->ofdm_data_start() + j];
+        complex_float tx =
+            config_->DlIqF()[dl_symbol_id][ant_id * config_->OfdmCaNum() +
+                                           config_->OfdmDataStart() + j];
         evm += std::norm(equ_buffer_ptr[j] - cx_float(tx.re, tx.im));
-        */
-      }
-=======
-    size_t sig_offset = config_->ofdm_rx_zero_prefix_client_;
-    if (kPrintDownlinkPilotStats) {
-        if (config_->isPilot(frame_id, symbol_id)) {
-            simd_convert_short_to_float(pkt->data,
-                reinterpret_cast<float*>(rx_samps_tmp),
-                2 * config_->sampsPerSymbol);
-            std::vector<std::complex<float>> samples_vec(
-                rx_samps_tmp, rx_samps_tmp + config_->sampsPerSymbol);
-            size_t seq_len = ue_pilot_vec[ant_id].size();
-            std::vector<std::complex<float>> pilot_corr
-                = CommsLib::correlate_avx(samples_vec, ue_pilot_vec[ant_id]);
-            std::vector<float> pilot_corr_abs = CommsLib::abs2_avx(pilot_corr);
-            size_t peak_offset
-                = std::max_element(pilot_corr_abs.begin(), pilot_corr_abs.end())
-                - pilot_corr_abs.begin();
-            size_t pilot_offset
-                = peak_offset < seq_len ? 0 : peak_offset - seq_len;
-            float noise_power = 0;
-            for (size_t i = 0; i < pilot_offset; i++)
-                noise_power += std::pow(std::abs(samples_vec[i]), 2);
-            float signal_power = 0;
-            for (size_t i = pilot_offset; i < 2 * pilot_offset; i++)
-                signal_power += std::pow(std::abs(samples_vec[i]), 2);
-            float SNR = 10 * std::log10(signal_power / noise_power);
-            std::printf(
-                "frame %zu symbol %zu ant %zu: sig offset %zu, SNR %2.1f \n",
-                frame_id, symbol_id, ant_id, pilot_offset, SNR);
-            if (frame_id == kRecordFrameIndex) {
-                std::string fname = "rxpilot" + std::to_string(symbol_id) + "_"
-                    + std::to_string(ant_id) + ".bin";
-                FILE* f = fopen(fname.c_str(), "wb");
-                fwrite(
-                    pkt->data, 2 * sizeof(int16_t), config_->sampsPerSymbol, f);
-                fclose(f);
-            }
-
-        } else {
-            if (frame_id == kRecordFrameIndex) {
-                std::string fname = "rxdata" + std::to_string(symbol_id) + "_"
-                    + std::to_string(ant_id) + ".bin";
-                FILE* f = fopen(fname.c_str(), "wb");
-                fwrite(
-                    pkt->data, 2 * sizeof(int16_t), config_->sampsPerSymbol, f);
-                fclose(f);
-            }
-        }
-    }
-
-    // remove CP, do FFT
-    size_t dl_symbol_id = config_->get_dl_symbol_idx(frame_id, symbol_id);
-    size_t total_dl_symbol_id = frame_slot * dl_symbol_perframe + dl_symbol_id;
-    size_t FFT_buffer_target_id
-        = total_dl_symbol_id * config_->UE_ANT_NUM + ant_id;
-
-    // transfer ushort to float
-    size_t delay_offset = (sig_offset + config_->CP_LEN) * 2;
-    float* fft_buff = (float*)fft_buffer_[FFT_buffer_target_id];
-
-    simd_convert_short_to_float(
-        &pkt->data[delay_offset], fft_buff, config_->OFDM_CA_NUM * 2);
-
-    // perform fft
-    DftiComputeForward(mkl_handle, fft_buffer_[FFT_buffer_target_id]);
-
-    size_t csi_offset = frame_slot * config_->UE_ANT_NUM + ant_id;
-    cx_float* csi_buffer_ptr = (cx_float*)(csi_buffer_[csi_offset].data());
-    cx_float* fft_buffer_ptr = (cx_float*)fft_buffer_[FFT_buffer_target_id];
-
-    Event_data fft_finish_event;
-
-    // In TDD massive MIMO, a pilot symbol needs to be sent
-    // in the downlink for the user to estimate the channel
-    // due to relative reciprocity calibration,
-    // see Argos paper (Mobicom'12)
-    if (dl_symbol_id < dl_pilot_symbol_perframe) {
-        for (size_t j = 0; j < config_->OFDM_DATA_NUM; j++) {
-            // divide fft output by pilot data to get CSI estimation
-            if (dl_symbol_id == 0) {
-                csi_buffer_ptr[j] = 0;
-            }
-            // FIXME: cfg->ue_specific_pilot[user_id] index creates errors
-            // in the downlink receiver
-            complex_float p = config_->ue_specific_pilot[0][j];
-            size_t sc_id = non_null_sc_ind_[j];
-            csi_buffer_ptr[j] += (fft_buffer_ptr[sc_id] / cx_float(p.re, p.im));
-            if (dl_symbol_id == dl_pilot_symbol_perframe - 1)
-                csi_buffer_ptr[j] /= dl_pilot_symbol_perframe;
-        }
-    } else {
-        size_t total_dl_symbol_id = frame_slot * dl_data_symbol_perframe
-            + dl_symbol_id - dl_pilot_symbol_perframe;
-        size_t eq_buffer_offset
-            = total_dl_symbol_id * config_->UE_ANT_NUM + ant_id;
-
-        cx_float* equ_buffer_ptr
-            = (cx_float*)(equal_buffer_[eq_buffer_offset].data());
-
-        // use pilot subcarriers for phase tracking and correction
-        float theta = 0;
-        cx_float csi(1, 0);
-        for (size_t j = 0; j < config_->OFDM_DATA_NUM; j++) {
-            if (j % config_->OFDM_PILOT_SPACING == 0) {
-                equ_buffer_ptr[j] = 0;
-                if (dl_pilot_symbol_perframe > 0) {
-                    csi = csi_buffer_ptr[j];
-                }
-                size_t sc_id = non_null_sc_ind_[j];
-                cx_float y = fft_buffer_ptr[sc_id];
-                auto pilot_eq = y / csi;
-                // FIXME: cfg->ue_specific_pilot[user_id] index creates errors
-                // in the downlink receiver
-                auto p = config_->ue_specific_pilot[0][j];
-                theta += arg(pilot_eq * cx_float(p.re, -p.im));
-            }
-        }
-        if (config_->get_ofdm_pilot_num() > 0)
-            theta /= config_->get_ofdm_pilot_num();
-        auto phc = exp(cx_float(0, -theta));
-        float evm = 0;
-        for (size_t j = 0; j < config_->OFDM_DATA_NUM; j++) {
-            if (j % config_->OFDM_PILOT_SPACING != 0) {
-                // divide fft output by pilot data to get CSI estimation
-                size_t sc_id = non_null_sc_ind_[j];
-                if (dl_pilot_symbol_perframe > 0) {
-                    csi = csi_buffer_ptr[j];
-                }
-                cx_float y = fft_buffer_ptr[sc_id];
-                equ_buffer_ptr[j] = (y / csi) * phc;
-                complex_float tx
-                    = config_
-                          ->dl_iq_f[dl_symbol_id][ant_id * config_->OFDM_CA_NUM
-                              + config_->OFDM_DATA_START + j];
-                evm += std::norm(equ_buffer_ptr[j] - cx_float(tx.re, tx.im));
-            }
-        }
-        if (kPrintEqualizedSymbols) {
-            complex_float* tx
-                = &config_->dl_iq_f[dl_symbol_id][ant_id * config_->OFDM_CA_NUM
-                    + config_->OFDM_DATA_START];
-            arma::cx_fvec x_vec(
-                reinterpret_cast<cx_float*>(tx), config_->OFDM_DATA_NUM, false);
-            Utils::print_vec(x_vec,
-                std::string("x") + std::to_string(total_dl_symbol_id)
-                    + std::string("_") + std::to_string(ant_id));
-            arma::cx_fvec equal_vec(
-                equ_buffer_ptr, config_->OFDM_DATA_NUM, false);
-            Utils::print_vec(equal_vec,
-                std::string("equ") + std::to_string(total_dl_symbol_id)
-                    + std::string("_") + std::to_string(ant_id));
-        }
-        evm = std::sqrt(evm)
-            / (config_->OFDM_DATA_NUM - config_->get_ofdm_pilot_num());
-        if (kPrintPhyStats) {
-            std::stringstream ss;
-            ss << "Frame: " << frame_id << ", Symbol: " << symbol_id
-               << ", User: " << ant_id << ", EVM: " << 100 * evm
-               << "%, SNR: " << -10 * std::log10(evm) << std::endl;
-            std::cout << ss.str();
-        }
->>>>>>> 16e8ab12
-    }
-    /*
-    evm = std::sqrt(
-        evm / (config_->ofdm_data_num() - config_->GetOFDMPilotNum()));
-    if (kPrintPhyStats)
-        std::cout << "Frame: " << frame_id << ", Symbol: " << symbol_id
-                  << ", User: " << ant_id << ", EVM: " << 100 * evm
-                  << "%, SNR: " << -10 * std::log10(evm) << std::endl;
-    */
+      }
+    }
+    if (kPrintEqualizedSymbols) {
+      complex_float* tx =
+          &config_->DlIqF()[dl_symbol_id][ant_id * config_->OfdmCaNum() +
+                                          config_->OfdmDataStart()];
+      arma::cx_fvec x_vec(reinterpret_cast<cx_float*>(tx),
+                          config_->OfdmDataNum(), false);
+      Utils::PrintVec(x_vec, std::string("x") +
+                                 std::to_string(total_dl_symbol_id) +
+                                 std::string("_") + std::to_string(ant_id));
+      arma::cx_fvec equal_vec(equ_buffer_ptr, config_->OfdmDataNum(), false);
+      Utils::PrintVec(equal_vec, std::string("equ") +
+                                     std::to_string(total_dl_symbol_id) +
+                                     std::string("_") + std::to_string(ant_id));
+    }
+    evm =
+        std::sqrt(evm) / (config_->OfdmDataNum() - config_->GetOFDMPilotNum());
+    if (kPrintPhyStats) {
+      std::stringstream ss;
+      ss << "Frame: " << frame_id << ", Symbol: " << symbol_id
+         << ", User: " << ant_id << ", EVM: " << 100 * evm
+         << "%, SNR: " << -10 * std::log10(evm) << std::endl;
+      std::cout << ss.str();
+    }
   }
 
   size_t fft_duration_stat = Rdtsc() - start_tsc;
@@ -1273,25 +907,6 @@
     bblib_ldpc_decoder_5gnr(&ldpc_decoder_5gnr_request,
                             &ldpc_decoder_5gnr_response);
 
-<<<<<<< HEAD
-=======
-        if (kPrintDecodedData) {
-            std::stringstream ss;
-            ss << "Decoded data (original byte) in frame " << frame_id
-               << " symbol " << symbol_id << " ant " << ant_id << ":\n"
-               << std::hex << std::setfill('0');
-            for (size_t i = 0; i < config_->num_bytes_per_cb; i++) {
-                uint8_t rx_byte = decoded_buffer_ptr[i];
-                uint8_t tx_byte = (uint8_t)config_->get_info_bits(
-                    config_->dl_bits, dl_symbol_id, ant_id, cb_id)[i];
-                ss << std::hex << std::setw(2) << static_cast<int>(rx_byte)
-                   << "(" << static_cast<int>(tx_byte) << ") ";
-            }
-            ss << std::dec << std::endl;
-            std::cout << ss.str();
-        }
-    }
->>>>>>> 16e8ab12
     if (kCollectPhyStats) {
       decoded_bits_count_[ant_id][total_dl_symbol_id] +=
           8 * config_->NumBytesPerCb();
@@ -1319,14 +934,19 @@
     }
 
     if (kPrintDecodedData) {
-      std::printf("Decoded data (original byte)\n");
+      std::stringstream ss;
+      ss << "Decoded data (original byte) in frame " << frame_id << " symbol "
+         << symbol_id << " ant " << ant_id << ":\n"
+         << std::hex << std::setfill('0');
       for (size_t i = 0; i < config_->NumBytesPerCb(); i++) {
         uint8_t rx_byte = decoded_buffer_ptr[i];
         auto tx_byte = static_cast<uint8_t>(config_->GetInfoBits(
             config_->DlBits(), dl_symbol_id, ant_id, cb_id)[i]);
-        std::printf("%x(%x) ", rx_byte, tx_byte);
-      }
-      std::printf("\n");
+        ss << std::hex << std::setw(2) << static_cast<int>(rx_byte) << "("
+           << static_cast<int>(tx_byte) << ") ";
+      }
+      ss << std::dec << std::endl;
+      std::cout << ss.str();
     }
   }
   if (kCollectPhyStats) {
@@ -1453,7 +1073,6 @@
            "Muliplexing message enqueue failed");
 }
 
-<<<<<<< HEAD
 void PhyUe::DoIfft(int tid, size_t tag) {
   const size_t frame_id = gen_tag_t(tag).frame_id_;
   const size_t frame_slot = frame_id % kFrameWnd;
@@ -1471,7 +1090,8 @@
                   sizeof(complex_float) * config_->OfdmDataStart());
       if (ul_symbol_id < config_->Frame().ClientUlPilotSymbols()) {
         std::memcpy(ifft_buff + config_->OfdmDataStart(),
-                    config_->UeSpecificPilot()[ant_id],
+                    // TODO FIXME
+                    config_->UeSpecificPilot()[0],
                     config_->OfdmDataNum() * sizeof(complex_float));
       } else {
         size_t total_ul_data_symbol_id =
@@ -1495,52 +1115,6 @@
       CommsLib::Ifft2tx(ifft_buff, tx_data_ptr, config_->OfdmCaNum(),
                         config_->OfdmTxZeroPrefix(), config_->CpLen(),
                         config_->Scale());
-=======
-void Phy_UE::doIFFT(int tid, size_t tag)
-{
-    const size_t frame_id = gen_tag_t(tag).frame_id;
-    const size_t frame_slot = frame_id % kFrameWnd;
-    const size_t ue_id = gen_tag_t(tag).ue_id;
-    for (size_t ch = 0; ch < config_->nChannels; ch++) {
-        size_t ant_id = ue_id * config_->nChannels + ch;
-        for (size_t ul_symbol_id = 0; ul_symbol_id < ul_symbol_perframe;
-             ul_symbol_id++) {
-
-            size_t total_ul_symbol_id
-                = frame_slot * ul_symbol_perframe + ul_symbol_id;
-            size_t buff_offset
-                = total_ul_symbol_id * config_->UE_ANT_NUM + ant_id;
-            complex_float* ifft_buff = ifft_buffer_[buff_offset];
-
-            std::memset(
-                ifft_buff, 0, sizeof(complex_float) * config_->OFDM_DATA_START);
-            if (ul_symbol_id < config_->UL_PILOT_SYMS) {
-                std::memcpy(ifft_buff + config_->OFDM_DATA_START,
-                    config_->ue_specific_pilot[0],
-                    config_->OFDM_DATA_NUM * sizeof(complex_float));
-            } else {
-                size_t total_ul_data_symbol_id
-                    = frame_slot * ul_data_symbol_perframe + ul_symbol_id
-                    - config_->UL_PILOT_SYMS;
-                complex_float* modul_buff
-                    = &modul_buffer_[total_ul_data_symbol_id]
-                                    [ant_id * config_->OFDM_DATA_NUM];
-                std::memcpy(ifft_buff + config_->OFDM_DATA_START, modul_buff,
-                    config_->OFDM_DATA_NUM * sizeof(complex_float));
-            }
-            std::memset(ifft_buff + config_->OFDM_DATA_STOP, 0,
-                sizeof(complex_float) * config_->OFDM_DATA_START);
-
-            CommsLib::IFFT(ifft_buff, config_->OFDM_CA_NUM, false);
-
-            size_t tx_offset = buff_offset * config_->packet_length;
-            char* cur_tx_buffer = &tx_buffer_[tx_offset];
-            struct Packet* pkt = (struct Packet*)cur_tx_buffer;
-            std::complex<short>* tx_data_ptr = (std::complex<short>*)pkt->data;
-            CommsLib::ifft2tx(ifft_buff, tx_data_ptr, config_->OFDM_CA_NUM,
-                config_->ofdm_tx_zero_prefix_, config_->CP_LEN, config_->scale);
-        }
->>>>>>> 16e8ab12
     }
   }
 

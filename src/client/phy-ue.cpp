--- conflicted
+++ resolved
@@ -314,12 +314,7 @@
                         = (frame_id % TASK_BUFFER_FRAME_NUM);
                     cropper_created_checker_[cropper_created_checker_id]++;
 #endif
-<<<<<<< HEAD
                 } else { // if we are not entering doFFT, reset buffer here
-=======
-                } else { // if we are not entering doFFT, let's reset buffer
-                    // here
->>>>>>> 8a4b8fbd
                     rx_buffer_status_[rx_thread_id][offset_in_current_buffer]
                         = 0; // now empty
                 }

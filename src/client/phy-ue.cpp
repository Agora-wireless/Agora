#include "phy-ue.hpp"
#include "utils_ldpc.hpp"

Phy_UE::Phy_UE(Config* config)
{
    srand(time(NULL));

    this->config_ = config;
    initialize_vars_from_cfg();

    std::vector<size_t> data_sc_ind_;
    for (size_t i = data_sc_start; i < data_sc_start + data_sc_len; i++)
        data_sc_ind_.push_back(i);

    non_null_sc_len = data_sc_len;
    non_null_sc_ind_.insert(
        non_null_sc_ind_.end(), data_sc_ind_.begin(), data_sc_ind_.end());
    std::sort(non_null_sc_ind_.begin(), non_null_sc_ind_.end());

    ue_pilot_vec.resize(antenna_num);
    for (size_t i = 0; i < antenna_num; i++) {
        for (size_t j = prefix_len; j < config_->sampsPerSymbol - postfix_len;
             j++) {
            ue_pilot_vec[i].push_back(std::complex<float>(
                config_->ue_specific_pilot_t[i][j].real() / 32768.0,
                config_->ue_specific_pilot_t[i][j].imag() / 32768.0));
        }
    }

    fft_queue_ = moodycamel::ConcurrentQueue<Event_data>(
        TASK_BUFFER_FRAME_NUM * dl_symbol_perframe * antenna_num * 36);
    demul_queue_ = moodycamel::ConcurrentQueue<Event_data>(
        TASK_BUFFER_FRAME_NUM * dl_data_symbol_perframe * antenna_num * 36);
    message_queue_ = moodycamel::ConcurrentQueue<Event_data>(
        TASK_BUFFER_FRAME_NUM * symbol_perframe * antenna_num * 36);
    map_queue_ = moodycamel::ConcurrentQueue<Event_data>(
        TASK_BUFFER_FRAME_NUM * nUEs * 36);
    encode_queue_ = moodycamel::ConcurrentQueue<Event_data>(
        TASK_BUFFER_FRAME_NUM * nUEs * 36);
    modul_queue_ = moodycamel::ConcurrentQueue<Event_data>(
        TASK_BUFFER_FRAME_NUM * nUEs * 36);
    ifft_queue_ = moodycamel::ConcurrentQueue<Event_data>(
        TASK_BUFFER_FRAME_NUM * nUEs * 36);
    tx_queue_ = moodycamel::ConcurrentQueue<Event_data>(
        TASK_BUFFER_FRAME_NUM * nUEs * 36);
    to_mac_queue_ = moodycamel::ConcurrentQueue<Event_data>(
        TASK_BUFFER_FRAME_NUM * nUEs * 36);

    for (size_t i = 0; i < rx_thread_num; i++) {
        rx_ptoks_ptr[i] = new moodycamel::ProducerToken(message_queue_);
        tx_ptoks_ptr[i] = new moodycamel::ProducerToken(tx_queue_);
    }

    for (size_t i = 0; i < rx_thread_num; i++) {
        mac_rx_ptoks_ptr[i] = new moodycamel::ProducerToken(message_queue_);
        mac_tx_ptoks_ptr[i] = new moodycamel::ProducerToken(to_mac_queue_);
    }

    for (size_t i = 0; i < worker_thread_num; i++) {
        task_ptok[i] = new moodycamel::ProducerToken(message_queue_);
        ;
    }

    ru_.reset(new RadioTXRX(config_, rx_thread_num, config_->core_offset + 1,
        &message_queue_, &tx_queue_, rx_ptoks_ptr, tx_ptoks_ptr));

    if (kEnableMac) {
        const size_t mac_cpu_core = config_->core_offset + 1 + rx_thread_num;
        mac_thread_ = new MacThread(MacThread::Mode::kClient, config_,
            mac_cpu_core, &ul_bits_buffer_, &ul_bits_buffer_status_,
            nullptr /* dl bits buffer */, nullptr /* dl bits buffer status */,
<<<<<<< HEAD
            &message_queue_, &to_mac_queue_);
=======
            &to_mac_queue_, &message_queue_);
>>>>>>> efcef631

        mac_std_thread_ = std::thread(&MacThread::run_event_loop, mac_thread_);
    }

    printf("initializing buffers...\n");

    //////////////////////////////////////
    //////// uplink buffers init (tx) ////
    //////////////////////////////////////

    // initialize ul data buffer
    // l2_buffer_status_.resize(TASK_BUFFER_FRAME_NUM *
    // ul_data_symbol_perframe);
    ul_bits_buffer_size_ = TASK_BUFFER_FRAME_NUM * config_->mac_packet_length;
    ul_bits_buffer_.malloc(antenna_num, ul_bits_buffer_size_, 64);
    ul_bits_buffer_status_.calloc(antenna_num, TASK_BUFFER_FRAME_NUM, 64);
    ul_syms_buffer_size_
        = TASK_BUFFER_FRAME_NUM * ul_data_symbol_perframe * data_sc_len;
    ul_syms_buffer_.calloc(antenna_num, ul_syms_buffer_size_, 64);

    // initialize modulation buffer
    modul_buffer_.calloc(ul_data_symbol_perframe * TASK_BUFFER_FRAME_NUM,
        data_sc_len * antenna_num, 64);

    // initialize IFFT buffer
    size_t ifft_buffer_block_num
        = antenna_num * ul_symbol_perframe * TASK_BUFFER_FRAME_NUM;
    ifft_buffer_.calloc(ifft_buffer_block_num, FFT_LEN, 64);

    alloc_buffer_1d(&tx_buffer_, tx_buffer_size, 64, 0);
    alloc_buffer_1d(&tx_buffer_status_, tx_buffer_status_size, 64, 1);

    ////////////////////////////////////////
    //////// downlink buffers init (rx) ////
    ////////////////////////////////////////

    // initialize rx buffer
    rx_buffer_.malloc(rx_thread_num, rx_buffer_size, 64);
    rx_buffer_status_.calloc(rx_thread_num, rx_buffer_status_size, 64);

    // initialize FFT buffer
    size_t FFT_buffer_block_num
        = antenna_num * dl_symbol_perframe * TASK_BUFFER_FRAME_NUM;
    fft_buffer_.calloc(FFT_buffer_block_num, FFT_LEN, 64);

    (void)DftiCreateDescriptor(
        &mkl_handle, DFTI_SINGLE, DFTI_COMPLEX, 1, FFT_LEN);
    (void)DftiCommitDescriptor(mkl_handle);

    // initialize CSI buffer
    csi_buffer_.resize(antenna_num * TASK_BUFFER_FRAME_NUM);
    for (size_t i = 0; i < csi_buffer_.size(); i++)
        csi_buffer_[i].resize(non_null_sc_len);

    if (dl_data_symbol_perframe > 0) {
        // initialize equalized data buffer
        equal_buffer_.resize(
            antenna_num * dl_data_symbol_perframe * TASK_BUFFER_FRAME_NUM);
        for (size_t i = 0; i < equal_buffer_.size(); i++)
            equal_buffer_[i].resize(non_null_sc_len);

        // initialize data buffer
        dl_data_buffer_.resize(
            antenna_num * dl_data_symbol_perframe * TASK_BUFFER_FRAME_NUM);
        for (size_t i = 0; i < dl_data_buffer_.size(); i++)
            dl_data_buffer_[i].resize(data_sc_len);
    }

    init_modulation_table(qam_table, config_->mod_type);

    // initilize all kinds of checkers
    memset(csi_checker_, 0, sizeof(int) * TASK_BUFFER_FRAME_NUM);
    memset(data_checker_, 0, sizeof(int) * TASK_BUFFER_FRAME_NUM * antenna_num);

    memset(demul_status_, 0, sizeof(int) * TASK_BUFFER_FRAME_NUM);
    if (dl_data_symbol_perframe > 0) {
        for (size_t i = 0; i < TASK_BUFFER_FRAME_NUM; i++) {
            demul_checker_[i] = new size_t[dl_data_symbol_perframe];
            memset(
                demul_checker_[i], 0, sizeof(int) * (dl_data_symbol_perframe));
        }
    }

    // l2 sockets setup
    socket_ = new int[antenna_num];
#if USE_IPV4
    servaddr_ = new struct sockaddr_in[antenna_num];
#else
    servaddr_ = new struct sockaddr_in6[antenna_num];
#endif
    int sock_buf_size = 1024 * 1024 * 64 * 8 - 1;
    for (size_t user_id = 0; user_id < antenna_num; ++user_id) {
        int local_port_id = config_->bs_port + user_id;
#if USE_IPV4
        socket_[user_id]
            = setup_socket_ipv4(local_port_id, true, sock_buf_size);
        setup_sockaddr_remote_ipv4(&servaddr_[user_id],
            config_->ue_rx_port + user_id, config_->sender_addr.c_str());
#else
        socket_[user_id]
            = setup_socket_ipv6(local_port_id, true, sock_buf_size);
        setup_sockaddr_remote_ipv6(&servaddr_[user_id],
            config_->ue_rx_port + user_id, config_->sender_addr.c_str());
#endif
        fcntl(socket_[user_id], F_SETFL, O_NONBLOCK);
    }

    // create task thread
    for (size_t i = 0; i < worker_thread_num; i++) {
        auto* context = new EventHandlerContext();
        context->obj_ptr = this;
        context->id = i;

        // printf("create thread %d\n", i);
        if (pthread_create(&task_threads[i], NULL, taskThread_launch, context)
            != 0) {
            perror("task thread create failed");
            exit(0);
        }
    }
}

Phy_UE::~Phy_UE()
{
    DftiFreeDescriptor(&mkl_handle);
    // release FFT_buffer
    fft_buffer_.free();
    ifft_buffer_.free();

    if (kEnableMac)
        mac_std_thread_.join();
    delete mac_thread_;
}

void Phy_UE::schedule_task(Event_data do_task,
    moodycamel::ConcurrentQueue<Event_data>* in_queue,
    moodycamel::ProducerToken const& ptok)
{
    if (!in_queue->try_enqueue(ptok, do_task)) {
        printf("need more memory\n");
        if (!in_queue->enqueue(ptok, do_task)) {
            printf("task enqueue failed\n");
            exit(0);
        }
    }
}

//////////////////////////////////////////////////////////
//                   UPLINK Operations                  //
//////////////////////////////////////////////////////////
void Phy_UE::stop()
{
    std::cout << "stopping threads " << std::endl;
    config_->running = false;
    usleep(1000);
    ru_.reset();
}

void Phy_UE::start()
{
    pin_to_core_with_offset(ThreadType::kMaster, core_offset, 0);

    if (!ru_->startTXRX(rx_buffer_, rx_buffer_status_, rx_buffer_status_size,
            rx_buffer_size, tx_buffer_, tx_buffer_status_,
            tx_buffer_status_size, tx_buffer_size)) {
        this->stop();
        return;
    }

    // for task_queue, main thread is producer, it is single-procuder & multiple
    // consumer for task queue uplink

    // TODO: make the producertokens global and try
    // "try_dequeue_from_producer(token,item)"
    //       combine the task queues into one queue
    moodycamel::ProducerToken ptok_fft(fft_queue_);
    moodycamel::ProducerToken ptok_modul(modul_queue_);
    moodycamel::ProducerToken ptok_demul(demul_queue_);
    moodycamel::ProducerToken ptok_ifft(ifft_queue_);
    moodycamel::ProducerToken ptok_map(map_queue_);
    moodycamel::ProducerToken ptok_encode(encode_queue_);

    // for message_queue, main thread is a consumer, it is multiple producers
    // & single consumer for message_queue
    moodycamel::ConsumerToken ctok(message_queue_);

    // counter for print log
    size_t demul_count = 0;
    auto demul_begin = std::chrono::system_clock::now();
    int miss_count = 0;
    int total_count = 0;

    Event_data events_list[dequeue_bulk_size];
    int ret = 0;
    max_equaled_frame = 0;
    size_t frame_id, symbol_id, ant_id;
    size_t cur_frame_id = 0;
    while (config_->running && !SignalHandler::gotExitSignal()) {
        // get a bulk of events
        ret = message_queue_.try_dequeue_bulk(
            ctok, events_list, dequeue_bulk_size);
        total_count++;
        if (total_count == 1e7) {
            // print the message_queue_ miss rate is needed
            // printf("message dequeue miss rate %f\n", (float)miss_count /
            // total_count);
            total_count = 0;
            miss_count = 0;
        }
        if (ret == 0) {
            miss_count++;
            continue;
        }
        // handle each event
        for (int bulk_count = 0; bulk_count < ret; bulk_count++) {
            Event_data& event = events_list[bulk_count];

            switch (event.event_type) {

                // if EVENT_RX_SYMBOL, do crop

            case EventType::kPacketRX: {
                //int offset = event.tags[0];
                size_t rx_thread_id = rx_tag_t(event.tags[0]).tid;
                size_t offset_in_current_buffer
                    = rx_tag_t(event.tags[0]).offset;

                struct Packet* pkt = (struct Packet*)(rx_buffer_[rx_thread_id]
                    + offset_in_current_buffer * packet_length);
                frame_id = pkt->frame_id;
                symbol_id = pkt->symbol_id;
                ant_id = pkt->ant_id;
                rt_assert(pkt->frame_id < cur_frame_id + TASK_BUFFER_FRAME_NUM,
                    "Error: Received packet for future frame beyond frame "
                    "window. This can happen if Millipede is running "
                    "slowly, e.g., in debug mode");

                if (ul_data_symbol_perframe > 0
                    && symbol_id == config_->DLSymbols[0].front()
                    && ant_id % config_->nChannels == 0) {
                    Event_data do_encode_task(EventType::kEncode,
                        gen_tag_t::frm_sym_ue(
                            frame_id, symbol_id, ant_id / config_->nChannels)
                            ._tag);
                    schedule_task(do_encode_task, &encode_queue_, ptok_encode);
                }

                if (dl_data_symbol_perframe > 0
                    && (config_->isPilot(frame_id, symbol_id)
                           || config_->isDownlink(frame_id, symbol_id))) {
                    Event_data do_fft_task(EventType::kFFT, event.tags[0]);
                    schedule_task(do_fft_task, &fft_queue_, ptok_fft);
                } else { // if we are not entering doFFT, reset buffer here
                    rx_buffer_status_[rx_thread_id][offset_in_current_buffer]
                        = 0; // now empty
                }
            } break;

            case EventType::kFFT: {
                size_t frame_id = gen_tag_t(event.tags[0]).frame_id;
                // checker to count # of pilots/users
                csi_checker_[frame_id]++;

                if (csi_checker_[frame_id]
                    == dl_pilot_symbol_perframe * antenna_num) {
                    csi_checker_[frame_id] = 0;
                    if (kDebugPrintPerFrameDone)
                        printf("Main thread: pilot frame: %zu, finished "
                               "collecting "
                               "pilot frames\n",
                            frame_id);
                }

            } break;

            case EventType::kPacketFromMac: {
                // size_t frame_id = gen_tag_t(event.tags[0]).frame_id;
                size_t ue_id = rx_tag_t(event.tags[0]).tid;
                size_t radio_buf_id = rx_tag_t(event.tags[0]).offset;
                rt_assert(radio_buf_id
                    == expected_frame_id_from_mac_ % TASK_BUFFER_FRAME_NUM);

                MacPacket* pkt = reinterpret_cast<MacPacket*>(
                    &ul_bits_buffer_[ue_id][radio_buf_id
                        * config_->mac_packet_length]);
                rt_assert(pkt->frame_id == expected_frame_id_from_mac_,
                    "Incorrect frame ID from MAC");
                expected_frame_id_from_mac_++;

                /*
                std::stringstream ss;
                ss << "PhyUE kPacketFromMac, frame ID " << pkt->frame_id
                   << ", bytes: ";
                for (size_t i = 0; i < 4; i++) {
                    ss << std::to_string(
                              (reinterpret_cast<uint8_t*>(pkt->data)[i]))
                       << ", ";
                }
                printf("%s\n", ss.str().c_str());
                */

                // if (kDebugPrintPerFrameDone)
                //     printf("Main thread: frame: %zu, finished mapping "
                //            "uplink data for user %zu\n",
                //         frame_id, ue_id);
            } break;

            case EventType::kMapBits: {
                size_t frame_id = gen_tag_t(event.tags[0]).frame_id;
                if (kDebugPrintPerFrameDone)
                    printf("Main thread: MAC data ready for frame: %zu \n",
                        frame_id);
            } break;

            case EventType::kEncode: {
                //size_t frame_id = gen_tag_t(event.tags[0]).frame_id;
                //size_t data_symbol_idx = gen_tag_t(event.tags[0]).symbol_id;
                // size_t ue_id = gen_tag_t(event.tags[0]).ant_id;
                Event_data do_modul_task(EventType::kModul, event.tags[0]);
                schedule_task(do_modul_task, &modul_queue_, ptok_modul);

            } break;

            case EventType::kModul: {
                size_t frame_id = gen_tag_t(event.tags[0]).frame_id;
                size_t symbol_id = gen_tag_t(event.tags[0]).symbol_id;
                size_t ue_id = gen_tag_t(event.tags[0]).ue_id;

                Event_data do_ifft_task(EventType::kIFFT,
                    gen_tag_t::frm_sym_ue(frame_id, symbol_id, ue_id)._tag);
                schedule_task(do_ifft_task, &ifft_queue_, ptok_ifft);
                if (kDebugPrintPerTaskDone)
                    printf("Main thread: frame: %zu, symbol: %zu, finished "
                           "modulating "
                           "uplink data for user %zu\n",
                        frame_id, symbol_id, ue_id);
                //}
            } break;

            case EventType::kDemul: {
                size_t frame_id = gen_tag_t(event.tags[0]).frame_id;
                size_t symbol_id = gen_tag_t(event.tags[0]).symbol_id;

                demul_checker_[frame_id][symbol_id]++;
                // if this symbol is ready
                if (demul_checker_[frame_id][symbol_id] == antenna_num) {

                    if (kDebugPrintInTask)
                        printf("Main thread: Demodulation done frame: %zu, "
                               "symbol %zu\n",
                            frame_id, symbol_id);
                    max_equaled_frame = frame_id;
                    demul_checker_[frame_id][symbol_id] = 0;
                    demul_status_[frame_id]++;
                    if (demul_status_[frame_id] == dl_data_symbol_perframe) {
                        if (kDebugPrintPerTaskDone)
                            printf(
                                "Main thread: Demodulation done frame: %zu \n",
                                frame_id);
                        demul_status_[frame_id] = 0;
                    }
                    demul_count += 1;
                    // print log per 100 frames
                    if (demul_count == dl_data_symbol_perframe * 100) {
                        demul_count = 0;
                        auto demul_end = std::chrono::system_clock::now();
                        std::chrono::duration<double> diff
                            = demul_end - demul_begin;
                        int samples_num_per_UE
                            = FFT_LEN * dl_data_symbol_perframe * 100;
                        printf(
                            "Receive %d samples (per-client) from %zu clients "
                            "in %f secs, throughtput %f bps per-client "
                            "(16QAM), current task queue length %zu\n",
                            samples_num_per_UE, nUEs, diff.count(),
                            samples_num_per_UE * log2(16.0f) / diff.count(),
                            demul_queue_.size_approx());
                        demul_begin = std::chrono::system_clock::now();
                    }
                }
            } break;

            case EventType::kIFFT: {
                size_t frame_id = gen_tag_t(event.tags[0]).frame_id;
                size_t ue_id = gen_tag_t(event.tags[0]).ue_id;
                Event_data do_tx_task(EventType::kPacketTX, event.tags[0]);
                schedule_task(do_tx_task, &tx_queue_,
                    *tx_ptoks_ptr[ue_id % rx_thread_num]);
                if (kDebugPrintPerTaskDone)
                    printf("Main thread: frame: %zu, finished IFFT of "
                           "uplink data for user %zu\n",
                        frame_id, ue_id);
            } break;

            case EventType::kPacketTX: {
                cur_frame_id++;
                size_t frame_id = gen_tag_t(event.tags[0]).frame_id;
                size_t ue_id = gen_tag_t(event.tags[0]).ue_id;

                rt_assert(frame_id == num_frames_consumed_[ue_id]);

                // printf("PhyUE kPacketTX: Freeing buffer %zu for UE %zu\n",
                //    num_frames_consumed_[ue_id] % TASK_BUFFER_FRAME_NUM, ue_id);
                ul_bits_buffer_status_[ue_id][num_frames_consumed_[ue_id]
                    % TASK_BUFFER_FRAME_NUM]
                    = 0;
                num_frames_consumed_[ue_id]++;

                if (kDebugPrintPerSymbolDone) {
                    size_t symbol_id = gen_tag_t(event.tags[0]).symbol_id;
                    printf("Main thread: finished TX for frame %zu, symbol "
                           "%zu, user %zu\n",
                        frame_id, symbol_id, ue_id);
                }
            } break;

            default:
                printf("Wrong event type in message queue!");
                exit(0);
            }
        }
    }
    this->stop();
}

void* Phy_UE::taskThread_launch(void* in_context)
{
    EventHandlerContext* context = (EventHandlerContext*)in_context;
    Phy_UE* me = context->obj_ptr;
    int tid = context->id;
    delete context;
    me->taskThread(tid);
    return 0;
}

void Phy_UE::taskThread(int tid)
{
    // printf("task thread %d starts\n", tid);
    pin_to_core_with_offset(ThreadType::kWorker,
        core_offset + rx_thread_num + 1 + (kEnableMac ? rx_thread_num : 0),
        tid);

    // task_ptok[tid].reset(new moodycamel::ProducerToken(message_queue_));

    Event_data event;
    while (config_->running) {
        if (demul_queue_.try_dequeue(event))
            doDemul(tid, event.tags[0]);
        else if (ifft_queue_.try_dequeue(event))
            doIFFT(tid, event.tags[0]);
        if (modul_queue_.try_dequeue(event))
            doModul(tid, event.tags[0]);
        if (map_queue_.try_dequeue(event))
            doMapBits(tid, event.tags[0]);
        if (encode_queue_.try_dequeue(event))
            doEncode(tid, event.tags[0]);
        else if (fft_queue_.try_dequeue(event))
            doFFT(tid, event.tags[0]);
    }
}

//////////////////////////////////////////////////////////
//                   DOWNLINK Operations                  //
//////////////////////////////////////////////////////////

void Phy_UE::doFFT(int tid, size_t tag)
{

    size_t rx_thread_id = fft_req_tag_t(tag).tid;
    size_t offset_in_current_buffer = fft_req_tag_t(tag).offset;

    // read info of one frame
    struct Packet* pkt = (struct Packet*)(rx_buffer_[rx_thread_id]
        + offset_in_current_buffer * packet_length);
    size_t frame_id = pkt->frame_id;
    size_t symbol_id = pkt->symbol_id;
    // int cell_id = pkt->cell_id;
    size_t ant_id = pkt->ant_id;
    size_t frame_slot = frame_id % TASK_BUFFER_FRAME_NUM;

    if (!config_->isPilot(frame_id, symbol_id)
        && !(config_->isDownlink(frame_id, symbol_id)))
        return;

#if DEBUG_DL_PILOT
    size_t sym_offset = 0;
    if (config_->isPilot(frame_id, symbol_id)) {
        std::vector<std::complex<float>> vec;
        size_t seq_len = ue_pilot_vec[ant_id].size();
        for (size_t i = 0; i < config_->sampsPerSymbol; i++)
            vec.push_back(std::complex<float>(
                pkt->data[2 * i] / 32768.0, pkt->data[2 * i + 1] / 32768.0));
        sym_offset
            = CommsLib::find_pilot_seq(vec, ue_pilot_vec[ant_id], seq_len);
        sym_offset = sym_offset < seq_len ? 0 : sym_offset - seq_len;
        float noise_power = 0;
        for (size_t i = 0; i < sym_offset; i++)
            noise_power += std::pow(std::abs(vec[i]), 2);
        float signal_power = 0;
        for (size_t i = sym_offset; i < 2 * sym_offset; i++)
            signal_power += std::pow(std::abs(vec[i]), 2);
        float SNR = 10 * std::log10(signal_power / noise_power);
        printf("frame %zu symbol %zu ant %zu: corr offset %zu, SNR %2.1f \n",
            frame_id, symbol_id, ant_id, sym_offset, SNR);
        if (SNR > 15 && sym_offset >= 230 && sym_offset <= 250) {
            record_frame = frame_id;
        }
        if (frame_id == record_frame) {
            std::string fname = "rxpilot" + std::to_string(symbol_id) + ".bin";
            FILE* f = fopen(fname.c_str(), "wb");
            fwrite(pkt->data, 2 * sizeof(int16_t), config_->sampsPerSymbol, f);
            fclose(f);
        }

    } else {
        if (frame_id == record_frame) {
            std::string fname = "rxdata" + std::to_string(symbol_id) + ".bin";
            FILE* f = fopen(fname.c_str(), "wb");
            fwrite(pkt->data, 2 * sizeof(int16_t), config_->sampsPerSymbol, f);
            fclose(f);
            //record_frame = -1;
        }
    }
#endif

    // remove CP, do FFT
    size_t dl_symbol_id = config_->get_dl_symbol_idx(frame_id, symbol_id);
    size_t total_dl_symbol_id = frame_slot * dl_symbol_perframe + dl_symbol_id;
    size_t FFT_buffer_target_id = total_dl_symbol_id * antenna_num + ant_id;

    // transfer ushort to float
    size_t delay_offset = (dl_prefix_len + CP_LEN) * 2;
    float* cur_fft_buffer_float = (float*)fft_buffer_[FFT_buffer_target_id];

    for (size_t i = 0; i < (FFT_LEN)*2; i++)
        cur_fft_buffer_float[i] = pkt->data[delay_offset + i] / 32768.2f;

    // perform fft
    DftiComputeForward(mkl_handle, fft_buffer_[FFT_buffer_target_id]);

    if (kDebugPrintInTask) {
        printf("In doCrop thread %zu: frame: %zu, symbol: %zu, ant: %zu\n",
            rx_thread_id, frame_id % TASK_BUFFER_FRAME_NUM, symbol_id, ant_id);
    }
    size_t csi_offset = frame_slot * antenna_num + ant_id;
    cx_float* csi_buffer_ptr = (cx_float*)(csi_buffer_[csi_offset].data());
    cx_float* fft_buffer_ptr = (cx_float*)fft_buffer_[FFT_buffer_target_id];

    Event_data crop_finish_event;

    // If it is pilot part, do CE
    if (dl_symbol_id < config_->DL_PILOT_SYMS) {

        cx_float avg_csi(0, 0);
        for (size_t j = 0; j < non_null_sc_len; j++) {
            // divide fft output by pilot data to get CSI estimation
            if (dl_symbol_id == 0) {
                csi_buffer_ptr[j] = 0;
            }
            complex_float p = config_->ue_specific_pilot[ant_id][j];
            size_t sc_id = non_null_sc_ind_[j];
            csi_buffer_ptr[j] += (fft_buffer_ptr[sc_id] / cx_float(p.re, p.im));
            if (dl_symbol_id == dl_pilot_symbol_perframe - 1)
                csi_buffer_ptr[j] /= dl_pilot_symbol_perframe;
        }

        crop_finish_event = Event_data(EventType::kFFT,
            gen_tag_t::frm_sym_ant(frame_id, symbol_id, ant_id)._tag);
    } else {
        size_t total_dl_symbol_id = frame_slot * dl_data_symbol_perframe
            + dl_symbol_id - dl_pilot_symbol_perframe;
        size_t eq_buffer_offset = total_dl_symbol_id * antenna_num + ant_id;

        cx_float* equ_buffer_ptr
            = (cx_float*)(equal_buffer_[eq_buffer_offset].data());
        cx_float csi(1, 0);
        cx_float* dl_iq_f_ptr = (cx_float*)&config_->dl_iq_f[dl_symbol_id
            - dl_pilot_symbol_perframe][ant_id * FFT_LEN];
        float evm = 0;

        float theta = 0;
        for (size_t j = 0; j < non_null_sc_len; j++) {
            if (j % config_->OFDM_PILOT_SPACING == 0) {
                equ_buffer_ptr[j] = 0;
                if (dl_pilot_symbol_perframe > 0) {
                    csi = csi_buffer_ptr[j];
                }
                size_t sc_id = non_null_sc_ind_[j];
                cx_float y = fft_buffer_ptr[sc_id];
                auto pilot_eq = y / csi;
                auto p = config_->ue_specific_pilot[ant_id][j];
                theta += arg(pilot_eq * cx_float(p.re, -p.im));
            }
        }
        theta /= config_->OFDM_PILOT_NUM;
        auto phc = exp(cx_float(0, -theta));
        for (size_t j = 0; j < non_null_sc_len; j++) {
            if (j % config_->OFDM_PILOT_SPACING != 0) {
                // divide fft output by pilot data to get CSI estimation
                size_t sc_id = non_null_sc_ind_[j];
                if (dl_pilot_symbol_perframe > 0) {
                    csi = csi_buffer_ptr[j];
                }
                cx_float y = fft_buffer_ptr[sc_id];
                equ_buffer_ptr[j] = (y / csi) * phc;
                evm += std::norm(equ_buffer_ptr[j] - dl_iq_f_ptr[sc_id]);
            }
        }
        evm = std::sqrt(
            evm / (config_->OFDM_DATA_NUM - config_->OFDM_PILOT_NUM));
        if (kPrintPhyStats)
            std::cout << "Frame: " << frame_id << " EVM: " << 100 * evm
                      << "%, SNR: " << -10 * std::log10(evm) << std::endl;

        crop_finish_event = Event_data(EventType::kDemul,
            gen_tag_t::frm_sym_ant(frame_id, symbol_id, ant_id)._tag);
    }

    rx_buffer_status_[rx_thread_id][offset_in_current_buffer] = 0; // now empty
    if (!message_queue_.enqueue(*task_ptok[tid], crop_finish_event)) {
        printf("crop message enqueue failed\n");
        exit(0);
    }
}

void Phy_UE::doDemul(int tid, size_t tag)
{
    const size_t frame_id = gen_tag_t(tag).frame_id;
    const size_t symbol_id = gen_tag_t(tag).symbol_id;
    const size_t ant_id = gen_tag_t(tag).ant_id;
    const size_t frame_slot = frame_id % TASK_BUFFER_FRAME_NUM;
    size_t dl_symbol_id = config_->get_dl_symbol_idx(frame_id, symbol_id);
    size_t total_dl_symbol_id = frame_slot * dl_data_symbol_perframe
        + dl_symbol_id - dl_pilot_symbol_perframe;
    size_t offset = total_dl_symbol_id * antenna_num + ant_id;
    cx_float* tar_ptr = (cx_float*)&equal_buffer_[offset][0];
    uint8_t* demul_ptr = (uint8_t*)(&dl_data_buffer_[offset][0]);

    demod_16qam_hard_loop((float*)tar_ptr, (uint8_t*)demul_ptr, antenna_num);

    // Inform main thread
    Event_data demul_finish_event(EventType::kDemul, tag);

    if (!message_queue_.enqueue(*task_ptok[tid], demul_finish_event)) {
        printf("Demuliplexing message enqueue failed\n");
        exit(0);
    }
}

//////////////////////////////////////////////////////////
//                   UPLINK Operations                //
//////////////////////////////////////////////////////////

void Phy_UE::doMapBits(int tid, size_t tag)
{
    size_t ue_id = rx_tag_t(tag).tid;
    size_t offset_in_current_buffer = rx_tag_t(tag).offset;

    struct MacPacket* pkt = (struct MacPacket*)(ul_bits_buffer_[ue_id]
        + offset_in_current_buffer * config_->mac_packet_length);

    std::stringstream ss;
    ss << "PhyUE doMapBits, frame ID " << pkt->frame_id << ", bytes: ";
    for (size_t i = 0; i < 4; i++) {
        ss << std::to_string(pkt->data[i]);
    }
    printf("%s\n", ss.str().c_str());

    size_t mac_frame_id = pkt->frame_id;

    rt_assert((size_t)pkt->ue_id == ue_id,
        "UE index in tag does not match that in received packet!");

    size_t num_frames_per_mac_packet = config_->mac_data_bytes_num_perframe
        / config_->data_bytes_num_perframe;
    for (size_t i = 0; i < num_frames_per_mac_packet; i++) {
        size_t frame_id = mac_frame_id * num_frames_per_mac_packet + i;
        size_t frame_slot = frame_id % TASK_BUFFER_FRAME_NUM;
        for (size_t ul_symbol_id = 0; ul_symbol_id < ul_data_symbol_perframe;
             ul_symbol_id++) {
            char* raw_bits_ptr = ((char*)pkt->data)
                + config_->data_bytes_num_persymbol
                    * (i * ul_data_symbol_perframe + ul_symbol_id);
            size_t total_ul_symbol_id
                = frame_slot * ul_data_symbol_perframe + ul_symbol_id;
            int8_t* bits_for_mod_ptr
                = (int8_t*)&ul_syms_buffer_[ue_id]
                                           [total_ul_symbol_id * data_sc_len];
            adapt_bits_for_mod((int8_t*)raw_bits_ptr, bits_for_mod_ptr,
                config_->data_bytes_num_persymbol, config_->mod_type);

            // complex_float* modul_buf
            //     = &modul_buffer_[total_ul_symbol_id][ue_id * data_sc_len];
            // for (size_t sc = 0; sc < data_sc_len; sc++) {
            //     modul_buf[sc] = mod_single_uint8(
            //         (uint8_t)bits_for_mod_ptr[sc], qam_table);
            // }
        }
        // Send a message to the master thread after one frame is done
        Event_data map_event(EventType::kMapBits,
            gen_tag_t::frm_sym_ue(frame_id, 0, ue_id)._tag);

        if (!message_queue_.enqueue(*task_ptok[tid], map_event)) {
            printf("Muliplexing message enqueue failed\n");
            exit(0);
        }
    }
    ul_bits_buffer_status_[ue_id][offset_in_current_buffer] = 0;
}

void Phy_UE::doEncode(int tid, size_t tag)
{
    LDPCconfig LDPC_config = config_->LDPC_config;
    //size_t ue_id = rx_tag_t(tag).tid;
    //size_t offset = rx_tag_t(tag).offset;
    const size_t frame_id = gen_tag_t(tag).frame_id;
    const size_t ue_id = gen_tag_t(tag).ue_id;
    size_t frame_slot = frame_id % TASK_BUFFER_FRAME_NUM;
    auto& cfg = config_;
    //size_t start_tsc = worker_rdtsc();

    int8_t* encoded_buffer_temp = (int8_t*)memalign(64,
        ldpc_encoding_encoded_buf_size(
            cfg->LDPC_config.Bg, cfg->LDPC_config.Zc));
    int8_t* parity_buffer = (int8_t*)memalign(64,
        ldpc_encoding_parity_buf_size(
            cfg->LDPC_config.Bg, cfg->LDPC_config.Zc));

    size_t bytes_per_block = (LDPC_config.cbLen) >> 3;
    size_t encoded_bytes_per_block = (LDPC_config.cbCodewLen + 7) >> 3;

    for (size_t ul_symbol_id = 0; ul_symbol_id < ul_data_symbol_perframe;
         ul_symbol_id++) {
        size_t total_ul_symbol_id
            = frame_slot * ul_data_symbol_perframe + ul_symbol_id;
        for (size_t cb_id = 0; cb_id < config_->LDPC_config.nblocksInSymbol;
             cb_id++) {
            int8_t* input_ptr;
            if (kEnableMac) {
                struct MacPacket* pkt
                    = (struct MacPacket*)(ul_bits_buffer_[ue_id]
                        + frame_slot * config_->mac_packet_length);

                /*
                std::stringstream ss;
                ss << "PhyUE doEncode, frame ID " << pkt->frame_id
                   << ", bytes: ";
                for (size_t i = 0; i < 4; i++) {
                    ss << std::to_string(
                              (reinterpret_cast<uint8_t*>(pkt->data)[i]))
                       << ", ";
                }
                printf("%s\n", ss.str().c_str());
                */

                int input_offset = bytes_per_block
                        * cfg->LDPC_config.nblocksInSymbol * ul_symbol_id
                    + bytes_per_block * cb_id;
                input_ptr = (int8_t*)pkt->data + input_offset;
            } else {
                size_t cb_offset
                    = (ue_id * cfg->LDPC_config.nblocksInSymbol + cb_id)
                    * bytes_per_block;
                input_ptr = &cfg->ul_bits[ul_symbol_id + config_->UL_PILOT_SYMS]
                                         [cb_offset];
            }
            int8_t* output_ptr = encoded_buffer_temp;

            ldpc_encode_helper(LDPC_config.Bg, LDPC_config.Zc,
                LDPC_config.nRows, output_ptr, parity_buffer, input_ptr);
            int cbCodedBytes = LDPC_config.cbCodewLen / cfg->mod_type;
            int output_offset
                = total_ul_symbol_id * data_sc_len + cbCodedBytes * cb_id;
            int8_t* final_output_ptr
                = (int8_t*)&ul_syms_buffer_[ue_id][output_offset];
            adapt_bits_for_mod(output_ptr, final_output_ptr,
                encoded_bytes_per_block, cfg->mod_type);
        }
    }
    //double duration = worker_rdtsc() - start_tsc;
    //if (cycles_to_us(duration, freq_ghz) > 500) {
    //    printf("Thread %d Encode takes %.2f\n", tid,
    //        cycles_to_us(duration, freq_ghz));
    //}

    Event_data encode_event(EventType::kEncode, tag);

    if (!message_queue_.enqueue(*task_ptok[tid], encode_event)) {
        printf("Encodingg message enqueue failed\n");
        exit(0);
    }
}

void Phy_UE::doModul(int tid, size_t tag)
{
    const size_t frame_id = gen_tag_t(tag).frame_id;
    const size_t ue_id = gen_tag_t(tag).ue_id;
    const size_t frame_slot = frame_id % TASK_BUFFER_FRAME_NUM;
    for (size_t ch = 0; ch < config_->nChannels; ch++) {
        size_t ant_id = ue_id * config_->nChannels + ch;
        for (size_t ul_symbol_id = 0; ul_symbol_id < ul_data_symbol_perframe;
             ul_symbol_id++) {
            size_t total_ul_symbol_id
                = frame_slot * ul_data_symbol_perframe + ul_symbol_id;
            complex_float* modul_buf
                = &modul_buffer_[total_ul_symbol_id][ant_id * data_sc_len];
            int8_t* ul_bits = kEnableMac
                ? (int8_t*)&ul_syms_buffer_[ant_id]
                                           [total_ul_symbol_id * data_sc_len]
                : &config_->ul_bits[ul_symbol_id + config_->UL_PILOT_SYMS]
                                   [ant_id * data_sc_len];
            for (size_t sc = 0; sc < data_sc_len; sc++) {
                modul_buf[sc]
                    = mod_single_uint8((uint8_t)ul_bits[sc], qam_table);
            }
        }
    }
    Event_data modul_event(EventType::kModul, tag);

    if (!message_queue_.enqueue(*task_ptok[tid], modul_event)) {
        printf("Muliplexing message enqueue failed\n");
        exit(0);
    }
}

void Phy_UE::doIFFT(int tid, size_t tag)
{
    const size_t frame_id = gen_tag_t(tag).frame_id;
    const size_t frame_slot = frame_id % TASK_BUFFER_FRAME_NUM;
    const size_t ue_id = gen_tag_t(tag).ue_id;
    for (size_t ch = 0; ch < config_->nChannels; ch++) {
        size_t ant_id = ue_id * config_->nChannels + ch;
        for (size_t ul_symbol_id = 0; ul_symbol_id < ul_symbol_perframe;
             ul_symbol_id++) {

            size_t total_ul_symbol_id
                = frame_slot * ul_symbol_perframe + ul_symbol_id;
            size_t buff_offset = total_ul_symbol_id * antenna_num + ant_id;
            complex_float* ifft_buff = ifft_buffer_[buff_offset];

            memset(
                ifft_buff, 0, sizeof(complex_float) * config_->OFDM_DATA_START);
            if (ul_symbol_id < config_->UL_PILOT_SYMS) {
                memcpy(ifft_buff + config_->OFDM_DATA_START,
                    config_->ue_specific_pilot[ant_id],
                    data_sc_len * sizeof(complex_float));
            } else {
                size_t total_ul_data_symbol_id
                    = frame_slot * ul_data_symbol_perframe + ul_symbol_id
                    - config_->UL_PILOT_SYMS;
                complex_float* modul_buff
                    = &modul_buffer_[total_ul_data_symbol_id]
                                    [ant_id * data_sc_len];
                memcpy(ifft_buff + config_->OFDM_DATA_START, modul_buff,
                    data_sc_len * sizeof(complex_float));
            }
            memset(ifft_buff + config_->OFDM_DATA_STOP, 0,
                sizeof(complex_float) * config_->OFDM_DATA_START);

            CommsLib::IFFT(ifft_buff, FFT_LEN, false);
            size_t tx_offset = buff_offset * packet_length;
            char* cur_tx_buffer = &tx_buffer_[tx_offset];
            struct Packet* pkt = (struct Packet*)cur_tx_buffer;
            std::complex<short>* tx_data_ptr = (std::complex<short>*)pkt->data;
            CommsLib::ifft2tx(ifft_buff, tx_data_ptr, FFT_LEN, prefix_len,
                CP_LEN, config_->scale);
        }
    }

    Event_data ifft_event(EventType::kIFFT, tag);

    if (!message_queue_.enqueue(*task_ptok[tid], ifft_event)) {
        printf("Muliplexing message enqueue failed\n");
        exit(0);
    }
}

void Phy_UE::initialize_vars_from_cfg(void)
{
    packet_length = config_->packet_length;

    symbol_perframe = config_->symbol_num_perframe;
    dl_pilot_symbol_perframe = config_->DL_PILOT_SYMS;
    ul_pilot_symbol_perframe = config_->UL_PILOT_SYMS;
    ul_symbol_perframe = config_->ul_data_symbol_num_perframe;
    dl_symbol_perframe = config_->dl_data_symbol_num_perframe;
    dl_data_symbol_perframe = dl_symbol_perframe - dl_pilot_symbol_perframe;
    ul_data_symbol_perframe = ul_symbol_perframe - ul_pilot_symbol_perframe;
    prefix_len = config_->prefix;
    dl_prefix_len = config_->dl_prefix;
    postfix_len = config_->postfix;
    symbol_len = config_->sampsPerSymbol - prefix_len - postfix_len;
    CP_LEN = config_->CP_LEN;
    FFT_LEN = config_->OFDM_CA_NUM;
    ofdm_syms = (int)(symbol_len / (FFT_LEN + CP_LEN));
    data_sc_len = config_->OFDM_DATA_NUM;
    data_sc_start = config_->OFDM_DATA_START;
    nUEs = config_->UE_NUM;
    antenna_num = config_->UE_ANT_NUM;
    nCPUs = std::thread::hardware_concurrency();
    rx_thread_num = config_->hw_framer
        ? std::min(nUEs, config_->socket_thread_num)
        : nUEs;
    worker_thread_num = config_->worker_thread_num;
    core_offset = config_->core_offset;
    printf("ofdm_syms %zu, %zu symbols, %zu pilot symbols, %zu UL data "
           "symbols, %zu DL data symbols\n",
        ofdm_syms, symbol_perframe, ul_pilot_symbol_perframe,
        ul_data_symbol_perframe, dl_data_symbol_perframe);

    tx_buffer_status_size
        = (ul_symbol_perframe * antenna_num * TASK_BUFFER_FRAME_NUM);
    tx_buffer_size = packet_length * tx_buffer_status_size;
    rx_buffer_status_size
        = (dl_symbol_perframe * antenna_num * TASK_BUFFER_FRAME_NUM);
    rx_buffer_size = packet_length * rx_buffer_status_size;
}

void Phy_UE::getDemulData(long long** ptr, int* size)
{
    *ptr = (long long*)&equal_buffer_[max_equaled_frame
        * dl_data_symbol_perframe][0];
    *size = antenna_num * FFT_LEN;
}

void Phy_UE::getEqualData(float** ptr, int* size, int ue_id)
{
    *ptr = (float*)&equal_buffer_[max_equaled_frame * dl_data_symbol_perframe
            * antenna_num
        + ue_id][0];
    *size = antenna_num * non_null_sc_len * 2;
}

extern "C" {
EXPORT Phy_UE* Phy_UE_new(Config* cfg)
{
    auto* usr = new Phy_UE(cfg);
    return usr;
}
EXPORT void Phy_UE_start(Phy_UE* usr) { usr->start(); }
EXPORT void Phy_UE_stop(/*Phy_UE *usr*/)
{
    SignalHandler::setExitSignal(true); /*usr->stop();*/
}
EXPORT void Phy_UE_destroy(Phy_UE* usr) { delete usr; }
EXPORT void Phy_UE_getEqualData(Phy_UE* usr, float** ptr, int* size, int ue)
{
    return usr->getEqualData(ptr, size, ue);
}
EXPORT void Phy_UE_getDemulData(Phy_UE* usr, long long** ptr, int* size)
{
    return usr->getDemulData(ptr, size);
}
}<|MERGE_RESOLUTION|>--- conflicted
+++ resolved
@@ -69,11 +69,7 @@
         mac_thread_ = new MacThread(MacThread::Mode::kClient, config_,
             mac_cpu_core, &ul_bits_buffer_, &ul_bits_buffer_status_,
             nullptr /* dl bits buffer */, nullptr /* dl bits buffer status */,
-<<<<<<< HEAD
-            &message_queue_, &to_mac_queue_);
-=======
             &to_mac_queue_, &message_queue_);
->>>>>>> efcef631
 
         mac_std_thread_ = std::thread(&MacThread::run_event_loop, mac_thread_);
     }

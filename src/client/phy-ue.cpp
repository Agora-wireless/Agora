#include "phy-ue.hpp"
#include "phy_ldpc_decoder_5gnr.h"
#include "utils_ldpc.hpp"

static constexpr bool kDebugPrintPacketsFromMac = false;
static constexpr bool kDebugPrintPacketsToMac = false;
static constexpr bool kPrintLLRData = false;
static constexpr bool kPrintDecodedData = false;
static constexpr bool kPrintDownlinkPilotStats = false;
static constexpr size_t kRecordFrameIndex = 1000;

Phy_UE::Phy_UE(Config* config)
{
    srand(time(NULL));

    this->config_ = config;
    initialize_vars_from_cfg();

    std::vector<size_t> data_sc_ind_;
    for (size_t i = config_->ofdm_data_start();
         i < config_->ofdm_data_start() + config_->ofdm_data_num(); i++)
        data_sc_ind_.push_back(i);

    non_null_sc_ind_.insert(
        non_null_sc_ind_.end(), data_sc_ind_.begin(), data_sc_ind_.end());
    std::sort(non_null_sc_ind_.begin(), non_null_sc_ind_.end());

    ue_pilot_vec.resize(config_->ue_ant_num());
    for (size_t i = 0; i < config_->ue_ant_num(); i++) {
        for (size_t j = config->ofdm_tx_zero_prefix_;
             j < config_->sampsPerSymbol - config->ofdm_tx_zero_postfix_; j++) {
            ue_pilot_vec[i].push_back(std::complex<float>(
                config_->ue_specific_pilot_t[i][j].real() / 32768.0,
                config_->ue_specific_pilot_t[i][j].imag() / 32768.0));
        }
    }

    fft_queue_ = moodycamel::ConcurrentQueue<Event_data>(
        kFrameWnd * dl_symbol_perframe * config_->ue_ant_num() * 36);
    demul_queue_ = moodycamel::ConcurrentQueue<Event_data>(
        kFrameWnd * dl_data_symbol_perframe * config_->ue_ant_num() * 36);
    decode_queue_ = moodycamel::ConcurrentQueue<Event_data>(
        kFrameWnd * dl_data_symbol_perframe * config_->ue_ant_num() * 36);
    message_queue_ = moodycamel::ConcurrentQueue<Event_data>(
        kFrameWnd * config_->symbol_num_perframe * config_->ue_ant_num() * 36);
    encode_queue_ = moodycamel::ConcurrentQueue<Event_data>(
        kFrameWnd * config_->ue_num() * 36);
    modul_queue_ = moodycamel::ConcurrentQueue<Event_data>(
        kFrameWnd * config_->ue_num() * 36);
    ifft_queue_ = moodycamel::ConcurrentQueue<Event_data>(
        kFrameWnd * config_->ue_num() * 36);
    tx_queue_ = moodycamel::ConcurrentQueue<Event_data>(
        kFrameWnd * config_->ue_num() * 36);
    to_mac_queue_ = moodycamel::ConcurrentQueue<Event_data>(
        kFrameWnd * config_->ue_num() * 36);

    for (size_t i = 0; i < rx_thread_num; i++) {
        rx_ptoks_ptr[i] = new moodycamel::ProducerToken(message_queue_);
        tx_ptoks_ptr[i] = new moodycamel::ProducerToken(tx_queue_);
    }

    for (size_t i = 0; i < rx_thread_num; i++) {
        mac_rx_ptoks_ptr[i] = new moodycamel::ProducerToken(message_queue_);
        mac_tx_ptoks_ptr[i] = new moodycamel::ProducerToken(to_mac_queue_);
    }

    for (size_t i = 0; i < config_->worker_thread_num; i++) {
        task_ptok[i] = new moodycamel::ProducerToken(message_queue_);
    }

    ru_.reset(new RadioTXRX(config_, rx_thread_num, config_->core_offset + 1,
        &message_queue_, &tx_queue_, rx_ptoks_ptr, tx_ptoks_ptr));

    if (kEnableMac) {
        // TODO [ankalia]: dummy_decoded_buffer is used at the base station
        // server only, but MacThread for now requires it for the UE client too
        PtrCube<kFrameWnd, kMaxSymbols, kMaxUEs, uint8_t> dummy_decoded_buffer;

        const size_t mac_cpu_core = config_->core_offset + 1 + rx_thread_num;
        mac_thread_ = new MacThread(MacThread::Mode::kClient, config_,
            mac_cpu_core, dummy_decoded_buffer, &ul_bits_buffer_,
            &ul_bits_buffer_status_, nullptr /* dl bits buffer */,
            nullptr /* dl bits buffer status */, &to_mac_queue_,
            &message_queue_);

        mac_std_thread_ = std::thread(&MacThread::run_event_loop, mac_thread_);
    }

    std::printf("initializing buffers...\n");

    // uplink buffers init (tx)
    initialize_uplink_buffers();
    // downlink buffers init (rx)
    initialize_downlink_buffers();

    (void)DftiCreateDescriptor(
        &mkl_handle, DFTI_SINGLE, DFTI_COMPLEX, 1, config_->ofdm_ca_num());
    (void)DftiCommitDescriptor(mkl_handle);

    // initilize all kinds of checkers
    std::memset(fft_status_, 0, sizeof(size_t) * kFrameWnd);
    for (size_t i = 0; i < kFrameWnd; i++) {
        fft_checker_[i] = new size_t[config_->ue_ant_num()];
        std::memset(fft_checker_[i], 0, sizeof(size_t) * (config_->ue_ant_num()));
    }

    std::memset(demul_status_, 0, sizeof(size_t) * kFrameWnd);
    if (dl_data_symbol_perframe > 0) {
        for (size_t i = 0; i < kFrameWnd; i++) {
            demul_checker_[i] = new size_t[config_->ue_ant_num()];
            std::memset(
                demul_checker_[i], 0, sizeof(size_t) * (config_->ue_ant_num()));
        }
    }

    std::memset(decode_status_, 0, sizeof(size_t) * kFrameWnd);
    if (dl_data_symbol_perframe > 0) {
        for (size_t i = 0; i < kFrameWnd; i++) {
            decode_checker_[i] = new size_t[config_->ue_ant_num()];
            std::memset(
                decode_checker_[i], 0, sizeof(size_t) * (config_->ue_ant_num()));
        }
    }

    std::memset(
        frame_dl_process_time_, 0, sizeof(size_t) * kFrameWnd * kMaxUEs);

    // create task thread
    for (size_t i = 0; i < config_->worker_thread_num; i++) {
        auto* context = new EventHandlerContext();
        context->obj_ptr = this;
        context->id = i;

        // std::printf("create thread %d\n", i);
        if (pthread_create(&task_threads[i], NULL, taskThread_launch, context)
            != 0) {
            perror("task thread create failed");
            std::exit(0);
        }
    }
}

Phy_UE::~Phy_UE()
{
    DftiFreeDescriptor(&mkl_handle);
    // release FFT_buffer
    fft_buffer_.free();
    ifft_buffer_.free();
    std::free(rx_samps_tmp);
    if (kEnableMac)
        mac_std_thread_.join();
    delete mac_thread_;
}

void Phy_UE::schedule_task(Event_data do_task,
    moodycamel::ConcurrentQueue<Event_data>* in_queue,
    moodycamel::ProducerToken const& ptok)
{
    if (!in_queue->try_enqueue(ptok, do_task)) {
        std::printf("need more memory\n");
        if (!in_queue->enqueue(ptok, do_task)) {
            std::printf("task enqueue failed\n");
            std::exit(0);
        }
    }
}

//////////////////////////////////////////////////////////
//                   UPLINK Operations                  //
//////////////////////////////////////////////////////////
void Phy_UE::stop()
{
    std::cout << "stopping threads " << std::endl;
    config_->running( false );
    usleep(1000);
    ru_.reset();
}

void Phy_UE::start()
{
    pin_to_core_with_offset(ThreadType::kMaster, config_->core_offset, 0);

    if (!ru_->startTXRX(rx_buffer_, rx_buffer_status_, rx_buffer_status_size,
            rx_buffer_size, tx_buffer_, tx_buffer_status_,
            tx_buffer_status_size, tx_buffer_size)) {
        this->stop();
        return;
    }

    // for task_queue, main thread is producer, it is single-procuder & multiple
    // consumer for task queue uplink

    // TODO: make the producertokens global and try
    // "try_dequeue_from_producer(token,item)"
    //       combine the task queues into one queue
    moodycamel::ProducerToken ptok_fft(fft_queue_);
    moodycamel::ProducerToken ptok_modul(modul_queue_);
    moodycamel::ProducerToken ptok_demul(demul_queue_);
    moodycamel::ProducerToken ptok_decode(decode_queue_);
    moodycamel::ProducerToken ptok_mac(to_mac_queue_);
    moodycamel::ProducerToken ptok_ifft(ifft_queue_);
    moodycamel::ProducerToken ptok_encode(encode_queue_);

    // for message_queue, main thread is a consumer, it is multiple producers
    // & single consumer for message_queue
    moodycamel::ConsumerToken ctok(message_queue_);

    // counter for print log
    int miss_count = 0;
    int total_count = 0;

    Event_data events_list[kDequeueBulkSizeTXRX];
    int ret = 0;
    max_equaled_frame = 0;
    size_t frame_id, symbol_id, ant_id;
    size_t cur_frame_id = 0;
    while ((config_->running() == true) && (SignalHandler::gotExitSignal() == false)) {
        // get a bulk of events
        ret = message_queue_.try_dequeue_bulk(
            ctok, events_list, kDequeueBulkSizeTXRX);
        total_count++;
        if (total_count == 1e7) {
            // print the message_queue_ miss rate is needed
            // std::printf("message dequeue miss rate %f\n", (float)miss_count /
            // total_count);
            total_count = 0;
            miss_count = 0;
        }
        if (ret == 0) {
            miss_count++;
            continue;
        }
        // handle each event
        for (int bulk_count = 0; bulk_count < ret; bulk_count++) {
            Event_data& event = events_list[bulk_count];

            switch (event.event_type) {

            case EventType::kPacketRX: {
                // int offset = event.tags[0];
                size_t rx_thread_id = rx_tag_t(event.tags[0]).tid;
                size_t offset_in_current_buffer
                    = rx_tag_t(event.tags[0]).offset;

                struct Packet* pkt = (struct Packet*)(rx_buffer_[rx_thread_id]
                    + offset_in_current_buffer * config_->packet_length);
                frame_id = pkt->frame_id;
                symbol_id = pkt->symbol_id;
                ant_id = pkt->ant_id;
                rt_assert(pkt->frame_id < cur_frame_id + kFrameWnd,
                    "Error: Received packet for future frame beyond frame "
                    "window. This can happen if PHY is running "
                    "slowly, e.g., in debug mode");

                size_t dl_symbol_id = 0;
                if (config_->DLSymbols.size() > 0
                    && config_->DLSymbols[0].size() > 0)
                    dl_symbol_id = config_->DLSymbols[0][0];

                if (symbol_id == 0 // Beacon in Sim mode!
                    || (!config_->hw_framer && ul_data_symbol_perframe == 0
                           && symbol_id
                               == dl_symbol_id)) { // Send uplink pilots
                    Event_data do_tx_pilot_task(EventType::kPacketPilotTX,
                        gen_tag_t::frm_sym_ue(
                            frame_id, config_->pilotSymbols[0][ant_id], ant_id)
                            ._tag);
                    schedule_task(do_tx_pilot_task, &tx_queue_,
                        *tx_ptoks_ptr[ant_id % rx_thread_num]);
                }

                if (ul_data_symbol_perframe > 0
                    && (symbol_id == 0 || symbol_id == dl_symbol_id)
                    && ant_id % config_->nChannels == 0) {
                    Event_data do_encode_task(EventType::kEncode,
                        gen_tag_t::frm_sym_ue(
                            frame_id, symbol_id, ant_id / config_->nChannels)
                            ._tag);
                    schedule_task(do_encode_task, &encode_queue_, ptok_encode);
                }

                if (dl_data_symbol_perframe > 0
                    && (config_->isPilot(frame_id, symbol_id)
                           || config_->isDownlink(frame_id, symbol_id))) {
                    if (dl_symbol_id == config_->DLSymbols[0][0])
                        frame_dl_process_time_[(frame_id % kFrameWnd) * kMaxUEs
                            + ant_id]
                            = get_time_us();
                    Event_data do_fft_task(EventType::kFFT, event.tags[0]);
                    schedule_task(do_fft_task, &fft_queue_, ptok_fft);
                } else { // if we are not entering doFFT, reset buffer here
                    rx_buffer_status_[rx_thread_id][offset_in_current_buffer]
                        = 0; // now empty
                }
            } break;

            case EventType::kFFT: {
                size_t frame_id = gen_tag_t(event.tags[0]).frame_id;
                size_t symbol_id = gen_tag_t(event.tags[0]).symbol_id;
                size_t ant_id = gen_tag_t(event.tags[0]).ant_id;
                size_t frame_slot = frame_id % kFrameWnd;
                size_t dl_symbol_idx
                    = config_->get_dl_symbol_idx(frame_id, symbol_id);
                if (dl_symbol_idx >= dl_pilot_symbol_perframe) {
                    Event_data do_demul_task(EventType::kDemul, event.tags[0]);
                    schedule_task(do_demul_task, &demul_queue_, ptok_demul);
                }
                fft_checker_[frame_slot][ant_id]++;
                if (fft_checker_[frame_slot][ant_id] == dl_symbol_perframe) {
                    if (kDebugPrintPerTaskDone)
                        std::printf(
                            "Main thread: Equalization done frame: %zu, "
                            "ant_id %zu\n",
                            frame_id, ant_id);
                    fft_checker_[frame_slot][ant_id] = 0;
                    fft_status_[frame_slot]++;
                    if (fft_status_[frame_slot] == config_->ue_ant_num()) {
                        if (kDebugPrintPerFrameDone)
                            std::printf("Main thread: Equalization done on all "
                                        "antennas at frame: %zu\n",
                                frame_id);
                        fft_status_[frame_slot] = 0;
                    }
                }

            } break;

            case EventType::kDemul: {
                size_t frame_id = gen_tag_t(event.tags[0]).frame_id;
                //size_t symbol_id = gen_tag_t(event.tags[0]).symbol_id;
                size_t ant_id = gen_tag_t(event.tags[0]).ant_id;
                size_t frame_slot = frame_id % kFrameWnd;
                //size_t dl_symbol_idx
                //    = config_->get_dl_symbol_idx(frame_id, symbol_id)
                //    - dl_pilot_symbol_perframe;
                Event_data do_decode_task(EventType::kDecode, event.tags[0]);
                schedule_task(do_decode_task, &decode_queue_, ptok_decode);
                demul_checker_[frame_slot][ant_id]++;
                if (demul_checker_[frame_slot][ant_id]
                    == dl_data_symbol_perframe) {
                    if (kDebugPrintPerTaskDone)
                        std::printf(
                            "Main thread: Demodulation done frame: %zu, "
                            "ant %zu\n",
                            frame_id, ant_id);
                    max_equaled_frame = frame_id;
                    demul_checker_[frame_slot][ant_id] = 0;
                    demul_status_[frame_slot]++;
                    if (demul_status_[frame_slot] == config_->ue_ant_num()) {
                        if (kDebugPrintPerFrameDone)
                            std::printf("Main thread: Demodulation done on all "
                                        "antennas at frame: %zu \n",
                                frame_id);
                        demul_status_[frame_slot] = 0;
                    }
                }
            } break;

            case EventType::kDecode: {
                size_t frame_id = gen_tag_t(event.tags[0]).frame_id;
                // size_t symbol_id = gen_tag_t(event.tags[0]).symbol_id;
                size_t ant_id = gen_tag_t(event.tags[0]).ant_id;
                size_t frame_slot = frame_id % kFrameWnd;
                //size_t dl_symbol_idx
                //    = config_->get_dl_symbol_idx(frame_id, symbol_id)
                //    - dl_pilot_symbol_perframe;
                if (kEnableMac)
                    schedule_task(
                        Event_data(EventType::kPacketToMac, event.tags[0]),
                        &to_mac_queue_, ptok_mac);
                decode_checker_[frame_slot][ant_id]++;
                if (decode_checker_[frame_slot][ant_id]
                    == dl_data_symbol_perframe) {

                    if (kDebugPrintPerTaskDone)
                        std::printf("Main thread: Decoding done frame: %zu, "
                                    "ant %zu\n",
                            frame_id, ant_id);
                    decode_checker_[frame_slot][ant_id] = 0;
                    decode_status_[frame_slot]++;
                    frame_dl_process_time_[frame_slot * kMaxUEs + ant_id]
                        = get_time_us()
                        - frame_dl_process_time_[frame_slot * kMaxUEs + ant_id];
                    if (decode_status_[frame_slot] == config_->ue_ant_num()) {
                        double frame_time_total = 0;
                        for (size_t i = 0; i < config_->ue_ant_num(); i++)
                            frame_time_total
                                += frame_dl_process_time_[frame_slot * kMaxUEs
                                    + i];
                        if (kDebugPrintPerFrameDone)
                            std::printf(
                                "Main thread: Decode done on all antennas "
                                "at frame %zu"
                                " in %.2f us\n",
                                frame_id, frame_time_total);
                        decode_status_[frame_slot] = 0;
                        if (!kEnableMac)
                            cur_frame_id = frame_id;
                    }
                }
            } break;

            case EventType::kPacketToMac: {
                size_t frame_id = gen_tag_t(event.tags[0]).frame_id;
                size_t symbol_id = gen_tag_t(event.tags[0]).symbol_id;
                cur_frame_id = frame_id;

                if (kDebugPrintPacketsToMac) {
                    std::printf("Main thread: sent decoded packet for frame %zu"
                                ", symbol %zu to MAC\n",
                        frame_id, symbol_id);
                }

            } break;

            case EventType::kPacketFromMac: {
                // size_t frame_id = gen_tag_t(event.tags[0]).frame_id;
                size_t ue_id = rx_tag_t(event.tags[0]).tid;
                size_t radio_buf_id = rx_tag_t(event.tags[0]).offset;
                rt_assert(
                    radio_buf_id == expected_frame_id_from_mac_ % kFrameWnd);

                MacPacket* pkt = reinterpret_cast<MacPacket*>(
                    &ul_bits_buffer_[ue_id][radio_buf_id
                        * config_->mac_bytes_num_perframe]);
                rt_assert(pkt->frame_id == expected_frame_id_from_mac_,
                    "Incorrect frame ID from MAC");
                current_frame_user_num_
                    = (current_frame_user_num_ + 1) % config_->ue_ant_num();
                if (current_frame_user_num_ == 0)
                    expected_frame_id_from_mac_++;

                if (kDebugPrintPacketsFromMac) {
                    std::printf(
                        "Main thread: received packet for frame %u with "
                        "modulation %zu\n",
                        pkt->frame_id, pkt->rb_indicator.mod_order_bits);
                    std::stringstream ss;
                    ss << "PhyUE kPacketFromMac, frame ID " << pkt->frame_id
                       << ", bytes: ";
                    for (size_t i = 0; i < 4; i++) {
                        ss << std::to_string(
                                  (reinterpret_cast<uint8_t*>(pkt->data)[i]))
                           << ", ";
                    }
                    std::printf("%s\n", ss.str().c_str());
                }

            } break;

            case EventType::kEncode: {
                // size_t frame_id = gen_tag_t(event.tags[0]).frame_id;
                // size_t data_symbol_idx = gen_tag_t(event.tags[0]).symbol_id;
                // size_t ue_id = gen_tag_t(event.tags[0]).ant_id;
                Event_data do_modul_task(EventType::kModul, event.tags[0]);
                schedule_task(do_modul_task, &modul_queue_, ptok_modul);

            } break;

            case EventType::kModul: {
                size_t frame_id = gen_tag_t(event.tags[0]).frame_id;
                size_t symbol_id = gen_tag_t(event.tags[0]).symbol_id;
                size_t ue_id = gen_tag_t(event.tags[0]).ue_id;

                Event_data do_ifft_task(EventType::kIFFT,
                    gen_tag_t::frm_sym_ue(frame_id, symbol_id, ue_id)._tag);
                schedule_task(do_ifft_task, &ifft_queue_, ptok_ifft);
                if (kDebugPrintPerTaskDone)
                    std::printf(
                        "Main thread: frame: %zu, symbol: %zu, finished "
                        "modulating "
                        "uplink data for user %zu\n",
                        frame_id, symbol_id, ue_id);
                //}
            } break;

            case EventType::kIFFT: {
                size_t frame_id = gen_tag_t(event.tags[0]).frame_id;
                size_t ue_id = gen_tag_t(event.tags[0]).ue_id;
                Event_data do_tx_task(EventType::kPacketTX, event.tags[0]);
                schedule_task(do_tx_task, &tx_queue_,
                    *tx_ptoks_ptr[ue_id % rx_thread_num]);
                if (kDebugPrintPerTaskDone)
                    std::printf("Main thread: frame: %zu, finished IFFT of "
                                "uplink data for user %zu\n",
                        frame_id, ue_id);
            } break;

            case EventType::kPacketPilotTX: {
                size_t frame_id = gen_tag_t(event.tags[0]).frame_id;
                size_t symbol_id = gen_tag_t(event.tags[0]).symbol_id;
                size_t ue_id = gen_tag_t(event.tags[0]).ue_id;
                if (ul_data_symbol_perframe == 0)
                    cur_frame_id++;
                if (kDebugPrintPerSymbolDone) {
                    std::printf("Main thread: finished Pilot TX for user %zu"
                                " in frame %zu, symbol %zu\n",
                        ue_id, frame_id, symbol_id);
                }
            } break;

            case EventType::kPacketTX: {
                size_t frame_id = gen_tag_t(event.tags[0]).frame_id;
                size_t ue_id = gen_tag_t(event.tags[0]).ue_id;
                cur_frame_id = frame_id;
                rt_assert(frame_id == next_frame_processed_[ue_id],
                    "Unexpected frame_id was transmitted!");

                // std::printf("PhyUE kPacketTX: Freeing buffer %zu for UE %zu\n",
                //    num_frames_consumed_[ue_id] % kFrameWnd, ue_id);
                ul_bits_buffer_status_[ue_id]
                                      [next_frame_processed_[ue_id] % kFrameWnd]
                    = 0;
                next_frame_processed_[ue_id]++;

                if (kDebugPrintPerFrameDone) {
                    std::printf("Main thread: finished TX for frame %zu, "
                                "user %zu\n",
                        frame_id, ue_id);
                }
            } break;

            default:
                std::cout << "Invalid Event Type!" << std::endl;
                std::exit(0);
            }
        }
    }
    if (kPrintPhyStats) {
        const size_t task_buffer_symbol_num_dl
            = dl_data_symbol_perframe * kFrameWnd;
        for (size_t ue_id = 0; ue_id < config_->ue_ant_num(); ue_id++) {
            size_t total_decoded_bits(0);
            size_t total_bit_errors(0);
            size_t total_decoded_blocks(0);
            size_t total_block_errors(0);
            for (size_t i = 0; i < task_buffer_symbol_num_dl; i++) {
                total_decoded_bits += decoded_bits_count_[ue_id][i];
                total_bit_errors += bit_error_count_[ue_id][i];
                total_decoded_blocks += decoded_blocks_count_[ue_id][i];
                total_block_errors += block_error_count_[ue_id][i];
            }
            std::cout << "UE " << ue_id << ": bit errors (BER) "
                      << total_bit_errors << "/" << total_decoded_bits << "("
                      << 1.0 * total_bit_errors / total_decoded_bits
                      << "), block errors (BLER) " << total_block_errors << "/"
                      << total_decoded_blocks << " ("
                      << 1.0 * total_block_errors / total_decoded_blocks
                      << "), symbol errors " << symbol_error_count_[ue_id]
                      << "/" << decoded_symbol_count_[ue_id] << " ("
                      << 1.0 * symbol_error_count_[ue_id]
                    / decoded_symbol_count_[ue_id]
                      << ")" << std::endl;
        }
    }
    this->stop();
}

void* Phy_UE::taskThread_launch(void* in_context)
{
    EventHandlerContext* context = (EventHandlerContext*)in_context;
    Phy_UE* me = context->obj_ptr;
    int tid = context->id;
    delete context;
    me->taskThread(tid);
    return 0;
}

void Phy_UE::taskThread(int tid)
{
    // std::printf("task thread %d starts\n", tid);
    pin_to_core_with_offset(ThreadType::kWorker,
        config_->core_offset + rx_thread_num + 1
            + (kEnableMac ? rx_thread_num : 0),
        tid);

    // task_ptok[tid].reset(new moodycamel::ProducerToken(message_queue_));

    Event_data event;
    while (config_->running() == true) {
        if (decode_queue_.try_dequeue(event))
            doDecode(tid, event.tags[0]);
        else if (demul_queue_.try_dequeue(event))
            doDemul(tid, event.tags[0]);
        else if (ifft_queue_.try_dequeue(event))
            doIFFT(tid, event.tags[0]);
        else if (modul_queue_.try_dequeue(event))
            doModul(tid, event.tags[0]);
        else if (encode_queue_.try_dequeue(event))
            doEncode(tid, event.tags[0]);
        else if (fft_queue_.try_dequeue(event))
            doFFT(tid, event.tags[0]);
    }
}

//////////////////////////////////////////////////////////
//                   DOWNLINK Operations                  //
//////////////////////////////////////////////////////////

void Phy_UE::doFFT(int tid, size_t tag)
{

    size_t rx_thread_id = fft_req_tag_t(tag).tid;
    size_t offset_in_current_buffer = fft_req_tag_t(tag).offset;
    size_t start_tsc = rdtsc();

    // read info of one frame
    struct Packet* pkt = (struct Packet*)(rx_buffer_[rx_thread_id]
        + offset_in_current_buffer * config_->packet_length);
    size_t frame_id = pkt->frame_id;
    size_t symbol_id = pkt->symbol_id;
    // int cell_id = pkt->cell_id;
    size_t ant_id = pkt->ant_id;
    size_t frame_slot = frame_id % kFrameWnd;

    if (!config_->isPilot(frame_id, symbol_id)
        && !(config_->isDownlink(frame_id, symbol_id)))
        return;

    if (kDebugPrintInTask) {
        std::printf("In doFFT TID %d: frame %zu, symbol %zu, ant_id %zu\n", tid,
            frame_id, symbol_id, ant_id);
    }

    size_t sig_offset = config_->ofdm_rx_zero_prefix_client_;
    if (kPrintDownlinkPilotStats && config_->ue_ant_num() == 1) {
        if (config_->isPilot(frame_id, symbol_id)) {
            simd_convert_short_to_float(pkt->data,
                reinterpret_cast<float*>(rx_samps_tmp),
                2 * config_->sampsPerSymbol);
            std::vector<std::complex<float>> samples_vec(
                rx_samps_tmp, rx_samps_tmp + config_->sampsPerSymbol);
            size_t seq_len = ue_pilot_vec[ant_id].size();
            std::vector<std::complex<float>> pilot_corr
                = CommsLib::correlate_avx(samples_vec, ue_pilot_vec[ant_id]);
            std::vector<float> pilot_corr_abs = CommsLib::abs2_avx(pilot_corr);
            size_t peak_offset
                = std::max_element(pilot_corr_abs.begin(), pilot_corr_abs.end())
                - pilot_corr_abs.begin();
            sig_offset = peak_offset < seq_len ? 0 : peak_offset - seq_len;
            float noise_power = 0;
            for (size_t i = 0; i < sig_offset; i++)
                noise_power += std::pow(std::abs(samples_vec[i]), 2);
            float signal_power = 0;
            for (size_t i = sig_offset; i < 2 * sig_offset; i++)
                signal_power += std::pow(std::abs(samples_vec[i]), 2);
            float SNR = 10 * std::log10(signal_power / noise_power);
            std::printf(
                "frame %zu symbol %zu ant %zu: sig offset %zu, SNR %2.1f \n",
                frame_id, symbol_id, ant_id, sig_offset, SNR);
            if (frame_id == kRecordFrameIndex) {
                std::string fname
                    = "rxpilot" + std::to_string(symbol_id) + ".bin";
                FILE* f = std::fopen(fname.c_str(), "wb");
                fwrite(
                    pkt->data, 2 * sizeof(int16_t), config_->sampsPerSymbol, f);
                std::fclose(f);
            }

        } else {
            if (frame_id == kRecordFrameIndex) {
                std::string fname
                    = "rxdata" + std::to_string(symbol_id) + ".bin";
                FILE* f = std::fopen(fname.c_str(), "wb");
                fwrite(
                    pkt->data, 2 * sizeof(int16_t), config_->sampsPerSymbol, f);
                std::fclose(f);
            }
        }
    }

    // remove CP, do FFT
    size_t dl_symbol_id = config_->get_dl_symbol_idx(frame_id, symbol_id);
    size_t total_dl_symbol_id = frame_slot * dl_symbol_perframe + dl_symbol_id;
    size_t FFT_buffer_target_id
        = total_dl_symbol_id * config_->ue_ant_num() + ant_id;

    // transfer ushort to float
    sig_offset = (sig_offset / 16) * 16;
    size_t delay_offset = (sig_offset + config_->cp_len()) * 2;
    float* fft_buff = (float*)fft_buffer_[FFT_buffer_target_id];

    simd_convert_short_to_float(
        &pkt->data[delay_offset], fft_buff, config_->ofdm_ca_num() * 2);

    // perform fft
    DftiComputeForward(mkl_handle, fft_buffer_[FFT_buffer_target_id]);

    size_t csi_offset = frame_slot * config_->ue_ant_num() + ant_id;
    cx_float* csi_buffer_ptr = (cx_float*)(csi_buffer_[csi_offset].data());
    cx_float* fft_buffer_ptr = (cx_float*)fft_buffer_[FFT_buffer_target_id];

    Event_data fft_finish_event;

    // In TDD massive MIMO, a pilot symbol needs to be sent
    // in the downlink for the user to estimate the channel
    // due to relative reciprocity calibration,
    // see Argos paper (Mobicom'12)
    if (dl_symbol_id < dl_pilot_symbol_perframe) {
        for (size_t j = 0; j < config_->ofdm_data_num(); j++) {
            // divide fft output by pilot data to get CSI estimation
            if (dl_symbol_id == 0) {
                csi_buffer_ptr[j] = 0;
            }
            complex_float p = config_->ue_specific_pilot[ant_id][j];
            size_t sc_id = non_null_sc_ind_[j];
            csi_buffer_ptr[j] += (fft_buffer_ptr[sc_id] / cx_float(p.re, p.im));
            if (dl_symbol_id == dl_pilot_symbol_perframe - 1)
                csi_buffer_ptr[j] /= dl_pilot_symbol_perframe;
        }
    } else {
        size_t total_dl_symbol_id = frame_slot * dl_data_symbol_perframe
            + dl_symbol_id - dl_pilot_symbol_perframe;
        size_t eq_buffer_offset
            = total_dl_symbol_id * config_->ue_ant_num() + ant_id;

        cx_float* equ_buffer_ptr
            = (cx_float*)(equal_buffer_[eq_buffer_offset].data());

        // use pilot subcarriers for phase tracking and correction
        float theta = 0;
        cx_float csi(1, 0);
        for (size_t j = 0; j < config_->ofdm_data_num(); j++) {
            if (j % config_->ofdm_pilot_spacing() == 0) {
                equ_buffer_ptr[j] = 0;
                if (dl_pilot_symbol_perframe > 0) {
                    csi = csi_buffer_ptr[j];
                }
                size_t sc_id = non_null_sc_ind_[j];
                cx_float y = fft_buffer_ptr[sc_id];
                auto pilot_eq = y / csi;
                auto p = config_->ue_specific_pilot[ant_id][j];
                theta += arg(pilot_eq * cx_float(p.re, -p.im));
            }
        }
        if (config_->get_ofdm_pilot_num() > 0)
            theta /= config_->get_ofdm_pilot_num();
        auto phc = exp(cx_float(0, -theta));
        for (size_t j = 0; j < config_->ofdm_data_num(); j++) {
            if (j % config_->ofdm_pilot_spacing() != 0) {
                // divide fft output by pilot data to get CSI estimation
                size_t sc_id = non_null_sc_ind_[j];
                if (dl_pilot_symbol_perframe > 0) {
                    csi = csi_buffer_ptr[j];
                }
                cx_float y = fft_buffer_ptr[sc_id];
                equ_buffer_ptr[j] = (y / csi) * phc;
                // FIXME: this seems to not work for ant_id > 0,
                /*
                complex_float tx
                    = config_
                          ->dl_iq_f[dl_symbol_id][ant_id * config_->ofdm_ca_num()
                              + config_->ofdm_data_start() + j];
                evm += std::norm(equ_buffer_ptr[j] - cx_float(tx.re, tx.im));
		*/
            }
        }
        /*
        evm = std::sqrt(
            evm / (config_->ofdm_data_num() - config_->get_ofdm_pilot_num()));
        if (kPrintPhyStats)
            std::cout << "Frame: " << frame_id << ", Symbol: " << symbol_id
                      << ", User: " << ant_id << ", EVM: " << 100 * evm
                      << "%, SNR: " << -10 * std::log10(evm) << std::endl;
        */
    }

    size_t fft_duration_stat = rdtsc() - start_tsc;
    if (kDebugPrintPerTaskDone)
        std::printf("FFT Duration (%zu, %zu, %zu): %2.4f us\n", frame_id,
            symbol_id, ant_id,
            cycles_to_us(fft_duration_stat, measure_rdtsc_freq()));

    rx_buffer_status_[rx_thread_id][offset_in_current_buffer] = 0; // now empty
    fft_finish_event = Event_data(EventType::kFFT,
        gen_tag_t::frm_sym_ant(frame_id, symbol_id, ant_id)._tag);
    rt_assert(message_queue_.enqueue(*task_ptok[tid], fft_finish_event),
        "FFT message enqueue failed");
}

void Phy_UE::doDemul(int tid, size_t tag)
{
    const size_t frame_id = gen_tag_t(tag).frame_id;
    const size_t symbol_id = gen_tag_t(tag).symbol_id;
    const size_t ant_id = gen_tag_t(tag).ant_id;
    if (kDebugPrintInTask) {
        std::printf("In doDemul TID %d: frame %zu, symbol %zu, ant_id %zu\n",
            tid, frame_id, symbol_id, ant_id);
    }
    size_t start_tsc = rdtsc();

    const size_t frame_slot = frame_id % kFrameWnd;
    size_t dl_symbol_id = config_->get_dl_symbol_idx(frame_id, symbol_id);
    size_t total_dl_symbol_id = frame_slot * dl_data_symbol_perframe
        + dl_symbol_id - dl_pilot_symbol_perframe;
    size_t offset = total_dl_symbol_id * config_->ue_ant_num() + ant_id;
    float* equal_ptr = (float*)&equal_buffer_[offset][0];
    auto* demul_ptr = dl_demod_buffer_[offset];

    // demod_16qam_hard_loop(
    //    equal_ptr, (uint8_t*)demul_ptr, config_->ue_ant_num());

    switch (config_->mod_order_bits) {
    case (CommsLib::QPSK):
        demod_qpsk_soft_sse(equal_ptr, demul_ptr, config_->OFDM_DATA_NUM);
        break;
    case (CommsLib::QAM16):
        demod_16qam_soft_avx2(equal_ptr, demul_ptr, config_->ofdm_data_num());
        break;
    case (CommsLib::QAM64):
        demod_64qam_soft_avx2(equal_ptr, demul_ptr, config_->ofdm_data_num());
        break;
    default:
        std::printf("Demodulation: modulation type %s not supported!\n",
            config_->modulation.c_str());
    }

    size_t dem_duration_stat = rdtsc() - start_tsc;
    if (kDebugPrintPerTaskDone)
        std::printf("Demodul Duration (%zu, %zu, %zu): %2.4f us\n", frame_id,
            symbol_id, ant_id,
            cycles_to_us(dem_duration_stat, measure_rdtsc_freq()));

    if (kPrintLLRData) {
        std::printf("LLR data, symbol_offset: %zu\n", offset);
        for (size_t i = 0; i < config_->ofdm_data_num(); i++) {
            std::printf("%x ", (uint8_t) * (demul_ptr + i));
        }
        std::printf("\n");
    }

    rt_assert(message_queue_.enqueue(
                  *task_ptok[tid], Event_data(EventType::kDemul, tag)),
        "Demodulation message enqueue failed");
}

void Phy_UE::doDecode(int tid, size_t tag)
{
    const LDPCconfig& LDPC_config = config_->ldpc_config();
    size_t frame_id = gen_tag_t(tag).frame_id;
    size_t symbol_id = gen_tag_t(tag).symbol_id;
    size_t ant_id = gen_tag_t(tag).ant_id;
    if (kDebugPrintInTask) {
        std::printf("In doDecode TID %d: frame %zu, symbol %zu, ant_id %zu\n",
            tid, frame_id, symbol_id, ant_id);
    }
    size_t start_tsc = rdtsc();

    const size_t frame_slot = frame_id % kFrameWnd;
    size_t dl_symbol_id = config_->get_dl_symbol_idx(frame_id, symbol_id);
    size_t total_dl_symbol_id = frame_slot * dl_data_symbol_perframe
        + dl_symbol_id - dl_pilot_symbol_perframe;
    size_t symbol_ant_offset
        = total_dl_symbol_id * config_->ue_ant_num() + ant_id;

    struct bblib_ldpc_decoder_5gnr_request ldpc_decoder_5gnr_request {
    };
    struct bblib_ldpc_decoder_5gnr_response ldpc_decoder_5gnr_response {
    };

    // Decoder setup
    int16_t numFillerBits = 0;
    int16_t numChannelLlrs = LDPC_config.num_cb_codew_len();

    ldpc_decoder_5gnr_request.numChannelLlrs = numChannelLlrs;
    ldpc_decoder_5gnr_request.numFillerBits = numFillerBits;
    ldpc_decoder_5gnr_request.maxIterations = LDPC_config.max_decoder_iter();
    ldpc_decoder_5gnr_request.enableEarlyTermination
        = LDPC_config.early_termination();
    ldpc_decoder_5gnr_request.Zc = LDPC_config.expansion_factor();
    ldpc_decoder_5gnr_request.baseGraph = LDPC_config.base_graph();
    ldpc_decoder_5gnr_request.nRows = LDPC_config.num_rows();

    int numMsgBits = LDPC_config.num_cb_len() - numFillerBits;
    ldpc_decoder_5gnr_response.numMsgBits = numMsgBits;
    ldpc_decoder_5gnr_response.varNodes = resp_var_nodes;

    size_t block_error(0);
    for (size_t cb_id = 0; cb_id < config_->ldpc_config().num_blocks_in_symbol();
         cb_id++) {
        size_t demod_buffer_offset
            = cb_id * LDPC_config.num_cb_codew_len() * config_->mod_order_bits;
        size_t decode_buffer_offset
            = cb_id * roundup<64>(config_->num_bytes_per_cb);
        auto* llr_buffer_ptr
            = &dl_demod_buffer_[symbol_ant_offset][demod_buffer_offset];
        auto* decoded_buffer_ptr
            = &dl_decode_buffer_[symbol_ant_offset][decode_buffer_offset];
        ldpc_decoder_5gnr_request.varNodes = llr_buffer_ptr;
        ldpc_decoder_5gnr_response.compactedMessageBytes = decoded_buffer_ptr;
        bblib_ldpc_decoder_5gnr(
            &ldpc_decoder_5gnr_request, &ldpc_decoder_5gnr_response);

        if (kCollectPhyStats) {
            decoded_bits_count_[ant_id][total_dl_symbol_id]
                += 8 * config_->num_bytes_per_cb;
            decoded_blocks_count_[ant_id][total_dl_symbol_id]++;
            size_t byte_error(0);
            for (size_t i = 0; i < config_->num_bytes_per_cb; i++) {
                uint8_t rx_byte = decoded_buffer_ptr[i];
                uint8_t tx_byte = (uint8_t)config_->get_info_bits(
                    config_->dl_bits, dl_symbol_id, ant_id, cb_id)[i];
                uint8_t xor_byte(tx_byte ^ rx_byte);
                size_t bit_errors = 0;
                for (size_t j = 0; j < 8; j++) {
                    bit_errors += xor_byte & 1;
                    xor_byte >>= 1;
                }
                if (rx_byte != tx_byte)
                    byte_error++;

                bit_error_count_[ant_id][total_dl_symbol_id] += bit_errors;
            }
            block_error_count_[ant_id][total_dl_symbol_id] += (byte_error > 0);
            block_error += (byte_error > 0);
        }

        if (kPrintDecodedData) {
            std::printf("Decoded data (original byte)\n");
            for (size_t i = 0; i < config_->num_bytes_per_cb; i++) {
                uint8_t rx_byte = decoded_buffer_ptr[i];
                uint8_t tx_byte = (uint8_t)config_->get_info_bits(
                    config_->dl_bits, dl_symbol_id, ant_id, cb_id)[i];
                std::printf("%x(%x) ", rx_byte, tx_byte);
            }
            std::printf("\n");
        }
    }
    if (kCollectPhyStats) {
        decoded_symbol_count_[ant_id]++;
        symbol_error_count_[ant_id] += (block_error > 0);
    }

    size_t dec_duration_stat = rdtsc() - start_tsc;
    if (kDebugPrintPerTaskDone)
        std::printf("Decode Duration (%zu, %zu, %zu): %2.4f us\n", frame_id,
            symbol_id, ant_id,
            cycles_to_us(dec_duration_stat, measure_rdtsc_freq()));

    rt_assert(message_queue_.enqueue(
                  *task_ptok[tid], Event_data(EventType::kDecode, tag)),
        "Decoding message enqueue failed");
}

//////////////////////////////////////////////////////////
//                   UPLINK Operations                //
//////////////////////////////////////////////////////////

void Phy_UE::doEncode(int tid, size_t tag)
{
    const LDPCconfig& LDPC_config = config_->ldpc_config();
    // size_t ue_id = rx_tag_t(tag).tid;
    // size_t offset = rx_tag_t(tag).offset;
    const size_t frame_id = gen_tag_t(tag).frame_id;
    const size_t ue_id = gen_tag_t(tag).ue_id;
    size_t frame_slot = frame_id % kFrameWnd;
    auto& cfg = config_;
    // size_t start_tsc = worker_rdtsc();

    int8_t* encoded_buffer_temp = static_cast<int8_t*>(
        Agora_memory::padded_aligned_alloc(Agora_memory::Alignment_t::k64Align,
            ldpc_encoding_encoded_buf_size(
<<<<<<< HEAD
                cfg->ldpc_config().base_graph(), cfg->ldpc_config().expansion_factor())));
    int8_t* parity_buffer = reinterpret_cast<int8_t*>(
=======
                cfg->LDPC_config.Bg, cfg->LDPC_config.Zc)));
    int8_t* parity_buffer = static_cast<int8_t*>(
>>>>>>> 2edbafb6
        Agora_memory::padded_aligned_alloc(Agora_memory::Alignment_t::k64Align,
            ldpc_encoding_parity_buf_size(
                cfg->ldpc_config().base_graph(), cfg->ldpc_config().expansion_factor())));

    size_t bytes_per_block = kEnableMac
        ? (LDPC_config.num_cb_len()) >> 3
        : roundup<64>(bits_to_bytes(LDPC_config.num_cb_len()));
    size_t encoded_bytes_per_block = (LDPC_config.num_cb_codew_len() + 7) >> 3;

    for (size_t ul_symbol_id = 0; ul_symbol_id < ul_data_symbol_perframe;
         ul_symbol_id++) {
        size_t total_ul_symbol_id
            = frame_slot * ul_data_symbol_perframe + ul_symbol_id;
        for (size_t cb_id = 0; cb_id < config_->ldpc_config().num_blocks_in_symbol();
             cb_id++) {
            int8_t* input_ptr;
            if (kEnableMac) {
                uint8_t* ul_bits = ul_bits_buffer_[ue_id]
                    + frame_slot * config_->mac_bytes_num_perframe;

                int input_offset = bytes_per_block
                        * cfg->ldpc_config().num_blocks_in_symbol() * ul_symbol_id
                    + bytes_per_block * cb_id;
                input_ptr = (int8_t*)ul_bits + input_offset;
            } else {
                size_t cb_offset
                    = (ue_id * cfg->ldpc_config().num_blocks_in_symbol() + cb_id)
                    * bytes_per_block;
                input_ptr = &cfg->ul_bits[ul_symbol_id + config_->ul_pilot_syms()]
                                         [cb_offset];
            }

            ldpc_encode_helper(LDPC_config.base_graph(), LDPC_config.expansion_factor(),
                LDPC_config.num_rows(), encoded_buffer_temp, parity_buffer,
                input_ptr);

            int cbCodedBytes = LDPC_config.num_cb_codew_len() / cfg->mod_order_bits;
            int output_offset = total_ul_symbol_id * config_->ofdm_data_num()
                + cbCodedBytes * cb_id;

            adapt_bits_for_mod(reinterpret_cast<uint8_t*>(encoded_buffer_temp),
                &ul_syms_buffer_[ue_id][output_offset], encoded_bytes_per_block,
                cfg->mod_order_bits);
        }
    }
    // double duration = worker_rdtsc() - start_tsc;
    // if (cycles_to_us(duration, freq_ghz) > 500) {
    //    std::printf("Thread %d Encode takes %.2f\n", tid,
    //        cycles_to_us(duration, freq_ghz));
    //}

    rt_assert(message_queue_.enqueue(
                  *task_ptok[tid], Event_data(EventType::kEncode, tag)),
        "Encoding message enqueue failed");
}

void Phy_UE::doModul(int tid, size_t tag)
{
    const size_t frame_id = gen_tag_t(tag).frame_id;
    const size_t ue_id = gen_tag_t(tag).ue_id;
    const size_t frame_slot = frame_id % kFrameWnd;
    for (size_t ch = 0; ch < config_->nChannels; ch++) {
        size_t ant_id = ue_id * config_->nChannels + ch;
        for (size_t ul_symbol_id = 0; ul_symbol_id < ul_data_symbol_perframe;
             ul_symbol_id++) {
            size_t total_ul_symbol_id
                = frame_slot * ul_data_symbol_perframe + ul_symbol_id;
            complex_float* modul_buf = &modul_buffer_[total_ul_symbol_id][ant_id
                * config_->ofdm_data_num()];
            int8_t* ul_bits
                = (int8_t*)&ul_syms_buffer_[ant_id][total_ul_symbol_id
                    * config_->ofdm_data_num()];
            for (size_t sc = 0; sc < config_->ofdm_data_num(); sc++) {
                modul_buf[sc] = mod_single_uint8(
                    (uint8_t)ul_bits[sc], config_->mod_table);
            }
        }
    }
    rt_assert(message_queue_.enqueue(
                  *task_ptok[tid], Event_data(EventType::kModul, tag)),
        "Muliplexing message enqueue failed");
}

void Phy_UE::doIFFT(int tid, size_t tag)
{
    const size_t frame_id = gen_tag_t(tag).frame_id;
    const size_t frame_slot = frame_id % kFrameWnd;
    const size_t ue_id = gen_tag_t(tag).ue_id;
    for (size_t ch = 0; ch < config_->nChannels; ch++) {
        size_t ant_id = ue_id * config_->nChannels + ch;
        for (size_t ul_symbol_id = 0; ul_symbol_id < ul_symbol_perframe;
             ul_symbol_id++) {

            size_t total_ul_symbol_id
                = frame_slot * ul_symbol_perframe + ul_symbol_id;
            size_t buff_offset
                = total_ul_symbol_id * config_->ue_ant_num() + ant_id;
            complex_float* ifft_buff = ifft_buffer_[buff_offset];

            std::memset(
                ifft_buff, 0, sizeof(complex_float) * config_->ofdm_data_start());
            if (ul_symbol_id < config_->ul_pilot_syms()) {
                std::memcpy(ifft_buff + config_->ofdm_data_start(),
                    config_->ue_specific_pilot[ant_id],
                    config_->ofdm_data_num() * sizeof(complex_float));
            } else {
                size_t total_ul_data_symbol_id
                    = frame_slot * ul_data_symbol_perframe + ul_symbol_id
                    - config_->ul_pilot_syms();
                complex_float* modul_buff
                    = &modul_buffer_[total_ul_data_symbol_id]
                                    [ant_id * config_->ofdm_data_num()];
                std::memcpy(ifft_buff + config_->ofdm_data_start(), modul_buff,
                    config_->ofdm_data_num() * sizeof(complex_float));
            }
            std::memset(ifft_buff + config_->ofdm_data_stop(), 0,
                sizeof(complex_float) * config_->ofdm_data_start());

            CommsLib::IFFT(ifft_buff, config_->ofdm_ca_num(), false);

            size_t tx_offset = buff_offset * config_->packet_length;
            char* cur_tx_buffer = &tx_buffer_[tx_offset];
            struct Packet* pkt = (struct Packet*)cur_tx_buffer;
            std::complex<short>* tx_data_ptr = (std::complex<short>*)pkt->data;
            CommsLib::ifft2tx(ifft_buff, tx_data_ptr, config_->ofdm_ca_num(),
                config_->ofdm_tx_zero_prefix_, config_->cp_len(), config_->scale);
        }
    }

    rt_assert(message_queue_.enqueue(
                  *task_ptok[tid], Event_data(EventType::kIFFT, tag)),
        "Muliplexing message enqueue failed");
}

void Phy_UE::initialize_vars_from_cfg(void)
{
    dl_pilot_symbol_perframe = config_->dl_pilot_syms();
    ul_pilot_symbol_perframe = config_->ul_pilot_syms();
    ul_symbol_perframe = config_->ul_data_symbol_num_perframe();
    dl_symbol_perframe = config_->dl_data_symbol_num_perframe();
    dl_data_symbol_perframe = dl_symbol_perframe - dl_pilot_symbol_perframe;
    ul_data_symbol_perframe = ul_symbol_perframe - ul_pilot_symbol_perframe;
    nCPUs = std::thread::hardware_concurrency();
    rx_thread_num = (kUseArgos && !config_->hw_framer)
        ? config_->ue_num()
        : std::min(config_->ue_num(), config_->socket_thread_num);

    tx_buffer_status_size
        = (ul_symbol_perframe * config_->ue_ant_num() * kFrameWnd);
    tx_buffer_size = config_->packet_length * tx_buffer_status_size;
    rx_buffer_status_size
        = (dl_symbol_perframe + config_->beacon_symbol_num_perframe)
        * config_->ue_ant_num() * kFrameWnd;
    rx_buffer_size = config_->packet_length * rx_buffer_status_size;
}

void Phy_UE::initialize_uplink_buffers()
{
    // initialize ul data buffer
    ul_bits_buffer_size_ = kFrameWnd * config_->mac_bytes_num_perframe;
    ul_bits_buffer_.malloc(config_->ue_ant_num(), ul_bits_buffer_size_,
        Agora_memory::Alignment_t::k64Align);
    ul_bits_buffer_status_.calloc(
        config_->ue_ant_num(), kFrameWnd, Agora_memory::Alignment_t::k64Align);
    ul_syms_buffer_size_
        = kFrameWnd * ul_data_symbol_perframe * config_->ofdm_data_num();
    ul_syms_buffer_.calloc(config_->ue_ant_num(), ul_syms_buffer_size_,
        Agora_memory::Alignment_t::k64Align);

    // initialize modulation buffer
    modul_buffer_.calloc(ul_data_symbol_perframe * kFrameWnd,
        config_->ofdm_data_num() * config_->ue_ant_num(),
        Agora_memory::Alignment_t::k64Align);

    // initialize IFFT buffer
    size_t ifft_buffer_block_num
        = config_->ue_ant_num() * ul_symbol_perframe * kFrameWnd;
    ifft_buffer_.calloc(ifft_buffer_block_num, config_->ofdm_ca_num(),
        Agora_memory::Alignment_t::k64Align);

    alloc_buffer_1d(
        &tx_buffer_, tx_buffer_size, Agora_memory::Alignment_t::k64Align, 0);
    alloc_buffer_1d(&tx_buffer_status_, tx_buffer_status_size,
        Agora_memory::Alignment_t::k64Align, 1);
}

void Phy_UE::initialize_downlink_buffers()
{
    // initialize rx buffer
    rx_buffer_.malloc(
        rx_thread_num, rx_buffer_size, Agora_memory::Alignment_t::k64Align);
    rx_buffer_status_.calloc(rx_thread_num, rx_buffer_status_size,
        Agora_memory::Alignment_t::k64Align);
    alloc_buffer_1d(&rx_samps_tmp, config_->sampsPerSymbol,
        Agora_memory::Alignment_t::k64Align, 1);

    // initialize FFT buffer
    size_t FFT_buffer_block_num
        = config_->ue_ant_num() * dl_symbol_perframe * kFrameWnd;
    fft_buffer_.calloc(FFT_buffer_block_num, config_->ofdm_ca_num(),
        Agora_memory::Alignment_t::k64Align);

    // initialize CSI buffer
    csi_buffer_.resize(config_->ue_ant_num() * kFrameWnd);
    for (size_t i = 0; i < csi_buffer_.size(); i++)
        csi_buffer_[i].resize(config_->ofdm_data_num());

    if (dl_data_symbol_perframe > 0) {
        // initialize equalized data buffer
        const size_t task_buffer_symbol_num_dl
            = dl_data_symbol_perframe * kFrameWnd;
        size_t buffer_size = config_->ue_ant_num() * task_buffer_symbol_num_dl;
        equal_buffer_.resize(buffer_size);
        for (size_t i = 0; i < equal_buffer_.size(); i++)
            equal_buffer_[i].resize(config_->ofdm_data_num());

        // initialize demod buffer
        dl_demod_buffer_.calloc(buffer_size,
            config_->ofdm_data_num() * kMaxModType,
            Agora_memory::Alignment_t::k64Align);

        // initialize decode buffer
        dl_decode_buffer_.resize(buffer_size);
        for (size_t i = 0; i < dl_decode_buffer_.size(); i++)
            dl_decode_buffer_[i].resize(roundup<64>(config_->num_bytes_per_cb)
                * config_->ldpc_config().num_blocks_in_symbol());
        resp_var_nodes
            = static_cast<int16_t*>(Agora_memory::padded_aligned_alloc(
                Agora_memory::Alignment_t::k64Align,
                1024 * 1024 * sizeof(int16_t)));

        decoded_bits_count_.calloc(config_->ue_ant_num(),
            task_buffer_symbol_num_dl, Agora_memory::Alignment_t::k64Align);
        bit_error_count_.calloc(config_->ue_ant_num(), task_buffer_symbol_num_dl,
            Agora_memory::Alignment_t::k64Align);

        decoded_blocks_count_.calloc(config_->ue_ant_num(),
            task_buffer_symbol_num_dl, Agora_memory::Alignment_t::k64Align);
        block_error_count_.calloc(config_->ue_ant_num(),
            task_buffer_symbol_num_dl, Agora_memory::Alignment_t::k64Align);
        decoded_symbol_count_ = new size_t[config_->ue_ant_num()];
        symbol_error_count_ = new size_t[config_->ue_ant_num()];
        std::memset(
            decoded_symbol_count_, 0, sizeof(size_t) * config_->ue_ant_num());
        std::memset(
            symbol_error_count_, 0, sizeof(size_t) * config_->ue_ant_num());
    }
}

void Phy_UE::getDemulData(long long** ptr, int* size)
{
    *ptr = (long long*)&equal_buffer_[max_equaled_frame
        * dl_data_symbol_perframe][0];
    *size = config_->ue_ant_num() * config_->ofdm_ca_num();
}

void Phy_UE::getEqualData(float** ptr, int* size, int ue_id)
{
    *ptr = (float*)&equal_buffer_[max_equaled_frame * dl_data_symbol_perframe
            * config_->ue_ant_num()
        + ue_id][0];
    *size = config_->ue_ant_num() * config_->ofdm_data_num() * 2;
}

extern "C" {
EXPORT Phy_UE* Phy_UE_new(Config* cfg)
{
    auto* usr = new Phy_UE(cfg);
    return usr;
}
EXPORT void Phy_UE_start(Phy_UE* usr) { usr->start(); }
EXPORT void Phy_UE_stop(/*Phy_UE *usr*/)
{
    SignalHandler::setExitSignal(true); /*usr->stop();*/
}
EXPORT void Phy_UE_destroy(Phy_UE* usr) { delete usr; }
EXPORT void Phy_UE_getEqualData(Phy_UE* usr, float** ptr, int* size, int ue)
{
    return usr->getEqualData(ptr, size, ue);
}
EXPORT void Phy_UE_getDemulData(Phy_UE* usr, long long** ptr, int* size)
{
    return usr->getDemulData(ptr, size);
}
}<|MERGE_RESOLUTION|>--- conflicted
+++ resolved
@@ -802,7 +802,7 @@
 
     switch (config_->mod_order_bits) {
     case (CommsLib::QPSK):
-        demod_qpsk_soft_sse(equal_ptr, demul_ptr, config_->OFDM_DATA_NUM);
+        demod_qpsk_soft_sse(equal_ptr, demul_ptr, config_->ofdm_data_num());
         break;
     case (CommsLib::QAM16):
         demod_16qam_soft_avx2(equal_ptr, demul_ptr, config_->ofdm_data_num());
@@ -960,13 +960,8 @@
     int8_t* encoded_buffer_temp = static_cast<int8_t*>(
         Agora_memory::padded_aligned_alloc(Agora_memory::Alignment_t::k64Align,
             ldpc_encoding_encoded_buf_size(
-<<<<<<< HEAD
                 cfg->ldpc_config().base_graph(), cfg->ldpc_config().expansion_factor())));
-    int8_t* parity_buffer = reinterpret_cast<int8_t*>(
-=======
-                cfg->LDPC_config.Bg, cfg->LDPC_config.Zc)));
     int8_t* parity_buffer = static_cast<int8_t*>(
->>>>>>> 2edbafb6
         Agora_memory::padded_aligned_alloc(Agora_memory::Alignment_t::k64Align,
             ldpc_encoding_parity_buf_size(
                 cfg->ldpc_config().base_graph(), cfg->ldpc_config().expansion_factor())));

/**
 * @file recorder_worker_hdf5.cc
 * @brief Recorder worker to write hdf5 output file with all rx symbols
 */

#include "recorder_worker_hdf5.h"

#include <ctime>
#include <fstream>
#include <nlohmann/json.hpp>

#include "comms-lib.h"
#include "logger.h"
#include "utils.h"
#include "version_config.h"

namespace Agora_recorder {

static constexpr bool kDebugPrint = false;
static constexpr size_t kFrameInc = 2000;
static constexpr ssize_t kFixedDimensions = -1;
static const std::string kHdf5Group = "Data";

static constexpr size_t kBeaconDatasetIndex = 0;
static constexpr size_t kDownlinkDatasetIndex = 1;
static constexpr size_t kPilotDatasetIndex = 0;
static constexpr size_t kUplinkDatasetIndex = 1;

RecorderWorkerHDF5::RecorderWorkerHDF5(const Config* in_cfg,
                                       size_t antenna_offset,
                                       size_t num_antennas,
                                       size_t record_interval,
                                       Direction rx_direction)
    : RecorderWorker(in_cfg, antenna_offset, num_antennas, record_interval,
                     rx_direction),
      cfg_(in_cfg),
      antenna_offset_(antenna_offset),
      num_antennas_(num_antennas),
      interval_(record_interval),
      rx_direction_(rx_direction),
      max_frame_number_(0),
      data_chunk_dims_{
          {1, 1, 1, 1, static_cast<hsize_t>(2 * cfg_->SampsPerSymbol())}} {}

RecorderWorkerHDF5::~RecorderWorkerHDF5() = default;

void RecorderWorkerHDF5::Init() {
  AGORA_LOG_INFO("RecorderWorkerHDF5::Creating output HD5F file: %s\n",
                 cfg_->TraceFilename().c_str());
  hdf5_ = std::make_unique<Hdf5Lib>(cfg_->TraceFilename(), kHdf5Group);

  hdf5_->WriteAttribute("SOFTWARE", "AGORA");
  hdf5_->WriteAttribute("SOFTWARE_VERSION", GetAgoraProjectVersion());

  auto time = std::time(nullptr);
  auto local_time = *std::localtime(&time);

  std::ostringstream oss;
  oss << std::put_time(&local_time, "%d-%m-%Y %H-%M-%S");
  hdf5_->WriteAttribute("TIME", oss.str());

  // Write the entire config
  const std::string conf_filename = cfg_->ConfigFilename();
  std::ifstream conf(conf_filename);
  nlohmann::json data = nlohmann::json::parse(conf, nullptr, true, true);
  conf.close();
  hdf5_->WriteAttribute("CONFIG", data.dump());

  hdf5_->WriteAttribute("MAX_FRAME", cfg_->FramesToTest());
  // Write Atrributes
  // ******* COMMON ******** //
  // TX/RX Frequencyfile
  hdf5_->WriteAttribute("FREQ", cfg_->Freq());

  // BW
  hdf5_->WriteAttribute("RATE", cfg_->Rate());

  // Number of samples for prefix (padding)
  hdf5_->WriteAttribute("TX_ZERO_PREFIX_LEN", cfg_->OfdmTxZeroPrefix());

  // Number of samples for postfix (padding)
  hdf5_->WriteAttribute("TX_ZERO_POSTFIX_LEN", cfg_->OfdmTxZeroPostfix());

  // Number of samples on each symbol including prefix and postfix
  hdf5_->WriteAttribute("SLOT_SAMP_LEN", cfg_->SampsPerSymbol());

  // Length of cyclic prefix
  hdf5_->WriteAttribute("CP_LEN", cfg_->CpLen());

  hdf5_->WriteAttribute("OFDM_DATA_NUM", cfg_->OfdmDataNum());
  hdf5_->WriteAttribute("OFDM_DATA_START", cfg_->OfdmDataStart());
  hdf5_->WriteAttribute("OFDM_DATA_STOP", cfg_->OfdmDataStop());
  hdf5_->WriteAttribute("OFDM_PILOT_SPACING", cfg_->OfdmPilotSpacing());
  hdf5_->WriteAttribute("OFDM_CA_NUM", cfg_->OfdmCaNum());

  // ******* Base Station ******** //
  // Hub ID
  hdf5_->WriteAttribute("BS_HUB_ID", cfg_->HubId());

  // BS SDR IDs
  hdf5_->WriteAttribute("BS_SDR_ID", cfg_->RadioId());

  // Number of Base Station Cells
  hdf5_->WriteAttribute("BS_NUM_CELLS", cfg_->NumCells());

  // How many RF channels per Iris board are enabled ("single" or "dual")
  hdf5_->WriteAttribute("BS_CH_PER_RADIO", cfg_->NumChannels());

  // Frame schedule (vec of strings for now, this should change to matrix when we go to multi-cell)
  hdf5_->WriteAttribute("BS_FRAME_SCHED", cfg_->Frame().FrameIdentifier());

  // RX Gain RF channel A
  hdf5_->WriteAttribute("BS_RX_GAIN_A", cfg_->RxGainA());

  // TX Gain RF channel A
  hdf5_->WriteAttribute("BS_TX_GAIN_A", cfg_->TxGainA());

  // RX Gain RF channel B
  hdf5_->WriteAttribute("BS_RX_GAIN_B", cfg_->RxGainB());

  // TX Gain RF channel B
  hdf5_->WriteAttribute("BS_TX_GAIN_B", cfg_->TxGainB());

  // Beamsweep (true or false)
  hdf5_->WriteAttribute("BS_BEAMSWEEP", cfg_->Beamsweep() ? 1 : 0);

  // Beacon Antenna
  hdf5_->WriteAttribute("BS_BEACON_ANT", cfg_->BeaconAnt());

  hdf5_->WriteAttribute("ANT_OFFSET", antenna_offset_);
  hdf5_->WriteAttribute("ANT_NUM", num_antennas_);
  hdf5_->WriteAttribute("ANT_TOTAL", cfg_->BsAntNum());

  // Number of symbols in a frame
  hdf5_->WriteAttribute("BS_FRAME_LEN", cfg_->Frame().NumTotalSyms());

  // Number of uplink symbols per frame
  hdf5_->WriteAttribute("UL_SLOTS", cfg_->Frame().NumULSyms());
  hdf5_->WriteAttribute("DL_SLOTS", cfg_->Frame().NumDLSyms());
  hdf5_->WriteAttribute("PILOT_SLOTS", cfg_->Frame().NumPilotSyms());
  //PILOT_NUM
  hdf5_->WriteAttribute("DL_CAL_SLOTS", cfg_->Frame().NumDLCalSyms());
  hdf5_->WriteAttribute("UL_CAL_SLOTS", cfg_->Frame().NumULCalSyms());
  hdf5_->WriteAttribute("UL_PILOT_SLOTS", cfg_->Frame().ClientUlPilotSymbols());
  hdf5_->WriteAttribute("DL_PILOT_SLOTS", cfg_->Frame().ClientDlPilotSymbols());

  // Reciprocal Calibration Mode
  hdf5_->WriteAttribute("RECIPROCAL_CALIB",
                        cfg_->Frame().IsRecCalEnabled() ? 1 : 0);

  // Number of Client Antennas
  hdf5_->WriteAttribute("CL_NUM", cfg_->UeAntNum());

  // Data modulation
  hdf5_->WriteAttribute("UL_MCS", cfg_->MCSParams(Direction::kUplink).dump());
  hdf5_->WriteAttribute("DL_MCS", cfg_->MCSParams(Direction::kDownlink).dump());

  // Client antenna polarization
  //Should loop over all values
  hdf5_->WriteAttribute("CL_CH_PER_RADIO", cfg_->NumUeChannels());

  // RX Gain RF channel A
  hdf5_->WriteAttribute("CL_RX_GAIN_A", cfg_->ClientRxGainA());

  // TX Gain RF channel A
  hdf5_->WriteAttribute("CL_TX_GAIN_A", cfg_->ClientTxGainA());

  // RX Gain RF channel B
  hdf5_->WriteAttribute("CL_RX_GAIN_B", cfg_->ClientRxGainB());

  // TX Gain RF channel B
  hdf5_->WriteAttribute("CL_TX_GAIN_B", cfg_->ClientTxGainB());

  // Set of client SDR IDs (vec of strings)
  hdf5_->WriteAttribute("CL_SDR_ID", cfg_->UeRadioId());
  // ********************* //

<<<<<<< HEAD
  // *****Temp compatibility values
  //hdf5_->WriteAttribute("DATA_SUBCARRIER_NUM", cfg_->OfdmDataNum());
  const size_t fft_size = cfg_->OfdmCaNum();
  const size_t sym_data_sc_num = cfg_->OfdmDataNum();
  hdf5_->WriteAttribute("FFT_SIZE", fft_size);
  hdf5_->WriteAttribute("PILOT_NUM", cfg_->Frame().NumPilotSyms());
  hdf5_->WriteAttribute("PREFIX_LEN", cfg_->OfdmTxZeroPrefix());
  hdf5_->WriteAttribute("POSTFIX_LEN", cfg_->OfdmTxZeroPostfix());
  hdf5_->WriteAttribute("PILOT_SEQ_TYPE", std::string("zadoff-chu"));

  // Data subcarriers
  const auto data_idx = CommsLib::GetDataSc(fft_size, sym_data_sc_num);
  if (data_idx.size() > 0) {
    hdf5_->WriteAttribute("OFDM_DATA_SC", data_idx);
  }
  // Pilot subcarriers (indexes)
  const auto pilot_sc_idx = CommsLib::GetPilotScIdx(fft_size, sym_data_sc_num);
  if (pilot_sc_idx.size() > 0) {
    hdf5_->WriteAttribute("OFDM_PILOT_SC", pilot_sc_idx);
  }

  const auto pilot_sc = CommsLib::GetPilotScValue(fft_size, sym_data_sc_num);
  if (pilot_sc.size() > 0) {
    hdf5_->WriteAttribute("OFDM_PILOT_SC_VALS", pilot_sc);
  }

  // Number of frames for UL data recorded in bit source files
  hdf5_->WriteAttribute("CL_MODULATION", cfg_->Modulation(Direction::kUplink));
  hdf5_->WriteAttribute("UL_DATA_FRAME_NUM", 1);

  // Names of Files including uplink tx frequency-domain data
  //if (cfg_->ul_tx_fd_data_files().size() > 0) {
  //  hdf5_->WriteAttribute("TX_FD_DATA_FILENAMES", cfg_->ul_tx_fd_data_files());
  //}
  // *****Temp compatibility values

  if (rx_direction_ == Direction::kDownlink) {
    if (cfg_->Frame().NumBeaconSyms() > 0) {
      datasets_.emplace_back(
          std::make_pair<std::string, std::array<hsize_t, kDsDimsNum>>(
              std::string("BeaconData"),
              {kFrameInc, cfg_->NumCells(), cfg_->Frame().NumBeaconSyms(),
               num_antennas_, data_chunk_dims_.back()}));
      auto& current_dataset = datasets_.back();
      hdf5_->CreateDataset(current_dataset.first, data_chunk_dims_,
                           current_dataset.second);
    }

    if (cfg_->Frame().NumDLSyms() > 0) {
      datasets_.emplace_back(
          std::make_pair<std::string, std::array<hsize_t, kDsDimsNum>>(
              std::string("DownlinkData"),
              {kFrameInc, cfg_->NumCells(), cfg_->Frame().NumDLSyms(),
               num_antennas_, data_chunk_dims_.back()}));

      auto& current_dataset = datasets_.back();
      hdf5_->CreateDataset(current_dataset.first, data_chunk_dims_,
                           current_dataset.second);

      //Adding the ground truths as a DataSet
      {  //TxData
        const std::string dataset_name("TxData");
        //Including the Pilots here.....
        //*2 for complex
        const hsize_t tx_data_size = 2 * cfg_->OfdmDataNum();
        const size_t num_dl_syms = cfg_->Frame().NumDLSyms();
        const std::array<hsize_t, kDsDimsNum> tx_data_dims = {1, 1, 1, 1,
                                                              tx_data_size};
        const std::array<hsize_t, kDsDimsNum> total_dims = {
            1, 1, num_dl_syms, num_antennas_, tx_data_dims.back()};

        hdf5_->CreateDataset(dataset_name, tx_data_dims, total_dims,
                             kFixedDimensions, H5::PredType::INTEL_F32);

        for (size_t ant = 0; ant < num_antennas_; ant++) {
          for (size_t sym = 0; sym < num_dl_syms; sym++) {
            const std::array<hsize_t, kDsDimsNum> start = {0, 0, sym, ant, 0};
            AGORA_LOG_TRACE(
                "Attempting to write TxData for Symbol %zu, Antenna %zu "
                "total syms %zu\n",
                sym, ant, num_dl_syms);
            //DlIqF is indexed by complex float
            hdf5_->WriteDataset(
                dataset_name, start, tx_data_dims,
                reinterpret_cast<const float*>(
                    &const_cast<Config*>(cfg_)
                         ->DlIqF()[sym][ant * (tx_data_size / 2)]));
          }
        }
        hdf5_->FinalizeDataset(dataset_name);
      }

=======
  if (rx_direction_ == Direction::kDownlink) {
    if (cfg_->Frame().NumBeaconSyms() > 0) {
      datasets_.emplace_back(
          std::make_pair<std::string, std::array<hsize_t, kDsDimsNum>>(
              std::string("BeaconData"),
              {kFrameInc, cfg_->NumCells(), cfg_->Frame().NumBeaconSyms(),
               num_antennas_, data_chunk_dims_.back()}));
      auto& current_dataset = datasets_.back();
      hdf5_->CreateDataset(current_dataset.first, data_chunk_dims_,
                           current_dataset.second);
    }

    if (cfg_->Frame().NumDLSyms() > 0) {
      datasets_.emplace_back(
          std::make_pair<std::string, std::array<hsize_t, kDsDimsNum>>(
              std::string("DownlinkData"),
              {kFrameInc, cfg_->NumCells(), cfg_->Frame().NumDLSyms(),
               num_antennas_, data_chunk_dims_.back()}));

      auto& current_dataset = datasets_.back();
      hdf5_->CreateDataset(current_dataset.first, data_chunk_dims_,
                           current_dataset.second);

      //Adding the ground truths as a DataSet
      {  //TxData
        const std::string dataset_name("TxData");
        //Including the Pilots here.....
        //*2 for complex
        const hsize_t tx_data_size = 2 * cfg_->OfdmDataNum();
        const size_t num_dl_syms = cfg_->Frame().NumDLSyms();
        const std::array<hsize_t, kDsDimsNum> tx_data_dims = {1, 1, 1, 1,
                                                              tx_data_size};
        const std::array<hsize_t, kDsDimsNum> total_dims = {
            1, 1, num_dl_syms, num_antennas_, tx_data_dims.back()};

        hdf5_->CreateDataset(dataset_name, tx_data_dims, total_dims,
                             kFixedDimensions, H5::PredType::INTEL_F32);

        for (size_t ant = 0; ant < num_antennas_; ant++) {
          for (size_t sym = 0; sym < num_dl_syms; sym++) {
            const std::array<hsize_t, kDsDimsNum> start = {0, 0, sym, ant, 0};
            AGORA_LOG_TRACE(
                "Attempting to write TxData for Symbol %zu, Antenna %zu total "
                "syms %zu\n",
                sym, ant, num_dl_syms);
            //DlIqF is indexed by complex float
            hdf5_->WriteDataset(
                dataset_name, start, tx_data_dims,
                reinterpret_cast<const float*>(
                    &const_cast<Config*>(cfg_)
                         ->DlIqF()[sym][ant * (tx_data_size / 2)]));
          }
        }
        hdf5_->FinalizeDataset(dataset_name);
      }

>>>>>>> dc00b0f6
      {  //TXPilot
        const std::string dataset_name("TxPilot");
        //2 for complex float
        const hsize_t tx_pilot_sym_size = 2 * cfg_->OfdmDataNum();
        const size_t num_dl_pilot_syms = cfg_->Frame().ClientDlPilotSymbols();
        const std::array<hsize_t, kDsDimsNum> tx_pilot_dims = {
            1, 1, 1, 1, tx_pilot_sym_size};
        const std::array<hsize_t, kDsDimsNum> total_dims = {
            1, 1, num_dl_pilot_syms, num_antennas_, tx_pilot_dims.back()};

        hdf5_->CreateDataset(dataset_name, tx_pilot_dims, total_dims,
                             kFixedDimensions, H5::PredType::INTEL_F32);

        for (size_t ant = 0; ant < num_antennas_; ant++) {
          for (size_t sym = 0; sym < num_dl_pilot_syms; sym++) {
            const std::array<hsize_t, kDsDimsNum> start = {0, 0, sym, ant, 0};
            AGORA_LOG_TRACE(
                "Attempting to write TxPilot for Antenna %zu Symbol %zu\n", ant,
                sym);
            //Since UeSpecificPilot == OfdmDataNum size then repeat for each symbol
            hdf5_->WriteDataset(
                dataset_name, start, tx_pilot_dims,
                reinterpret_cast<const float*>(
                    &const_cast<Config*>(cfg_)->UeSpecificPilot()[ant][0u]));
          }
        }
        hdf5_->FinalizeDataset(dataset_name);
      }
    }  // end cfg_->Frame().NumDLSyms() > 0
  } else {
    if (cfg_->Frame().NumPilotSyms() > 0) {
      datasets_.emplace_back(
          std::make_pair<std::string, std::array<hsize_t, kDsDimsNum>>(
<<<<<<< HEAD
              std::string("Pilot_Samples"),
              {kFrameInc, cfg_->NumCells(), cfg_->Frame().NumPilotSyms(),
=======
              std::string("PilotData"),
              {kFrameInc, cfg_->NumCells(), cfg_->Frame().NumBeaconSyms(),
>>>>>>> dc00b0f6
               num_antennas_, data_chunk_dims_.back()}));
      auto& current_dataset = datasets_.back();
      hdf5_->CreateDataset(current_dataset.first, data_chunk_dims_,
                           current_dataset.second);
    }

    if (cfg_->Frame().NumULSyms() > 0) {
      datasets_.emplace_back(
          std::make_pair<std::string, std::array<hsize_t, kDsDimsNum>>(
              std::string("UplinkData"),
<<<<<<< HEAD
              {kFrameInc, cfg_->NumCells(), cfg_->Frame().NumULSyms(),
=======
              {kFrameInc, cfg_->NumCells(), cfg_->Frame().NumBeaconSyms(),
>>>>>>> dc00b0f6
               num_antennas_, data_chunk_dims_.back()}));
      auto& current_dataset = datasets_.back();
      hdf5_->CreateDataset(current_dataset.first, data_chunk_dims_,
                           current_dataset.second);

      //Adding the ground truths as a DataSet
      {
        const std::string dataset_name("TxUplink");
        //*2 for complex
        const hsize_t tx_data_size = 2 * cfg_->OfdmDataNum();
        const size_t num_ul_syms = cfg_->Frame().NumULSyms();
        const std::array<hsize_t, kDsDimsNum> tx_data_dims = {1, 1, 1, 1,
                                                              tx_data_size};
        const std::array<hsize_t, kDsDimsNum> total_dims = {
            1, 1, num_ul_syms, cfg_->UeAntNum(), tx_data_dims.back()};

        hdf5_->CreateDataset(dataset_name, tx_data_dims, total_dims,
                             kFixedDimensions, H5::PredType::INTEL_F32);

        for (size_t ant = 0; ant < cfg_->UeAntNum(); ant++) {
          for (size_t sym = 0; sym < num_ul_syms; sym++) {
            const std::array<hsize_t, kDsDimsNum> start = {0, 0, sym, ant, 0};
            AGORA_LOG_TRACE(
                "Attempting to write TxUplink for Symbol %zu, Antenna %zu "
                "total syms %zu\n",
                sym, ant, num_ul_syms);
            //UlIqF is indexed by complex float
            hdf5_->WriteDataset(
                dataset_name, start, tx_data_dims,
                reinterpret_cast<const float*>(
                    &const_cast<Config*>(cfg_)
                         ->UlIqF()[sym][ant * (tx_data_size / 2)]));
          }
        }
        hdf5_->FinalizeDataset(dataset_name);
      }
    }
  }
}

void RecorderWorkerHDF5::Finalize() { hdf5_.reset(); }

void RecorderWorkerHDF5::WriteDatasetValue(const Packet* pkt,
                                           size_t symbol_index,
                                           size_t dataset_index) {
  const size_t frame_id = pkt->frame_id_;
  const size_t ant_id = pkt->ant_id_;
  const uint32_t antenna_index = ant_id - antenna_offset_;
<<<<<<< HEAD
  const std::array<hsize_t, kDsDimsNum> start = {
      frame_id, pkt->cell_id_, symbol_index, antenna_index, 0};

  auto& dataset = datasets_.at(dataset_index);
  AGORA_LOG_TRACE("Writting to dataset %s - [%lld, %lld, %lld, %lld, %lld]\n",
                  dataset.first.c_str(), start.at(0), start.at(1), start.at(2),
                  start.at(3), start.at(4));
=======
  std::array<hsize_t, kDsDimsNum> start = {frame_id, pkt->cell_id_, 0,
                                           antenna_index, 0};

  auto& dataset = datasets_.at(dataset_index);
>>>>>>> dc00b0f6
  ///If the frame id is > than the current 0 indexed dimension then we need to extend
  if (frame_id >= dataset.second.at(0)) {
    dataset.second.at(0) = dataset.second.at(0) + kFrameInc;
    RtAssert(dataset.second.at(0) > frame_id,
             "Frame ID must be less than extended dimension");
    hdf5_->ExtendDataset(dataset.first, dataset.second);
  }
<<<<<<< HEAD
=======
  start[kDsDimSymbol] = symbol_index;
>>>>>>> dc00b0f6
  hdf5_->WriteDataset(dataset.first, start, data_chunk_dims_, pkt->data_);
}

int RecorderWorkerHDF5::Record(const Packet* pkt) {
  const size_t end_antenna = (antenna_offset_ + num_antennas_) - 1;

  if ((pkt->ant_id_ < antenna_offset_) || (pkt->ant_id_ > end_antenna)) {
    AGORA_LOG_ERROR(
        "Antenna id is not within range of this recorder %d, %zu:%zu",
        pkt->ant_id_, antenna_offset_, end_antenna);
  }
  assert((pkt->ant_id_ >= antenna_offset_) && (pkt->ant_id_ <= end_antenna));
  int ret = 0;

  const size_t frame_id = pkt->frame_id_;
  const size_t symbol_id = pkt->symbol_id_;

  if (kDebugPrint) {
    const size_t ant_id = pkt->ant_id_;
    std::printf(
        "RecorderWorkerHDF5::record [frame %zu, symbol %zu, cell %d, "
        "ant %zu] samples: %d %d %d %d %d %d %d %d ....\n",
        frame_id, symbol_id, pkt->cell_id_, ant_id, pkt->data_[0u],
        pkt->data_[1u], pkt->data_[2u], pkt->data_[3u], pkt->data_[4u],
        pkt->data_[5u], pkt->data_[6u], pkt->data_[7u]);
  }

  if (frame_id > cfg_->FramesToTest()) {
    AGORA_LOG_ERROR("Ignoring rx data due to frame id %zu : %zu max\n",
                    frame_id, cfg_->FramesToTest());
  } else if ((frame_id % interval_) == 0) {
    if (kDebugPrint) {
      const size_t ant_id = pkt->ant_id_;
<<<<<<< HEAD
      AGORA_LOG_INFO(
=======
      std::printf(
>>>>>>> dc00b0f6
          "RecorderWorkerHDF5::record [frame %zu, symbol %zu, cell %d, "
          "ant %zu] samples: %d %d %d %d %d %d %d %d ....\n",
          frame_id, symbol_id, pkt->cell_id_, ant_id, pkt->data_[0u],
          pkt->data_[1u], pkt->data_[2u], pkt->data_[3u], pkt->data_[4u],
          pkt->data_[5u], pkt->data_[6u], pkt->data_[7u]);
    }

<<<<<<< HEAD
    auto rx_symbol_type = cfg_->GetSymbolType(symbol_id);
    switch (rx_symbol_type) {
      case SymbolType::kBeacon: {
        const size_t beacon_symbol_id =
            cfg_->Frame().GetBeaconSymbolIdx(pkt->symbol_id_);
        WriteDatasetValue(pkt, beacon_symbol_id, kBeaconDatasetIndex);
        break;
      }
      case SymbolType::kDL: {
        const size_t dl_symbol_id =
            cfg_->Frame().GetDLSymbolIdx(pkt->symbol_id_);
        WriteDatasetValue(pkt, dl_symbol_id, kDownlinkDatasetIndex);
        break;
      }
      case SymbolType::kPilot: {
        const size_t pilot_id =
            cfg_->Frame().GetPilotSymbolIdx(pkt->symbol_id_);
        WriteDatasetValue(pkt, pilot_id, kPilotDatasetIndex);
        break;
      }
      case SymbolType::kUL: {
        const size_t ul_symbol_id =
            cfg_->Frame().GetULSymbolIdx(pkt->symbol_id_);
        WriteDatasetValue(pkt, ul_symbol_id, kUplinkDatasetIndex);
        break;
      }
      default: {
      }
=======
    //Bad way to check for beacon.  But here it is
    if (symbol_id == 0) {
      WriteDatasetValue(pkt, symbol_id, kBeaconDatasetIndex);
    } else if (cfg_->IsDownlink(frame_id, symbol_id)) {
      const size_t dl_symbol_id = cfg_->Frame().GetDLSymbolIdx(pkt->symbol_id_);
      WriteDatasetValue(pkt, dl_symbol_id, kDownlinkDatasetIndex);
    } else if (cfg_->IsPilot(frame_id, symbol_id)) {
      const size_t pilot_id = cfg_->Frame().GetPilotIdx(pkt->symbol_id_);
      WriteDatasetValue(pkt, pilot_id, kPilotDatasetIndex);
    } else if (cfg_->IsUplink(frame_id, symbol_id)) {
      const size_t ul_symbol_id = cfg_->Frame().GetULSymbolIdx(pkt->symbol_id_);
      WriteDatasetValue(pkt, ul_symbol_id, kUplinkDatasetIndex);
>>>>>>> dc00b0f6
    }
  } /* End else */
  return ret;
}
};  // End namespace Agora_recorder<|MERGE_RESOLUTION|>--- conflicted
+++ resolved
@@ -175,7 +175,6 @@
   hdf5_->WriteAttribute("CL_SDR_ID", cfg_->UeRadioId());
   // ********************* //
 
-<<<<<<< HEAD
   // *****Temp compatibility values
   //hdf5_->WriteAttribute("DATA_SUBCARRIER_NUM", cfg_->OfdmDataNum());
   const size_t fft_size = cfg_->OfdmCaNum();
@@ -212,63 +211,6 @@
   //}
   // *****Temp compatibility values
 
-  if (rx_direction_ == Direction::kDownlink) {
-    if (cfg_->Frame().NumBeaconSyms() > 0) {
-      datasets_.emplace_back(
-          std::make_pair<std::string, std::array<hsize_t, kDsDimsNum>>(
-              std::string("BeaconData"),
-              {kFrameInc, cfg_->NumCells(), cfg_->Frame().NumBeaconSyms(),
-               num_antennas_, data_chunk_dims_.back()}));
-      auto& current_dataset = datasets_.back();
-      hdf5_->CreateDataset(current_dataset.first, data_chunk_dims_,
-                           current_dataset.second);
-    }
-
-    if (cfg_->Frame().NumDLSyms() > 0) {
-      datasets_.emplace_back(
-          std::make_pair<std::string, std::array<hsize_t, kDsDimsNum>>(
-              std::string("DownlinkData"),
-              {kFrameInc, cfg_->NumCells(), cfg_->Frame().NumDLSyms(),
-               num_antennas_, data_chunk_dims_.back()}));
-
-      auto& current_dataset = datasets_.back();
-      hdf5_->CreateDataset(current_dataset.first, data_chunk_dims_,
-                           current_dataset.second);
-
-      //Adding the ground truths as a DataSet
-      {  //TxData
-        const std::string dataset_name("TxData");
-        //Including the Pilots here.....
-        //*2 for complex
-        const hsize_t tx_data_size = 2 * cfg_->OfdmDataNum();
-        const size_t num_dl_syms = cfg_->Frame().NumDLSyms();
-        const std::array<hsize_t, kDsDimsNum> tx_data_dims = {1, 1, 1, 1,
-                                                              tx_data_size};
-        const std::array<hsize_t, kDsDimsNum> total_dims = {
-            1, 1, num_dl_syms, num_antennas_, tx_data_dims.back()};
-
-        hdf5_->CreateDataset(dataset_name, tx_data_dims, total_dims,
-                             kFixedDimensions, H5::PredType::INTEL_F32);
-
-        for (size_t ant = 0; ant < num_antennas_; ant++) {
-          for (size_t sym = 0; sym < num_dl_syms; sym++) {
-            const std::array<hsize_t, kDsDimsNum> start = {0, 0, sym, ant, 0};
-            AGORA_LOG_TRACE(
-                "Attempting to write TxData for Symbol %zu, Antenna %zu "
-                "total syms %zu\n",
-                sym, ant, num_dl_syms);
-            //DlIqF is indexed by complex float
-            hdf5_->WriteDataset(
-                dataset_name, start, tx_data_dims,
-                reinterpret_cast<const float*>(
-                    &const_cast<Config*>(cfg_)
-                         ->DlIqF()[sym][ant * (tx_data_size / 2)]));
-          }
-        }
-        hdf5_->FinalizeDataset(dataset_name);
-      }
-
-=======
   if (rx_direction_ == Direction::kDownlink) {
     if (cfg_->Frame().NumBeaconSyms() > 0) {
       datasets_.emplace_back(
@@ -325,7 +267,6 @@
         hdf5_->FinalizeDataset(dataset_name);
       }
 
->>>>>>> dc00b0f6
       {  //TXPilot
         const std::string dataset_name("TxPilot");
         //2 for complex float
@@ -359,13 +300,8 @@
     if (cfg_->Frame().NumPilotSyms() > 0) {
       datasets_.emplace_back(
           std::make_pair<std::string, std::array<hsize_t, kDsDimsNum>>(
-<<<<<<< HEAD
               std::string("Pilot_Samples"),
               {kFrameInc, cfg_->NumCells(), cfg_->Frame().NumPilotSyms(),
-=======
-              std::string("PilotData"),
-              {kFrameInc, cfg_->NumCells(), cfg_->Frame().NumBeaconSyms(),
->>>>>>> dc00b0f6
                num_antennas_, data_chunk_dims_.back()}));
       auto& current_dataset = datasets_.back();
       hdf5_->CreateDataset(current_dataset.first, data_chunk_dims_,
@@ -376,11 +312,7 @@
       datasets_.emplace_back(
           std::make_pair<std::string, std::array<hsize_t, kDsDimsNum>>(
               std::string("UplinkData"),
-<<<<<<< HEAD
               {kFrameInc, cfg_->NumCells(), cfg_->Frame().NumULSyms(),
-=======
-              {kFrameInc, cfg_->NumCells(), cfg_->Frame().NumBeaconSyms(),
->>>>>>> dc00b0f6
                num_antennas_, data_chunk_dims_.back()}));
       auto& current_dataset = datasets_.back();
       hdf5_->CreateDataset(current_dataset.first, data_chunk_dims_,
@@ -429,7 +361,6 @@
   const size_t frame_id = pkt->frame_id_;
   const size_t ant_id = pkt->ant_id_;
   const uint32_t antenna_index = ant_id - antenna_offset_;
-<<<<<<< HEAD
   const std::array<hsize_t, kDsDimsNum> start = {
       frame_id, pkt->cell_id_, symbol_index, antenna_index, 0};
 
@@ -437,12 +368,6 @@
   AGORA_LOG_TRACE("Writting to dataset %s - [%lld, %lld, %lld, %lld, %lld]\n",
                   dataset.first.c_str(), start.at(0), start.at(1), start.at(2),
                   start.at(3), start.at(4));
-=======
-  std::array<hsize_t, kDsDimsNum> start = {frame_id, pkt->cell_id_, 0,
-                                           antenna_index, 0};
-
-  auto& dataset = datasets_.at(dataset_index);
->>>>>>> dc00b0f6
   ///If the frame id is > than the current 0 indexed dimension then we need to extend
   if (frame_id >= dataset.second.at(0)) {
     dataset.second.at(0) = dataset.second.at(0) + kFrameInc;
@@ -450,10 +375,6 @@
              "Frame ID must be less than extended dimension");
     hdf5_->ExtendDataset(dataset.first, dataset.second);
   }
-<<<<<<< HEAD
-=======
-  start[kDsDimSymbol] = symbol_index;
->>>>>>> dc00b0f6
   hdf5_->WriteDataset(dataset.first, start, data_chunk_dims_, pkt->data_);
 }
 
@@ -487,11 +408,7 @@
   } else if ((frame_id % interval_) == 0) {
     if (kDebugPrint) {
       const size_t ant_id = pkt->ant_id_;
-<<<<<<< HEAD
       AGORA_LOG_INFO(
-=======
-      std::printf(
->>>>>>> dc00b0f6
           "RecorderWorkerHDF5::record [frame %zu, symbol %zu, cell %d, "
           "ant %zu] samples: %d %d %d %d %d %d %d %d ....\n",
           frame_id, symbol_id, pkt->cell_id_, ant_id, pkt->data_[0u],
@@ -499,7 +416,6 @@
           pkt->data_[5u], pkt->data_[6u], pkt->data_[7u]);
     }
 
-<<<<<<< HEAD
     auto rx_symbol_type = cfg_->GetSymbolType(symbol_id);
     switch (rx_symbol_type) {
       case SymbolType::kBeacon: {
@@ -528,20 +444,6 @@
       }
       default: {
       }
-=======
-    //Bad way to check for beacon.  But here it is
-    if (symbol_id == 0) {
-      WriteDatasetValue(pkt, symbol_id, kBeaconDatasetIndex);
-    } else if (cfg_->IsDownlink(frame_id, symbol_id)) {
-      const size_t dl_symbol_id = cfg_->Frame().GetDLSymbolIdx(pkt->symbol_id_);
-      WriteDatasetValue(pkt, dl_symbol_id, kDownlinkDatasetIndex);
-    } else if (cfg_->IsPilot(frame_id, symbol_id)) {
-      const size_t pilot_id = cfg_->Frame().GetPilotIdx(pkt->symbol_id_);
-      WriteDatasetValue(pkt, pilot_id, kPilotDatasetIndex);
-    } else if (cfg_->IsUplink(frame_id, symbol_id)) {
-      const size_t ul_symbol_id = cfg_->Frame().GetULSymbolIdx(pkt->symbol_id_);
-      WriteDatasetValue(pkt, ul_symbol_id, kUplinkDatasetIndex);
->>>>>>> dc00b0f6
     }
   } /* End else */
   return ret;

--- conflicted
+++ resolved
@@ -270,16 +270,8 @@
     char* dl_socket_buffer_;
     int* dl_socket_buffer_status_;
 
-<<<<<<< HEAD
-    struct sched_info_t {
-        moodycamel::ConcurrentQueue<Event_data> concurrent_q;
-        moodycamel::ProducerToken* ptok;
-    };
     // sched_info_t sched_info_arr[kNumEventTypes];
     sched_info_t sched_info_arr[kMaxThreads];
-=======
-    struct sched_info_t sched_info_arr[kNumEventTypes];
->>>>>>> b25dd754
 
     // Master thread's message queue for receiving packets
     moodycamel::ConcurrentQueue<Event_data> message_queue_;

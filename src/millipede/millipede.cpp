/**
 * Author: Jian Ding
 * Email: jianding17@gmail.com
 *
 */
#include "millipede.hpp"
#include "Consumer.hpp"
using namespace std;

Millipede::Millipede(Config* cfg)
{
    std::string directory = TOSTRING(PROJECT_DIRECTORY);
    printf("Millipede: project directory %s\n", directory.c_str());
    // setenv("MKL_THREADING_LAYER", "sequential", true /* overwrite */);
    // std::cout << "MKL_THREADING_LAYER =  " << getenv("MKL_THREADING_LAYER")
    // << std::endl; openblas_set_num_threads(1);

    this->config_ = cfg;
#if DEBUG_PRINT_PILOT
    cout << "Millipede: Pilot data: " << endl;
    for (size_t i = 0; i < cfg->OFDM_CA_NUM; i++)
        cout << config_->pilots_[i] << ",";
    cout << endl;
#endif

    pin_to_core_with_offset(ThreadType::kMaster, cfg->core_offset, 0);
    initialize_queues();
    initialize_uplink_buffers();

    if (config_->dl_data_symbol_num_perframe > 0) {
        printf("Millipede: Initializing downlink buffers\n");
        initialize_downlink_buffers();
    }

    stats_manager_ = new Stats(config_, 4, cfg->worker_thread_num,
        cfg->fft_thread_num, cfg->zf_thread_num, cfg->demul_thread_num);

    /* Initialize TXRX threads*/
    receiver_.reset(
        new PacketTXRX(config_, cfg->socket_thread_num, cfg->core_offset + 1,
            &message_queue_, &tx_queue_, rx_ptoks_ptr, tx_ptoks_ptr));

    /* Create worker threads */
    if (config_->bigstation_mode) {
        create_threads(pthread_fun_wrapper<Millipede, &Millipede::worker_fft>,
            0, cfg->fft_thread_num);
        create_threads(pthread_fun_wrapper<Millipede, &Millipede::worker_zf>,
            cfg->fft_thread_num, cfg->fft_thread_num + cfg->zf_thread_num);
        create_threads(pthread_fun_wrapper<Millipede, &Millipede::worker_demul>,
            cfg->fft_thread_num + cfg->zf_thread_num, cfg->worker_thread_num);
    } else {
        create_threads(pthread_fun_wrapper<Millipede, &Millipede::worker>, 0,
            cfg->worker_thread_num);
    }
}

Millipede::~Millipede()
{
    free_uplink_buffers();
    /* Downlink */
    if (config_->dl_data_symbol_num_perframe > 0)
        free_downlink_buffers();
}

void Millipede::stop()
{
    std::cout << "Millipede: stopping threads" << std::endl;
    config_->running = false;
    usleep(1000);
    receiver_.reset();
}

void Millipede::start()
{
    auto& cfg = config_;

    /* start txrx receiver */
    if (!receiver_->startTXRX(socket_buffer_, socket_buffer_status_,
            socket_buffer_status_size_, socket_buffer_size_,
            stats_manager_->frame_start, dl_socket_buffer_,
            dl_socket_buffer_status_, dl_socket_buffer_status_size_,
            dl_socket_buffer_size_)) {
        this->stop();
        return;
    }

    /* Tokens used for enqueue */
    /* Uplink */
    moodycamel::ProducerToken ptok_fft(fft_queue_);
    Consumer consumer_fft(
        fft_queue_, ptok_fft, fft_stats_.max_task_count, EventType::kFFT);

    moodycamel::ProducerToken ptok_zf(zf_queue_);
    Consumer consumer_zf(
        zf_queue_, ptok_zf, zf_stats_.max_task_count, EventType::kZF);

    moodycamel::ProducerToken ptok_demul(demul_queue_);
    Consumer consumer_demul(demul_queue_, ptok_demul,
        demul_stats_.max_task_count, EventType::kDemul);

#ifdef USE_LDPC
    moodycamel::ProducerToken ptok_decode(decode_queue_);
    Consumer consumer_decode(decode_queue_, ptok_decode,
        decode_stats_.max_task_count, EventType::kDecode);
#endif

    /* Downlink */
#ifdef USE_LDPC
    moodycamel::ProducerToken ptok_encode(encode_queue_);
    Consumer consumer_encode(encode_queue_, ptok_encode,
        encode_stats_.max_task_count, EventType::kEncode);
#endif

    moodycamel::ProducerToken ptok_ifft(ifft_queue_);
    Consumer consumer_ifft(
        ifft_queue_, ptok_ifft, ifft_stats_.max_task_count, EventType::kIFFT);

    moodycamel::ProducerToken ptok_rc(rc_queue_);
    Consumer consumer_rc(
        rc_queue_, ptok_rc, rc_stats_.max_task_count, EventType::kRC);

    moodycamel::ProducerToken ptok_precode(precode_queue_);
    Consumer consumer_precode(precode_queue_, ptok_precode,
        precode_stats_.max_task_count, EventType::kPrecode);

    /* Tokens used for dequeue */
    moodycamel::ConsumerToken ctok(message_queue_);
    moodycamel::ConsumerToken ctok_complete(complete_task_queue_);

    int cur_frame_id = 0;

    /* Counters for printing summary */
    int demul_count = 0;
    int tx_count = 0;
    double demul_begin = get_time();
    double tx_begin = get_time();
<<<<<<< HEAD
    bool is_turn_to_dequeue_from_io = true;
    Event_data events_list[kDequeueBulkSizeWorker * cfg->worker_thread_num];
=======

    int last_dequeue = 0;
    int ret = 0;

    const size_t max_events_needed
        = std::max(kDequeueBulkSizeWorker * cfg->socket_thread_num,
            kDequeueBulkSizeTXRX * cfg->worker_thread_num);
    Event_data events_list[max_events_needed];

    int miss_count = 0;
    int total_count = 0;
>>>>>>> 3478a238

    while (config_->running && !SignalHandler::gotExitSignal()) {
        /* Get a batch of events */
        int num_events = 0;
        if (is_turn_to_dequeue_from_io) {
            for (size_t i = 0; i < config_->socket_thread_num; i++) {
                num_events += message_queue_.try_dequeue_bulk_from_producer(
                    *(rx_ptoks_ptr[i]), events_list + num_events,
                    kDequeueBulkSizeTXRX);
            }
        } else {
            for (size_t i = 0; i < config_->worker_thread_num; i++) {
                // TODOs: Should it be complete_task_queue_?
                num_events += message_queue_.try_dequeue_bulk_from_producer(
                    *(worker_ptoks_ptr[i]), events_list + num_events,
                    kDequeueBulkSizeWorker);
            }
            // ret = complete_task_queue_.try_dequeue_bulk(
            //     ctok_complete, events_list, dequeue_bulk_size_single);
        }
        is_turn_to_dequeue_from_io = !is_turn_to_dequeue_from_io;

        /* Handle each event */
        int frame_count = 0;
        for (int ev_i = 0; ev_i < num_events; ev_i++) {
            Event_data& event = events_list[ev_i];

            // FFT processing is scheduled after falling through the switch
            switch (event.event_type) {
            case EventType::kPacketRX: {
                int offset = event.data;
                int socket_thread_id, offset_in_current_buffer;
                interpreteOffset2d_setbits(
                    offset, &socket_thread_id, &offset_in_current_buffer, 28);
                char* socket_buffer_ptr = socket_buffer_[socket_thread_id]
                    + (long long)offset_in_current_buffer * cfg->packet_length;
                struct Packet* pkt = (struct Packet*)socket_buffer_ptr;

                frame_count = pkt->frame_id % 10000;
                int frame_id = frame_count % TASK_BUFFER_FRAME_NUM;
                int subframe_id = pkt->symbol_id;

                update_rx_counters(frame_count, frame_id, subframe_id);
                if (config_->bigstation_mode) {
                    /* In BigStation, schedule FFT whenever a packet is RX */
                    if (cur_frame_id != frame_id) {
                        stats_manager_->update_processing_started(frame_count);
                        cur_frame_id = frame_id;
                    }
                }
                delay_fft_queue[frame_id][delay_fft_queue_cnt[frame_id]++]
                    = offset;
            } break;

            case EventType::kFFT: {
                if (event.num_offsets == 0) {
                    handle_event_fft(
                        event.data, consumer_zf, consumer_demul, consumer_rc);
                } else {
                    for (int i = 0; i < event.num_offsets; i++) {
                        handle_event_fft(event.offsets[i], consumer_zf,
                            consumer_demul, consumer_rc);
                    }
                }
            } break;

            case EventType::kRC: {
                int frame_id = event.data;
                stats_manager_->update_rc_processed(rc_stats_.frame_count);
                print_per_frame_done(PRINT_RC, rc_stats_.frame_count, frame_id);
                fft_stats_.symbol_cal_count[frame_id] = 0;
                rc_stats_.update_frame_count();
            } break;

            case EventType::kZF: {
                int offset = event.data;
                int frame_id = offset / zf_stats_.max_symbol_count;

                print_per_task_done(
                    PRINT_ZF, frame_id, 0, zf_stats_.symbol_count[frame_id]);
                if (zf_stats_.last_symbol(frame_id)) {
                    stats_manager_->update_zf_processed(zf_stats_.frame_count);
                    zf_stats_.coded_frame = frame_id;
                    print_per_frame_done(
                        PRINT_ZF, zf_stats_.frame_count, frame_id);
                    zf_stats_.update_frame_count();

                    /* If all the data in a frame has arrived when ZF is done */
                    schedule_demul_task(frame_id, 0,
                        fft_stats_.max_symbol_data_count, consumer_demul);
                    if (config_->dl_data_symbol_num_perframe > 0) {
                        /* If downlink data transmission is enabled, schedule
                         * downlink encode/modulation for the first data
                         * subframe */
                        int total_data_subframe_id
                            = frame_id * cfg->data_symbol_num_perframe
                            + cfg->dl_data_symbol_start;
#ifdef USE_LDPC
                        consumer_encode.schedule_task_set(
                            total_data_subframe_id);
#else
                        consumer_precode.schedule_task_set(
                            total_data_subframe_id);
#endif
                    }
                }
            } break;

            case EventType::kDemul: {
                int offset = event.data;
                int block_size = config_->demul_block_size;
                int block_num = demul_stats_.max_task_count;
                int sc_id = offset % block_num * block_size;
                int total_data_subframe_id = offset / block_num;
                int frame_id
                    = total_data_subframe_id / cfg->ul_data_symbol_num_perframe;
                int data_subframe_id
                    = total_data_subframe_id % cfg->ul_data_symbol_num_perframe;

                print_per_task_done(
                    PRINT_DEMUL, frame_id, data_subframe_id, sc_id);
                /* If this subframe is ready */
                if (demul_stats_.last_task(frame_id, data_subframe_id)) {
                    max_equaled_frame = frame_id;
#ifdef USE_LDPC
                    consumer_decode.schedule_task_set(total_data_subframe_id);
#endif
                    print_per_subframe_done(PRINT_DEMUL,
                        demul_stats_.frame_count, frame_id, data_subframe_id);
                    if (demul_stats_.last_symbol(frame_id)) {
                        /* Schedule fft for the next frame if there are delayed
                         * fft tasks */
#ifndef USE_LDPC
                        cur_frame_id = (frame_id + 1) % TASK_BUFFER_FRAME_NUM;
                        frame_count = demul_stats_.frame_count + 1;
                        stats_manager_->update_stats_in_functions_uplink(
                            demul_stats_.frame_count);
                        if (stats_manager_->last_frame_id
                            == config_->tx_frame_num - 1)
                            goto finish;
#endif
                        stats_manager_->update_demul_processed(
                            demul_stats_.frame_count);
                        print_per_frame_done(
                            PRINT_DEMUL, demul_stats_.frame_count, frame_id);

                        demul_stats_.update_frame_count();
                    }

                    demul_count++;
                    if (demul_count == demul_stats_.max_symbol_count * 9000) {
                        demul_count = 0;
                        double diff = get_time() - demul_begin;
                        int samples_num_per_UE = cfg->OFDM_DATA_NUM
                            * demul_stats_.max_symbol_count * 1000;
                        printf(
                            "Frame %d: RX %d samples (per-client) from %zu "
                            "clients in %f secs, throughtput %f bps per-client "
                            "(16QAM), current task queue length %zu\n",
                            demul_stats_.frame_count, samples_num_per_UE,
                            cfg->UE_NUM, diff,
                            samples_num_per_UE * log2(16.0f) / diff,
                            fft_queue_.size_approx());
                        demul_begin = get_time();
                    }
                }
            } break;

#ifdef USE_LDPC
            case EventType::kDecode: {
                int offset = event.data;
                int num_code_blocks = decode_stats_.max_task_count;
                int total_data_subframe_id = offset / num_code_blocks;
                int frame_id
                    = total_data_subframe_id / ul_data_subframe_num_perframe;
                int data_subframe_id
                    = total_data_subframe_id % ul_data_subframe_num_perframe;

                if (decode_stats_.last_task(frame_id, data_subframe_id)) {
                    print_per_subframe_done(PRINT_DECODE,
                        decode_stats_.frame_count, frame_id, data_subframe_id);
                    if (decode_stats_.last_symbol(frame_id)) {
                        cur_frame_id = (frame_id + 1) % TASK_BUFFER_FRAME_NUM;
                        frame_count = decode_stats_.frame_count + 1;
                        stats_manager_->update_decode_processed(
                            decode_stats_.frame_count);
                        print_per_frame_done(
                            PRINT_DECODE, decode_stats_.frame_count, frame_id);
                        stats_manager_->update_stats_in_functions_uplink(
                            decode_stats_.frame_count);
                        if (stats_manager_->last_frame_id
                            == config_->tx_frame_num - 1)
                            goto finish;
                        decode_stats_.update_frame_count();
                    }
                }
            } break;

            case EventType::kEncode: {
                int offset = event.data;
                int num_code_blocks = encode_stats_.max_task_count;
                int total_data_subframe_id = offset / num_code_blocks;
                int frame_id
                    = total_data_subframe_id / data_subframe_num_perframe;
                int data_subframe_id
                    = total_data_subframe_id % data_subframe_num_perframe;

                if (encode_stats_.last_task(frame_id, data_subframe_id)) {
                    consumer_precode.schedule_task_set(total_data_subframe_id);
                    print_per_subframe_done(PRINT_ENCODE,
                        encode_stats_.frame_count, frame_id, data_subframe_id);
                    if (encode_stats_.last_symbol(frame_id)) {
                        stats_manager_->update_encode_processed(
                            encode_stats_.frame_count);
                        print_per_frame_done(
                            PRINT_ENCODE, encode_stats_.frame_count, frame_id);
                        encode_stats_.update_frame_count();
                    }
                }
            } break;
#endif /* defined(USE_LDPC) */

            case EventType::kPrecode: {
                /* Precoding is done, schedule ifft */
                int offset = event.data;
                int block_size = config_->demul_block_size;
                int block_num = precode_stats_.max_task_count;
                int sc_id = offset % block_num * block_size;
                int total_data_subframe_id = offset / block_num;
                int data_subframe_id
                    = total_data_subframe_id % cfg->data_symbol_num_perframe;
                int frame_id
                    = total_data_subframe_id / cfg->data_symbol_num_perframe;

                print_per_task_done(
                    PRINT_PRECODE, frame_id, data_subframe_id, sc_id);
                if (precode_stats_.last_task(frame_id, data_subframe_id)) {
                    int offset = precode_stats_.frame_count
                            * cfg->data_symbol_num_perframe
                        + data_subframe_id;
                    consumer_ifft.schedule_task_set(offset);
                    if (data_subframe_id < (int)cfg->dl_data_symbol_end - 1) {
#ifdef USE_LDPC
                        consumer_encode.schedule_task_set(
                            total_data_subframe_id + 1);
#else
                        consumer_precode.schedule_task_set(
                            total_data_subframe_id + 1);
#endif
                    }

                    print_per_subframe_done(PRINT_PRECODE,
                        precode_stats_.frame_count, frame_id, data_subframe_id);
                    if (precode_stats_.last_symbol(frame_id)) {
                        stats_manager_->update_precode_processed(
                            precode_stats_.frame_count);
                        print_per_frame_done(PRINT_PRECODE,
                            precode_stats_.frame_count, frame_id);
                        precode_stats_.update_frame_count();
                    }
                }
            } break;

            case EventType::kIFFT: {
                /* IFFT is done, schedule data transmission */
                int offset = event.data;
                int ant_id = offset % cfg->BS_ANT_NUM;
                int total_data_subframe_id = offset / cfg->BS_ANT_NUM;
                int frame_id = total_data_subframe_id
                    / cfg->data_symbol_num_perframe % TASK_BUFFER_FRAME_NUM;
                int data_subframe_id
                    = total_data_subframe_id % cfg->data_symbol_num_perframe;
                int ptok_id = ant_id % cfg->socket_thread_num; /* RX */

                Consumer consumer_tx(
                    tx_queue_, *tx_ptoks_ptr[ptok_id], 1, EventType::kPacketTX);

                consumer_tx.schedule_task_set(offset);
                print_per_task_done(
                    PRINT_IFFT, frame_id, data_subframe_id, ant_id);

                if (ifft_stats_.last_task(frame_id, data_subframe_id)) {
                    if (ifft_stats_.last_symbol(frame_id)) {
                        cur_frame_id = (frame_id + 1) % TASK_BUFFER_FRAME_NUM;
                        frame_count = ifft_stats_.frame_count + 1;
                        stats_manager_->update_ifft_processed(
                            ifft_stats_.frame_count);
                        print_per_frame_done(
                            PRINT_IFFT, ifft_stats_.frame_count, frame_id);
                        ifft_stats_.update_frame_count();
                    }
                }
            } break;

            case EventType::kPacketTX: {
                /* Data is sent */
                int offset = event.data;
                int ant_id = offset % cfg->BS_ANT_NUM;
                int total_data_subframe_id = offset / cfg->BS_ANT_NUM;
                int frame_id
                    = total_data_subframe_id / cfg->data_symbol_num_perframe;
                int data_subframe_id
                    = total_data_subframe_id % cfg->data_symbol_num_perframe;
                // printf("In main thread: tx finished for ",
                //     "frame %d subframe %d ant %d\n",
                //     frame_id, data_subframe_id, ant_id);
                frame_id = frame_id % TASK_BUFFER_FRAME_NUM;

                print_per_task_done(
                    PRINT_TX, frame_id, data_subframe_id, ant_id);
                if (tx_stats_.last_task(frame_id, data_subframe_id)) {
                    print_per_subframe_done(PRINT_TX, tx_stats_.frame_count,
                        frame_id, data_subframe_id);
                    /* If tx of the first symbol is done */
                    if (data_subframe_id == (int)cfg->dl_data_symbol_start) {
                        stats_manager_->update_tx_processed_first(
                            tx_stats_.frame_count);
                        print_per_frame_done(
                            PRINT_TX_FIRST, tx_stats_.frame_count, frame_id);
                    }
                    if (tx_stats_.last_symbol(frame_id)) {
                        stats_manager_->update_tx_processed(
                            tx_stats_.frame_count);
                        print_per_frame_done(
                            PRINT_TX, tx_stats_.frame_count, frame_id);
                        stats_manager_->update_stats_in_functions_downlink(
                            tx_stats_.frame_count);
                        if (stats_manager_->last_frame_id
                            == config_->tx_frame_num - 1)
                            goto finish;
                        tx_stats_.update_frame_count();
                    }

                    tx_count++;
                    if (tx_count == tx_stats_.max_symbol_count * 9000) {
                        tx_count = 0;
                        double diff = get_time() - tx_begin;
                        int samples_num_per_UE = cfg->OFDM_DATA_NUM
                            * tx_stats_.max_symbol_count * 1000;

                        printf("TX %d samples (per-client) to %zu clients "
                               "in %f secs, throughtput %f bps per-client "
                               "(16QAM), current tx queue length %zu\n",
                            samples_num_per_UE, cfg->UE_NUM, diff,
                            samples_num_per_UE * log2(16.0f) / diff,
                            tx_queue_.size_approx());
                        tx_begin = get_time();
                    }
                }
            } break;
            default:
                printf("Wrong event type in message queue!");
                exit(0);
            } /* End of switch */

            /* Schedule multiple fft tasks as one event */
            if (delay_fft_queue_cnt[cur_frame_id] >= config_->fft_block_size) {
                size_t fft_block_num = delay_fft_queue_cnt[cur_frame_id]
                    / config_->fft_block_size;
                size_t remainder = delay_fft_queue_cnt[cur_frame_id]
                    % config_->fft_block_size;
                for (size_t i = 0; i < fft_block_num; i++) {
                    Event_data do_fft_task;
                    do_fft_task.num_offsets = config_->fft_block_size;
                    do_fft_task.event_type = EventType::kFFT;
                    for (size_t j = 0; j < config_->fft_block_size; j++) {
                        size_t qid = i * config_->fft_block_size + j;
                        do_fft_task.offsets[j]
                            = delay_fft_queue[cur_frame_id][qid];
                        if (!config_->bigstation_mode) {
                            if (fft_created_count++ == 0) {
                                stats_manager_->update_processing_started(
                                    frame_count);
                            } else if (fft_created_count
                                == rx_stats_.max_task_count) {
                                fft_created_count = 0;
                            }
                        }
                    }
                    consumer_fft.try_handle(do_fft_task);
                }
                for (size_t i = 0; i < remainder; i++) {
                    size_t orig_qid = fft_block_num * config_->fft_block_size;
                    delay_fft_queue[cur_frame_id][i]
                        = delay_fft_queue[cur_frame_id][orig_qid + i];
                }
                delay_fft_queue_cnt[cur_frame_id] = remainder;
            }
        } /* End of for */
    } /* End of while */

finish:

    printf("Millipede: printing stats\n");
    int last_frame_id = stats_manager_->last_frame_id;
    stats_manager_->save_to_file(last_frame_id);
    stats_manager_->print_summary(last_frame_id);

#ifdef USE_LDPC
    save_decode_data_to_file(last_frame_id);
#else
    save_demul_data_to_file(last_frame_id);
#endif

    save_ifft_data_to_file(last_frame_id);
    this->stop();
    // exit(0);
}

void Millipede::handle_event_fft(int offset, Consumer& consumer_zf,
    Consumer& consumer_demul, Consumer& consumer_rc)
{
    int frame_id = offset / config_->symbol_num_perframe;
    int subframe_id = offset % config_->symbol_num_perframe;

    if (fft_stats_.last_task(frame_id, subframe_id)) {
        if (config_->isPilot(frame_id, subframe_id)) {
            print_per_subframe_done(PRINT_FFT_PILOTS, fft_stats_.frame_count,
                frame_id, subframe_id);
            /* If CSI of all UEs is ready, schedule ZF/prediction */
            if (fft_stats_.last_symbol(frame_id)) {
                stats_manager_->update_fft_processed(fft_stats_.frame_count);
                print_per_frame_done(
                    PRINT_FFT_PILOTS, fft_stats_.frame_count, frame_id);
                fft_stats_.update_frame_count();
                consumer_zf.schedule_task_set(frame_id);
            }
        } else if (config_->isUplink(frame_id, subframe_id)) {
            int data_subframe_id = config_->getUlSFIndex(frame_id, subframe_id);
            fft_stats_.cur_frame_for_symbol[data_subframe_id] = frame_id;
            print_per_subframe_done(PRINT_FFT_DATA, fft_stats_.frame_count - 1,
                frame_id, subframe_id);
            /* If precoder exist, schedule demodulation */
            if (zf_stats_.coded_frame == frame_id)
                schedule_demul_task(frame_id, data_subframe_id,
                    data_subframe_id + 1, consumer_demul);
        } else if (config_->isCalDlPilot(frame_id, subframe_id)
            || config_->isCalUlPilot(frame_id, subframe_id)) {
            print_per_subframe_done(PRINT_FFT_CAL, fft_stats_.frame_count - 1,
                frame_id, subframe_id);
            if (++fft_stats_.symbol_cal_count[frame_id]
                == fft_stats_.max_symbol_cal_count) {
                print_per_frame_done(
                    PRINT_FFT_CAL, fft_stats_.frame_count - 1, frame_id);
                consumer_rc.schedule_task_set(frame_id);
            }
        }
    }
}

static void pin_worker(ThreadType thread_type, int tid, Config* config_)
{
    int socket_rx_thread_num = config_->socket_thread_num;
    pin_to_core_with_offset(
        thread_type, config_->core_offset + socket_rx_thread_num + 1, tid);
}

void* Millipede::worker(int tid)
{
    pin_worker(ThreadType::kWorker, tid, config_);
    // moodycamel::ProducerToken ptok_complete(complete_task_queue_);
    // Consumer consumer(complete_task_queue_, ptok_complete);
    Consumer consumer(complete_task_queue_, *worker_ptoks_ptr[tid]);

    /* Initialize operators */
    auto computeFFT = new DoFFT(config_, tid, fft_queue_, consumer,
        socket_buffer_, socket_buffer_status_, data_buffer_, csi_buffer_,
        calib_buffer_, stats_manager_);

    auto computeIFFT = new DoIFFT(config_, tid, ifft_queue_, consumer,
        dl_ifft_buffer_, dl_socket_buffer_, stats_manager_);

    auto computeZF = new DoZF(config_, tid, zf_queue_, consumer, csi_buffer_,
        recip_buffer_, precoder_buffer_, dl_precoder_buffer_, stats_manager_);

    auto computeDemul = new DoDemul(config_, tid, demul_queue_, consumer,
        data_buffer_, precoder_buffer_, equal_buffer_, demod_hard_buffer_,
        demod_soft_buffer_, stats_manager_);

    auto computePrecode = new DoPrecode(config_, tid, precode_queue_, consumer,
        dl_precoder_buffer_, dl_ifft_buffer_,
#ifdef USE_LDPC
        dl_encoded_buffer_,
#else
        config_->dl_IQ_data,
#endif
        stats_manager_);

#ifdef USE_LDPC
    auto* computeEncoding = new DoEncode(config_, tid, encode_queue_, consumer,
        config_->dl_IQ_data, dl_encoded_buffer_, stats_manager_);
    auto* computeDecoding = new DoDecode(config_, tid, decode_queue_, consumer,
        demod_soft_buffer_, decoded_buffer_, stats_manager_);
#endif
    auto* computeReciprocity = new Reciprocity(config_, tid, rc_queue_,
        consumer, calib_buffer_, recip_buffer_, stats_manager_);

    Doer* computers[] = {
        computeIFFT,
        computePrecode,
#ifdef USE_LDPC
        computeEncoding,
#endif
        computeZF,
        computeReciprocity,
        computeFFT,
        computeDemul,
#ifdef USE_LDPC
        computeDecoding,
#endif
    };

#define NITEMS(a) (sizeof(a) / sizeof(*a))

    while (true) {
        for (size_t i = 0; i < NITEMS(computers); i++) {
            if (computers[i]->try_launch())
                break;
        }
    }
}

void* Millipede::worker_fft(int tid)
{
    pin_worker(ThreadType::kWorkerFFT, tid, config_);

    moodycamel::ProducerToken ptok_complete(complete_task_queue_);
    Consumer consumer(complete_task_queue_, ptok_complete);

    /* Initialize IFFT operator */
    auto computeFFT = new DoFFT(config_, tid, fft_queue_, consumer,
        socket_buffer_, socket_buffer_status_, data_buffer_, csi_buffer_,
        calib_buffer_, stats_manager_);
    auto computeIFFT = new DoIFFT(config_, tid, ifft_queue_, consumer,
        dl_ifft_buffer_, dl_socket_buffer_, stats_manager_);

    while (true) {
        if (computeFFT->try_launch()) {
        } else if (config_->dl_data_symbol_num_perframe > 0
            && computeIFFT->try_launch()) {
        }
    }
}

void* Millipede::worker_zf(int tid)
{
    pin_worker(ThreadType::kWorkerZF, tid, config_);

    moodycamel::ProducerToken ptok_complete(complete_task_queue_);
    Consumer consumer(complete_task_queue_, ptok_complete);

    /* Initialize ZF operator */
    auto computeZF = new DoZF(config_, tid, zf_queue_, consumer, csi_buffer_,
        recip_buffer_, precoder_buffer_, dl_precoder_buffer_, stats_manager_);

    while (true) {
        computeZF->try_launch();
    }
}

void* Millipede::worker_demul(int tid)
{
    pin_worker(ThreadType::kWorkerDemul, tid, config_);

    moodycamel::ProducerToken ptok_complete(complete_task_queue_);
    Consumer consumer(complete_task_queue_, ptok_complete);

    /* Initialize Demul operator */
    auto computeDemul = new DoDemul(config_, tid, demul_queue_, consumer,
        data_buffer_, precoder_buffer_, equal_buffer_, demod_hard_buffer_,
        demod_soft_buffer_, stats_manager_);

    /* Initialize Precode operator */
    auto computePrecode = new DoPrecode(config_, tid, precode_queue_, consumer,
        dl_precoder_buffer_, dl_ifft_buffer_,
#ifdef USE_LDPC
        dl_encoded_buffer_,
#else
        config_->dl_IQ_data,
#endif
        stats_manager_);

    while (true) {
        if (config_->dl_data_symbol_num_perframe > 0) {
            computePrecode->try_launch();
        } else {
            computeDemul->try_launch();
        }
    }
}

void Millipede::create_threads(
    void* (*worker)(void*), int tid_start, int tid_end)
{
    int ret;
    for (int i = tid_start; i < tid_end; i++) {
        auto context = new EventHandlerContext<Millipede>;
        context->obj_ptr = this;
        context->id = i;
        ret = pthread_create(&task_threads[i], NULL, worker, context);
        if (ret != 0) {
            perror("task thread create failed");
            exit(0);
        }
    }
}

void Millipede::schedule_demul_task(int frame_id, int start_subframe_id,
    int end_subframe_id, Consumer const& consumer)
{
    int data_subframe_num_perframe = config_->ul_data_symbol_num_perframe;
    for (int data_subframe_id = start_subframe_id;
         data_subframe_id < end_subframe_id; data_subframe_id++) {
        if (fft_stats_.cur_frame_for_symbol[data_subframe_id] == frame_id) {
            /* Schedule demodulation task for subcarrier blocks */
            int total_data_subframe_id
                = frame_id * data_subframe_num_perframe + data_subframe_id;
            consumer.schedule_task_set(total_data_subframe_id);
#if DEBUG_PRINT_PER_SUBFRAME_ENTER_QUEUE
            printf("Main thread: created Demodulation task for frame: %d, "
                   "start subframe: %d, current subframe: %d, in %.2f\n",
                frame_id, start_subframe_id, data_subframe_id,
                get_time()
                    - stats_manager_->get_pilot_received(
                          demul_stats_.frame_count));
#endif
        }
    }
}

void Millipede::update_rx_counters(
    int frame_count, int frame_id, int subframe_id)
{
    if (config_->isPilot(frame_count, subframe_id)) {
        if (++rx_stats_.task_pilot_count[frame_id]
            == rx_stats_.max_task_pilot_count) {
            rx_stats_.task_pilot_count[frame_id] = 0;
            stats_manager_->update_pilot_all_received(frame_count);
            print_per_frame_done(PRINT_RX_PILOTS, frame_count, frame_id);
        }
    }
    if (rx_stats_.task_count[frame_id]++ == 0) {
        stats_manager_->update_pilot_received(frame_count);
#if DEBUG_PRINT_PER_FRAME_START
        int prev_frame_id
            = (frame_count + TASK_BUFFER_FRAME_NUM - 1) % TASK_BUFFER_FRAME_NUM;
        printf("Main thread: data received from frame %d, subframe %d, in %.2f "
               "us. RX in prev frame: %d\n",
            frame_count, subframe_id,
            stats_manager_->get_pilot_received(frame_count)
                - stats_manager_->get_pilot_received(frame_count - 1),
            rx_stats_.task_count[prev_frame_id]);
#endif
    } else if (rx_stats_.task_count[frame_id] == rx_stats_.max_task_count) {
        stats_manager_->update_rx_processed(frame_count);
        print_per_frame_done(PRINT_RX, frame_count, frame_id);
        rx_stats_.task_count[frame_id] = 0;
    }
}

void Millipede::print_per_frame_done(
    int task_type, int frame_count, int frame_id)
{
    int dl_data_subframe_num_perframe = config_->dl_data_symbol_num_perframe;
    int ul_data_subframe_num_perframe = config_->ul_data_symbol_num_perframe;
#if DEBUG_PRINT_PER_FRAME_DONE
    switch (task_type) {
    case (PRINT_RX): {
        int prev_frame_count = (frame_count - 1) % TASK_BUFFER_FRAME_NUM;
        printf("Main thread: received all packets in frame: %d, frame buffer: "
               "%d in %.2f us, demul: %d done, rx in prev frame: %d\n",
            frame_count, frame_id,
            stats_manager_->get_rx_processed(frame_count)
                - stats_manager_->get_pilot_received(frame_count),
            demul_stats_.symbol_count[frame_id],
            rx_stats_.task_count[prev_frame_count]);
    } break;
    case (PRINT_RX_PILOTS):
        printf("Main thread: received all pilots in frame: %d, frame buffer: "
               "%d in %.2f us\n",
            frame_count, frame_id,
            stats_manager_->get_pilot_all_received(frame_count)
                - stats_manager_->get_pilot_received(frame_count));
        break;
    case (PRINT_FFT_PILOTS):
        printf("Main thread: pilot frame: %d, %d, finished FFT for all pilot "
               "subframes in %.2f us, pilot all received: %.2f\n",
            frame_count, frame_id,
            stats_manager_->get_fft_processed(frame_count)
                - stats_manager_->get_pilot_received(frame_count),
            stats_manager_->get_pilot_all_received(frame_count)
                - stats_manager_->get_pilot_received(frame_count));
        break;
    case (PRINT_FFT_DATA):
        printf("Main thread: data frame: %d, %d, finished FFT for all data "
               "subframes in %.2f us\n",
            frame_count, frame_id,
            get_time() - stats_manager_->get_pilot_received(frame_count));
        break;
    case (PRINT_FFT_CAL):
        printf("Main thread: cal frame: %d, %d, finished FFT for all cal "
               "subframes in %.2f us\n",
            frame_count, frame_id,
            get_time() - stats_manager_->get_pilot_received(frame_count));
        break;
    case (PRINT_ZF):
        printf("Main thread: ZF done frame: %d, %d in %.2f us since pilot FFT "
               "done, total: %.2f us, FFT queue %zu\n",
            frame_count, frame_id,
            stats_manager_->get_zf_processed(frame_count)
                - stats_manager_->get_fft_processed(frame_count),
            stats_manager_->get_zf_processed(frame_count)
                - stats_manager_->get_pilot_received(frame_count),
            fft_queue_.size_approx());
        break;
    case (PRINT_DEMUL):
        printf("Main thread: Demodulation done frame: %d, %d (%d UL subframes) "
               "in %.2f us since ZF done, total %.2f us\n",
            frame_count, frame_id, ul_data_subframe_num_perframe,
            stats_manager_->get_demul_processed(frame_count)
                - stats_manager_->get_zf_processed(frame_count),
            stats_manager_->get_demul_processed(frame_count)
                - stats_manager_->get_pilot_received(frame_count));
        break;
    case (PRINT_DECODE):
        printf("Main thread: Decoding done frame: %d, %d (%d UL subframes) in "
               "%.2f us since ZF done, total %.2f us\n",
            frame_count, frame_id, ul_data_subframe_num_perframe,
            stats_manager_->get_decode_processed(frame_count)
                - stats_manager_->get_zf_processed(frame_count),
            stats_manager_->get_decode_processed(frame_count)
                - stats_manager_->get_pilot_received(frame_count));
        break;
    case (PRINT_ENCODE):
        printf("Main thread: Encoding done frame: %d, %d in %.2f us since ZF "
               "done, total %.2f us\n",
            frame_count, frame_id,
            stats_manager_->get_encode_processed(frame_count)
                - stats_manager_->get_zf_processed(frame_count),
            stats_manager_->get_encode_processed(frame_count)
                - stats_manager_->get_pilot_received(frame_count));
        break;
    case (PRINT_PRECODE):
        printf("Main thread: Precoding done frame: %d, %d in %.2f us since ZF "
               "done, total: %.2f us\n",
            frame_count, frame_id,
            stats_manager_->get_precode_processed(frame_count)
                - stats_manager_->get_zf_processed(frame_count),
            stats_manager_->get_precode_processed(frame_count)
                - stats_manager_->get_pilot_received(frame_count));
        break;
    case (PRINT_RC):
        printf("Main thread: Reciprocity Calculation done frame: %d, %d in "
               "%.2f us since pilot FFT done, total: %.2f us\n",
            frame_count, frame_id,
            stats_manager_->get_rc_processed(frame_id)
                - stats_manager_->get_fft_processed(frame_id),
            stats_manager_->get_rc_processed(frame_id)
                - stats_manager_->get_pilot_received(frame_id));
        break;
    case (PRINT_IFFT):
        printf("Main thread: IFFT done frame: %d, %d in %.2f us since precode "
               "done, total: %.2f us\n",
            frame_count, frame_id,
            stats_manager_->get_ifft_processed(frame_count)
                - stats_manager_->get_precode_processed(frame_count),
            stats_manager_->get_ifft_processed(frame_count)
                - stats_manager_->get_pilot_received(frame_count));
        break;
    case (PRINT_TX_FIRST):
        printf("Main thread: TX of first subframe done frame: %d, %d in %.2f "
               "us since ZF done, total: %.2f us\n",
            frame_count, frame_id,
            stats_manager_->get_tx_processed_first(frame_count)
                - stats_manager_->get_zf_processed(frame_count),
            stats_manager_->get_tx_processed_first(frame_count)
                - stats_manager_->get_pilot_received(frame_count));
        break;
    case (PRINT_TX):
        printf("Main thread: TX done frame: %d %d (%d DL subframes) in %.2f us "
               "since ZF done, total: %.2f us\n",
            frame_count, frame_id, dl_data_subframe_num_perframe,
            stats_manager_->get_tx_processed(frame_count)
                - stats_manager_->get_zf_processed(frame_count),
            stats_manager_->get_tx_processed(frame_count)
                - stats_manager_->get_pilot_received(frame_count));
        break;
    default:
        printf("Wrong task type in frame done print!");
    }
#endif
}

void Millipede::print_per_subframe_done(UNUSED int task_type,
    UNUSED int frame_count, UNUSED int frame_id, UNUSED int subframe_id)
{
#if DEBUG_PRINT_PER_SUBFRAME_DONE
    switch (task_type) {
    case (PRINT_FFT_PILOTS):
        printf("Main thread: pilot FFT done frame: %d, %d, subframe: %d, num "
               "subframes done: %d\n",
            frame_count, frame_id, subframe_id,
            fft_stats_.symbol_count[frame_id]);
        break;
    case (PRINT_FFT_DATA):
        printf(
            "Main thread: data FFT done frame %d, %d, subframe %d, precoder "
            "status: %d, fft queue: %zu, zf queue: %zu, demul queue: %zu, in "
            "%.2f\n",
            frame_count, frame_id, subframe_id,
            zf_stats_.coded_frame == frame_id, fft_queue_.size_approx(),
            zf_queue_.size_approx(), demul_queue_.size_approx(),
            get_time() - stats_manager_->get_pilot_received(frame_count));
        break;
    case (PRINT_RC):
        printf("Main thread: cal symbol FFT done frame: %d, %d, subframe: %d, "
               "num subframes done: %d\n",
            frame_count, frame_id, subframe_id,
            fft_stats_.symbol_cal_count[frame_id]);
        break;
    case (PRINT_DEMUL):
        printf("Main thread: Demodulation done frame %d %d, subframe: %d, num "
               "subframes done: %d in %.2f\n",
            frame_count, frame_id, subframe_id,
            demul_stats_.symbol_count[frame_id],
            get_time() - stats_manager_->get_pilot_received(frame_count));
        break;
#ifdef USE_LDPC
    case (PRINT_DECODE):
        printf("Main thread: Decoding done frame %d %d, subframe: %d, num "
               "subframes done: %d\n",
            frame_count, frame_id, subframe_id,
            decode_stats_.symbol_count[frame_id]);
        break;
    case (PRINT_ENCODE):
        printf("Main thread: Encoding done frame %d %d, subframe: %d, num "
               "subframes done: %d\n",
            frame_count, frame_id, subframe_id,
            encode_stats_.symbol_count[frame_id]);
        break;
#endif
    case (PRINT_PRECODE):
        printf("Main thread: Precoding done frame: %d %d, subframe: %d in %.2f "
               "us\n",
            frame_count, frame_id, subframe_id,
            get_time() - stats_manager_->get_pilot_received(frame_count));
        break;
    case (PRINT_TX):
        printf("Main thread: TX done frame: %d %d, subframe: %d in %.2f us\n",
            frame_count, frame_id, subframe_id,
            get_time() - stats_manager_->get_pilot_received(frame_count));
        break;
    default:
        printf("Wrong task type in frame done print!");
    }
#endif
}

void Millipede::print_per_task_done(UNUSED int task_type, UNUSED int frame_id,
    UNUSED int subframe_id, UNUSED int ant_or_sc_id)
{
#if DEBUG_PRINT_PER_TASK_DONE
    switch (task_type) {
    case (PRINT_ZF):
        printf("Main thread: ZF done frame: %d, subcarrier %d\n", frame_id,
            ant_or_sc_id);
        break;
    case (PRINT_RC):
        printf("Main thread: RC done frame: %d, subcarrier %d\n", frame_id,
            ant_or_sc_id);
        break;
    case (PRINT_DEMUL):
        printf("Main thread: Demodulation done frame: %d, subframe: %d, sc: "
               "%d, num blocks done: %d\n",
            frame_id, subframe_id, ant_or_sc_id,
            demul_stats_.task_count[frame_id][subframe_id]);
        break;
#ifdef USE_LDPC
    case (PRINT_DECODE):
        printf("Main thread: Decoding done frame: %d, subframe: %d, sc: %d, "
               "num blocks done: %d\n",
            frame_id, subframe_id, ant_or_sc_id,
            decode_stats_.task_count[frame_id][subframe_id]);
        break;
#endif
    case (PRINT_PRECODE):
        printf("Main thread: Precoding done frame: %d, subframe: %d, "
               "subcarrier: %d, total SCs: %d\n",
            frame_id, subframe_id, ant_or_sc_id,
            precode_stats_.task_count[frame_id][subframe_id]);
        break;
    case (PRINT_IFFT):
        printf("Main thread: IFFT done frame: %d, subframe: %d, antenna: %d, "
               "total ants: %d\n",
            frame_id, subframe_id, ant_or_sc_id,
            ifft_stats_.task_count[frame_id][subframe_id]);
        break;
    case (PRINT_TX):
        printf("Main thread: TX done frame: %d, subframe: %d, antenna: %d, "
               "total packets: %d\n",
            frame_id, subframe_id, ant_or_sc_id,
            tx_stats_.task_count[frame_id][subframe_id]);
        break;
    default:
        printf("Wrong task type in frame done print!");
    }

#endif
}

void Millipede::initialize_queues()
{
    using mt_queue_t = moodycamel::ConcurrentQueue<Event_data>;

    int data_subframe_num_perframe = config_->data_symbol_num_perframe;
    message_queue_ = mt_queue_t(512 * data_subframe_num_perframe);
    complete_task_queue_ = mt_queue_t(512 * data_subframe_num_perframe * 4);

    fft_queue_ = mt_queue_t(512 * data_subframe_num_perframe * 4);
    zf_queue_ = mt_queue_t(512 * data_subframe_num_perframe * 4);

    rc_queue_ = mt_queue_t(512 * 2 * 4);

    demul_queue_ = mt_queue_t(512 * data_subframe_num_perframe * 4);
#ifdef USE_LDPC
    decode_queue_ = mt_queue_t(512 * data_subframe_num_perframe * 4);
#endif

    ifft_queue_ = mt_queue_t(512 * data_subframe_num_perframe * 4);
#ifdef USE_LDPC
    encode_queue_ = mt_queue_t(512 * data_subframe_num_perframe * 4);
#endif
    precode_queue_ = mt_queue_t(512 * data_subframe_num_perframe * 4);
    tx_queue_ = mt_queue_t(512 * data_subframe_num_perframe * 4);

    rx_ptoks_ptr = (moodycamel::ProducerToken**)aligned_alloc(
        64, config_->socket_thread_num * sizeof(moodycamel::ProducerToken*));
    for (size_t i = 0; i < config_->socket_thread_num; i++)
        rx_ptoks_ptr[i] = new moodycamel::ProducerToken(message_queue_);

    tx_ptoks_ptr = (moodycamel::ProducerToken**)aligned_alloc(
        64, config_->socket_thread_num * sizeof(moodycamel::ProducerToken*));
    for (size_t i = 0; i < config_->socket_thread_num; i++)
        tx_ptoks_ptr[i] = new moodycamel::ProducerToken(tx_queue_);

    worker_ptoks_ptr = (moodycamel::ProducerToken**)aligned_alloc(
        64, config_->worker_thread_num * sizeof(moodycamel::ProducerToken*));
    for (size_t i = 0; i < config_->worker_thread_num; i++)
        worker_ptoks_ptr[i]
            = new moodycamel::ProducerToken(complete_task_queue_);
}

void Millipede::initialize_uplink_buffers()
{
    auto& cfg = config_;
    int TASK_BUFFER_SUBFRAME_NUM
        = cfg->ul_data_symbol_num_perframe * TASK_BUFFER_FRAME_NUM;

    alloc_buffer_1d(&task_threads, cfg->worker_thread_num, 64, 0);

    socket_buffer_status_size_
        = cfg->BS_ANT_NUM * SOCKET_BUFFER_FRAME_NUM * cfg->symbol_num_perframe;
    socket_buffer_size_
        = (long long)cfg->packet_length * socket_buffer_status_size_;

    printf("Millipede: Initializing uplink buffers: socket buffer size %lld, "
           "socket buffer status size %d\n",
        socket_buffer_size_, socket_buffer_status_size_);

    socket_buffer_.malloc(
        cfg->socket_thread_num /* RX */, socket_buffer_size_, 64);
    socket_buffer_status_.calloc(
        cfg->socket_thread_num /* RX */, socket_buffer_status_size_, 64);

    csi_buffer_.malloc(cfg->pilot_symbol_num_perframe * TASK_BUFFER_FRAME_NUM,
        cfg->BS_ANT_NUM * cfg->OFDM_DATA_NUM, 64);
    data_buffer_.malloc(
        TASK_BUFFER_SUBFRAME_NUM, cfg->BS_ANT_NUM * cfg->OFDM_DATA_NUM, 64);
    precoder_buffer_.malloc(cfg->OFDM_DATA_NUM * TASK_BUFFER_FRAME_NUM,
        cfg->BS_ANT_NUM * cfg->UE_NUM, 64);

    equal_buffer_.malloc(
        TASK_BUFFER_SUBFRAME_NUM, cfg->OFDM_DATA_NUM * cfg->UE_NUM, 64);
    demod_hard_buffer_.malloc(
        TASK_BUFFER_SUBFRAME_NUM, cfg->OFDM_DATA_NUM * cfg->UE_NUM, 64);
    size_t mod_type = config_->mod_type;
    demod_soft_buffer_.malloc(TASK_BUFFER_SUBFRAME_NUM,
        mod_type * cfg->OFDM_DATA_NUM * cfg->UE_NUM, 64);
    size_t num_decoded_bytes
        = (cfg->LDPC_config.cbLen + 7) >> 3 * cfg->LDPC_config.nblocksInSymbol;
    decoded_buffer_.calloc(
        TASK_BUFFER_SUBFRAME_NUM, num_decoded_bytes * cfg->UE_NUM, 64);

    int max_packet_num_per_frame = cfg->BS_ANT_NUM
        * (cfg->pilot_symbol_num_perframe + cfg->ul_data_symbol_num_perframe);
    rx_stats_.max_task_count = max_packet_num_per_frame;
    rx_stats_.max_task_pilot_count
        = cfg->BS_ANT_NUM * cfg->pilot_symbol_num_perframe;
    alloc_buffer_1d(&(rx_stats_.task_count), TASK_BUFFER_FRAME_NUM, 64, 1);
    alloc_buffer_1d(
        &(rx_stats_.task_pilot_count), TASK_BUFFER_FRAME_NUM, 64, 1);
    fft_created_count = 0;
    fft_stats_.init(cfg->BS_ANT_NUM, cfg->pilot_symbol_num_perframe,
        TASK_BUFFER_FRAME_NUM, cfg->symbol_num_perframe, 64);
    fft_stats_.max_symbol_data_count = cfg->ul_data_symbol_num_perframe;
    alloc_buffer_1d(
        &(fft_stats_.symbol_cal_count), TASK_BUFFER_FRAME_NUM, 64, 1);
    fft_stats_.max_symbol_cal_count = 2;
    alloc_buffer_1d(&fft_stats_.cur_frame_for_symbol,
        cfg->ul_data_symbol_num_perframe, 64, 0);
    for (size_t i = 0; i < cfg->ul_data_symbol_num_perframe; ++i)
        fft_stats_.cur_frame_for_symbol[i] = -1;

    zf_stats_.init(config_->zf_block_num, TASK_BUFFER_FRAME_NUM, 1);

    demul_stats_.init(config_->demul_block_num,
        cfg->ul_data_symbol_num_perframe, TASK_BUFFER_FRAME_NUM,
        cfg->data_symbol_num_perframe, 64);

#ifdef USE_LDPC
    decode_stats_.init(config_->LDPC_config.nblocksInSymbol * cfg->UE_NUM,
        ul_data_subframe_num_perframe, TASK_BUFFER_FRAME_NUM,
        data_subframe_num_perframe, 64);
#endif

    delay_fft_queue.calloc(
        TASK_BUFFER_FRAME_NUM, cfg->symbol_num_perframe * cfg->BS_ANT_NUM, 32);
    alloc_buffer_1d(&delay_fft_queue_cnt, TASK_BUFFER_FRAME_NUM, 32, 1);
}

void Millipede::initialize_downlink_buffers()
{
    auto& cfg = config_;
    int TASK_BUFFER_SUBFRAME_NUM
        = cfg->data_symbol_num_perframe * TASK_BUFFER_FRAME_NUM;

    dl_socket_buffer_status_size_ = cfg->BS_ANT_NUM * SOCKET_BUFFER_FRAME_NUM
        * cfg->data_symbol_num_perframe;
    dl_socket_buffer_size_
        = (long long)cfg->packet_length * dl_socket_buffer_status_size_;
    alloc_buffer_1d(&dl_socket_buffer_, dl_socket_buffer_size_, 64, 0);
    alloc_buffer_1d(
        &dl_socket_buffer_status_, dl_socket_buffer_status_size_, 64, 1);
    dl_ifft_buffer_.calloc(
        cfg->BS_ANT_NUM * TASK_BUFFER_SUBFRAME_NUM, cfg->OFDM_CA_NUM, 64);
    dl_precoder_buffer_.malloc(cfg->OFDM_DATA_NUM * TASK_BUFFER_FRAME_NUM,
        cfg->UE_NUM * cfg->BS_ANT_NUM, 64);
    dl_encoded_buffer_.malloc(
        TASK_BUFFER_SUBFRAME_NUM, cfg->OFDM_DATA_NUM * cfg->UE_NUM, 64);
    recip_buffer_.malloc(
        TASK_BUFFER_FRAME_NUM, cfg->OFDM_DATA_NUM * cfg->BS_ANT_NUM, 64);
    calib_buffer_.malloc(
        TASK_BUFFER_FRAME_NUM, cfg->OFDM_DATA_NUM * cfg->BS_ANT_NUM, 64);

#ifdef USE_LDPC
    encode_stats_.init(config_->LDPC_config.nblocksInSymbol * UE_NUM,
        dl_data_subframe_num_perframe, TASK_BUFFER_FRAME_NUM,
        data_subframe_num_perframe, 64);
#endif
    precode_stats_.init(config_->demul_block_num,
        cfg->dl_data_symbol_num_perframe, TASK_BUFFER_FRAME_NUM,
        cfg->data_symbol_num_perframe, 64);

    ifft_stats_.init(cfg->BS_ANT_NUM, cfg->dl_data_symbol_num_perframe,
        TASK_BUFFER_FRAME_NUM, cfg->data_symbol_num_perframe, 64);

    tx_stats_.init(cfg->BS_ANT_NUM, cfg->dl_data_symbol_num_perframe,
        TASK_BUFFER_FRAME_NUM, cfg->data_symbol_num_perframe, 64);
}

void Millipede::free_uplink_buffers()
{
    socket_buffer_.free();
    socket_buffer_status_.free();
    csi_buffer_.free();
    data_buffer_.free();
    precoder_buffer_.free();
    equal_buffer_.free();
    demod_hard_buffer_.free();
    demod_soft_buffer_.free();
    decoded_buffer_.free();

    free_buffer_1d(&(rx_stats_.task_count));
    free_buffer_1d(&(rx_stats_.task_pilot_count));
    fft_stats_.fini();
    free_buffer_1d(&fft_stats_.symbol_cal_count);
    free_buffer_1d(&fft_stats_.cur_frame_for_symbol);
    zf_stats_.fini();
    demul_stats_.fini();
#ifdef USE_LDPC
    decode_stats_.fini();
#endif

    delay_fft_queue.free();
    free_buffer_1d(&delay_fft_queue_cnt);
}

void Millipede::free_downlink_buffers()
{
    free_buffer_1d(&dl_socket_buffer_);
    free_buffer_1d(&dl_socket_buffer_status_);

    dl_ifft_buffer_.free();

#ifdef USE_LDPC
    encode_stats_.fini();
#endif
    precode_stats_.fini();
    ifft_stats_.fini();
    tx_stats_.fini();
}

void Millipede::save_demul_data_to_file(UNUSED int frame_id)
{
#ifdef WRITE_DEMUL
    auto& cfg = config_;
    printf("Saving demul data to data/demul_data.txt\n");

    std::string cur_directory = TOSTRING(PROJECT_DIRECTORY);
    std::string filename = cur_directory + "/data/demul_data.bin";

    FILE* fp = fopen(filename.c_str(), "wb");
    for (size_t i = 0; i < cfg->ul_data_symbol_num_perframe; i++) {
        int total_data_subframe_id = (frame_id % TASK_BUFFER_FRAME_NUM)
                * cfg->ul_data_symbol_num_perframe
            + i;

        for (size_t sc = 0; sc < cfg->OFDM_DATA_NUM; sc++) {
            uint8_t* ptr
                = &demod_hard_buffer_[total_data_subframe_id][sc * cfg->UE_NUM];
            fwrite(ptr, cfg->UE_NUM, sizeof(uint8_t), fp);
        }
    }
    fclose(fp);
#endif
}

void Millipede::save_decode_data_to_file(UNUSED int frame_id)
{
#ifdef WRITE_DEMUL
    auto& cfg = config_;
    printf("Saving decode data to data/decode_data.bin\n");
    size_t num_decoded_bytes
        = (cfg->LDPC_config.cbLen + 7) >> 3 * cfg->LDPC_config.nblocksInSymbol;

    std::string cur_directory = TOSTRING(PROJECT_DIRECTORY);
    std::string filename = cur_directory + "/data/decode_data.bin";
    FILE* fp = fopen(filename.c_str(), "wb");

    for (size_t i = 0; i < cfg->ul_data_symbol_num_perframe; i++) {
        int total_data_subframe_id = (frame_id % TASK_BUFFER_FRAME_NUM)
                * cfg->ul_data_symbol_num_perframe
            + i;
        uint8_t* ptr = decoded_buffer_[total_data_subframe_id];
        fwrite(ptr, cfg->UE_NUM * num_decoded_bytes, sizeof(uint8_t), fp);
    }
    fclose(fp);
#endif
}

void Millipede::save_ifft_data_to_file(UNUSED int frame_id)
{
#ifdef WRITE_IFFT
    auto& cfg = config_;
    printf("Saving IFFT data to data/ifft_data.bin\n");

    std::string cur_directory = TOSTRING(PROJECT_DIRECTORY);
    std::string filename = cur_directory + "/data/ifft_data.bin";
    FILE* fp = fopen(filename.c_str(), "wb");

    for (size_t i = 0; i < cfg->dl_data_symbol_num_perframe; i++) {
        int total_data_subframe_id = (frame_id % TASK_BUFFER_FRAME_NUM)
                * cfg->dl_data_symbol_num_perframe
            + i + cfg->dl_data_symbol_start;

        for (size_t ant_id = 0; ant_id < cfg->BS_ANT_NUM; ant_id++) {
            int offset = total_data_subframe_id * cfg->BS_ANT_NUM + ant_id;
            float* ptr = (float*)dl_ifft_buffer_[offset];
            fwrite(ptr, cfg->OFDM_CA_NUM * 2, sizeof(float), fp);
        }
    }
    fclose(fp);
#endif
}

void Millipede::getDemulData(int** ptr, int* size)
{
    int ul_data_subframe_num_perframe = config_->ul_data_symbol_num_perframe;
    size_t OFDM_DATA_NUM = config_->OFDM_DATA_NUM;
    int UE_NUM = config_->UE_NUM;
    *ptr = (int*)&demod_hard_buffer_[max_equaled_frame
        * ul_data_subframe_num_perframe][0];
    *size = UE_NUM * OFDM_DATA_NUM;
}

void Millipede::getEqualData(float** ptr, int* size)
{
    auto& cfg = config_;
    *ptr = (float*)&equal_buffer_[max_equaled_frame
        * cfg->ul_data_symbol_num_perframe][0];
    // *ptr = equal_output;
    *size = cfg->UE_NUM * cfg->OFDM_DATA_NUM * 2;

    // printf("In getEqualData()\n");
    // for(int ii = 0; ii < UE_NUM*OFDM_DATA_NUM; ii++)
    //{
    //    // printf("User %d: %d, ", ii,demul_ptr2(ii));
    //    printf("[%.4f+j%.4f] ", *(*ptr+ii*UE_NUM*2), *(*ptr+ii*UE_NUM*2+1));
    //}
    // printf("\n");
    // printf("\n");
}

extern "C" {
EXPORT Millipede* Millipede_new(Config* cfg)
{
    // printf("Size of Millipede: %d\n",sizeof(Millipede *));
    auto* millipede = new Millipede(cfg);

    return millipede;
}
EXPORT void Millipede_start(Millipede* millipede) { millipede->start(); }
EXPORT void Millipede_stop(/*Millipede *millipede*/)
{
    SignalHandler::setExitSignal(true); /*millipede->stop();*/
}
EXPORT void Millipede_destroy(Millipede* millipede) { delete millipede; }
EXPORT void Millipede_getEqualData(Millipede* millipede, float** ptr, int* size)
{
    return millipede->getEqualData(ptr, size);
}
EXPORT void Millipede_getDemulData(Millipede* millipede, int** ptr, int* size)
{
    return millipede->getDemulData(ptr, size);
}
}<|MERGE_RESOLUTION|>--- conflicted
+++ resolved
@@ -134,22 +134,12 @@
     int tx_count = 0;
     double demul_begin = get_time();
     double tx_begin = get_time();
-<<<<<<< HEAD
+
     bool is_turn_to_dequeue_from_io = true;
-    Event_data events_list[kDequeueBulkSizeWorker * cfg->worker_thread_num];
-=======
-
-    int last_dequeue = 0;
-    int ret = 0;
-
     const size_t max_events_needed
         = std::max(kDequeueBulkSizeWorker * cfg->socket_thread_num,
             kDequeueBulkSizeTXRX * cfg->worker_thread_num);
     Event_data events_list[max_events_needed];
-
-    int miss_count = 0;
-    int total_count = 0;
->>>>>>> 3478a238
 
     while (config_->running && !SignalHandler::gotExitSignal()) {
         /* Get a batch of events */

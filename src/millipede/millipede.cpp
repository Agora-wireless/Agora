/**
 * Author: Jian Ding
 * Email: jianding17@gmail.com
 *
 */
#include "millipede.hpp"
using namespace std;

Millipede::Millipede(Config* cfg)
    : freq_ghz(measure_rdtsc_freq())
    , base_worker_core_offset(cfg->core_offset + 1 + cfg->socket_thread_num)
{
    std::string directory = TOSTRING(PROJECT_DIRECTORY);
    printf("Millipede: project directory %s\n", directory.c_str());
    // setenv("MKL_THREADING_LAYER", "sequential", true /* overwrite */);
    // std::cout << "MKL_THREADING_LAYER =  " << getenv("MKL_THREADING_LAYER")
    // << std::endl; openblas_set_num_threads(1);

    this->config_ = cfg;
    if (kDebugPrintPilot) {
        cout << "Millipede: Pilot data: " << endl;
        for (size_t i = 0; i < cfg->OFDM_DATA_NUM; i++)
            cout << config_->pilots_[i].re << "+1i*" << config_->pilots_[i].im
                 << ",";
        cout << endl;
    }

    printf("Measured RDTSC frequency = %.2f\n", freq_ghz);

    pin_to_core_with_offset(ThreadType::kMaster, cfg->core_offset, 0);
    initialize_queues();
    initialize_uplink_buffers();

    if (config_->dl_data_symbol_num_perframe > 0) {
        printf("Millipede: Initializing downlink buffers\n");
        initialize_downlink_buffers();
    }

    stats = new Stats(cfg, kMaxStatBreakdown, freq_ghz);
    phy_stats = new PhyStats(cfg);

    /* Initialize TXRX threads */
    receiver_.reset(new PacketTXRX(cfg, cfg->core_offset + 1, &message_queue_,
        get_conq(EventType::kPacketTX), rx_ptoks_ptr, tx_ptoks_ptr));

    if (kEnableMac) {
        const size_t mac_cpu_core = cfg->core_offset + cfg->socket_thread_num
            + cfg->worker_thread_num + 1;
        mac_thread_ = new MacThread(MacThread::Mode::kServer, cfg, mac_cpu_core,
            &decoded_buffer_ /* ul bits */, nullptr /* ul bits status */,
            &dl_bits_buffer_, &dl_bits_buffer_status_, &message_queue_,
            get_conq(EventType::kPacketToMac));

        mac_std_thread_ = std::thread(&MacThread::run_event_loop, mac_thread_);
    }

    // Create the subcarrier manager, which will create the subcarrier doers.
    // This needs to be done before creating the worker threads,
    // since the worker threads will use information from the subcarrier manager
    // to determine which subcarrier doers each worker thread should use/create.
    subcarrier_manager_ = new SubcarrierManager(this->config_, freq_ghz,
        complete_task_queue_, csi_buffer_, recip_buffer_, calib_buffer_,
        dl_encoded_buffer_, data_buffer_, demod_soft_buffer_, dl_ifft_buffer_,
        phy_stats, stats);

    /* Create worker threads */
    if (config_->bigstation_mode) {
    // Note: bigstation mode currently doesn't work with DoSubcarrier redesign.
#if BIGSTATION 
        create_threads(pthread_fun_wrapper<Millipede, &Millipede::worker_fft>,
            0, cfg->fft_thread_num);
        create_threads(pthread_fun_wrapper<Millipede, &Millipede::worker_zf>,
            cfg->fft_thread_num, cfg->fft_thread_num + cfg->zf_thread_num);
        create_threads(pthread_fun_wrapper<Millipede, &Millipede::worker_demul>,
            cfg->fft_thread_num + cfg->zf_thread_num, cfg->worker_thread_num);
#endif // BIGSTATION
    } else {
        create_threads(pthread_fun_wrapper<Millipede, &Millipede::worker>, 0,
            cfg->worker_thread_num);
    }
}

Millipede::~Millipede()
{
    free_uplink_buffers();
    /* Downlink */
    if (config_->dl_data_symbol_num_perframe > 0)
        free_downlink_buffers();

    if (kEnableMac)
        mac_std_thread_.join();
    delete mac_thread_;

    delete subcarrier_manager_;
}

void Millipede::stop()
{
    std::cout << "Millipede: stopping threads" << std::endl;
    config_->running = false;
    usleep(1000);
    receiver_.reset();
}

/// Enqueue a batch of task_set_size tasks starting from task index
/// (task_set_size * task_set_id).
// static void schedule_task_set(EventType task_type, int task_set_size,
//     int task_set_id, moodycamel::ConcurrentQueue<Event_data>* task_queue,
//     moodycamel::ProducerToken* producer_token)
// {
//     Event_data task(task_type, task_set_size * task_set_id);
//     for (int i = 0; i < task_set_size; i++) {
//         try_enqueue_fallback(task_queue, producer_token, task);
//         task.tags[0]++;
//     }
// }

void Millipede::schedule_task_set(
    EventType task_type, int task_set_size, int task_set_id)
{
    Event_data task(task_type, task_set_size * task_set_id);
    for (int i = 0; i < task_set_size; i++) {
        try_enqueue_fallback(&sched_info_arr[cur_tid].concurrent_q,
            sched_info_arr[cur_tid].ptok, task);
        cur_tid = (cur_tid + 1) % config_->worker_thread_num;
        task.tags[0]++;
    }
}

void Millipede::schedule_antennas(
    EventType event_type, size_t frame_id, size_t symbol_id)
{
    assert(event_type == EventType::kFFT or event_type == EventType::kIFFT);
    auto base_tag = gen_tag_t::frm_sym_ant(frame_id, symbol_id, 0);

    for (size_t i = 0; i < config_->BS_ANT_NUM; i++) {
        // try_enqueue_fallback(get_conq(event_type), get_ptok(event_type),
        // Event_data(event_type, base_tag._tag));
        try_enqueue_fallback(&sched_info_arr[cur_tid].concurrent_q,
            sched_info_arr[cur_tid].ptok,
            Event_data(event_type, base_tag._tag));
        cur_tid = (cur_tid + 1) % config_->worker_thread_num;
        base_tag.ant_id++;
    }
}

<<<<<<< HEAD
void Millipede::schedule_subcarriers(
    EventType event_type, size_t frame_id, size_t symbol_id)
{
    auto base_tag = gen_tag_t::frm_sym_sc(frame_id, symbol_id, 0);
    size_t num_events = SIZE_MAX;
    size_t block_size = SIZE_MAX;

    switch (event_type) {
    case EventType::kDemul:
    case EventType::kPrecode:
        num_events = config_->demul_events_per_symbol;
        block_size = config_->demul_block_size;
        break;
    case EventType::kZF:
        num_events = config_->zf_events_per_symbol;
        block_size = config_->zf_block_size;
        break;
    default:
        assert(false);
    }

    for (size_t i = 0; i < num_events; i++) {
        // try_enqueue_fallback(&sched_info_arr[cur_tid].concurrent_q,
            // sched_info_arr[cur_tid].ptok,
            // Event_data(event_type, base_tag._tag));
        // cur_tid = (cur_tid + 1) % config_->worker_thread_num;
        size_t tid = base_tag.sc_id * config_->worker_thread_num / config_->OFDM_DATA_NUM;
        try_enqueue_fallback(&sched_info_arr[tid].concurrent_q,
            sched_info_arr[tid].ptok,
            Event_data(event_type, base_tag._tag));
        base_tag.sc_id += block_size;
    }
}

=======
>>>>>>> b25dd754
void Millipede::schedule_codeblocks(
    EventType event_type, size_t frame_id, size_t symbol_id)
{
    assert(
        event_type == EventType::kEncode or event_type == EventType::kDecode);
    auto base_tag = gen_tag_t::frm_sym_cb(frame_id, symbol_id, 0);

    for (size_t i = 0;
         i < config_->UE_NUM * config_->LDPC_config.nblocksInSymbol; i++) {
        // try_enqueue_fallback(get_conq(event_type), get_ptok(event_type),
        // Event_data(event_type, base_tag._tag));
        try_enqueue_fallback(&sched_info_arr[cur_tid].concurrent_q,
            sched_info_arr[cur_tid].ptok,
            Event_data(event_type, base_tag._tag));
        cur_tid = (cur_tid + 1) % config_->worker_thread_num;
        base_tag.cb_id++;
    }
}

void Millipede::schedule_users(
    EventType event_type, size_t frame_id, size_t symbol_id)
{
    assert(event_type == EventType::kPacketToMac);
    auto base_tag = gen_tag_t::frm_sym_ue(frame_id, symbol_id, 0);

    for (size_t i = 0; i < config_->UE_NUM; i++) {
        try_enqueue_fallback(get_conq(event_type),
            tx_ptoks_ptr[config_->socket_thread_num
                + i % config_->mac_socket_thread_num],
            Event_data(event_type, base_tag._tag));
        base_tag.ue_id++;
    }
}

void Millipede::start()
{
    auto& cfg = config_;
    cur_tid = 0;

    // Start packet I/O
    if (!receiver_->startTXRX(socket_buffer_, socket_buffer_status_,
            socket_buffer_status_size_, stats->frame_start,
            dl_socket_buffer_)) {
        this->stop();
        return;
    }

    // Millipede processes a frame after processing for previous frames is
    // complete. cur_frame_id is the frame that is currently being processed.
    size_t cur_frame_id = 0;

    /* Counters for printing summary */
    size_t demul_count = 0;
    size_t tx_count = 0;
    double demul_begin = get_time_us();
    double tx_begin = get_time_us();

    bool is_turn_to_dequeue_from_io = true;
    const size_t max_events_needed = std::max(kDequeueBulkSizeTXRX
            * (cfg->socket_thread_num + cfg->mac_socket_thread_num),
        kDequeueBulkSizeWorker * cfg->worker_thread_num);
    Event_data events_list[max_events_needed];

    while (config_->running && !SignalHandler::gotExitSignal()) {
        /* Get a batch of events */
        size_t num_events = 0;
        if (is_turn_to_dequeue_from_io) {
            for (size_t i = 0;
                 i < cfg->socket_thread_num + cfg->mac_socket_thread_num; i++) {
                num_events += message_queue_.try_dequeue_bulk_from_producer(
                    *(rx_ptoks_ptr[i]), events_list + num_events,
                    kDequeueBulkSizeTXRX);
            }
        } else {
            for (size_t i = 0; i < cfg->worker_thread_num; i++) {
                num_events
                    += complete_task_queue_.try_dequeue_bulk_from_producer(
                        *(worker_ptoks_ptr[i]), events_list + num_events,
                        kDequeueBulkSizeWorker);
            }
        }
        is_turn_to_dequeue_from_io = !is_turn_to_dequeue_from_io;

        /* Handle each event */
        for (size_t ev_i = 0; ev_i < num_events; ev_i++) {
            Event_data& event = events_list[ev_i];

            // FFT processing is scheduled after falling through the switch
            switch (event.event_type) {
            case EventType::kPacketRX: {
                size_t socket_thread_id = rx_tag_t(event.tags[0]).tid;
                size_t sock_buf_offset = rx_tag_t(event.tags[0]).offset;

                auto* pkt = (Packet*)(socket_buffer_[socket_thread_id]
                    + (sock_buf_offset * cfg->packet_length));
                if (pkt->frame_id >= cur_frame_id + TASK_BUFFER_FRAME_NUM) {
                    std::cout
                        << "Error: Received packet for future frame beyond "
                           "frame "
                        << "window. This can happen if Millipede is running "
                        << "slowly, e.g., in debug mode\n";
                    cfg->running = false;
                    break;
                }

                update_rx_counters(pkt->frame_id, pkt->symbol_id);
                if (config_->bigstation_mode) {
                    /* In BigStation, schedule FFT whenever a packet is RX */
                    if (cur_frame_id != pkt->frame_id) {
                        cur_frame_id = pkt->frame_id;
                        stats->master_set_tsc(
                            TsType::kProcessingStarted, pkt->frame_id);
                    }
                }

                fft_queue_arr[pkt->frame_id % TASK_BUFFER_FRAME_NUM].push(
                    fft_req_tag_t(event.tags[0]));
            } break;

            case EventType::kFFT: {
                for (size_t i = 0; i < event.num_tags; i++) {
                    handle_event_fft(event.tags[i]);
                }
            } break;

            case EventType::kRC: {
                size_t frame_id = event.tags[0];
                stats->master_set_tsc(TsType::kRCDone, frame_id);
                print_per_frame_done(PrintType::kRC, frame_id);
                fft_stats_.symbol_rc_count[frame_id % TASK_BUFFER_FRAME_NUM]
                    = 0;
                rc_stats_.last_frame = frame_id;
            } break;

            case EventType::kZF: {
                size_t frame_id = gen_tag_t(event.tags[0]).frame_id;
                print_per_task_done(PrintType::kZF, frame_id, 0,
                    zf_stats_.get_symbol_count(frame_id));
                if (zf_stats_.last_symbol(frame_id)) {
                    stats->master_set_tsc(TsType::kZFDone, frame_id);
                    zf_stats_.coded_frame = frame_id;
                    print_per_frame_done(PrintType::kZF, frame_id);

                    /* If all the data in a frame has arrived when ZF is done */
                    for (size_t i = 0; i < cfg->ul_data_symbol_num_perframe;
                         i++) {
                        if (fft_stats_.cur_frame_for_symbol[i] == frame_id) {
                            subcarrier_manager_->schedule_subcarriers(
                                EventType::kDemul, frame_id, i);
                        }
                    }

                    if (config_->dl_data_symbol_num_perframe > 0) {
                        // If downlink data transmission is enabled, schedule
                        // downlink encoding for the first data symbol
                        schedule_codeblocks(EventType::kEncode, frame_id,
                            cfg->dl_data_symbol_start);
                    }
                }
            } break;

            case EventType::kDemul: {
                size_t frame_id = gen_tag_t(event.tags[0]).frame_id;
                size_t symbol_idx_ul = gen_tag_t(event.tags[0]).symbol_id;
                size_t base_sc_id = gen_tag_t(event.tags[0]).sc_id;

                print_per_task_done(
                    PrintType::kDemul, frame_id, symbol_idx_ul, base_sc_id);
                /* If this symbol is ready */
                if (demul_stats_.last_task(frame_id, symbol_idx_ul)) {
                    schedule_codeblocks(
                        EventType::kDecode, frame_id, symbol_idx_ul);
                    print_per_symbol_done(
                        PrintType::kDemul, frame_id, symbol_idx_ul);
                    if (demul_stats_.last_symbol(frame_id)) {
                        max_equaled_frame = frame_id;
                        stats->master_set_tsc(TsType::kDemulDone, frame_id);
                        print_per_frame_done(PrintType::kDemul, frame_id);
                    }

                    demul_count++;
                    if (demul_count == demul_stats_.max_symbol_count * 9000) {
                        demul_count = 0;
                        double diff = get_time_us() - demul_begin;
                        int samples_num_per_UE = cfg->OFDM_DATA_NUM
                            * demul_stats_.max_symbol_count * 1000;
                        printf(
                            "Frame %zu: RX %d samples (per-client) from %zu "
                            "clients in %f secs, throughtput %f bps per-client "
                            "(16QAM), current task queue length %zu\n",
                            frame_id, samples_num_per_UE, cfg->UE_NUM, diff,
                            samples_num_per_UE * log2(16.0f) / diff,
                            get_conq(EventType::kFFT)->size_approx());
                        demul_begin = get_time_us();
                    }
                }
            } break;

            case EventType::kDecode: {
                size_t frame_id = gen_tag_t(event.tags[0]).frame_id;
                size_t symbol_idx_ul = gen_tag_t(event.tags[0]).symbol_id;

                if (decode_stats_.last_task(frame_id, symbol_idx_ul)) {
                    if (kEnableMac) {
                        schedule_users(
                            EventType::kPacketToMac, frame_id, symbol_idx_ul);
                    }
                    print_per_symbol_done(
                        PrintType::kDecode, frame_id, symbol_idx_ul);
                    if (decode_stats_.last_symbol(frame_id)) {
                        if (!kEnableMac) {
                            assert(cur_frame_id == frame_id);
                            cur_frame_id++;
                            stats->update_stats_in_functions_uplink(frame_id);
                            if (stats->last_frame_id == cfg->frames_to_test - 1)
                                goto finish;
                        }
                        stats->master_set_tsc(TsType::kDecodeDone, frame_id);
                        print_per_frame_done(PrintType::kDecode, frame_id);
                    }
                }
            } break;

            case EventType::kPacketToMac: {
                size_t frame_id = gen_tag_t(event.tags[0]).frame_id;
                size_t symbol_idx_ul = gen_tag_t(event.tags[0]).symbol_id;
                if (tomac_stats_.last_task(frame_id, symbol_idx_ul)) {
                    print_per_symbol_done(
                        PrintType::kPacketToMac, frame_id, symbol_idx_ul);
                    if (tomac_stats_.last_symbol(frame_id)) {
                        assert(cur_frame_id == frame_id);
                        cur_frame_id++;
                        // stats->master_set_tsc(TsType::kMacTXDone, frame_id);
                        print_per_frame_done(PrintType::kPacketToMac, frame_id);
                        stats->update_stats_in_functions_uplink(frame_id);
                        if (stats->last_frame_id == cfg->frames_to_test - 1)
                            goto finish;
                    }
                }

            } break;

            case EventType::kEncode: {
                size_t frame_id = gen_tag_t(event.tags[0]).frame_id;
                size_t data_symbol_idx = gen_tag_t(event.tags[0]).symbol_id;

                if (encode_stats_.last_task(frame_id, data_symbol_idx)) {
                    subcarrier_manager_->schedule_subcarriers(
                        EventType::kPrecode, frame_id, data_symbol_idx);
                    print_per_symbol_done(
                        PrintType::kEncode, frame_id, data_symbol_idx);
                    if (encode_stats_.last_symbol(frame_id)) {
                        stats->master_set_tsc(TsType::kEncodeDone, frame_id);
                        print_per_frame_done(PrintType::kEncode, frame_id);
                    }
                }
            } break;

            case EventType::kPrecode: {
                /* Precoding is done, schedule ifft */
                size_t sc_id = gen_tag_t(event.tags[0]).sc_id;
                size_t frame_id = gen_tag_t(event.tags[0]).frame_id;
                size_t data_symbol_idx = gen_tag_t(event.tags[0]).symbol_id;
                print_per_task_done(
                    PrintType::kPrecode, frame_id, data_symbol_idx, sc_id);
                if (precode_stats_.last_task(frame_id, data_symbol_idx)) {
                    schedule_antennas(
                        EventType::kIFFT, frame_id, data_symbol_idx);
                    if (data_symbol_idx < cfg->dl_data_symbol_end - 1) {
                        schedule_codeblocks(
                            EventType::kEncode, frame_id, data_symbol_idx + 1);
                    }

                    print_per_symbol_done(
                        PrintType::kPrecode, frame_id, data_symbol_idx);
                    if (precode_stats_.last_symbol(frame_id)) {
                        stats->master_set_tsc(TsType::kPrecodeDone, frame_id);
                        print_per_frame_done(PrintType::kPrecode, frame_id);
                    }
                }
            } break;

            case EventType::kIFFT: {
                /* IFFT is done, schedule data transmission */
                size_t ant_id = gen_tag_t(event.tags[0]).ant_id;
                size_t frame_id = gen_tag_t(event.tags[0]).frame_id;
                size_t data_symbol_idx = gen_tag_t(event.tags[0]).symbol_id;
                try_enqueue_fallback(get_conq(EventType::kPacketTX),
                    tx_ptoks_ptr[ant_id % cfg->socket_thread_num],
                    Event_data(EventType::kPacketTX, event.tags[0]));

                print_per_task_done(
                    PrintType::kIFFT, frame_id, data_symbol_idx, ant_id);

                if (ifft_stats_.last_task(frame_id, data_symbol_idx)) {
                    if (ifft_stats_.last_symbol(frame_id)) {
                        stats->master_set_tsc(TsType::kIFFTDone, frame_id);
                        print_per_frame_done(PrintType::kIFFT, frame_id);
                        assert(frame_id == cur_frame_id);
                        cur_frame_id++;
                    }
                }
            } break;

            case EventType::kPacketTX: {
                /* Data is sent */
                size_t ant_id = gen_tag_t(event.tags[0]).ant_id;
                size_t frame_id = gen_tag_t(event.tags[0]).frame_id;
                size_t data_symbol_idx = gen_tag_t(event.tags[0]).symbol_id;

                print_per_task_done(
                    PrintType::kPacketTX, frame_id, data_symbol_idx, ant_id);
                if (tx_stats_.last_task(frame_id, data_symbol_idx)) {
                    print_per_symbol_done(
                        PrintType::kPacketTX, frame_id, data_symbol_idx);
                    /* If tx of the first symbol is done */
                    if (data_symbol_idx == cfg->dl_data_symbol_start) {
                        stats->master_set_tsc(
                            TsType::kTXProcessedFirst, frame_id);
                        print_per_frame_done(
                            PrintType::kPacketTXFirst, frame_id);
                    }
                    if (tx_stats_.last_symbol(frame_id)) {
                        stats->master_set_tsc(TsType::kTXDone, frame_id);
                        print_per_frame_done(PrintType::kPacketTX, frame_id);
                        stats->update_stats_in_functions_downlink(frame_id);
                        if (stats->last_frame_id == cfg->frames_to_test - 1)
                            goto finish;
                    }

                    tx_count++;
                    if (tx_count == tx_stats_.max_symbol_count * 9000) {
                        tx_count = 0;
                        double diff = get_time_us() - tx_begin;
                        int samples_num_per_UE = cfg->OFDM_DATA_NUM
                            * tx_stats_.max_symbol_count * 1000;

                        printf("TX %d samples (per-client) to %zu clients "
                               "in %f secs, throughtput %f bps per-client "
                               "(16QAM), current tx queue length %zu\n",
                            samples_num_per_UE, cfg->UE_NUM, diff,
                            samples_num_per_UE * log2(16.0f) / diff,
                            get_conq(EventType::kPacketTX)->size_approx());
                        tx_begin = get_time_us();
                    }
                }
            } break;
            default:
                printf("Wrong event type in message queue!");
                exit(0);
            } /* End of switch */

            // We schedule FFT processing if the event handling above results in
            // either (a) sufficient packets received for the current frame,
            // or (b) the current frame being updated.
            std::queue<fft_req_tag_t>& cur_fftq
                = fft_queue_arr[cur_frame_id % TASK_BUFFER_FRAME_NUM];
            if (cur_fftq.size() >= config_->fft_block_size) {
                size_t num_fft_blocks
                    = cur_fftq.size() / config_->fft_block_size;

                for (size_t i = 0; i < num_fft_blocks; i++) {
                    Event_data do_fft_task;
                    do_fft_task.num_tags = config_->fft_block_size;
                    do_fft_task.event_type = EventType::kFFT;

                    for (size_t j = 0; j < config_->fft_block_size; j++) {
                        do_fft_task.tags[j] = cur_fftq.front()._tag;
                        cur_fftq.pop();

                        if (!config_->bigstation_mode) {
                            if (fft_created_count++ == 0) {
                                stats->master_set_tsc(
                                    TsType::kProcessingStarted, cur_frame_id);
                            } else if (fft_created_count
                                == rx_counters_.num_pkts_per_frame) {
                                fft_created_count = 0;
                            }
                        }
                    }
                    // try_enqueue_fallback(get_conq(EventType::kFFT),
                    // get_ptok(EventType::kFFT), do_fft_task);
                    try_enqueue_fallback(&sched_info_arr[cur_tid].concurrent_q,
                        sched_info_arr[cur_tid].ptok, do_fft_task);
                    cur_tid = (cur_tid + 1) % config_->worker_thread_num;
                }
            }
        } /* End of for */
    } /* End of while */

finish:

    printf("Millipede: printing stats and saving to file\n");
    stats->print_summary();
    stats->save_to_file();
    if (flags.enable_save_decode_data_to_file) {
        save_decode_data_to_file(stats->last_frame_id);
    }
    if (flags.enable_save_tx_data_to_file)
        save_tx_data_to_file(stats->last_frame_id);

    // Calculate and print per-user BER
    if (!kEnableMac && kPrintPhyStats) {
        phy_stats->print_phy_stats();
    }
    this->stop();
}

void Millipede::handle_event_fft(size_t tag)
{
    size_t frame_id = gen_tag_t(tag).frame_id;
    size_t symbol_id = gen_tag_t(tag).symbol_id;
    SymbolType sym_type = config_->get_symbol_type(frame_id, symbol_id);

    if (sym_type == SymbolType::kPilot) {
        if (fft_stats_.last_task(frame_id, symbol_id)) {
            print_per_symbol_done(PrintType::kFFTPilots, frame_id, symbol_id);
            if (!config_->downlink_mode
                || (config_->downlink_mode && !config_->recipCalEn)
                || (config_->downlink_mode && config_->recipCalEn
                       && rc_stats_.last_frame == frame_id)) {
                /* If CSI of all UEs is ready, schedule ZF/prediction */
                if (fft_stats_.last_symbol(frame_id)) {
                    stats->master_set_tsc(TsType::kFFTDone, frame_id);
                    print_per_frame_done(PrintType::kFFTPilots, frame_id);
                    if (kPrintPhyStats)
                        phy_stats->print_snr_stats(frame_id);
                    subcarrier_manager_->schedule_subcarriers(
                        EventType::kZF, frame_id, 0);
                }
            }
        }
    } else if (sym_type == SymbolType::kUL) {
        if (fft_stats_.last_task(frame_id, symbol_id)) {
            size_t symbol_idx_ul
                = config_->get_ul_symbol_idx(frame_id, symbol_id);
            fft_stats_.cur_frame_for_symbol[symbol_idx_ul] = frame_id;
            print_per_symbol_done(PrintType::kFFTData, frame_id, symbol_id);
            /* If precoder exist, schedule demodulation */
            if (zf_stats_.coded_frame == frame_id) {
                subcarrier_manager_->schedule_subcarriers(
                    EventType::kDemul, frame_id, symbol_idx_ul);
            }
        }
    } else if (sym_type == SymbolType::kCalDL
        or sym_type == SymbolType::kCalUL) {
        print_per_symbol_done(PrintType::kFFTCal, frame_id, symbol_id);
        if (++fft_stats_.symbol_rc_count[frame_id % TASK_BUFFER_FRAME_NUM]
            == fft_stats_.max_symbol_rc_count) {
            print_per_frame_done(PrintType::kFFTCal, frame_id);
            // TODO: rc_stats_.max_task_count appears uninitalized
            // schedule_task_set(EventType::kRC, rc_stats_.max_task_count,
            // frame_id, get_conq(EventType::kRC), get_ptok(EventType::kRC));
            schedule_task_set(
                EventType::kRC, rc_stats_.max_task_count, frame_id);
        }
    }
}

void* Millipede::worker(int tid)
{
    pin_to_core_with_offset(ThreadType::kWorker, base_worker_core_offset, tid);

    /* Initialize operators */
    auto computeFFT = new DoFFT(config_, tid, freq_ghz,
        *get_conq(EventType::kFFT), complete_task_queue_, worker_ptoks_ptr[tid],
        socket_buffer_, socket_buffer_status_, data_buffer_, csi_buffer_,
        calib_buffer_, phy_stats, stats);

    auto computeIFFT = new DoIFFT(config_, tid, freq_ghz,
        *get_conq(EventType::kIFFT), complete_task_queue_,
        worker_ptoks_ptr[tid], dl_ifft_buffer_, dl_socket_buffer_, stats);

    auto computeEncoding = new DoEncode(config_, tid, freq_ghz,
        *get_conq(EventType::kEncode), complete_task_queue_,
        worker_ptoks_ptr[tid], config_->dl_bits, dl_encoded_buffer_, stats);

    auto computeDecoding
        = new DoDecode(config_, tid, freq_ghz, *get_conq(EventType::kDecode),
            complete_task_queue_, worker_ptoks_ptr[tid], demod_soft_buffer_,
            decoded_buffer_, phy_stats, stats);

    /// TODO: move this into the subcarrier manager/doer infrastructure.
    ///       It's currently in the SubcarrierDoer but isn't actually used
    auto* computeReciprocity = new Reciprocity(config_, tid, freq_ghz,
        *get_conq(EventType::kRC), complete_task_queue_, worker_ptoks_ptr[tid],
        calib_buffer_, recip_buffer_, stats);

    std::vector<Doer*> compute_vec = {
        computeIFFT,
        computeFFT,
        computeReciprocity,
    };

    // Currently, we create Subcarrier doer instances within worker threads,
    // such that a given worker thread can handle subcarrier doers
    // alongside all of its other doers. 
    // We create them here for now to preserve compatibility with the existing
    // form of scheduling any kind of doer on any kind of worker thread,
    // but in the future they'll be created by the subcarrier manager itself. 
    for (auto sc_range :
        subcarrier_manager_->get_subcarrier_ranges_for_worker_tid(tid)) {
        auto computeSubcarrier = subcarrier_manager_->create_subcarrier_doer(
            tid, worker_ptoks_ptr[tid], sc_range);
        // std::cout << "Worker thread " << tid
        //     << " created DoSubcarrier, ptr: " << computeSubcarrier
        //     << std::endl;
        compute_vec.push_back(computeSubcarrier);
    }

    compute_vec.push_back(computeEncoding);
    compute_vec.push_back(computeDecoding);

    // while (true) {
    //     for (size_t i = 0; i < computers_vec.size(); i++) {
    //         if (computers_vec[i]->try_launch())
    //             break;
    //     }
    // }
    while (true) {
<<<<<<< HEAD
        Event_data req_event;
        if (sched_info_arr[tid].concurrent_q.try_dequeue(req_event)) {
            Event_data resp_event;
            resp_event.num_tags = req_event.num_tags;
            Doer* doer;

            switch (req_event.event_type) {
            case EventType::kFFT:
                doer = computeFFT;
                break;
            case EventType::kZF:
                doer = computeZF;
                break;
            case EventType::kDemul:
                doer = computeDemul;
                break;
            case EventType::kIFFT:
                doer = computeIFFT;
                break;
            case EventType::kPrecode:
                doer = computePrecode;
                break;
            case EventType::kDecode:
                doer = computeDecoding;
                break;
            case EventType::kEncode:
                doer = computeEncoding;
                break;
            case EventType::kRC:
                doer = computeReciprocity;
                break;
            default:
                assert(false);
            }

            for (size_t i = 0; i < req_event.num_tags; i++) {
                Event_data resp_i = doer->launch(req_event.tags[i]);
                rt_assert(resp_i.num_tags == 1, "Invalid num_tags in resp");
                resp_event.tags[i] = resp_i.tags[0];
                resp_event.event_type = resp_i.event_type;
            }

            try_enqueue_fallback(
                &complete_task_queue_, worker_ptoks_ptr[tid], resp_event);
=======
        for (size_t i = 0; i < compute_vec.size(); i++) {
            if (compute_vec[i]->try_launch()) {
                break;
            }
>>>>>>> b25dd754
        }
    }
}

// Note: bigstation mode currently doesn't work with the DoSubcarrier redesign.
#if BIGSTATION 
void* Millipede::worker_fft(int tid)
{
    pin_to_core_with_offset(ThreadType::kWorker, base_worker_core_offset, tid);

    /* Initialize IFFT operator */
    auto computeFFT = new DoFFT(config_, tid, freq_ghz,
        *get_conq(EventType::kFFT), complete_task_queue_, worker_ptoks_ptr[tid],
        socket_buffer_, socket_buffer_status_, data_buffer_, csi_buffer_,
        calib_buffer_, phy_stats, stats);
    auto computeIFFT = new DoIFFT(config_, tid, freq_ghz,
        *get_conq(EventType::kIFFT), complete_task_queue_,
        worker_ptoks_ptr[tid], dl_ifft_buffer_, dl_socket_buffer_, stats);

    while (true) {
        if (computeFFT->try_launch()) {
        } else if (config_->dl_data_symbol_num_perframe > 0
            && computeIFFT->try_launch()) {
        }
    }
}

void* Millipede::worker_zf(int tid)
{
    pin_to_core_with_offset(ThreadType::kWorker, base_worker_core_offset, tid);

    /* Initialize ZF operator */
    auto computeZF = new DoZF(config_, tid, freq_ghz, *get_conq(EventType::kZF),
        complete_task_queue_, worker_ptoks_ptr[tid], csi_buffer_, recip_buffer_,
        ul_zf_buffer_, dl_zf_buffer_, stats);

    while (true) {
        computeZF->try_launch();
    }
}

void* Millipede::worker_demul(int tid)
{
    pin_to_core_with_offset(ThreadType::kWorker, base_worker_core_offset, tid);

    auto computeDemul
        = new DoDemul(config_, tid, freq_ghz, *get_conq(EventType::kDemul),
            complete_task_queue_, worker_ptoks_ptr[tid], data_buffer_,
            ul_zf_buffer_, ue_spec_pilot_buffer_, equal_buffer_,
            demod_soft_buffer_, phy_stats, stats);

    /* Initialize Precode operator */
    auto computePrecode
        = new DoPrecode(config_, tid, freq_ghz, *get_conq(EventType::kPrecode),
            complete_task_queue_, worker_ptoks_ptr[tid], dl_zf_buffer_,
            dl_ifft_buffer_, dl_encoded_buffer_, stats);

    while (true) {
        if (config_->dl_data_symbol_num_perframe > 0) {
            computePrecode->try_launch();
        } else {
            computeDemul->try_launch();
        }
    }
}
#endif // BIGSTATION

void Millipede::create_threads(
    void* (*worker)(void*), int tid_start, int tid_end)
{
    int ret;
    for (int i = tid_start; i < tid_end; i++) {
        auto context = new EventHandlerContext<Millipede>;
        context->obj_ptr = this;
        context->id = i;
        ret = pthread_create(&task_threads[i], NULL, worker, context);
        if (ret != 0) {
            perror("task thread create failed");
            exit(0);
        }
    }
}

void Millipede::update_rx_counters(size_t frame_id, size_t symbol_id)
{
    const size_t frame_slot = frame_id % TASK_BUFFER_FRAME_NUM;
    if (config_->isPilot(frame_id, symbol_id)) {
        rx_counters_.num_pilot_pkts[frame_slot]++;
        if (rx_counters_.num_pilot_pkts[frame_slot]
            == rx_counters_.num_pilot_pkts_per_frame) {
            rx_counters_.num_pilot_pkts[frame_slot] = 0;
            stats->master_set_tsc(TsType::kPilotAllRX, frame_id);
            print_per_frame_done(PrintType::kPacketRXPilots, frame_id);
        }
    } else if (config_->isCalDlPilot(frame_id, symbol_id)
        or config_->isCalUlPilot(frame_id, symbol_id)) {
        if (++rx_counters_.num_reciprocity_pkts[frame_slot]
            == rx_counters_.num_reciprocity_pkts_per_frame) {
            rx_counters_.num_reciprocity_pkts[frame_slot] = 0;
            stats->master_set_tsc(TsType::kRCAllRX, frame_id);
        }
    }
    if (rx_counters_.num_pkts[frame_slot] == 0) {
        stats->master_set_tsc(TsType::kPilotRX, frame_id);
        if (kDebugPrintPerFrameStart) {
            const size_t prev_frame_slot
                = (frame_slot + TASK_BUFFER_FRAME_NUM - 1)
                % TASK_BUFFER_FRAME_NUM;
            printf("Main thread: data received from frame %zu, symbol %zu, in "
                   "%.2f us. RX in prev frame: %zu\n",
                frame_id, symbol_id,
                stats->master_get_delta_us(
                    TsType::kPilotRX, frame_id, frame_id - 1),
                rx_counters_.num_pkts[prev_frame_slot]);
        }
    }

    rx_counters_.num_pkts[frame_slot]++;
    if (rx_counters_.num_pkts[frame_slot] == rx_counters_.num_pkts_per_frame) {
        stats->master_set_tsc(TsType::kRXDone, frame_id);
        print_per_frame_done(PrintType::kPacketRX, frame_id);
        rx_counters_.num_pkts[frame_slot] = 0;
    }
}

void Millipede::print_per_frame_done(PrintType print_type, size_t frame_id)
{
    if (!kDebugPrintPerFrameDone)
        return;
    switch (print_type) {
    case (PrintType::kPacketRX): {
        size_t prev_frame_slot = (frame_id - 1) % TASK_BUFFER_FRAME_NUM;
        printf("Main thread: received all packets in frame: %zu in %.2f us."
               " Demul: %zu done. RX in prev frame: %zu of %zu.\n",
            frame_id,
            stats->master_get_delta_us(
                TsType::kRXDone, TsType::kPilotRX, frame_id),
            demul_stats_.get_symbol_count(frame_id),
            rx_counters_.num_pkts[prev_frame_slot],
            rx_counters_.num_pkts_per_frame);
    } break;
    case (PrintType::kPacketRXPilots):
        printf("Main thread: received all pilots in frame: %zu  in %.2f us\n",
            frame_id,
            stats->master_get_delta_us(
                TsType::kPilotAllRX, TsType::kPilotRX, frame_id));
        break;
    case (PrintType::kFFTPilots):
        printf("Main thread: pilot frame: %zu, finished FFT for all pilot "
               "symbols in %.2f us, pilot all received: %.2f\n",
            frame_id,
            stats->master_get_delta_us(
                TsType::kFFTDone, TsType::kPilotRX, frame_id),
            stats->master_get_delta_us(
                TsType::kPilotAllRX, TsType::kPilotRX, frame_id));
        break;
    case (PrintType::kFFTData):
        printf("Main thread: data frame: %zu, finished FFT for all data "
               "symbols in %.2f us\n",
            frame_id, stats->master_get_us_since(TsType::kPilotRX, frame_id));
        break;
    case (PrintType::kFFTCal):
        printf("Main thread: cal frame: %zu, finished FFT for all cal "
               "symbols in %.2f us\n",
            frame_id, stats->master_get_us_since(TsType::kRCAllRX, frame_id));
        break;
    case (PrintType::kRC):
        printf("Main thread: Reciprocity Calculation done frame: %zu in "
               "%.2f us since reciprocity pilots all received\n",
            frame_id,
            stats->master_get_delta_us(
                TsType::kRCDone, TsType::kRCAllRX, frame_id));
        break;
    case (PrintType::kZF):
        printf("Main thread: ZF done frame: %zu, in %.2f us since pilot FFT "
               "done, total: %.2f us, FFT queue %zu\n",
            frame_id,
            stats->master_get_delta_us(
                TsType::kZFDone, TsType::kFFTDone, frame_id),
            stats->master_get_delta_us(
                TsType::kZFDone, TsType::kPilotRX, frame_id),
            get_conq(EventType::kIFFT)->size_approx());
        break;
    case (PrintType::kDemul):
        printf("Main thread: Demodulation done frame: %zu (%zu UL symbols) "
               "in %.2f us since ZF done, total %.2f us\n",
            frame_id, config_->ul_data_symbol_num_perframe,
            stats->master_get_delta_us(
                TsType::kDemulDone, TsType::kZFDone, frame_id),
            stats->master_get_delta_us(
                TsType::kDemulDone, TsType::kPilotRX, frame_id));
        break;
    case (PrintType::kDecode):
        printf("Main thread: Decoding done frame: %zu (%zu UL symbols) in "
               "%.2f us since ZF done, total %.2f us\n",
            frame_id, config_->ul_data_symbol_num_perframe,
            stats->master_get_delta_us(
                TsType::kDecodeDone, TsType::kZFDone, frame_id),
            stats->master_get_delta_us(
                TsType::kDecodeDone, TsType::kPilotRX, frame_id));
        break;
    case (PrintType::kEncode):
        printf("Main thread: Encoding done frame: %zu in %.2f us since ZF "
               "done, total %.2f us\n",
            frame_id,
            stats->master_get_delta_us(
                TsType::kEncodeDone, TsType::kZFDone, frame_id),
            stats->master_get_delta_us(
                TsType::kEncodeDone, TsType::kPilotRX, frame_id));
        break;
    case (PrintType::kPrecode):
        printf("Main thread: Precoding done frame: %zu in %.2f us since ZF "
               "done, total: %.2f us\n",
            frame_id,
            stats->master_get_delta_us(
                TsType::kPrecodeDone, TsType::kZFDone, frame_id),
            stats->master_get_delta_us(
                TsType::kPrecodeDone, TsType::kPilotRX, frame_id));
        break;
    case (PrintType::kIFFT):
        printf("Main thread: IFFT done frame: %zu in %.2f us since precode "
               "done, total: %.2f us\n",
            frame_id,
            stats->master_get_delta_us(
                TsType::kIFFTDone, TsType::kPrecodeDone, frame_id),
            stats->master_get_delta_us(
                TsType::kIFFTDone, TsType::kPilotRX, frame_id));
        break;
    case (PrintType::kPacketTXFirst):
        printf("Main thread: TX of first symbol done frame: %zu in %.2f "
               "us since ZF done, total: %.2f us\n",
            frame_id,
            stats->master_get_delta_us(
                TsType::kTXProcessedFirst, TsType::kZFDone, frame_id),
            stats->master_get_delta_us(
                TsType::kTXProcessedFirst, TsType::kPilotRX, frame_id));
        break;
    case (PrintType::kPacketTX):
        printf("Main thread: TX done frame: %zu (%zu DL symbols) in %.2f us "
               "since ZF done, total: %.2f us\n",
            frame_id, config_->dl_data_symbol_num_perframe,
            stats->master_get_delta_us(
                TsType::kTXDone, TsType::kZFDone, frame_id),
            stats->master_get_delta_us(
                TsType::kTXDone, TsType::kPilotRX, frame_id));
        break;
    case (PrintType::kPacketToMac):
        printf("Main thread: MAC TX done frame: %zu, in %.2f us\n", frame_id,
            stats->master_get_us_since(TsType::kPilotRX, frame_id));
        break;
    default:
        printf("Wrong task type in frame done print!");
    }
}

void Millipede::print_per_symbol_done(
    PrintType print_type, size_t frame_id, size_t symbol_id)
{
    if (!kDebugPrintPerSymbolDone)
        return;
    switch (print_type) {
    case (PrintType::kFFTPilots):
        printf("Main thread: pilot FFT done frame: %zu, symbol: %zu, num "
               "symbols done: %zu\n",
            frame_id, symbol_id, fft_stats_.get_symbol_count(frame_id));
        break;
    case (PrintType::kFFTData):
        printf(
            "Main thread: data FFT done frame %zu, symbol %zu, precoder "
            "status: %d, fft queue: %zu, zf queue: %zu, demul queue: %zu, in "
            "%.2f\n",
            frame_id, symbol_id, zf_stats_.coded_frame == frame_id,
            get_conq(EventType::kFFT)->size_approx(),
            get_conq(EventType::kZF)->size_approx(),
            get_conq(EventType::kDemul)->size_approx(),
            stats->master_get_us_since(TsType::kPilotRX, frame_id));
        break;
    case (PrintType::kRC):
        printf("Main thread: cal symbol FFT done frame: %zu, symbol: %zu, "
               "num symbols done: %zu\n",
            frame_id, symbol_id, fft_stats_.symbol_rc_count[frame_id]);
        break;
    case (PrintType::kDemul):
        printf("Main thread: Demodulation done frame %zu, symbol: %zu, num "
               "symbols done: %zu in %.2f\n",
            frame_id, symbol_id, demul_stats_.get_symbol_count(frame_id),
            stats->master_get_us_since(TsType::kPilotRX, frame_id));
        break;
    case (PrintType::kDecode):
        printf("Main thread: Decoding done frame %zu, symbol: %zu, num "
               "symbols done: %zu\n",
            frame_id, symbol_id, decode_stats_.get_symbol_count(frame_id));
        break;
    case (PrintType::kEncode):
        printf("Main thread: Encoding done frame %zu, symbol: %zu, num "
               "symbols done: %zu\n",
            frame_id, symbol_id, encode_stats_.get_symbol_count(frame_id));
        break;
    case (PrintType::kPrecode):
        printf("Main thread: Precoding done frame: %zu, symbol: %zu in %.2f "
               "us\n",
            frame_id, symbol_id,
            stats->master_get_us_since(TsType::kPilotRX, frame_id));
        break;
    case (PrintType::kPacketTX):
        printf("Main thread: TX done frame: %zu, symbol: %zu in %.2f us\n",
            frame_id, symbol_id,
            stats->master_get_us_since(TsType::kPilotRX, frame_id));
        break;
    case (PrintType::kPacketToMac):
        printf("Main thread: MAC TX done frame: %zu, symbol: %zu in %.2f us\n",
            frame_id, symbol_id,
            stats->master_get_us_since(TsType::kPilotRX, frame_id));
        break;
    default:
        printf("Wrong task type in frame done print!");
    }
}

void Millipede::print_per_task_done(PrintType print_type, size_t frame_id,
    size_t symbol_id, size_t ant_or_sc_id)
{
    if (!kDebugPrintPerTaskDone)
        return;
    switch (print_type) {
    case (PrintType::kZF):
        printf("Main thread: ZF done frame: %zu, subcarrier %zu\n", frame_id,
            ant_or_sc_id);
        break;
    case (PrintType::kRC):
        printf("Main thread: RC done frame: %zu, subcarrier %zu\n", frame_id,
            ant_or_sc_id);
        break;
    case (PrintType::kDemul):
        printf("Main thread: Demodulation done frame: %zu, symbol: %zu, sc: "
               "%zu, num blocks done: %zu\n",
            frame_id, symbol_id, ant_or_sc_id,
            demul_stats_.get_task_count(frame_id, symbol_id));
        break;
    case (PrintType::kDecode):
        printf("Main thread: Decoding done frame: %zu, symbol: %zu, sc: %zu, "
               "num blocks done: %zu\n",
            frame_id, symbol_id, ant_or_sc_id,
            decode_stats_.get_task_count(frame_id, symbol_id));
        break;
    case (PrintType::kPrecode):
        printf("Main thread: Precoding done frame: %zu, symbol: %zu, "
               "subcarrier: %zu, total SCs: %zu\n",
            frame_id, symbol_id, ant_or_sc_id,
            precode_stats_.get_task_count(frame_id, symbol_id));
        break;
    case (PrintType::kIFFT):
        printf("Main thread: IFFT done frame: %zu, symbol: %zu, antenna: %zu, "
               "total ants: %zu\n",
            frame_id, symbol_id, ant_or_sc_id,
            ifft_stats_.get_task_count(frame_id, symbol_id));
        break;
    case (PrintType::kPacketTX):
        printf("Main thread: TX done frame: %zu, symbol: %zu, antenna: %zu, "
               "total packets: %zu\n",
            frame_id, symbol_id, ant_or_sc_id,
            tx_stats_.get_task_count(frame_id, symbol_id));
        break;
    default:
        printf("Wrong task type in frame done print!");
    }
}

void Millipede::initialize_queues()
{
    using mt_queue_t = moodycamel::ConcurrentQueue<Event_data>;

    int data_symbol_num_perframe = config_->data_symbol_num_perframe;
    message_queue_ = mt_queue_t(512 * data_symbol_num_perframe);
    complete_task_queue_ = mt_queue_t(512 * data_symbol_num_perframe * 4);

    // Create concurrent queues for each Doer
    // for (sched_info_t& s : sched_info_arr) {
    //     s.concurrent_q = mt_queue_t(512 * data_symbol_num_perframe * 4);
    //     s.ptok = new moodycamel::ProducerToken(s.concurrent_q);
    // }
    for (size_t i = 0; i < config_->worker_thread_num; i++) {
        sched_info_arr[i].concurrent_q
            = mt_queue_t(512 * data_symbol_num_perframe * 4);
        sched_info_arr[i].ptok
            = new moodycamel::ProducerToken(sched_info_arr[i].concurrent_q);
    }

    for (size_t i = 0;
         i < config_->socket_thread_num + config_->mac_socket_thread_num; i++) {
        rx_ptoks_ptr[i] = new moodycamel::ProducerToken(message_queue_);
        tx_ptoks_ptr[i] = new moodycamel::ProducerToken(*get_conq(
            i < config_->socket_thread_num ? EventType::kPacketTX
                                           : EventType::kPacketToMac));
    }

    // for (size_t i = 0; i < config_->mac_socket_thread_num; i++) {
    //     rx_ptoks_mac_ptr[i] = new moodycamel::ProducerToken(message_queue_);
    //     tx_ptoks_mac_ptr[i]
    //         = new moodycamel::ProducerToken(*get_conq(EventType::kPacketToMac));
    // }

    for (size_t i = 0; i < config_->worker_thread_num; i++)
        worker_ptoks_ptr[i]
            = new moodycamel::ProducerToken(complete_task_queue_);
}

void Millipede::initialize_uplink_buffers()
{
    auto& cfg = config_;
    const size_t task_buffer_symbol_num_ul
        = cfg->ul_data_symbol_num_perframe * TASK_BUFFER_FRAME_NUM;

    alloc_buffer_1d(&task_threads, cfg->worker_thread_num, 64, 0);

    socket_buffer_status_size_
        = cfg->BS_ANT_NUM * SOCKET_BUFFER_FRAME_NUM * cfg->symbol_num_perframe;
    socket_buffer_size_ = cfg->packet_length * socket_buffer_status_size_;

    printf("Millipede: Initializing uplink buffers: socket buffer size %zu, "
           "socket buffer status size %zu\n",
        socket_buffer_size_, socket_buffer_status_size_);

    socket_buffer_.malloc(
        cfg->socket_thread_num /* RX */, socket_buffer_size_, 64);
    socket_buffer_status_.calloc(
        cfg->socket_thread_num /* RX */, socket_buffer_status_size_, 64);

    csi_buffer_.malloc(cfg->pilot_symbol_num_perframe * TASK_BUFFER_FRAME_NUM,
        cfg->BS_ANT_NUM * cfg->OFDM_DATA_NUM, 64);
    data_buffer_.malloc(
        task_buffer_symbol_num_ul, cfg->OFDM_DATA_NUM * cfg->BS_ANT_NUM, 64);
    demod_soft_buffer_.malloc(task_buffer_symbol_num_ul,
        cfg->mod_type * cfg->OFDM_DATA_NUM * cfg->UE_NUM, 64);

    size_t decoded_bytes = (config_->LDPC_config.cbLen + 7)
        >> 3 * config_->LDPC_config.nblocksInSymbol;
    decoded_buffer_.calloc(
        task_buffer_symbol_num_ul, decoded_bytes * cfg->UE_NUM, 64);

    rx_counters_.num_pkts_per_frame = cfg->BS_ANT_NUM
        * (cfg->pilot_symbol_num_perframe + cfg->ul_data_symbol_num_perframe);
    rx_counters_.num_pilot_pkts_per_frame
        = cfg->BS_ANT_NUM * cfg->pilot_symbol_num_perframe;
    rx_counters_.num_reciprocity_pkts_per_frame = cfg->BS_ANT_NUM;

    fft_created_count = 0;
    fft_stats_.init(cfg->BS_ANT_NUM, cfg->pilot_symbol_num_perframe,
        cfg->symbol_num_perframe);
    fft_stats_.max_symbol_data_count = cfg->ul_data_symbol_num_perframe;
    fft_stats_.symbol_rc_count.fill(0);
    fft_stats_.max_symbol_rc_count = cfg->BS_ANT_NUM;
    fft_stats_.cur_frame_for_symbol
        = std::vector<size_t>(cfg->ul_data_symbol_num_perframe, SIZE_MAX);

    zf_stats_.init(config_->zf_events_per_symbol);

    demul_stats_.init(config_->demul_events_per_symbol,
        cfg->ul_data_symbol_num_perframe, cfg->data_symbol_num_perframe);

    decode_stats_.init(config_->LDPC_config.nblocksInSymbol * cfg->UE_NUM,
        cfg->ul_data_symbol_num_perframe, cfg->data_symbol_num_perframe);

    tomac_stats_.init(cfg->UE_NUM, cfg->ul_data_symbol_num_perframe,
        cfg->data_symbol_num_perframe);
}

void Millipede::initialize_downlink_buffers()
{
    auto& cfg = config_;
    const size_t task_buffer_symbol_num
        = cfg->data_symbol_num_perframe * TASK_BUFFER_FRAME_NUM;

    size_t dl_socket_buffer_status_size = cfg->BS_ANT_NUM
        * SOCKET_BUFFER_FRAME_NUM * cfg->data_symbol_num_perframe;
    size_t dl_socket_buffer_size
        = cfg->packet_length * dl_socket_buffer_status_size;
    alloc_buffer_1d(&dl_socket_buffer_, dl_socket_buffer_size, 64, 0);
    alloc_buffer_1d(
        &dl_socket_buffer_status_, dl_socket_buffer_status_size, 64, 1);

    dl_bits_buffer_.calloc(
        task_buffer_symbol_num, cfg->OFDM_DATA_NUM * cfg->UE_NUM, 64);
    size_t dl_bits_buffer_status_size
        = task_buffer_symbol_num * cfg->LDPC_config.nblocksInSymbol;
    dl_bits_buffer_status_.calloc(cfg->UE_NUM, dl_bits_buffer_status_size, 64);

    dl_ifft_buffer_.calloc(
        cfg->BS_ANT_NUM * task_buffer_symbol_num, cfg->OFDM_CA_NUM, 64);
    recip_buffer_.calloc(
        TASK_BUFFER_FRAME_NUM, cfg->OFDM_DATA_NUM * cfg->BS_ANT_NUM, 64);
    calib_buffer_.calloc(
        TASK_BUFFER_FRAME_NUM, cfg->OFDM_DATA_NUM * cfg->BS_ANT_NUM, 64);
    dl_encoded_buffer_.calloc(
        task_buffer_symbol_num, cfg->OFDM_DATA_NUM * cfg->UE_NUM, 64);

    frommac_stats_.init(config_->UE_NUM, cfg->dl_data_symbol_num_perframe,
        cfg->data_symbol_num_perframe);
    encode_stats_.init(config_->LDPC_config.nblocksInSymbol * cfg->UE_NUM,
        cfg->dl_data_symbol_num_perframe, cfg->data_symbol_num_perframe);
    precode_stats_.init(config_->demul_events_per_symbol,
        cfg->dl_data_symbol_num_perframe, cfg->data_symbol_num_perframe);
    ifft_stats_.init(cfg->BS_ANT_NUM, cfg->dl_data_symbol_num_perframe,
        cfg->data_symbol_num_perframe);
    tx_stats_.init(cfg->BS_ANT_NUM, cfg->dl_data_symbol_num_perframe,
        cfg->data_symbol_num_perframe);
}

void Millipede::free_uplink_buffers()
{
    socket_buffer_.free();
    socket_buffer_status_.free();
    csi_buffer_.free();
    data_buffer_.free();
    demod_soft_buffer_.free();
    decoded_buffer_.free();

    fft_stats_.fini();
    demul_stats_.fini();
    decode_stats_.fini();
}

void Millipede::free_downlink_buffers()
{
    free_buffer_1d(&dl_socket_buffer_);
    free_buffer_1d(&dl_socket_buffer_status_);

    dl_ifft_buffer_.free();
    recip_buffer_.free();
    calib_buffer_.free();
    dl_encoded_buffer_.free();

    encode_stats_.fini();
    precode_stats_.fini();
    ifft_stats_.fini();
    tx_stats_.fini();
}

void Millipede::save_decode_data_to_file(UNUSED int frame_id)
{
    auto& cfg = config_;
    size_t num_decoded_bytes
        = (cfg->LDPC_config.cbLen + 7) >> 3 * cfg->LDPC_config.nblocksInSymbol;

    std::string cur_directory = TOSTRING(PROJECT_DIRECTORY);
    std::string filename = cur_directory + "/data/decode_data.bin";
    printf("Saving decode data to %s\n", filename.c_str());
    FILE* fp = fopen(filename.c_str(), "wb");

    for (size_t i = 0; i < cfg->ul_data_symbol_num_perframe; i++) {
        int total_data_symbol_id = (frame_id % TASK_BUFFER_FRAME_NUM)
                * cfg->ul_data_symbol_num_perframe
            + i;
        uint8_t* ptr = decoded_buffer_[total_data_symbol_id];
        fwrite(ptr, cfg->UE_NUM * num_decoded_bytes, sizeof(uint8_t), fp);
    }
    fclose(fp);
}

void Millipede::save_tx_data_to_file(UNUSED int frame_id)
{
    auto& cfg = config_;

    std::string cur_directory = TOSTRING(PROJECT_DIRECTORY);
    std::string filename = cur_directory + "/data/tx_data.bin";
    printf("Saving TX data to %s\n", filename.c_str());
    FILE* fp = fopen(filename.c_str(), "wb");

    for (size_t i = 0; i < cfg->dl_data_symbol_num_perframe; i++) {
        int total_data_symbol_id
            = (frame_id % TASK_BUFFER_FRAME_NUM) * cfg->data_symbol_num_perframe
            + i + cfg->dl_data_symbol_start;

        for (size_t ant_id = 0; ant_id < cfg->BS_ANT_NUM; ant_id++) {
            int offset = total_data_symbol_id * cfg->BS_ANT_NUM + ant_id;
            int packet_length = config_->packet_length;
            struct Packet* pkt
                = (struct Packet*)(&dl_socket_buffer_[offset * packet_length]);
            short* socket_ptr = pkt->data;
            fwrite(socket_ptr, cfg->sampsPerSymbol * 2, sizeof(short), fp);
        }
    }
    fclose(fp);
}

// TODO: remove this in the future, since it will only exist privately
//       within each subcarrier worker's `DoDemul` instance.
void Millipede::getEqualData(float** ptr, int* size)
{
    auto& cfg = config_;
    auto offset = cfg->get_total_data_symbol_idx_ul(
        max_equaled_frame, cfg->UL_PILOT_SYMS);
    *ptr = (float*)&subcarrier_manager_->get_equal_buffer()[offset][0];
    *size = cfg->UE_NUM * cfg->OFDM_DATA_NUM * 2;
}

extern "C" {
EXPORT Millipede* Millipede_new(Config* cfg)
{
    // printf("Size of Millipede: %d\n",sizeof(Millipede *));
    auto* millipede = new Millipede(cfg);

    return millipede;
}
EXPORT void Millipede_start(Millipede* millipede) { millipede->start(); }
EXPORT void Millipede_stop(/*Millipede *millipede*/)
{
    SignalHandler::setExitSignal(true); /*millipede->stop();*/
}
EXPORT void Millipede_destroy(Millipede* millipede) { delete millipede; }
EXPORT void Millipede_getEqualData(Millipede* millipede, float** ptr, int* size)
{
    return millipede->getEqualData(ptr, size);
}
}<|MERGE_RESOLUTION|>--- conflicted
+++ resolved
@@ -59,8 +59,10 @@
     // since the worker threads will use information from the subcarrier manager
     // to determine which subcarrier doers each worker thread should use/create.
     subcarrier_manager_ = new SubcarrierManager(this->config_, freq_ghz,
-        complete_task_queue_, csi_buffer_, recip_buffer_, calib_buffer_,
-        dl_encoded_buffer_, data_buffer_, demod_soft_buffer_, dl_ifft_buffer_,
+        sched_info_arr, complete_task_queue_, 
+        csi_buffer_, recip_buffer_, calib_buffer_, 
+        dl_encoded_buffer_, data_buffer_,
+        demod_soft_buffer_, dl_ifft_buffer_,
         phy_stats, stats);
 
     /* Create worker threads */
@@ -144,43 +146,6 @@
     }
 }
 
-<<<<<<< HEAD
-void Millipede::schedule_subcarriers(
-    EventType event_type, size_t frame_id, size_t symbol_id)
-{
-    auto base_tag = gen_tag_t::frm_sym_sc(frame_id, symbol_id, 0);
-    size_t num_events = SIZE_MAX;
-    size_t block_size = SIZE_MAX;
-
-    switch (event_type) {
-    case EventType::kDemul:
-    case EventType::kPrecode:
-        num_events = config_->demul_events_per_symbol;
-        block_size = config_->demul_block_size;
-        break;
-    case EventType::kZF:
-        num_events = config_->zf_events_per_symbol;
-        block_size = config_->zf_block_size;
-        break;
-    default:
-        assert(false);
-    }
-
-    for (size_t i = 0; i < num_events; i++) {
-        // try_enqueue_fallback(&sched_info_arr[cur_tid].concurrent_q,
-            // sched_info_arr[cur_tid].ptok,
-            // Event_data(event_type, base_tag._tag));
-        // cur_tid = (cur_tid + 1) % config_->worker_thread_num;
-        size_t tid = base_tag.sc_id * config_->worker_thread_num / config_->OFDM_DATA_NUM;
-        try_enqueue_fallback(&sched_info_arr[tid].concurrent_q,
-            sched_info_arr[tid].ptok,
-            Event_data(event_type, base_tag._tag));
-        base_tag.sc_id += block_size;
-    }
-}
-
-=======
->>>>>>> b25dd754
 void Millipede::schedule_codeblocks(
     EventType event_type, size_t frame_id, size_t symbol_id)
 {
@@ -664,81 +629,112 @@
             decoded_buffer_, phy_stats, stats);
 
     /// TODO: move this into the subcarrier manager/doer infrastructure.
-    ///       It's currently in the SubcarrierDoer but isn't actually used
+    ///       It's currently in the SubcarrierDoer but yet used there.
     auto* computeReciprocity = new Reciprocity(config_, tid, freq_ghz,
         *get_conq(EventType::kRC), complete_task_queue_, worker_ptoks_ptr[tid],
         calib_buffer_, recip_buffer_, stats);
 
-    std::vector<Doer*> compute_vec = {
-        computeIFFT,
-        computeFFT,
-        computeReciprocity,
-    };
 
     // Currently, we create Subcarrier doer instances within worker threads,
     // such that a given worker thread can handle subcarrier doers
     // alongside all of its other doers. 
     // We create them here for now to preserve compatibility with the existing
     // form of scheduling any kind of doer on any kind of worker thread,
-    // but in the future they'll be created by the subcarrier manager itself. 
+    // but in the future they'll be created by the subcarrier manager itself.    
+#if DEDICATED_SUBCARRIER_DOER_QUEUES
+    // When subcarrier doer queues and worker queues are dedicated (separate),
+    // 
+    std::vector<Doer*> subcarrier_doers;
     for (auto sc_range :
-        subcarrier_manager_->get_subcarrier_ranges_for_worker_tid(tid)) {
+        subcarrier_manager_->get_subcarrier_ranges_for_worker_tid(tid))
+    {
         auto computeSubcarrier = subcarrier_manager_->create_subcarrier_doer(
             tid, worker_ptoks_ptr[tid], sc_range);
-        // std::cout << "Worker thread " << tid
-        //     << " created DoSubcarrier, ptr: " << computeSubcarrier
-        //     << std::endl;
-        compute_vec.push_back(computeSubcarrier);
-    }
-
-    compute_vec.push_back(computeEncoding);
-    compute_vec.push_back(computeDecoding);
-
-    // while (true) {
-    //     for (size_t i = 0; i < computers_vec.size(); i++) {
-    //         if (computers_vec[i]->try_launch())
-    //             break;
-    //     }
-    // }
+        std::cout << "Worker thread " << tid
+            << " created DoSubcarrier, ptr: " << computeSubcarrier
+            << std::endl;
+        subcarrier_doers.push_back(computeSubcarrier);
+    }
+
+#else // not DEDICATED_SUBCARRIER_DOER_QUEUES
+    // When subcarrier doer queues and worker queues are unified, 
+    // we store this worker's subcarrier doer instances in a sparse list,
+    // in which there is one entry per subcarrier range.
+    // We do it this way in order to allow fast indexing into the list
+    // by using a request event's subcarrier id to calculate the index.
+    auto num_subcarrier_ranges = subcarrier_manager_->num_subcarrier_ranges();
+    auto subcarrier_block_size = subcarrier_manager_->subcarrier_block_size();
+    std::vector<Doer*> subcarrier_doers = {num_subcarrier_ranges, nullptr};
+    for (auto sc_range :
+        subcarrier_manager_->get_subcarrier_ranges_for_worker_tid(tid))
+    {
+        auto computeSubcarrier = subcarrier_manager_->create_subcarrier_doer(
+            tid, worker_ptoks_ptr[tid], sc_range);
+        auto index = sc_range.start / subcarrier_block_size;
+        std::cout << "Worker thread " << tid
+            << " created DoSubcarrier, ptr: " << computeSubcarrier
+            << ", at worker doer index " << index 
+            << std::endl;
+        subcarrier_doers[index] = computeSubcarrier;
+    }
+#endif // DEDICATED_SUBCARRIER_DOER_QUEUES
+
+
     while (true) {
-<<<<<<< HEAD
         Event_data req_event;
         if (sched_info_arr[tid].concurrent_q.try_dequeue(req_event)) {
             Event_data resp_event;
             resp_event.num_tags = req_event.num_tags;
-            Doer* doer;
+            Doer* doer = nullptr;
 
             switch (req_event.event_type) {
             case EventType::kFFT:
                 doer = computeFFT;
                 break;
-            case EventType::kZF:
-                doer = computeZF;
-                break;
-            case EventType::kDemul:
-                doer = computeDemul;
-                break;
             case EventType::kIFFT:
                 doer = computeIFFT;
                 break;
-            case EventType::kPrecode:
-                doer = computePrecode;
+            case EventType::kRC:
+                doer = computeReciprocity;
                 break;
+
+#if DEDICATED_SUBCARRIER_DOER_QUEUES
+            // When subcarrier doers have separate event queues, 
+            // subcarrier doer events are  not handled here, 
+            // but rather in the if-conditional below.
+
+#else // not DEDICATED_SUBCARRIER_DOER_QUEUES
+            case EventType::kZF:
+            case EventType::kDemul:
+            case EventType::kPrecode: {
+                // Choose the proper subcarrier doer instance based on 
+                // the subcarrier id of the request event's first tag.
+                auto first_tag = gen_tag_t(req_event.tags[0]);
+                auto index = subcarrier_manager_->index_for_subcarrier_id(
+                    first_tag.sc_id);
+                doer = subcarrier_doers[index];
+                rt_assert(doer != nullptr, "BUG: chose null subcarrier doer");
+
+                // std::cout << "\tWorker " << tid 
+                //     << " chose index " << index
+                //     << " for subcarrier id " << first_tag.sc_id
+                //     << std::endl;
+            } break;
+#endif //DEDICATED_SUBCARRIER_DOER_QUEUES
+
             case EventType::kDecode:
                 doer = computeDecoding;
                 break;
             case EventType::kEncode:
                 doer = computeEncoding;
                 break;
-            case EventType::kRC:
-                doer = computeReciprocity;
-                break;
             default:
                 assert(false);
             }
 
             for (size_t i = 0; i < req_event.num_tags; i++) {
-                Event_data resp_i = doer->launch(req_event.tags[i]);
+                Event_data resp_i = doer->launch(req_event.tags[i],
+                    req_event.event_type);
                 rt_assert(resp_i.num_tags == 1, "Invalid num_tags in resp");
                 resp_event.tags[i] = resp_i.tags[0];
                 resp_event.event_type = resp_i.event_type;
@@ -746,14 +742,21 @@
 
             try_enqueue_fallback(
                 &complete_task_queue_, worker_ptoks_ptr[tid], resp_event);
-=======
-        for (size_t i = 0; i < compute_vec.size(); i++) {
-            if (compute_vec[i]->try_launch()) {
-                break;
+
+            continue;
+        }
+
+#if DEDICATED_SUBCARRIER_DOER_QUEUES 
+        for (auto &subcarrier_doer : subcarrier_doers) {
+            if (subcarrier_doer->try_launch()) {
+                break;  // exit this for loop
             }
->>>>>>> b25dd754
         }
-    }
+#endif // DEDICATED_SUBCARRIER_DOER_QUEUES
+
+    } // end of `while(true)` loop
+
+    rt_assert(false, "BUG: Millipede::worker thread ended prematurely.");
 }
 
 // Note: bigstation mode currently doesn't work with the DoSubcarrier redesign.

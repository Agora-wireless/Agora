--- conflicted
+++ resolved
@@ -215,7 +215,6 @@
                 /* if this is the first frame or the previous frame is all processed, schedule FFT for this packet */
                 if ((frame_count == 0 && fft_stats_.frame_count < 100) || (fft_stats_.frame_count > 0 && previous_frame_done)) {
                     schedule_fft_task(offset, frame_count, frame_id, subframe_id, ant_id, consumer_fft);
-                    prev_frame_counter[(frame_id + TASK_BUFFER_FRAME_NUM - 1) % TASK_BUFFER_FRAME_NUM] = 0;
                 } else {
                     /* if the previous frame is not finished, store offset in queue */
                     delay_fft_queue[frame_id][delay_fft_queue_cnt[frame_id]] = offset;
@@ -317,22 +316,19 @@
                     consumer_decode.schedule_task_set(total_data_subframe_id);
 #endif
                     print_per_subframe_done(PRINT_DEMUL, demul_stats_.frame_count, frame_id, data_subframe_id);
-                    if (demul_stats_.last_symbol(frame_id)) {
+                    if (++demul_stats_.symbol_count[frame_id] == demul_stats_.max_symbol_count) {
                         /* schedule fft for the next frame if there are delayed fft tasks */
 #ifndef USE_LDPC
 #if !BIGSTATION
-<<<<<<< HEAD
-                        if (!schedule_delayed_fft_tasks(demul_stats_.frame_count, frame_id, data_subframe_id, consumer_fft))
-                            demul_stats_.symbol_count[frame_id] = demul_stats_.max_symbol_count;
-=======
                         schedule_delayed_fft_tasks(demul_stats_.frame_count, frame_id, data_subframe_id, consumer_fft);
 #else
                         demul_stats_.symbol_count[frame_id] = 0;
->>>>>>> d2969f33
 #endif
                         stats_manager_->update_stats_in_functions_uplink(demul_stats_.frame_count);
                         if (stats_manager_->last_frame_id == config_->tx_frame_num - 1)
                             goto finish;
+#else
+                        demul_stats_.symbol_count[frame_id] = 0;
 #endif
                         stats_manager_->update_demul_processed(demul_stats_.frame_count);
                         zf_stats_.precoder_exist_in_frame[frame_id] = false;
@@ -362,18 +358,11 @@
                 int data_subframe_id = total_data_subframe_id % data_subframe_num_perframe;
                 if (decode_stats_.last_task(frame_id, data_subframe_id)) {
                     print_per_subframe_done(PRINT_DECODE, decode_stats_.frame_count, frame_id, data_subframe_id);
-<<<<<<< HEAD
-                    if (decode_stats_.last_symbol(frame_id)) {
-#if !BIGSTATION
-                        if (!schedule_delayed_fft_tasks(decode_stats_.frame_count, frame_id, data_subframe_id, consumer_fft))
-                            decode_stats_.symbol_count[frame_id] = decode_stats_.max_symbol_count;
-=======
                     if (++decode_stats_.symbol_count[frame_id] == decode_stats_.max_symbol_count) {
 #if !BIGSTATION
                         schedule_delayed_fft_tasks(decode_stats_.frame_count, frame_id, data_subframe_id, consumer_fft);
 #else
                         prev_frame_counter[frame_id] = 0;
->>>>>>> d2969f33
 #endif
                         stats_manager_->update_decode_processed(decode_stats_.frame_count);
                         print_per_frame_done(PRINT_DECODE, decode_stats_.frame_count, frame_id);
@@ -446,18 +435,10 @@
                 print_per_task_done(PRINT_IFFT, frame_id, data_subframe_id, ant_id);
 
                 if (ifft_stats_.last_task(frame_id, data_subframe_id)) {
-<<<<<<< HEAD
-                    if (ifft_stats_.last_symbol(frame_id)) {
-#if !BIGSTATION
-                        /* schedule fft for next frame */
-                        if (!schedule_delayed_fft_tasks(ifft_stats_.frame_count, frame_id, data_subframe_id, consumer_fft))
-                            ifft_stats_.symbol_count[frame_id] = ifft_stats_.max_symbol_count;
-=======
                     if (++ifft_stats_.symbol_count[frame_id] == ifft_stats_.max_symbol_count) {
 #if !BIGSTATION
                         /* schedule fft for next frame */
                         schedule_delayed_fft_tasks(ifft_stats_.frame_count, frame_id, data_subframe_id, consumer_fft);
->>>>>>> d2969f33
 #endif
                         stats_manager_->update_ifft_processed(ifft_stats_.frame_count);
                         print_per_frame_done(PRINT_IFFT, ifft_stats_.frame_count, frame_id);
@@ -725,15 +706,14 @@
         printf("Main thread: created FFT tasks for all packets in frame: %d, frame buffer: %d in %.5f us\n",
             frame_count, frame_id, get_time() - stats_manager_->get_pilot_received(frame_count));
 #endif
-    }
-}
-
 #if !BIGSTATION
-<<<<<<< HEAD
-bool Millipede::schedule_delayed_fft_tasks(int frame_count, int frame_id, int data_subframe_id,
-=======
+        prev_frame_counter[(frame_id + TASK_BUFFER_FRAME_NUM - 1) % TASK_BUFFER_FRAME_NUM] = 0;
+#endif
+    }
+}
+
+#if !BIGSTATION
 void Millipede::schedule_delayed_fft_tasks(int frame_count, int frame_id, int data_subframe_id,
->>>>>>> d2969f33
     Consumer const& consumer)
 {
     frame_id = (frame_id + 1) % TASK_BUFFER_FRAME_NUM;
@@ -749,9 +729,7 @@
         else
             printf("Main thread in demul: schedule fft for %d packets for frame %d is done\n", delay_fft_queue_cnt[frame_id], frame_id);
 #endif
-        return (true);
-    }
-    return (false);
+    }
 }
 #endif /* !BIGSTATION */
 

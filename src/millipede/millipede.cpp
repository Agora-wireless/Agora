--- conflicted
+++ resolved
@@ -1008,13 +1008,9 @@
         cfg->BS_ANT_NUM * cfg->UE_NUM, 64);
 
     equal_buffer_.malloc(
-<<<<<<< HEAD
-        TASK_BUFFER_SYMBOL_NUM, cfg->OFDM_DATA_NUM * cfg->UE_NUM, 64);
+        task_buffer_symbol_num_ul, cfg->OFDM_DATA_NUM * cfg->UE_NUM, 64);
     ue_spec_pilot_buffer_.calloc(
         TASK_BUFFER_FRAME_NUM * cfg->UL_PILOT_SYMS, cfg->OFDM_DATA_NUM * cfg->UE_NUM, 64);
-=======
-        task_buffer_symbol_num_ul, cfg->OFDM_DATA_NUM * cfg->UE_NUM, 64);
->>>>>>> eeed909e
     demod_hard_buffer_.malloc(
         task_buffer_symbol_num_ul, cfg->OFDM_DATA_NUM * cfg->UE_NUM, 64);
     size_t mod_type = config_->mod_type;

--- conflicted
+++ resolved
@@ -537,7 +537,7 @@
                 schedule_subcarriers(
                     EventType::kDemul, frame_id, symbol_idx_ul);
             }
-	}
+        }
     } else if (sym_type == SymbolType::kCalDL
         or sym_type == SymbolType::kCalUL) {
         print_per_symbol_done(PRINT_FFT_CAL, frame_id, symbol_id);
@@ -546,8 +546,7 @@
             print_per_frame_done(PRINT_FFT_CAL, frame_id);
             // TODO: rc_stats_.max_task_count appears uninitalized
             schedule_task_set(EventType::kRC, rc_stats_.max_task_count,
-                frame_id, get_conq(EventType::kRC),
-                get_ptok(EventType::kRC));
+                frame_id, get_conq(EventType::kRC), get_ptok(EventType::kRC));
         }
     }
 }
@@ -698,21 +697,15 @@
             stats->master_set_tsc(TsType::kPilotAllRX, frame_id);
             print_per_frame_done(PRINT_RX_PILOTS, frame_id);
         }
-    }
-<<<<<<< HEAD
-    else if (config_->isCalDlPilot(frame_id, symbol_id)
-       		    or config_->isCalUlPilot(frame_id, symbol_id)) {
-        if (++rx_stats_.task_rc_count[frame_slot]
-            == rx_stats_.max_task_rc_count) {
-            rx_stats_.task_rc_count[frame_slot] = 0;
+    } else if (config_->isCalDlPilot(frame_id, symbol_id)
+        or config_->isCalUlPilot(frame_id, symbol_id)) {
+        if (++rx_counters_.num_reciprocity_pkts[frame_slot]
+            == rx_counters_.num_reciprocity_pkts_per_frame) {
+            rx_counters_.num_reciprocity_pkts[frame_slot] = 0;
             stats->master_set_tsc(TsType::kRCAllRX, frame_id);
         }
     }
-    if (rx_stats_.task_count[frame_slot]++ == 0) {
-=======
-
     if (rx_counters_.num_pkts[frame_slot] == 0) {
->>>>>>> 14e97388
         stats->master_set_tsc(TsType::kPilotRX, frame_id);
         if (kDebugPrintPerFrameStart) {
             const size_t prev_frame_slot
@@ -1041,14 +1034,7 @@
         * (cfg->pilot_symbol_num_perframe + cfg->ul_data_symbol_num_perframe);
     rx_counters_.num_pilot_pkts_per_frame
         = cfg->BS_ANT_NUM * cfg->pilot_symbol_num_perframe;
-<<<<<<< HEAD
-    rx_stats_.max_task_rc_count
-        = cfg->BS_ANT_NUM;
-    rx_stats_.task_count.fill(0);
-    rx_stats_.task_pilot_count.fill(0);
-    rx_stats_.task_rc_count.fill(0);
-=======
->>>>>>> 14e97388
+    rx_counters_.num_reciprocity_pkts_per_frame = cfg->BS_ANT_NUM;
 
     fft_created_count = 0;
     fft_stats_.init(cfg->BS_ANT_NUM, cfg->pilot_symbol_num_perframe,

/**
 * Author: Jian Ding
 * Email: jianding17@gmail.com
 *
 */
#include "millipede.hpp"
using namespace std;

Millipede::Millipede(Config* cfg)
    : freq_ghz(measure_rdtsc_freq())
    , base_worker_core_offset(cfg->core_offset + 1 + cfg->socket_thread_num)
{
    std::string directory = TOSTRING(PROJECT_DIRECTORY);
    printf("Millipede: project directory %s\n", directory.c_str());
    // setenv("MKL_THREADING_LAYER", "sequential", true /* overwrite */);
    // std::cout << "MKL_THREADING_LAYER =  " << getenv("MKL_THREADING_LAYER")
    // << std::endl; openblas_set_num_threads(1);

    this->config_ = cfg;
    if (kDebugPrintPilot) {
        cout << "Millipede: Pilot data: " << endl;
        for (size_t i = 0; i < cfg->OFDM_DATA_NUM; i++)
            cout << config_->pilots_[i].re << "+1i*" << config_->pilots_[i].im
                 << ",";
        cout << endl;
    }

    printf("Measured RDTSC frequency = %.2f\n", freq_ghz);

    pin_to_core_with_offset(ThreadType::kMaster, cfg->core_offset, 0);
    initialize_queues();
    initialize_uplink_buffers();

    if (config_->dl_data_symbol_num_perframe > 0) {
        printf("Millipede: Initializing downlink buffers\n");
        initialize_downlink_buffers();
    }

    stats = new Stats(cfg, kMaxStatBreakdown, freq_ghz);
    phy_stats = new PhyStats(cfg);

    /* Initialize TXRX threads */
    receiver_.reset(new PacketTXRX(cfg, cfg->core_offset + 1, &message_queue_,
        get_conq(EventType::kPacketTX), rx_ptoks_ptr, tx_ptoks_ptr));

    if (kEnableMac) {
        const size_t mac_cpu_core = cfg->core_offset + cfg->socket_thread_num
            + cfg->worker_thread_num + 1;
        mac_thread_ = new MacThread(MacThread::Mode::kServer, cfg, mac_cpu_core,
            &decoded_buffer_ /* ul bits */, nullptr /* ul bits status */,
<<<<<<< HEAD
            &dl_bits_buffer_, &dl_bits_buffer_status_, &message_queue_,
            get_conq(EventType::kPacketToMac));
=======
            &dl_bits_buffer_, &dl_bits_buffer_status_, &mac_request_queue_,
            &mac_response_queue_);
>>>>>>> efcef631

        mac_std_thread_ = std::thread(&MacThread::run_event_loop, mac_thread_);
    }

    /* Create worker threads */
    if (config_->bigstation_mode) {
        create_threads(pthread_fun_wrapper<Millipede, &Millipede::worker_fft>,
            0, cfg->fft_thread_num);
        create_threads(pthread_fun_wrapper<Millipede, &Millipede::worker_zf>,
            cfg->fft_thread_num, cfg->fft_thread_num + cfg->zf_thread_num);
        create_threads(pthread_fun_wrapper<Millipede, &Millipede::worker_demul>,
            cfg->fft_thread_num + cfg->zf_thread_num, cfg->worker_thread_num);
    } else {
        create_threads(pthread_fun_wrapper<Millipede, &Millipede::worker>, 0,
            cfg->worker_thread_num);
    }
}

Millipede::~Millipede()
{
    free_uplink_buffers();
    /* Downlink */
    if (config_->dl_data_symbol_num_perframe > 0)
        free_downlink_buffers();

    if (kEnableMac)
        mac_std_thread_.join();
    delete mac_thread_;
}

void Millipede::stop()
{
    std::cout << "Millipede: stopping threads" << std::endl;
    config_->running = false;
    usleep(1000);
    receiver_.reset();
}

/// Enqueue a batch of task_set_size tasks starting from task index
/// (task_set_size * task_set_id).
static void schedule_task_set(EventType task_type, int task_set_size,
    int task_set_id, moodycamel::ConcurrentQueue<Event_data>* task_queue,
    moodycamel::ProducerToken* producer_token)
{
    Event_data task(task_type, task_set_size * task_set_id);
    for (int i = 0; i < task_set_size; i++) {
        try_enqueue_fallback(task_queue, producer_token, task);
        task.tags[0]++;
    }
}

void Millipede::schedule_antennas(
    EventType event_type, size_t frame_id, size_t symbol_id)
{
    assert(event_type == EventType::kFFT or event_type == EventType::kIFFT);
    auto base_tag = gen_tag_t::frm_sym_ant(frame_id, symbol_id, 0);

    for (size_t i = 0; i < config_->BS_ANT_NUM; i++) {
        try_enqueue_fallback(get_conq(event_type), get_ptok(event_type),
            Event_data(event_type, base_tag._tag));
        base_tag.ant_id++;
    }
}

void Millipede::schedule_subcarriers(
    EventType event_type, size_t frame_id, size_t symbol_id)
{
    auto base_tag = gen_tag_t::frm_sym_sc(frame_id, symbol_id, 0);
    size_t num_events = SIZE_MAX;
    size_t block_size = SIZE_MAX;

    switch (event_type) {
    case EventType::kDemul:
    case EventType::kPrecode:
        num_events = config_->demul_events_per_symbol;
        block_size = config_->demul_block_size;
        break;
    case EventType::kZF:
        num_events = config_->zf_events_per_symbol;
        block_size = config_->zf_block_size;
        break;
    default:
        assert(false);
    }

    for (size_t i = 0; i < num_events; i++) {
        try_enqueue_fallback(get_conq(event_type), get_ptok(event_type),
            Event_data(event_type, base_tag._tag));
        base_tag.sc_id += block_size;
    }
}

void Millipede::schedule_codeblocks(
    EventType event_type, size_t frame_id, size_t symbol_id)
{
    assert(
        event_type == EventType::kEncode or event_type == EventType::kDecode);
    auto base_tag = gen_tag_t::frm_sym_cb(frame_id, symbol_id, 0);

    for (size_t i = 0;
         i < config_->UE_NUM * config_->LDPC_config.nblocksInSymbol; i++) {
        try_enqueue_fallback(get_conq(event_type), get_ptok(event_type),
            Event_data(event_type, base_tag._tag));
        base_tag.cb_id++;
    }
}

void Millipede::schedule_users(
    EventType event_type, size_t frame_id, size_t symbol_id)
{
    assert(event_type == EventType::kPacketToMac);
    auto base_tag = gen_tag_t::frm_sym_ue(frame_id, symbol_id, 0);

    for (size_t i = 0; i < config_->UE_NUM; i++) {
        try_enqueue_fallback(&mac_request_queue_,
            Event_data(EventType::kPacketToMac, base_tag._tag));
        base_tag.ue_id++;
    }
}

void Millipede::start()
{
    auto& cfg = config_;

    // Start packet I/O
    if (!receiver_->startTXRX(socket_buffer_, socket_buffer_status_,
            socket_buffer_status_size_, stats->frame_start,
            dl_socket_buffer_)) {
        this->stop();
        return;
    }

    // Millipede processes a frame after processing for previous frames is
    // complete. cur_frame_id is the frame that is currently being processed.
    size_t cur_frame_id = 0;

    /* Counters for printing summary */
    size_t demul_count = 0;
    size_t tx_count = 0;
    double demul_begin = get_time_us();
    double tx_begin = get_time_us();

    bool is_turn_to_dequeue_from_io = true;
    const size_t max_events_needed = std::max(
        kDequeueBulkSizeTXRX * (cfg->socket_thread_num + 1 /* MAC */),
        kDequeueBulkSizeWorker * cfg->worker_thread_num);
    Event_data events_list[max_events_needed];

    while (config_->running && !SignalHandler::gotExitSignal()) {
        /* Get a batch of events */
        size_t num_events = 0;
        if (is_turn_to_dequeue_from_io) {
            for (size_t i = 0; i < cfg->socket_thread_num; i++) {
                num_events += message_queue_.try_dequeue_bulk_from_producer(
                    *(rx_ptoks_ptr[i]), events_list + num_events,
                    kDequeueBulkSizeTXRX);
            }
            num_events += mac_response_queue_.try_dequeue_bulk(
                events_list + num_events, kDequeueBulkSizeTXRX);
        } else {
            for (size_t i = 0; i < cfg->worker_thread_num; i++) {
                num_events
                    += complete_task_queue_.try_dequeue_bulk_from_producer(
                        *(worker_ptoks_ptr[i]), events_list + num_events,
                        kDequeueBulkSizeWorker);
            }
        }
        is_turn_to_dequeue_from_io = !is_turn_to_dequeue_from_io;

        /* Handle each event */
        for (size_t ev_i = 0; ev_i < num_events; ev_i++) {
            Event_data& event = events_list[ev_i];

            // FFT processing is scheduled after falling through the switch
            switch (event.event_type) {
            case EventType::kPacketRX: {
                size_t socket_thread_id = rx_tag_t(event.tags[0]).tid;
                size_t sock_buf_offset = rx_tag_t(event.tags[0]).offset;

                auto* pkt = (Packet*)(socket_buffer_[socket_thread_id]
                    + (sock_buf_offset * cfg->packet_length));
                if (pkt->frame_id >= cur_frame_id + TASK_BUFFER_FRAME_NUM) {
                    std::cout
                        << "Error: Received packet for future frame beyond "
                           "frame "
                        << "window. This can happen if Millipede is running "
                        << "slowly, e.g., in debug mode\n";
                    cfg->running = false;
                    break;
                }

                update_rx_counters(pkt->frame_id, pkt->symbol_id);
                if (config_->bigstation_mode) {
                    /* In BigStation, schedule FFT whenever a packet is RX */
                    if (cur_frame_id != pkt->frame_id) {
                        cur_frame_id = pkt->frame_id;
                        stats->master_set_tsc(
                            TsType::kProcessingStarted, pkt->frame_id);
                    }
                }

                fft_queue_arr[pkt->frame_id % TASK_BUFFER_FRAME_NUM].push(
                    fft_req_tag_t(event.tags[0]));
            } break;

            case EventType::kFFT: {
                for (size_t i = 0; i < event.num_tags; i++) {
                    handle_event_fft(event.tags[i]);
                }
            } break;

            case EventType::kRC: {
                size_t frame_id = event.tags[0];
                stats->master_set_tsc(TsType::kRCDone, frame_id);
                print_per_frame_done(PrintType::kRC, frame_id);
                fft_stats_.symbol_rc_count[frame_id % TASK_BUFFER_FRAME_NUM]
                    = 0;
                rc_stats_.last_frame = frame_id;
            } break;

            case EventType::kZF: {
                size_t frame_id = gen_tag_t(event.tags[0]).frame_id;
                print_per_task_done(PrintType::kZF, frame_id, 0,
                    zf_stats_.get_symbol_count(frame_id));
                if (zf_stats_.last_symbol(frame_id)) {
                    stats->master_set_tsc(TsType::kZFDone, frame_id);
                    zf_stats_.coded_frame = frame_id;
                    print_per_frame_done(PrintType::kZF, frame_id);

                    /* If all the data in a frame has arrived when ZF is done */
                    for (size_t i = 0; i < cfg->ul_data_symbol_num_perframe;
                         i++) {
                        if (fft_stats_.cur_frame_for_symbol[i] == frame_id) {
                            schedule_subcarriers(
                                EventType::kDemul, frame_id, i);
                        }
                    }

                    if (config_->dl_data_symbol_num_perframe > 0) {
                        // If downlink data transmission is enabled, schedule
                        // downlink encoding for the first data symbol
                        schedule_codeblocks(EventType::kEncode, frame_id,
                            cfg->dl_data_symbol_start);
                    }
                }
            } break;

            case EventType::kDemul: {
                size_t frame_id = gen_tag_t(event.tags[0]).frame_id;
                size_t symbol_idx_ul = gen_tag_t(event.tags[0]).symbol_id;
                size_t base_sc_id = gen_tag_t(event.tags[0]).sc_id;

                print_per_task_done(
                    PrintType::kDemul, frame_id, symbol_idx_ul, base_sc_id);
                /* If this symbol is ready */
                if (demul_stats_.last_task(frame_id, symbol_idx_ul)) {
                    schedule_codeblocks(
                        EventType::kDecode, frame_id, symbol_idx_ul);
                    print_per_symbol_done(
                        PrintType::kDemul, frame_id, symbol_idx_ul);
                    if (demul_stats_.last_symbol(frame_id)) {
                        max_equaled_frame = frame_id;
                        stats->master_set_tsc(TsType::kDemulDone, frame_id);
                        print_per_frame_done(PrintType::kDemul, frame_id);
                    }

                    demul_count++;
                    if (demul_count == demul_stats_.max_symbol_count * 9000) {
                        demul_count = 0;
                        double diff = get_time_us() - demul_begin;
                        int samples_num_per_UE = cfg->OFDM_DATA_NUM
                            * demul_stats_.max_symbol_count * 1000;
                        printf(
                            "Frame %zu: RX %d samples (per-client) from %zu "
                            "clients in %f secs, throughtput %f bps per-client "
                            "(16QAM), current task queue length %zu\n",
                            frame_id, samples_num_per_UE, cfg->UE_NUM, diff,
                            samples_num_per_UE * log2(16.0f) / diff,
                            get_conq(EventType::kFFT)->size_approx());
                        demul_begin = get_time_us();
                    }
                }
            } break;

            case EventType::kDecode: {
                size_t frame_id = gen_tag_t(event.tags[0]).frame_id;
                size_t symbol_idx_ul = gen_tag_t(event.tags[0]).symbol_id;

                if (decode_stats_.last_task(frame_id, symbol_idx_ul)) {
                    if (kEnableMac) {
                        schedule_users(
                            EventType::kPacketToMac, frame_id, symbol_idx_ul);
                    }
                    print_per_symbol_done(
                        PrintType::kDecode, frame_id, symbol_idx_ul);
                    if (decode_stats_.last_symbol(frame_id)) {
                        if (!kEnableMac) {
                            assert(cur_frame_id == frame_id);
                            cur_frame_id++;
                            stats->update_stats_in_functions_uplink(frame_id);
                            if (stats->last_frame_id == cfg->frames_to_test - 1)
                                goto finish;
                        }
                        stats->master_set_tsc(TsType::kDecodeDone, frame_id);
                        print_per_frame_done(PrintType::kDecode, frame_id);
                    }
                }
            } break;

            case EventType::kPacketToMac: {
                size_t frame_id = gen_tag_t(event.tags[0]).frame_id;
                size_t symbol_idx_ul = gen_tag_t(event.tags[0]).symbol_id;
                if (tomac_stats_.last_task(frame_id, symbol_idx_ul)) {
                    print_per_symbol_done(
                        PrintType::kPacketToMac, frame_id, symbol_idx_ul);
                    if (tomac_stats_.last_symbol(frame_id)) {
                        assert(cur_frame_id == frame_id);
                        cur_frame_id++;
                        // stats->master_set_tsc(TsType::kMacTXDone, frame_id);
                        print_per_frame_done(PrintType::kPacketToMac, frame_id);
                        stats->update_stats_in_functions_uplink(frame_id);
                        if (stats->last_frame_id == cfg->frames_to_test - 1)
                            goto finish;
                    }
                }

            } break;

            case EventType::kEncode: {
                size_t frame_id = gen_tag_t(event.tags[0]).frame_id;
                size_t data_symbol_idx = gen_tag_t(event.tags[0]).symbol_id;

                if (encode_stats_.last_task(frame_id, data_symbol_idx)) {
                    schedule_subcarriers(
                        EventType::kPrecode, frame_id, data_symbol_idx);
                    print_per_symbol_done(
                        PrintType::kEncode, frame_id, data_symbol_idx);
                    if (encode_stats_.last_symbol(frame_id)) {
                        stats->master_set_tsc(TsType::kEncodeDone, frame_id);
                        print_per_frame_done(PrintType::kEncode, frame_id);
                    }
                }
            } break;

            case EventType::kPrecode: {
                /* Precoding is done, schedule ifft */
                size_t sc_id = gen_tag_t(event.tags[0]).sc_id;
                size_t frame_id = gen_tag_t(event.tags[0]).frame_id;
                size_t data_symbol_idx = gen_tag_t(event.tags[0]).symbol_id;
                print_per_task_done(
                    PrintType::kPrecode, frame_id, data_symbol_idx, sc_id);
                if (precode_stats_.last_task(frame_id, data_symbol_idx)) {
                    schedule_antennas(
                        EventType::kIFFT, frame_id, data_symbol_idx);
                    if (data_symbol_idx < cfg->dl_data_symbol_end - 1) {
                        schedule_codeblocks(
                            EventType::kEncode, frame_id, data_symbol_idx + 1);
                    }

                    print_per_symbol_done(
                        PrintType::kPrecode, frame_id, data_symbol_idx);
                    if (precode_stats_.last_symbol(frame_id)) {
                        stats->master_set_tsc(TsType::kPrecodeDone, frame_id);
                        print_per_frame_done(PrintType::kPrecode, frame_id);
                    }
                }
            } break;

            case EventType::kIFFT: {
                /* IFFT is done, schedule data transmission */
                size_t ant_id = gen_tag_t(event.tags[0]).ant_id;
                size_t frame_id = gen_tag_t(event.tags[0]).frame_id;
                size_t data_symbol_idx = gen_tag_t(event.tags[0]).symbol_id;
                try_enqueue_fallback(get_conq(EventType::kPacketTX),
                    tx_ptoks_ptr[ant_id % cfg->socket_thread_num],
                    Event_data(EventType::kPacketTX, event.tags[0]));

                print_per_task_done(
                    PrintType::kIFFT, frame_id, data_symbol_idx, ant_id);

                if (ifft_stats_.last_task(frame_id, data_symbol_idx)) {
                    if (ifft_stats_.last_symbol(frame_id)) {
                        stats->master_set_tsc(TsType::kIFFTDone, frame_id);
                        print_per_frame_done(PrintType::kIFFT, frame_id);
                        assert(frame_id == cur_frame_id);
                        cur_frame_id++;
                    }
                }
            } break;

            case EventType::kPacketTX: {
                /* Data is sent */
                size_t ant_id = gen_tag_t(event.tags[0]).ant_id;
                size_t frame_id = gen_tag_t(event.tags[0]).frame_id;
                size_t data_symbol_idx = gen_tag_t(event.tags[0]).symbol_id;

                print_per_task_done(
                    PrintType::kPacketTX, frame_id, data_symbol_idx, ant_id);
                if (tx_stats_.last_task(frame_id, data_symbol_idx)) {
                    print_per_symbol_done(
                        PrintType::kPacketTX, frame_id, data_symbol_idx);
                    /* If tx of the first symbol is done */
                    if (data_symbol_idx == cfg->dl_data_symbol_start) {
                        stats->master_set_tsc(
                            TsType::kTXProcessedFirst, frame_id);
                        print_per_frame_done(
                            PrintType::kPacketTXFirst, frame_id);
                    }
                    if (tx_stats_.last_symbol(frame_id)) {
                        stats->master_set_tsc(TsType::kTXDone, frame_id);
                        print_per_frame_done(PrintType::kPacketTX, frame_id);
                        stats->update_stats_in_functions_downlink(frame_id);
                        if (stats->last_frame_id == cfg->frames_to_test - 1)
                            goto finish;
                    }

                    tx_count++;
                    if (tx_count == tx_stats_.max_symbol_count * 9000) {
                        tx_count = 0;
                        double diff = get_time_us() - tx_begin;
                        int samples_num_per_UE = cfg->OFDM_DATA_NUM
                            * tx_stats_.max_symbol_count * 1000;

                        printf("TX %d samples (per-client) to %zu clients "
                               "in %f secs, throughtput %f bps per-client "
                               "(16QAM), current tx queue length %zu\n",
                            samples_num_per_UE, cfg->UE_NUM, diff,
                            samples_num_per_UE * log2(16.0f) / diff,
                            get_conq(EventType::kPacketTX)->size_approx());
                        tx_begin = get_time_us();
                    }
                }
            } break;
            default:
                printf("Wrong event type in message queue!");
                exit(0);
            } /* End of switch */

            // We schedule FFT processing if the event handling above results in
            // either (a) sufficient packets received for the current frame,
            // or (b) the current frame being updated.
            std::queue<fft_req_tag_t>& cur_fftq
                = fft_queue_arr[cur_frame_id % TASK_BUFFER_FRAME_NUM];
            if (cur_fftq.size() >= config_->fft_block_size) {
                size_t num_fft_blocks
                    = cur_fftq.size() / config_->fft_block_size;

                for (size_t i = 0; i < num_fft_blocks; i++) {
                    Event_data do_fft_task;
                    do_fft_task.num_tags = config_->fft_block_size;
                    do_fft_task.event_type = EventType::kFFT;

                    for (size_t j = 0; j < config_->fft_block_size; j++) {
                        do_fft_task.tags[j] = cur_fftq.front()._tag;
                        cur_fftq.pop();

                        if (!config_->bigstation_mode) {
                            if (fft_created_count++ == 0) {
                                stats->master_set_tsc(
                                    TsType::kProcessingStarted, cur_frame_id);
                            } else if (fft_created_count
                                == rx_counters_.num_pkts_per_frame) {
                                fft_created_count = 0;
                            }
                        }
                    }
                    try_enqueue_fallback(get_conq(EventType::kFFT),
                        get_ptok(EventType::kFFT), do_fft_task);
                }
            }
        } /* End of for */
    } /* End of while */

finish:

    printf("Millipede: printing stats and saving to file\n");
    stats->print_summary();
    stats->save_to_file();
    if (flags.enable_save_decode_data_to_file) {
        save_decode_data_to_file(stats->last_frame_id);
    }
    if (flags.enable_save_tx_data_to_file)
        save_tx_data_to_file(stats->last_frame_id);

    // Calculate and print per-user BER
    if (!kEnableMac && kPrintPhyStats) {
        phy_stats->print_phy_stats();
    }
    this->stop();
}

void Millipede::handle_event_fft(size_t tag)
{
    size_t frame_id = gen_tag_t(tag).frame_id;
    size_t symbol_id = gen_tag_t(tag).symbol_id;
    SymbolType sym_type = config_->get_symbol_type(frame_id, symbol_id);

    if (sym_type == SymbolType::kPilot) {
        if (fft_stats_.last_task(frame_id, symbol_id)) {
            print_per_symbol_done(PrintType::kFFTPilots, frame_id, symbol_id);
            if (!config_->downlink_mode
                || (config_->downlink_mode && !config_->recipCalEn)
                || (config_->downlink_mode && config_->recipCalEn
                       && rc_stats_.last_frame == frame_id)) {
                /* If CSI of all UEs is ready, schedule ZF/prediction */
                if (fft_stats_.last_symbol(frame_id)) {
                    stats->master_set_tsc(TsType::kFFTDone, frame_id);
                    print_per_frame_done(PrintType::kFFTPilots, frame_id);
                    if (kPrintPhyStats)
                        phy_stats->print_snr_stats(frame_id);
                    schedule_subcarriers(EventType::kZF, frame_id, 0);
                }
            }
        }
    } else if (sym_type == SymbolType::kUL) {
        if (fft_stats_.last_task(frame_id, symbol_id)) {
            size_t symbol_idx_ul
                = config_->get_ul_symbol_idx(frame_id, symbol_id);
            fft_stats_.cur_frame_for_symbol[symbol_idx_ul] = frame_id;
            print_per_symbol_done(PrintType::kFFTData, frame_id, symbol_id);
            /* If precoder exist, schedule demodulation */
            if (zf_stats_.coded_frame == frame_id) {
                schedule_subcarriers(
                    EventType::kDemul, frame_id, symbol_idx_ul);
            }
        }
    } else if (sym_type == SymbolType::kCalDL
        or sym_type == SymbolType::kCalUL) {
        print_per_symbol_done(PrintType::kFFTCal, frame_id, symbol_id);
        if (++fft_stats_.symbol_rc_count[frame_id % TASK_BUFFER_FRAME_NUM]
            == fft_stats_.max_symbol_rc_count) {
            print_per_frame_done(PrintType::kFFTCal, frame_id);
            // TODO: rc_stats_.max_task_count appears uninitalized
            schedule_task_set(EventType::kRC, rc_stats_.max_task_count,
                frame_id, get_conq(EventType::kRC), get_ptok(EventType::kRC));
        }
    }
}

void* Millipede::worker(int tid)
{
    pin_to_core_with_offset(ThreadType::kWorker, base_worker_core_offset, tid);

    /* Initialize operators */
    auto computeFFT = new DoFFT(config_, tid, freq_ghz,
        *get_conq(EventType::kFFT), complete_task_queue_, worker_ptoks_ptr[tid],
        socket_buffer_, socket_buffer_status_, data_buffer_, csi_buffer_,
        calib_buffer_, phy_stats, stats);

    auto computeIFFT = new DoIFFT(config_, tid, freq_ghz,
        *get_conq(EventType::kIFFT), complete_task_queue_,
        worker_ptoks_ptr[tid], dl_ifft_buffer_, dl_socket_buffer_, stats);

    auto computeZF = new DoZF(config_, tid, freq_ghz, *get_conq(EventType::kZF),
        complete_task_queue_, worker_ptoks_ptr[tid], csi_buffer_, recip_buffer_,
        ul_zf_buffer_, dl_zf_buffer_, stats);

    auto computeDemul
        = new DoDemul(config_, tid, freq_ghz, *get_conq(EventType::kDemul),
            complete_task_queue_, worker_ptoks_ptr[tid], data_buffer_,
            ul_zf_buffer_, ue_spec_pilot_buffer_, equal_buffer_,
            demod_soft_buffer_, phy_stats, stats);

    auto computePrecode
        = new DoPrecode(config_, tid, freq_ghz, *get_conq(EventType::kPrecode),
            complete_task_queue_, worker_ptoks_ptr[tid], dl_zf_buffer_,
            dl_ifft_buffer_, dl_encoded_buffer_, stats);

    auto computeEncoding = new DoEncode(config_, tid, freq_ghz,
        *get_conq(EventType::kEncode), complete_task_queue_,
        worker_ptoks_ptr[tid], config_->dl_bits, dl_encoded_buffer_, stats);
    auto computeDecoding
        = new DoDecode(config_, tid, freq_ghz, *get_conq(EventType::kDecode),
            complete_task_queue_, worker_ptoks_ptr[tid], demod_soft_buffer_,
            decoded_buffer_, phy_stats, stats);

    auto* computeReciprocity = new Reciprocity(config_, tid, freq_ghz,
        *get_conq(EventType::kRC), complete_task_queue_, worker_ptoks_ptr[tid],
        calib_buffer_, recip_buffer_, stats);

    std::vector<Doer*> computers_vec
        = { computeIFFT, computePrecode, computeZF, computeReciprocity,
              computeFFT, computeDemul, computeEncoding, computeDecoding };

    while (true) {
        for (size_t i = 0; i < computers_vec.size(); i++) {
            if (computers_vec[i]->try_launch())
                break;
        }
    }
}

void* Millipede::worker_fft(int tid)
{
    pin_to_core_with_offset(ThreadType::kWorker, base_worker_core_offset, tid);

    /* Initialize IFFT operator */
    auto computeFFT = new DoFFT(config_, tid, freq_ghz,
        *get_conq(EventType::kFFT), complete_task_queue_, worker_ptoks_ptr[tid],
        socket_buffer_, socket_buffer_status_, data_buffer_, csi_buffer_,
        calib_buffer_, phy_stats, stats);
    auto computeIFFT = new DoIFFT(config_, tid, freq_ghz,
        *get_conq(EventType::kIFFT), complete_task_queue_,
        worker_ptoks_ptr[tid], dl_ifft_buffer_, dl_socket_buffer_, stats);

    while (true) {
        if (computeFFT->try_launch()) {
        } else if (config_->dl_data_symbol_num_perframe > 0
            && computeIFFT->try_launch()) {
        }
    }
}

void* Millipede::worker_zf(int tid)
{
    pin_to_core_with_offset(ThreadType::kWorker, base_worker_core_offset, tid);

    /* Initialize ZF operator */
    auto computeZF = new DoZF(config_, tid, freq_ghz, *get_conq(EventType::kZF),
        complete_task_queue_, worker_ptoks_ptr[tid], csi_buffer_, recip_buffer_,
        ul_zf_buffer_, dl_zf_buffer_, stats);

    while (true) {
        computeZF->try_launch();
    }
}

void* Millipede::worker_demul(int tid)
{
    pin_to_core_with_offset(ThreadType::kWorker, base_worker_core_offset, tid);

    auto computeDemul
        = new DoDemul(config_, tid, freq_ghz, *get_conq(EventType::kDemul),
            complete_task_queue_, worker_ptoks_ptr[tid], data_buffer_,
            ul_zf_buffer_, ue_spec_pilot_buffer_, equal_buffer_,
            demod_soft_buffer_, phy_stats, stats);

    /* Initialize Precode operator */
    auto computePrecode
        = new DoPrecode(config_, tid, freq_ghz, *get_conq(EventType::kPrecode),
            complete_task_queue_, worker_ptoks_ptr[tid], dl_zf_buffer_,
            dl_ifft_buffer_, dl_encoded_buffer_, stats);

    while (true) {
        if (config_->dl_data_symbol_num_perframe > 0) {
            computePrecode->try_launch();
        } else {
            computeDemul->try_launch();
        }
    }
}

void Millipede::create_threads(
    void* (*worker)(void*), int tid_start, int tid_end)
{
    int ret;
    for (int i = tid_start; i < tid_end; i++) {
        auto context = new EventHandlerContext<Millipede>;
        context->obj_ptr = this;
        context->id = i;
        ret = pthread_create(&task_threads[i], NULL, worker, context);
        if (ret != 0) {
            perror("task thread create failed");
            exit(0);
        }
    }
}

void Millipede::update_rx_counters(size_t frame_id, size_t symbol_id)
{
    const size_t frame_slot = frame_id % TASK_BUFFER_FRAME_NUM;
    if (config_->isPilot(frame_id, symbol_id)) {
        rx_counters_.num_pilot_pkts[frame_slot]++;
        if (rx_counters_.num_pilot_pkts[frame_slot]
            == rx_counters_.num_pilot_pkts_per_frame) {
            rx_counters_.num_pilot_pkts[frame_slot] = 0;
            stats->master_set_tsc(TsType::kPilotAllRX, frame_id);
            print_per_frame_done(PrintType::kPacketRXPilots, frame_id);
        }
    } else if (config_->isCalDlPilot(frame_id, symbol_id)
        or config_->isCalUlPilot(frame_id, symbol_id)) {
        if (++rx_counters_.num_reciprocity_pkts[frame_slot]
            == rx_counters_.num_reciprocity_pkts_per_frame) {
            rx_counters_.num_reciprocity_pkts[frame_slot] = 0;
            stats->master_set_tsc(TsType::kRCAllRX, frame_id);
        }
    }
    if (rx_counters_.num_pkts[frame_slot] == 0) {
        stats->master_set_tsc(TsType::kPilotRX, frame_id);
        if (kDebugPrintPerFrameStart) {
            const size_t prev_frame_slot
                = (frame_slot + TASK_BUFFER_FRAME_NUM - 1)
                % TASK_BUFFER_FRAME_NUM;
            printf("Main thread: data received from frame %zu, symbol %zu, in "
                   "%.2f us. RX in prev frame: %zu\n",
                frame_id, symbol_id,
                stats->master_get_delta_us(
                    TsType::kPilotRX, frame_id, frame_id - 1),
                rx_counters_.num_pkts[prev_frame_slot]);
        }
    }

    rx_counters_.num_pkts[frame_slot]++;
    if (rx_counters_.num_pkts[frame_slot] == rx_counters_.num_pkts_per_frame) {
        stats->master_set_tsc(TsType::kRXDone, frame_id);
        print_per_frame_done(PrintType::kPacketRX, frame_id);
        rx_counters_.num_pkts[frame_slot] = 0;
    }
}

void Millipede::print_per_frame_done(PrintType print_type, size_t frame_id)
{
    if (!kDebugPrintPerFrameDone)
        return;
    switch (print_type) {
    case (PrintType::kPacketRX): {
        size_t prev_frame_slot = (frame_id - 1) % TASK_BUFFER_FRAME_NUM;
        printf("Main thread: received all packets in frame: %zu in %.2f us."
               " Demul: %zu done. RX in prev frame: %zu of %zu.\n",
            frame_id,
            stats->master_get_delta_us(
                TsType::kRXDone, TsType::kPilotRX, frame_id),
            demul_stats_.get_symbol_count(frame_id),
            rx_counters_.num_pkts[prev_frame_slot],
            rx_counters_.num_pkts_per_frame);
    } break;
    case (PrintType::kPacketRXPilots):
        printf("Main thread: received all pilots in frame: %zu  in %.2f us\n",
            frame_id,
            stats->master_get_delta_us(
                TsType::kPilotAllRX, TsType::kPilotRX, frame_id));
        break;
    case (PrintType::kFFTPilots):
        printf("Main thread: pilot frame: %zu, finished FFT for all pilot "
               "symbols in %.2f us, pilot all received: %.2f\n",
            frame_id,
            stats->master_get_delta_us(
                TsType::kFFTDone, TsType::kPilotRX, frame_id),
            stats->master_get_delta_us(
                TsType::kPilotAllRX, TsType::kPilotRX, frame_id));
        break;
    case (PrintType::kFFTData):
        printf("Main thread: data frame: %zu, finished FFT for all data "
               "symbols in %.2f us\n",
            frame_id, stats->master_get_us_since(TsType::kPilotRX, frame_id));
        break;
    case (PrintType::kFFTCal):
        printf("Main thread: cal frame: %zu, finished FFT for all cal "
               "symbols in %.2f us\n",
            frame_id, stats->master_get_us_since(TsType::kRCAllRX, frame_id));
        break;
    case (PrintType::kRC):
        printf("Main thread: Reciprocity Calculation done frame: %zu in "
               "%.2f us since reciprocity pilots all received\n",
            frame_id,
            stats->master_get_delta_us(
                TsType::kRCDone, TsType::kRCAllRX, frame_id));
        break;
    case (PrintType::kZF):
        printf("Main thread: ZF done frame: %zu, in %.2f us since pilot FFT "
               "done, total: %.2f us, FFT queue %zu\n",
            frame_id,
            stats->master_get_delta_us(
                TsType::kZFDone, TsType::kFFTDone, frame_id),
            stats->master_get_delta_us(
                TsType::kZFDone, TsType::kPilotRX, frame_id),
            get_conq(EventType::kIFFT)->size_approx());
        break;
    case (PrintType::kDemul):
        printf("Main thread: Demodulation done frame: %zu (%zu UL symbols) "
               "in %.2f us since ZF done, total %.2f us\n",
            frame_id, config_->ul_data_symbol_num_perframe,
            stats->master_get_delta_us(
                TsType::kDemulDone, TsType::kZFDone, frame_id),
            stats->master_get_delta_us(
                TsType::kDemulDone, TsType::kPilotRX, frame_id));
        break;
    case (PrintType::kDecode):
        printf("Main thread: Decoding done frame: %zu (%zu UL symbols) in "
               "%.2f us since ZF done, total %.2f us\n",
            frame_id, config_->ul_data_symbol_num_perframe,
            stats->master_get_delta_us(
                TsType::kDecodeDone, TsType::kZFDone, frame_id),
            stats->master_get_delta_us(
                TsType::kDecodeDone, TsType::kPilotRX, frame_id));
        break;
    case (PrintType::kEncode):
        printf("Main thread: Encoding done frame: %zu in %.2f us since ZF "
               "done, total %.2f us\n",
            frame_id,
            stats->master_get_delta_us(
                TsType::kEncodeDone, TsType::kZFDone, frame_id),
            stats->master_get_delta_us(
                TsType::kEncodeDone, TsType::kPilotRX, frame_id));
        break;
    case (PrintType::kPrecode):
        printf("Main thread: Precoding done frame: %zu in %.2f us since ZF "
               "done, total: %.2f us\n",
            frame_id,
            stats->master_get_delta_us(
                TsType::kPrecodeDone, TsType::kZFDone, frame_id),
            stats->master_get_delta_us(
                TsType::kPrecodeDone, TsType::kPilotRX, frame_id));
        break;
    case (PrintType::kIFFT):
        printf("Main thread: IFFT done frame: %zu in %.2f us since precode "
               "done, total: %.2f us\n",
            frame_id,
            stats->master_get_delta_us(
                TsType::kIFFTDone, TsType::kPrecodeDone, frame_id),
            stats->master_get_delta_us(
                TsType::kIFFTDone, TsType::kPilotRX, frame_id));
        break;
    case (PrintType::kPacketTXFirst):
        printf("Main thread: TX of first symbol done frame: %zu in %.2f "
               "us since ZF done, total: %.2f us\n",
            frame_id,
            stats->master_get_delta_us(
                TsType::kTXProcessedFirst, TsType::kZFDone, frame_id),
            stats->master_get_delta_us(
                TsType::kTXProcessedFirst, TsType::kPilotRX, frame_id));
        break;
    case (PrintType::kPacketTX):
        printf("Main thread: TX done frame: %zu (%zu DL symbols) in %.2f us "
               "since ZF done, total: %.2f us\n",
            frame_id, config_->dl_data_symbol_num_perframe,
            stats->master_get_delta_us(
                TsType::kTXDone, TsType::kZFDone, frame_id),
            stats->master_get_delta_us(
                TsType::kTXDone, TsType::kPilotRX, frame_id));
        break;
    case (PrintType::kPacketToMac):
        printf("Main thread: MAC TX done frame: %zu, in %.2f us\n", frame_id,
            stats->master_get_us_since(TsType::kPilotRX, frame_id));
        break;
    default:
        printf("Wrong task type in frame done print!");
    }
}

void Millipede::print_per_symbol_done(
    PrintType print_type, size_t frame_id, size_t symbol_id)
{
    if (!kDebugPrintPerSymbolDone)
        return;
    switch (print_type) {
    case (PrintType::kFFTPilots):
        printf("Main thread: pilot FFT done frame: %zu, symbol: %zu, num "
               "symbols done: %zu\n",
            frame_id, symbol_id, fft_stats_.get_symbol_count(frame_id));
        break;
    case (PrintType::kFFTData):
        printf(
            "Main thread: data FFT done frame %zu, symbol %zu, precoder "
            "status: %d, fft queue: %zu, zf queue: %zu, demul queue: %zu, in "
            "%.2f\n",
            frame_id, symbol_id, zf_stats_.coded_frame == frame_id,
            get_conq(EventType::kFFT)->size_approx(),
            get_conq(EventType::kZF)->size_approx(),
            get_conq(EventType::kDemul)->size_approx(),
            stats->master_get_us_since(TsType::kPilotRX, frame_id));
        break;
    case (PrintType::kRC):
        printf("Main thread: cal symbol FFT done frame: %zu, symbol: %zu, "
               "num symbols done: %zu\n",
            frame_id, symbol_id, fft_stats_.symbol_rc_count[frame_id]);
        break;
    case (PrintType::kDemul):
        printf("Main thread: Demodulation done frame %zu, symbol: %zu, num "
               "symbols done: %zu in %.2f\n",
            frame_id, symbol_id, demul_stats_.get_symbol_count(frame_id),
            stats->master_get_us_since(TsType::kPilotRX, frame_id));
        break;
    case (PrintType::kDecode):
        printf("Main thread: Decoding done frame %zu, symbol: %zu, num "
               "symbols done: %zu\n",
            frame_id, symbol_id, decode_stats_.get_symbol_count(frame_id));
        break;
    case (PrintType::kEncode):
        printf("Main thread: Encoding done frame %zu, symbol: %zu, num "
               "symbols done: %zu\n",
            frame_id, symbol_id, encode_stats_.get_symbol_count(frame_id));
        break;
    case (PrintType::kPrecode):
        printf("Main thread: Precoding done frame: %zu, symbol: %zu in %.2f "
               "us\n",
            frame_id, symbol_id,
            stats->master_get_us_since(TsType::kPilotRX, frame_id));
        break;
    case (PrintType::kPacketTX):
        printf("Main thread: TX done frame: %zu, symbol: %zu in %.2f us\n",
            frame_id, symbol_id,
            stats->master_get_us_since(TsType::kPilotRX, frame_id));
        break;
    case (PrintType::kPacketToMac):
        printf("Main thread: MAC TX done frame: %zu, symbol: %zu in %.2f us\n",
            frame_id, symbol_id,
            stats->master_get_us_since(TsType::kPilotRX, frame_id));
        break;
    default:
        printf("Wrong task type in frame done print!");
    }
}

void Millipede::print_per_task_done(PrintType print_type, size_t frame_id,
    size_t symbol_id, size_t ant_or_sc_id)
{
    if (!kDebugPrintPerTaskDone)
        return;
    switch (print_type) {
    case (PrintType::kZF):
        printf("Main thread: ZF done frame: %zu, subcarrier %zu\n", frame_id,
            ant_or_sc_id);
        break;
    case (PrintType::kRC):
        printf("Main thread: RC done frame: %zu, subcarrier %zu\n", frame_id,
            ant_or_sc_id);
        break;
    case (PrintType::kDemul):
        printf("Main thread: Demodulation done frame: %zu, symbol: %zu, sc: "
               "%zu, num blocks done: %zu\n",
            frame_id, symbol_id, ant_or_sc_id,
            demul_stats_.get_task_count(frame_id, symbol_id));
        break;
    case (PrintType::kDecode):
        printf("Main thread: Decoding done frame: %zu, symbol: %zu, sc: %zu, "
               "num blocks done: %zu\n",
            frame_id, symbol_id, ant_or_sc_id,
            decode_stats_.get_task_count(frame_id, symbol_id));
        break;
    case (PrintType::kPrecode):
        printf("Main thread: Precoding done frame: %zu, symbol: %zu, "
               "subcarrier: %zu, total SCs: %zu\n",
            frame_id, symbol_id, ant_or_sc_id,
            precode_stats_.get_task_count(frame_id, symbol_id));
        break;
    case (PrintType::kIFFT):
        printf("Main thread: IFFT done frame: %zu, symbol: %zu, antenna: %zu, "
               "total ants: %zu\n",
            frame_id, symbol_id, ant_or_sc_id,
            ifft_stats_.get_task_count(frame_id, symbol_id));
        break;
    case (PrintType::kPacketTX):
        printf("Main thread: TX done frame: %zu, symbol: %zu, antenna: %zu, "
               "total packets: %zu\n",
            frame_id, symbol_id, ant_or_sc_id,
            tx_stats_.get_task_count(frame_id, symbol_id));
        break;
    default:
        printf("Wrong task type in frame done print!");
    }
}

void Millipede::initialize_queues()
{
    using mt_queue_t = moodycamel::ConcurrentQueue<Event_data>;

    int data_symbol_num_perframe = config_->data_symbol_num_perframe;
    message_queue_ = mt_queue_t(512 * data_symbol_num_perframe);
    complete_task_queue_ = mt_queue_t(512 * data_symbol_num_perframe * 4);

    // Create concurrent queues for each Doer
    for (sched_info_t& s : sched_info_arr) {
        s.concurrent_q = mt_queue_t(512 * data_symbol_num_perframe * 4);
        s.ptok = new moodycamel::ProducerToken(s.concurrent_q);
    }

    for (size_t i = 0; i < config_->socket_thread_num; i++) {
        rx_ptoks_ptr[i] = new moodycamel::ProducerToken(message_queue_);
        tx_ptoks_ptr[i]
            = new moodycamel::ProducerToken(*get_conq(EventType::kPacketTX));
    }

    for (size_t i = 0; i < config_->worker_thread_num; i++)
        worker_ptoks_ptr[i]
            = new moodycamel::ProducerToken(complete_task_queue_);
}

void Millipede::initialize_uplink_buffers()
{
    auto& cfg = config_;
    const size_t task_buffer_symbol_num_ul
        = cfg->ul_data_symbol_num_perframe * TASK_BUFFER_FRAME_NUM;

    alloc_buffer_1d(&task_threads, cfg->worker_thread_num, 64, 0);

    socket_buffer_status_size_
        = cfg->BS_ANT_NUM * SOCKET_BUFFER_FRAME_NUM * cfg->symbol_num_perframe;
    socket_buffer_size_ = cfg->packet_length * socket_buffer_status_size_;

    printf("Millipede: Initializing uplink buffers: socket buffer size %zu, "
           "socket buffer status size %zu\n",
        socket_buffer_size_, socket_buffer_status_size_);

    socket_buffer_.malloc(
        cfg->socket_thread_num /* RX */, socket_buffer_size_, 64);
    socket_buffer_status_.calloc(
        cfg->socket_thread_num /* RX */, socket_buffer_status_size_, 64);

    csi_buffer_.malloc(cfg->pilot_symbol_num_perframe * TASK_BUFFER_FRAME_NUM,
        cfg->BS_ANT_NUM * cfg->OFDM_DATA_NUM, 64);
    data_buffer_.malloc(
        task_buffer_symbol_num_ul, cfg->OFDM_DATA_NUM * cfg->BS_ANT_NUM, 64);
    ul_zf_buffer_.malloc(cfg->OFDM_DATA_NUM * TASK_BUFFER_FRAME_NUM,
        cfg->BS_ANT_NUM * cfg->UE_NUM, 64);

    equal_buffer_.malloc(
        task_buffer_symbol_num_ul, cfg->OFDM_DATA_NUM * cfg->UE_NUM, 64);
    ue_spec_pilot_buffer_.calloc(
        TASK_BUFFER_FRAME_NUM, cfg->UL_PILOT_SYMS * cfg->UE_NUM, 64);
    size_t mod_type = config_->mod_type;
    demod_soft_buffer_.malloc(task_buffer_symbol_num_ul,
        mod_type * cfg->OFDM_DATA_NUM * cfg->UE_NUM, 64);
    size_t decoded_bytes = (config_->LDPC_config.cbLen + 7)
        >> 3 * config_->LDPC_config.nblocksInSymbol;
    decoded_buffer_.calloc(
        task_buffer_symbol_num_ul, decoded_bytes * cfg->UE_NUM, 64);

    rx_counters_.num_pkts_per_frame = cfg->BS_ANT_NUM
        * (cfg->pilot_symbol_num_perframe + cfg->ul_data_symbol_num_perframe);
    rx_counters_.num_pilot_pkts_per_frame
        = cfg->BS_ANT_NUM * cfg->pilot_symbol_num_perframe;
    rx_counters_.num_reciprocity_pkts_per_frame = cfg->BS_ANT_NUM;

    fft_created_count = 0;
    fft_stats_.init(cfg->BS_ANT_NUM, cfg->pilot_symbol_num_perframe,
        cfg->symbol_num_perframe);
    fft_stats_.max_symbol_data_count = cfg->ul_data_symbol_num_perframe;
    fft_stats_.symbol_rc_count.fill(0);
    fft_stats_.max_symbol_rc_count = cfg->BS_ANT_NUM;
    fft_stats_.cur_frame_for_symbol
        = std::vector<size_t>(cfg->ul_data_symbol_num_perframe, SIZE_MAX);

    zf_stats_.init(config_->zf_events_per_symbol);

    demul_stats_.init(config_->demul_events_per_symbol,
        cfg->ul_data_symbol_num_perframe, cfg->data_symbol_num_perframe);

    decode_stats_.init(config_->LDPC_config.nblocksInSymbol * cfg->UE_NUM,
        cfg->ul_data_symbol_num_perframe, cfg->data_symbol_num_perframe);

    tomac_stats_.init(cfg->UE_NUM, cfg->ul_data_symbol_num_perframe,
        cfg->data_symbol_num_perframe);
}

void Millipede::initialize_downlink_buffers()
{
    auto& cfg = config_;
    const size_t task_buffer_symbol_num
        = cfg->data_symbol_num_perframe * TASK_BUFFER_FRAME_NUM;

    size_t dl_socket_buffer_status_size = cfg->BS_ANT_NUM
        * SOCKET_BUFFER_FRAME_NUM * cfg->data_symbol_num_perframe;
    size_t dl_socket_buffer_size
        = cfg->packet_length * dl_socket_buffer_status_size;
    alloc_buffer_1d(&dl_socket_buffer_, dl_socket_buffer_size, 64, 0);
    alloc_buffer_1d(
        &dl_socket_buffer_status_, dl_socket_buffer_status_size, 64, 1);

    dl_bits_buffer_.calloc(
        task_buffer_symbol_num, cfg->OFDM_DATA_NUM * cfg->UE_NUM, 64);
    size_t dl_bits_buffer_status_size
        = task_buffer_symbol_num * cfg->LDPC_config.nblocksInSymbol;
    dl_bits_buffer_status_.calloc(cfg->UE_NUM, dl_bits_buffer_status_size, 64);

    dl_ifft_buffer_.calloc(
        cfg->BS_ANT_NUM * task_buffer_symbol_num, cfg->OFDM_CA_NUM, 64);
    dl_zf_buffer_.calloc(cfg->OFDM_DATA_NUM * TASK_BUFFER_FRAME_NUM,
        cfg->UE_NUM * cfg->BS_ANT_NUM, 64);
    recip_buffer_.calloc(
        TASK_BUFFER_FRAME_NUM, cfg->OFDM_DATA_NUM * cfg->BS_ANT_NUM, 64);
    calib_buffer_.calloc(
        TASK_BUFFER_FRAME_NUM, cfg->OFDM_DATA_NUM * cfg->BS_ANT_NUM, 64);
    dl_encoded_buffer_.calloc(
        task_buffer_symbol_num, cfg->OFDM_DATA_NUM * cfg->UE_NUM, 64);

    frommac_stats_.init(config_->UE_NUM, cfg->dl_data_symbol_num_perframe,
        cfg->data_symbol_num_perframe);
    encode_stats_.init(config_->LDPC_config.nblocksInSymbol * cfg->UE_NUM,
        cfg->dl_data_symbol_num_perframe, cfg->data_symbol_num_perframe);
    precode_stats_.init(config_->demul_events_per_symbol,
        cfg->dl_data_symbol_num_perframe, cfg->data_symbol_num_perframe);
    ifft_stats_.init(cfg->BS_ANT_NUM, cfg->dl_data_symbol_num_perframe,
        cfg->data_symbol_num_perframe);
    tx_stats_.init(cfg->BS_ANT_NUM, cfg->dl_data_symbol_num_perframe,
        cfg->data_symbol_num_perframe);
}

void Millipede::free_uplink_buffers()
{
    socket_buffer_.free();
    socket_buffer_status_.free();
    csi_buffer_.free();
    data_buffer_.free();
    ul_zf_buffer_.free();
    equal_buffer_.free();
    demod_soft_buffer_.free();
    decoded_buffer_.free();

    fft_stats_.fini();
    demul_stats_.fini();
    decode_stats_.fini();
}

void Millipede::free_downlink_buffers()
{
    free_buffer_1d(&dl_socket_buffer_);
    free_buffer_1d(&dl_socket_buffer_status_);

    dl_ifft_buffer_.free();
    recip_buffer_.free();
    calib_buffer_.free();
    dl_zf_buffer_.free();
    dl_encoded_buffer_.free();

    encode_stats_.fini();
    precode_stats_.fini();
    ifft_stats_.fini();
    tx_stats_.fini();
}

void Millipede::save_decode_data_to_file(UNUSED int frame_id)
{
    auto& cfg = config_;
    size_t num_decoded_bytes
        = (cfg->LDPC_config.cbLen + 7) >> 3 * cfg->LDPC_config.nblocksInSymbol;

    std::string cur_directory = TOSTRING(PROJECT_DIRECTORY);
    std::string filename = cur_directory + "/data/decode_data.bin";
    printf("Saving decode data to %s\n", filename.c_str());
    FILE* fp = fopen(filename.c_str(), "wb");

    for (size_t i = 0; i < cfg->ul_data_symbol_num_perframe; i++) {
        int total_data_symbol_id = (frame_id % TASK_BUFFER_FRAME_NUM)
                * cfg->ul_data_symbol_num_perframe
            + i;
        uint8_t* ptr = decoded_buffer_[total_data_symbol_id];
        fwrite(ptr, cfg->UE_NUM * num_decoded_bytes, sizeof(uint8_t), fp);
    }
    fclose(fp);
}

void Millipede::save_tx_data_to_file(UNUSED int frame_id)
{
    auto& cfg = config_;

    std::string cur_directory = TOSTRING(PROJECT_DIRECTORY);
    std::string filename = cur_directory + "/data/tx_data.bin";
    printf("Saving TX data to %s\n", filename.c_str());
    FILE* fp = fopen(filename.c_str(), "wb");

    for (size_t i = 0; i < cfg->dl_data_symbol_num_perframe; i++) {
        int total_data_symbol_id
            = (frame_id % TASK_BUFFER_FRAME_NUM) * cfg->data_symbol_num_perframe
            + i + cfg->dl_data_symbol_start;

        for (size_t ant_id = 0; ant_id < cfg->BS_ANT_NUM; ant_id++) {
            int offset = total_data_symbol_id * cfg->BS_ANT_NUM + ant_id;
            int packet_length = config_->packet_length;
            struct Packet* pkt
                = (struct Packet*)(&dl_socket_buffer_[offset * packet_length]);
            short* socket_ptr = pkt->data;
            fwrite(socket_ptr, cfg->sampsPerSymbol * 2, sizeof(short), fp);
        }
    }
    fclose(fp);
}

void Millipede::getEqualData(float** ptr, int* size)
{
    auto& cfg = config_;
    auto offset = cfg->get_total_data_symbol_idx_ul(
        max_equaled_frame, cfg->UL_PILOT_SYMS);
    *ptr = (float*)&equal_buffer_[offset][0];
    *size = cfg->UE_NUM * cfg->OFDM_DATA_NUM * 2;
}

extern "C" {
EXPORT Millipede* Millipede_new(Config* cfg)
{
    // printf("Size of Millipede: %d\n",sizeof(Millipede *));
    auto* millipede = new Millipede(cfg);

    return millipede;
}
EXPORT void Millipede_start(Millipede* millipede) { millipede->start(); }
EXPORT void Millipede_stop(/*Millipede *millipede*/)
{
    SignalHandler::setExitSignal(true); /*millipede->stop();*/
}
EXPORT void Millipede_destroy(Millipede* millipede) { delete millipede; }
EXPORT void Millipede_getEqualData(Millipede* millipede, float** ptr, int* size)
{
    return millipede->getEqualData(ptr, size);
}
}<|MERGE_RESOLUTION|>--- conflicted
+++ resolved
@@ -48,13 +48,8 @@
             + cfg->worker_thread_num + 1;
         mac_thread_ = new MacThread(MacThread::Mode::kServer, cfg, mac_cpu_core,
             &decoded_buffer_ /* ul bits */, nullptr /* ul bits status */,
-<<<<<<< HEAD
-            &dl_bits_buffer_, &dl_bits_buffer_status_, &message_queue_,
-            get_conq(EventType::kPacketToMac));
-=======
             &dl_bits_buffer_, &dl_bits_buffer_status_, &mac_request_queue_,
             &mac_response_queue_);
->>>>>>> efcef631
 
         mac_std_thread_ = std::thread(&MacThread::run_event_loop, mac_thread_);
     }

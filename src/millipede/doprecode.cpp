--- conflicted
+++ resolved
@@ -75,13 +75,8 @@
                 precoder_offset = precoder_offset - cur_sc_id % cfg->UE_NUM;
 
             complex_float* data_ptr = modulated_buffer_temp;
-<<<<<<< HEAD
-            if ((unsigned)current_data_subframe_id
+            if ((unsigned)current_data_symbol_id
                 <= cfg->dl_data_symbol_start - 1 + cfg->DL_PILOT_SYMS) {
-=======
-            if ((unsigned)current_data_symbol_id
-                <= cfg->dl_data_symbol_start - 1 + DL_PILOT_SYMS) {
->>>>>>> c1748733
                 for (size_t user_id = 0; user_id < cfg->UE_NUM; user_id++)
                     data_ptr[user_id]
                         = { cfg->pilots_[cur_sc_id + cfg->OFDM_DATA_START], 0 };

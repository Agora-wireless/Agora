/**
 * Author: Jian Ding
 * Email: jianding17@gmail.com
 *
 */
#include "reciprocity.hpp"
#include "concurrent_queue_wrapper.hpp"

using namespace arma;
Reciprocity::Reciprocity(Config* in_config, int in_tid, double freq_ghz,
    moodycamel::ConcurrentQueue<Event_data>& in_task_queue,
    moodycamel::ConcurrentQueue<Event_data>& complete_task_queue,
    moodycamel::ProducerToken* worker_producer_token,
    Table<complex_float>& in_calib_buffer,
    Table<complex_float>& in_recip_buffer, Stats* in_stats_manager)
    : Doer(in_config, in_tid, freq_ghz, in_task_queue, complete_task_queue,
          worker_producer_token)
    , calib_buffer_(in_calib_buffer)
    , recip_buffer_(in_recip_buffer)
{
    duration_stat = in_stats_manager->get_duration_stat(DoerType::kRC, in_tid);
    BS_ANT_NUM = cfg->BS_ANT_NUM;
    OFDM_DATA_NUM = cfg->OFDM_DATA_NUM;
}

Reciprocity::~Reciprocity() {}

Event_data Reciprocity::launch(int offset)
{
#if DEBUG_PRINT_IN_TASK
    printf("In doRecip thread %d: frame: %d, \n", tid, offset);
#endif

    size_t start_tsc1 = worker_rdtsc();

    cx_float* ptr_in = (cx_float*)calib_buffer_[offset];
    cx_fmat mat_input(ptr_in, OFDM_DATA_NUM, BS_ANT_NUM, false);
    cx_fvec vec_calib_ref = mat_input.col(cfg->ref_ant);
    cx_float* recip_buff = (cx_float*)recip_buffer_[offset];
    cx_fmat calib_mat = mat_input.each_col() / vec_calib_ref;
    cx_fmat recip_mat(recip_buff, BS_ANT_NUM, OFDM_DATA_NUM, false);
    recip_mat = calib_mat.st();
    for (int i = 0; i < OFDM_DATA_NUM; i += BS_ANT_NUM) {
        // TODO: interpolate instead of steps
        recip_mat.cols(i, std::min(i + BS_ANT_NUM - 1, OFDM_DATA_NUM))
            .each_col()
            = recip_mat.col(i);
    }
<<<<<<< HEAD
    // cout<<"Precoder:" <<mat_output<<endl;
=======

#if DEBUG_UPDATE_STATS_DETAILED
    duration_stat->task_duration[1] += get_time() - start_time1;
#endif

#if DEBUG_UPDATE_STATS_DETAILED
    double start_time2 = get_time();
    duration_stat->task_duration[2] += start_time2 - start_time1;
#endif

#if DEBUG_UPDATE_STATS_DETAILED
    duration_stat->task_duration[3] += get_time() - start_time2;
#endif
>>>>>>> 2c1a955f

    duration_stat->task_duration[1] += worker_rdtsc() - start_tsc1;
    size_t start_tsc2 = worker_rdtsc();
    duration_stat->task_duration[2] += start_tsc2 - start_tsc1;
    duration_stat->task_duration[3] += worker_rdtsc() - start_tsc2;

    double duration = worker_rdtsc() - start_tsc1;
    duration_stat->task_duration[0] += duration;
    if (cycles_to_us(duration, freq_ghz) > 500) {
        printf(
            "Thread %d RC takes %.2f\n", tid, cycles_to_us(duration, freq_ghz));
    }
    duration_stat->task_count++;

    return Event_data(EventType::kRC, offset);
}<|MERGE_RESOLUTION|>--- conflicted
+++ resolved
@@ -46,23 +46,6 @@
             .each_col()
             = recip_mat.col(i);
     }
-<<<<<<< HEAD
-    // cout<<"Precoder:" <<mat_output<<endl;
-=======
-
-#if DEBUG_UPDATE_STATS_DETAILED
-    duration_stat->task_duration[1] += get_time() - start_time1;
-#endif
-
-#if DEBUG_UPDATE_STATS_DETAILED
-    double start_time2 = get_time();
-    duration_stat->task_duration[2] += start_time2 - start_time1;
-#endif
-
-#if DEBUG_UPDATE_STATS_DETAILED
-    duration_stat->task_duration[3] += get_time() - start_time2;
-#endif
->>>>>>> 2c1a955f
 
     duration_stat->task_duration[1] += worker_rdtsc() - start_tsc1;
     size_t start_tsc2 = worker_rdtsc();

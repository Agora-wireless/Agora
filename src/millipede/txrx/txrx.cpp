--- conflicted
+++ resolved
@@ -279,15 +279,6 @@
 
         // printf("In transmitter\n");
 
-<<<<<<< HEAD
-        offset = task_event.data;
-        interpreteOffset3d(offset, &current_data_subframe_id, &ant_id, &frame_id);
-        symbol_id = config_->DLSymbols[0][current_data_subframe_id]; // current_data_subframe_id + UE_NUM;
-
-        int socket_subframe_offset = frame_id * data_subframe_num_perframe + current_data_subframe_id;
-        // int data_subframe_offset = frame_id * data_subframe_num_perframe + current_data_subframe_id;
-        cur_buffer_ptr = tx_buffer_ + (socket_subframe_offset * BS_ANT_NUM + ant_id) * packet_length;
-=======
         int offset = task_event.data;
         int ant_id = offset / TASK_BUFFER_SUBFRAME_NUM;
         int total_data_subframe_id = offset % TASK_BUFFER_SUBFRAME_NUM;
@@ -295,7 +286,6 @@
         int current_data_subframe_id = total_data_subframe_id % data_subframe_num_perframe;
         int symbol_id = current_data_subframe_id + UE_NUM;
         char* cur_buffer_ptr = tx_buffer_ + (current_data_subframe_id * BS_ANT_NUM + ant_id) * packet_length;
->>>>>>> b9ce6255
         // cur_ptr_data = (dl_data_buffer + 2 * data_subframe_offset * OFDM_CA_NUM * BS_ANT_NUM);
         struct Packet* pkt = (struct Packet*)cur_buffer_ptr;
         new (pkt) Packet(frame_id, symbol_id, 0 /* cell_id */, ant_id);
@@ -529,16 +519,6 @@
                     exit(0);
                 }
 
-<<<<<<< HEAD
-                tx_offset = task_event.data;
-                interpreteOffset3d(tx_offset, &tx_current_data_subframe_id, &tx_ant_id, &tx_frame_id);
-                //tx_symbol_id = tx_current_data_subframe_id + UE_NUM;
-                tx_symbol_id = config_->DLSymbols[0][tx_current_data_subframe_id];
-                int tx_frame_id_in_buffer = tx_frame_id % SOCKET_BUFFER_FRAME_NUM;
-                int socket_subframe_offset = tx_frame_id_in_buffer * data_subframe_num_perframe + tx_current_data_subframe_id;
-                // int data_subframe_offset = tx_frame_id_in_buffer * data_subframe_num_perframe + tx_current_data_subframe_id;
-                tx_cur_buffer_ptr = tx_buffer_ + (socket_subframe_offset * BS_ANT_NUM + tx_ant_id) * packet_length;
-=======
                 int offset = task_event.data;
                 int TASK_BUFFER_SUBFRAME_NUM = data_subframe_num_perframe * TASK_BUFFER_FRAME_NUM;
                 int ant_id = offset / TASK_BUFFER_SUBFRAME_NUM;
@@ -550,7 +530,6 @@
                 int frame_id_in_buffer = frame_id % SOCKET_BUFFER_FRAME_NUM;
                 int socket_subframe_offset = frame_id_in_buffer * data_subframe_num_perframe + current_data_subframe_id;
                 char* cur_buffer_ptr = tx_buffer_ + (socket_subframe_offset * BS_ANT_NUM + ant_id) * packet_length;
->>>>>>> b9ce6255
                 // tx_cur_ptr_data = (tx_data_buffer + 2 * data_subframe_offset * OFDM_CA_NUM * BS_ANT_NUM);
                 struct Packet* pkt = (struct Packet*)cur_buffer_ptr;
                 new (pkt) Packet(frame_id, symbol_id, 0 /* cell_id */, ant_id);

--- conflicted
+++ resolved
@@ -98,7 +98,6 @@
     printf("create TX or TXRX threads\n");
     // create new threads
     std::vector<pthread_t> created_threads;
-<<<<<<< HEAD
 #ifdef USE_DPDK
     unsigned int lcore_id;
     int worker_id = 0;
@@ -118,9 +117,6 @@
     }
 #else
 
-=======
-    
->>>>>>> 18a7ca61
     for (int i = 0; i < tx_thread_num_; i++) {
         pthread_t send_thread_;
 
@@ -135,12 +131,8 @@
 
         created_threads.push_back(send_thread_);
     }
-<<<<<<< HEAD
-#endif
-
-=======
-    
->>>>>>> 18a7ca61
+#endif
+
     return created_threads;
 }
 
@@ -539,19 +531,11 @@
                 int tx_frame_id_in_buffer = tx_frame_id % SOCKET_BUFFER_FRAME_NUM;
                 int socket_subframe_offset = tx_frame_id_in_buffer * data_subframe_num_perframe + tx_current_data_subframe_id;
                 // int data_subframe_offset = tx_frame_id_in_buffer * data_subframe_num_perframe + tx_current_data_subframe_id;
-<<<<<<< HEAD
                 tx_cur_buffer_ptr = tx_buffer_ + (socket_subframe_offset * BS_ANT_NUM + tx_ant_id) * packet_length;
                 // tx_cur_ptr_data = (tx_data_buffer + 2 * data_subframe_offset * OFDM_CA_NUM * BS_ANT_NUM);
                 struct Packet* pkt = (struct Packet*)tx_cur_buffer_ptr;
                 new (pkt) Packet(tx_frame_id, tx_symbol_id, 0 /* cell_id */, tx_ant_id);
 
-=======
-                tx_cur_buffer_ptr = tx_buffer_ptr + (socket_subframe_offset * BS_ANT_NUM + tx_ant_id) * packet_length;
-                // tx_cur_ptr_data = (tx_data_buffer + 2 * data_subframe_offset * OFDM_CA_NUM * BS_ANT_NUM);
-                struct Packet *pkg = (struct Packet *)tx_cur_buffer_ptr;
-                new (pkg) Packet(tx_frame_id, tx_symbol_id, 0 /* cell_id */, tx_ant_id);
-                
->>>>>>> 18a7ca61
                 // send data (one OFDM symbol)
                 if (sendto(socket_local, (char*)tx_cur_buffer_ptr, packet_length, 0, (struct sockaddr*)&remote_addr, sizeof(remote_addr)) < 0) {
                     perror("socket sendto failed");

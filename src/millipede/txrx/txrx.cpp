/**
 * Author: Jian Ding
 * Email: jianding17@gmail.com
 *
 */

#include "txrx.hpp"

PacketTXRX::PacketTXRX(Config* cfg, int COMM_THREAD_NUM, int in_core_offset)
{
    config_ = cfg;
    comm_thread_num_ = COMM_THREAD_NUM;

    core_id_ = in_core_offset;
    tx_core_id_ = in_core_offset + COMM_THREAD_NUM;

    /* initialize random seed: */
    srand(time(NULL));

    socket_ = new int[COMM_THREAD_NUM];
#if USE_IPV4
    servaddr_ = new struct sockaddr_in[COMM_THREAD_NUM];
#else
    servaddr_ = new struct sockaddr_in6[COMM_THREAD_NUM];
#endif
}

PacketTXRX::PacketTXRX(Config* cfg, int COMM_THREAD_NUM, int in_core_offset,
    moodycamel::ConcurrentQueue<Event_data>* in_queue_message,
    moodycamel::ConcurrentQueue<Event_data>* in_queue_task,
    moodycamel::ProducerToken** in_rx_ptoks,
    moodycamel::ProducerToken** in_tx_ptoks)
    : PacketTXRX(cfg, COMM_THREAD_NUM, in_core_offset)
{
    message_queue_ = in_queue_message;
    task_queue_ = in_queue_task;
    rx_ptoks_ = in_rx_ptoks;
    tx_ptoks_ = in_tx_ptoks;
}

PacketTXRX::~PacketTXRX()
{
    delete[] socket_;
    delete[] servaddr_;
}

bool PacketTXRX::startTXRX(Table<char>& in_buffer, Table<int>& in_buffer_status,
    int in_buffer_frame_num, long long in_buffer_length,
    Table<double>& in_frame_start, char* in_tx_buffer, int* in_tx_buffer_status,
    int in_tx_buffer_frame_num, int in_tx_buffer_length)
{
    buffer_ = &in_buffer; // for save data
    buffer_status_ = &in_buffer_status; // for save status
    frame_start_ = &in_frame_start;

    // check length
    buffer_frame_num_ = in_buffer_frame_num;
    // assert(in_buffer_length == packet_length * buffer_frame_num_); // should
    // be integer
    buffer_length_ = in_buffer_length;
    tx_buffer_ = in_tx_buffer; // for save data
    tx_buffer_status_ = in_tx_buffer_status; // for save status
    tx_buffer_frame_num_ = in_tx_buffer_frame_num;
    // assert(in_tx_buffer_length == packet_length * buffer_frame_num_); //
    // should be integer
    tx_buffer_length_ = in_tx_buffer_length;
    // new thread
    // pin_to_core_with_offset(RX, core_id_, 0);

    printf("create TXRX threads\n");
    for (int i = 0; i < comm_thread_num_; i++) {
        pthread_t txrx_thread;
        auto context = new EventHandlerContext<PacketTXRX>;
        context->obj_ptr = this;
        context->id = i;
        if (pthread_create(&txrx_thread, NULL,
                pthread_fun_wrapper<PacketTXRX, &PacketTXRX::loopTXRX>, context)
            != 0) {
            perror("socket communication thread create failed");
            exit(0);
        }
    }
    return true;
}

void* PacketTXRX::loopTXRX(int tid)
{
    pin_to_core_with_offset(ThreadType::kWorkerTXRX, core_id_, tid);
    double* rx_frame_start = (*frame_start_)[tid];
    int rx_offset = 0;
    int BS_ANT_NUM = config_->BS_ANT_NUM;
    int pilot_subframe_num_perframe = config_->pilot_symbol_num_perframe;
    int ul_data_subframe_num_perframe = config_->ul_data_symbol_num_perframe;
    int dl_data_subframe_num_perframe = config_->dl_data_symbol_num_perframe;
    int sock_buf_size = 1024 * 1024 * 64 * 8 - 1;
    int local_port_id = config_->bs_port + tid;
#if USE_IPV4
    socket_[tid] = setup_socket_ipv4(local_port_id, true, sock_buf_size);
    setup_sockaddr_remote_ipv4(
        &servaddr_[tid], config_->ue_rx_port + tid, config_->tx_addr.c_str());
#else
    socket_[tid] = setup_socket_ipv6(local_port_id, true, sock_buf_size);
    setup_sockaddr_remote_ipv6(
        &servaddr_[tid], config_->ue_rx_port + tid, config_->tx_addr.c_str());
#endif

    // RX  pointers
    int rx_buffer_frame_num = buffer_frame_num_;
    int frame_id;

    // TX pointers
    // float *tx_data_buffer = tx_data_buffer_;
    // buffer_frame_num: subframe_num_perframe * BS_ANT_NUM *
    // SOCKET_BUFFER_FRAME_NUM float *tx_cur_ptr_data;

    int max_subframe_id = config_->dl_data_symbol_num_perframe > 0
        ? pilot_subframe_num_perframe
        : (pilot_subframe_num_perframe + ul_data_subframe_num_perframe);
    int max_rx_packet_num_per_frame
        = max_subframe_id * BS_ANT_NUM / comm_thread_num_;
    int max_tx_packet_num_per_frame
        = dl_data_subframe_num_perframe * BS_ANT_NUM / comm_thread_num_;
    printf("Maximum RX pkts: %d, TX pkts: %d\n", max_rx_packet_num_per_frame,
        max_tx_packet_num_per_frame);
    int prev_frame_id = -1;
    bool do_tx = false;
    enum { NUM_COUNTERS = 10000 };
    int rx_pkts_in_frame_count[NUM_COUNTERS] = { 0 };
    // int last_finished_frame_id = 0;

    int tx_pkts_in_frame_count[NUM_COUNTERS] = { 0 };
    // int last_finished_tx_frame_id = 0;

    // double start_time= get_time();

    while (true) {
        if (!do_tx) {
            struct Packet* pkt = recv_enqueue(tid, socket_[tid], rx_offset);
            frame_id = pkt->frame_id;

#if MEASURE_TIME
#if DEBUG_RECV
            int symbol_id = pkt->symbol_id;
            int ant_id = pkt->ant_id;
            printf("RX thread %d received frame %d subframe %d, ant %d "
                   "offset %d\n",
                tid, frame_id, symbol_id, ant_id, rx_offset);
#endif
            if (frame_id > prev_frame_id) {
                *(rx_frame_start + frame_id) = get_time();
                prev_frame_id = frame_id;
                if (frame_id % 512 == 200) {
                    _mm_prefetch(
                        (char*)(rx_frame_start + frame_id + 512), _MM_HINT_T0);
                }
            }
#endif

            frame_id %= NUM_COUNTERS;
            if (config_->dl_data_symbol_num_perframe > 0
                && ++rx_pkts_in_frame_count[frame_id]
                    == max_rx_packet_num_per_frame) {
                do_tx = true;
                rx_pkts_in_frame_count[frame_id] = 0;
                // printf("In TXRX thread %d: RX finished frame %d, current
                // frame %d\n", tid, last_finished_frame_id, prev_frame_id);
                // last_finished_frame_id++;
            }
        } else {
            int offset = dequeue_send(tid);
            if (offset == -1)
                continue;
            int frame_id_in_buffer = offset / BS_ANT_NUM
                / config_->data_symbol_num_perframe % SOCKET_BUFFER_FRAME_NUM;
            assert(SOCKET_BUFFER_FRAME_NUM < NUM_COUNTERS);
            tx_pkts_in_frame_count[frame_id_in_buffer]++;

            if (tx_pkts_in_frame_count[frame_id_in_buffer]
                == max_tx_packet_num_per_frame) {
                do_tx = false;
                tx_pkts_in_frame_count[frame_id_in_buffer] = 0;
                // printf("In TXRX thread %d: TX finished frame %d, current
                // frame %d\n", tid, last_finished_tx_frame_id,
                // prev_frame_id); prev_frame_id = tx_frame_id;
                // last_finished_tx_frame_id = (last_finished_tx_frame_id +
                // 1) % TASK_BUFFER_FRAME_NUM;
            }
        }
        rx_offset++;
        if (rx_offset == rx_buffer_frame_num)
            rx_offset = 0;
    }
    return 0;
}

<<<<<<< HEAD
struct Packet* PacketTXRX::recv_enqueue(int tid, int comm_id, int rx_offset)
=======
struct Packet* PacketTXRX::recv_enqueue(int tid, int radio_id, int rx_offset)
>>>>>>> e22ad18e
{
    moodycamel::ProducerToken* local_ptok = rx_ptoks_[tid];
    char* rx_buffer = (*buffer_)[tid];
    int* rx_buffer_status = (*buffer_status_)[tid];
    int packet_length = config_->packet_length;

    // if rx_buffer is full, exit
    if (rx_buffer_status[rx_offset] == 1) {
        printf(
            "Receive thread %d rx_buffer full, offset: %d\n", tid, rx_offset);
        exit(0);
    }
    struct Packet* pkt = (struct Packet*)&rx_buffer[rx_offset * packet_length];
<<<<<<< HEAD
    int recvlen = recv(socket_[tid], (char*)pkt, packet_length, 0);
=======
    int recvlen = recv(radio_id, (char*)pkt, packet_length, 0);
>>>>>>> e22ad18e
    if (recvlen < 0) {
        perror("recv failed");
        exit(0);
    }

    // get the position in rx_buffer
    // move ptr & set status to full
    rx_buffer_status[rx_offset]
        = 1; // has data, after it is read, it is set to 0

    // Push kPacketRX event into the queue.
    // data records the position of this packet in the rx_buffer & tid of this
    // socket (so that task thread could know which rx_buffer it should visit)
    Event_data rx_message(
        EventType::kPacketRX, generateOffset2d_setbits(tid, rx_offset, 28));
    if (!message_queue_->enqueue(*local_ptok, rx_message)) {
        printf("socket message enqueue failed\n");
        exit(0);
    }
    return pkt;
}

int PacketTXRX::dequeue_send(int tid)
{
    Event_data task_event;
    if (!task_queue_->try_dequeue_from_producer(*tx_ptoks_[tid], task_event))
        return -1;

    // printf("tx queue length: %d\n", task_queue_->size_approx());
    if (task_event.event_type != EventType::kPacketTX) {
        printf("Wrong event type!");
        exit(0);
    }

    int BS_ANT_NUM = config_->BS_ANT_NUM;
    int data_subframe_num_perframe = config_->data_symbol_num_perframe;
    int packet_length = config_->packet_length;
    int offset = task_event.data;
    int ant_id = offset % BS_ANT_NUM;
    int symbol_id = offset / BS_ANT_NUM % data_subframe_num_perframe;
    symbol_id += config_->pilot_symbol_num_perframe;
    int frame_id = offset / (BS_ANT_NUM * data_subframe_num_perframe);

#if DEBUG_BS_SENDER
    printf("In TX thread %d: Transmitted frame %d, subframe %d, "
           "ant %d, offset: %d, msg_queue_length: %zu\n",
        tid, frame_id, symbol_id, ant_id, offset,
        message_queue_->size_approx());
#endif

    int socket_subframe_offset = offset
        % (SOCKET_BUFFER_FRAME_NUM * data_subframe_num_perframe * BS_ANT_NUM);
    char* cur_buffer_ptr = tx_buffer_ + socket_subframe_offset * packet_length;
    struct Packet* pkt = (struct Packet*)cur_buffer_ptr;
    new (pkt) Packet(frame_id, symbol_id, 0 /* cell_id */, ant_id);

    // send data (one OFDM symbol)
<<<<<<< HEAD
    if (sendto(socket_[tid], (char*)cur_buffer_ptr, packet_length, 0,
=======
    if (sendto(radio_id, (char*)cur_buffer_ptr, packet_length, 0,
>>>>>>> e22ad18e
            (struct sockaddr*)&servaddr_[tid], sizeof(servaddr_[tid]))
        < 0) {
        perror("socket sendto failed");
        exit(0);
    }

    Event_data tx_message(EventType::kPacketTX, offset);
    moodycamel::ProducerToken* local_ptok = rx_ptoks_[tid];
    if (!message_queue_->enqueue(*local_ptok, tx_message)) {
        printf("socket message enqueue failed\n");
        exit(0);
    }
    return offset;
}<|MERGE_RESOLUTION|>--- conflicted
+++ resolved
@@ -193,11 +193,7 @@
     return 0;
 }
 
-<<<<<<< HEAD
-struct Packet* PacketTXRX::recv_enqueue(int tid, int comm_id, int rx_offset)
-=======
 struct Packet* PacketTXRX::recv_enqueue(int tid, int radio_id, int rx_offset)
->>>>>>> e22ad18e
 {
     moodycamel::ProducerToken* local_ptok = rx_ptoks_[tid];
     char* rx_buffer = (*buffer_)[tid];
@@ -211,11 +207,7 @@
         exit(0);
     }
     struct Packet* pkt = (struct Packet*)&rx_buffer[rx_offset * packet_length];
-<<<<<<< HEAD
-    int recvlen = recv(socket_[tid], (char*)pkt, packet_length, 0);
-=======
     int recvlen = recv(radio_id, (char*)pkt, packet_length, 0);
->>>>>>> e22ad18e
     if (recvlen < 0) {
         perror("recv failed");
         exit(0);
@@ -273,11 +265,7 @@
     new (pkt) Packet(frame_id, symbol_id, 0 /* cell_id */, ant_id);
 
     // send data (one OFDM symbol)
-<<<<<<< HEAD
-    if (sendto(socket_[tid], (char*)cur_buffer_ptr, packet_length, 0,
-=======
     if (sendto(radio_id, (char*)cur_buffer_ptr, packet_length, 0,
->>>>>>> e22ad18e
             (struct sockaddr*)&servaddr_[tid], sizeof(servaddr_[tid]))
         < 0) {
         perror("socket sendto failed");

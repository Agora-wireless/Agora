/**
 * Author: Jian Ding
 * Email: jianding17@gmail.com
 *
 */

#include "txrx.hpp"

static constexpr bool kDebugDPDK = false;

PacketTXRX::PacketTXRX(Config* cfg, size_t core_offset)
    : cfg(cfg)
    , core_offset(core_offset)
    , socket_thread_num(cfg->socket_thread_num)
{
    // core_list: cores used in DPDK
    // Use one core to allocate socket threads, and use one core to run each socket thread
    std::string core_list = std::to_string(core_offset - 1) + "-"
        + std::to_string(core_offset - 1 + socket_thread_num);

    // n: channels, m: maximum memory in megabytes
<<<<<<< HEAD
    const char* rte_argv[] = { "txrx", "-l", core_list.c_str(), NULL };
=======
    const char* rte_argv[]
        = { "txrx", "-l", core_list.c_str(), NULL };
>>>>>>> 682b84a3
    int rte_argc = static_cast<int>(sizeof(rte_argv) / sizeof(rte_argv[0])) - 1;

    printf("rte_eal_init argv: ");
    for (int i = 0; i < rte_argc; i++) {
        printf("%s, ", rte_argv[i]);
    }
    printf("\n");
    // Initialize DPDK environment
    int ret = rte_eal_init(rte_argc, const_cast<char**>(rte_argv));
    rt_assert(ret >= 0, "Failed to initialize DPDK");

    unsigned int nb_ports = rte_eth_dev_count_avail();
    printf("Number of ports: %d, socket: %d\n", nb_ports, rte_socket_id());

    size_t mbuf_size = JUMBO_FRAME_MAX_SIZE + MBUF_CACHE_SIZE;
    mbuf_pool = rte_pktmbuf_pool_create("MBUF_POOL", NUM_MBUFS * nb_ports,
        MBUF_CACHE_SIZE, 0, mbuf_size, rte_socket_id());

    rt_assert(mbuf_pool != NULL, "Cannot create mbuf pool");

    uint16_t portid = 0;

    if (DpdkTransport::nic_init(portid, mbuf_pool, socket_thread_num) != 0)
        rte_exit(EXIT_FAILURE, "Cannot init port %u\n", portid);

<<<<<<< HEAD
    ret = inet_pton(AF_INET, cfg->client_addr.c_str(), &client_addr);
    rt_assert(ret == 1, "Invalid client IP address");
    ret = inet_pton(AF_INET, cfg->server_addr.c_str(), &server_addr);
    rt_assert(ret == 1, "Invalid server IP address");
=======
    ret = inet_pton(AF_INET, cfg->server_addr.c_str(), &src_addr);
    rt_assert(ret == 1, "Invalid server IP address");
    ret = inet_pton(AF_INET, cfg->client_addr.c_str(), &dst_addr);
    rt_assert(ret == 1, "Invalid client IP address");
>>>>>>> 682b84a3

    rte_flow_error error;
    rte_flow* flow;
    /* create flow for send packet with */
    for (size_t i = 0; i < socket_thread_num; i++) {
        uint16_t src_port = rte_cpu_to_be_16(cfg->ue_server_port + i);
        uint16_t dst_port = rte_cpu_to_be_16(cfg->bs_port + i);
        flow = DpdkTransport::generate_ipv4_flow(0, i, client_addr, FULL_MASK,
            server_addr, FULL_MASK, src_port, 0xffff, dst_port, 0xffff, &error);
        printf("Add rule for src port: %d, dst port: %d, queue: %zu\n",
            src_port, dst_port, i);
        if (!flow)
            rte_exit(
                EXIT_FAILURE, "Error in creating flow: %s\n", error.message);
    }

    printf("Number of DPDK cores: %d\n", rte_lcore_count());
}

PacketTXRX::PacketTXRX(Config* cfg, size_t core_offset,
    moodycamel::ConcurrentQueue<Event_data>* queue_message,
    moodycamel::ConcurrentQueue<Event_data>* queue_task,
    moodycamel::ProducerToken** rx_ptoks, moodycamel::ProducerToken** tx_ptoks)
    : PacketTXRX(cfg, core_offset)
{
    message_queue_ = queue_message;
    task_queue_ = queue_task;
    rx_ptoks_ = rx_ptoks;
    tx_ptoks_ = tx_ptoks;
}

PacketTXRX::~PacketTXRX() { rte_mempool_free(mbuf_pool); }

bool PacketTXRX::startTXRX(Table<char>& buffer, Table<int>& buffer_status,
    size_t packet_num_in_buffer, Table<size_t>& frame_start, char* tx_buffer)
{
    buffer_ = &buffer;
    buffer_status_ = &buffer_status;
    frame_start_ = &frame_start;

    packet_num_in_buffer_ = packet_num_in_buffer;
    tx_buffer_ = tx_buffer;

    printf("create TXRX threads\n");

    unsigned int lcore_id;
    size_t worker_id = 0;
    // Launch specific task to cores
    RTE_LCORE_FOREACH_SLAVE(lcore_id)
    {
        // launch communication and task thread onto specific core
        if (worker_id < socket_thread_num) {
            auto context = new EventHandlerContext<PacketTXRX>;
            context->obj_ptr = this;
            context->id = worker_id;
            rte_eal_remote_launch(
                (lcore_function_t*)
                    pthread_fun_wrapper<PacketTXRX, &PacketTXRX::loopTXRX>,
                context, lcore_id);
            printf("DPDK TXRX thread %zu: pinned to core %d\n", worker_id,
                lcore_id);
        }
        worker_id++;
    }
    return true;
}

void* PacketTXRX::loopTXRX(int tid)
{
    size_t rx_offset = 0;
    int prev_frame_id = -1;

    while (cfg->running) {
        if (-1 != dequeue_send(tid))
            continue;
        uint16_t nb_rx = dpdk_recv_enqueue(tid, prev_frame_id, rx_offset);
        if (nb_rx == 0)
            continue;
    }
    return 0;
}

uint16_t PacketTXRX::dpdk_recv_enqueue(
    int tid, int& prev_frame_id, size_t& rx_offset)
{
    char* rx_buffer = (*buffer_)[tid];
    int* rx_buffer_status = (*buffer_status_)[tid];
    size_t* rx_frame_start = (*frame_start_)[tid];
    // use token to speed up
    moodycamel::ProducerToken* local_ptok = rx_ptoks_[tid];
    struct rte_mbuf* rx_bufs[kRxBatchSize] __attribute__((aligned(64)));
    uint16_t nb_rx = rte_eth_rx_burst(0, tid, rx_bufs, kRxBatchSize);
    if (unlikely(nb_rx == 0))
        return 0;

    for (int i = 0; i < nb_rx; i++) {
        // if buffer is full, exit
        if (rx_buffer_status[rx_offset] == 1) {
            printf("Receive thread %d rx_buffer full, offset: %zu\n", tid,
                rx_offset);
            cfg->running = false;
            return 0;
        }

        struct rte_mbuf* dpdk_pkt = rx_bufs[i];
        /* parse the header */
        struct rte_ether_hdr* eth_hdr
            = rte_pktmbuf_mtod(dpdk_pkt, struct rte_ether_hdr*);
        uint16_t eth_type = rte_be_to_cpu_16(eth_hdr->ether_type);
        struct rte_ipv4_hdr* ip_h = (struct rte_ipv4_hdr*)((char*)eth_hdr
            + sizeof(struct rte_ether_hdr));
        if (kDebugDPDK) {
            struct rte_udp_hdr* udp_h = (struct rte_udp_hdr*)((char*)ip_h
                + sizeof(struct rte_ipv4_hdr));
            DpdkTransport::print_pkt(ip_h->src_addr, ip_h->dst_addr,
                udp_h->src_port, udp_h->dst_port, dpdk_pkt->data_len, tid);
            printf("pkt_len: %d, nb_segs: %d, Header type: %d, IPV4: %d\n",
                dpdk_pkt->pkt_len, dpdk_pkt->nb_segs, eth_type,
                RTE_ETHER_TYPE_IPV4);
            printf("UDP: %d, %d\n", ip_h->next_proto_id, IPPROTO_UDP);
        }

        if (eth_type != RTE_ETHER_TYPE_IPV4
            or ip_h->next_proto_id != IPPROTO_UDP) {
            rte_pktmbuf_free(rx_bufs[i]);
            continue;
        }

        if (ip_h->src_addr != client_addr) {
            printf("Source addr does not match\n");
            rte_pktmbuf_free(rx_bufs[i]);
            continue;
        }
        if (ip_h->dst_addr != server_addr) {
            printf("Destination addr does not match\n");
            rte_pktmbuf_free(rx_bufs[i]);
            continue;
        }

        char* payload = (char*)eth_hdr + kPayloadOffset;

        struct Packet* pkt
            = (struct Packet*)&rx_buffer[rx_offset * cfg->packet_length];
        DpdkTransport::fastMemcpy((char*)pkt, payload, cfg->packet_length);
        // rte_memcpy((char*)pkt, payload, c->packet_length);
        rte_pktmbuf_free(rx_bufs[i]);

        if (kIsWorkerTimingEnabled) {
            int frame_id = pkt->frame_id;
            if (frame_id > prev_frame_id) {
                rx_frame_start[frame_id] = rdtsc();
                prev_frame_id = frame_id;
            }
        }
        // printf("thread %d received packet frame %u, symbol %u, ant %u\n",
        //     tid, pkt->frame_id, pkt->symbol_id, pkt->ant_id);

        // get the position in rx_buffer
        // move ptr & set status to full
        // rx_buffer_status[rx_offset] = 1;

        // Push kPacketRX event into the queue.
        Event_data rx_message(
            EventType::kPacketRX, rx_tag_t(tid, rx_offset)._tag);
        if (!message_queue_->enqueue(*local_ptok, rx_message)) {
            printf("socket message enqueue failed\n");
            exit(0);
        }

        rx_offset = (rx_offset + 1) % packet_num_in_buffer_;
    }
    return nb_rx;
}

// TODO: check correctness of this funcion
int PacketTXRX::dequeue_send(int tid)
{
    auto& c = cfg;
    Event_data event;
    if (!task_queue_->try_dequeue_from_producer(*tx_ptoks_[tid], event))
        return -1;

    // printf("tx queue length: %d\n", task_queue_->size_approx());
    assert(event.event_type == EventType::kPacketTX);

    size_t ant_id = gen_tag_t(event.tags[0]).ant_id;
    size_t frame_id = gen_tag_t(event.tags[0]).frame_id;
    size_t data_symbol_idx = gen_tag_t(event.tags[0]).symbol_id;

    size_t offset = (c->get_total_data_symbol_idx(frame_id, data_symbol_idx)
                        * c->BS_ANT_NUM)
        + ant_id;

    if (kDebugPrintInTask) {
        printf("In TX thread %d: Transmitted frame %zu, symbol %zu, "
               "ant %zu, tag %zu, offset: %zu, msg_queue_length: %zu\n",
            tid, frame_id, data_symbol_idx, ant_id,
            gen_tag_t(event.tags[0])._tag, offset,
            message_queue_->size_approx());
    }

    size_t socket_symbol_offset = offset
        % (SOCKET_BUFFER_FRAME_NUM * c->data_symbol_num_perframe
              * c->BS_ANT_NUM);
    char* cur_buffer_ptr = tx_buffer_ + socket_symbol_offset * c->packet_length;
    auto* pkt = (Packet*)cur_buffer_ptr;
    new (pkt) Packet(frame_id, data_symbol_idx, 0 /* cell_id */, ant_id);

    struct rte_mbuf* tx_bufs[kTxBatchSize] __attribute__((aligned(64)));
    tx_bufs[0] = rte_pktmbuf_alloc(mbuf_pool);
    struct rte_ether_hdr* eth_hdr
        = rte_pktmbuf_mtod(tx_bufs[0], struct rte_ether_hdr*);
    eth_hdr->ether_type = rte_be_to_cpu_16(RTE_ETHER_TYPE_IPV4);

    struct rte_ipv4_hdr* ip_h
        = (struct rte_ipv4_hdr*)((char*)eth_hdr + sizeof(struct rte_ether_hdr));
    ip_h->src_addr = server_addr;
    ip_h->dst_addr = client_addr;
    ip_h->next_proto_id = IPPROTO_UDP;

    struct rte_udp_hdr* udp_h
        = (struct rte_udp_hdr*)((char*)ip_h + sizeof(struct rte_ipv4_hdr));
    udp_h->src_port = rte_cpu_to_be_16(cfg->bs_port + tid);
    udp_h->dst_port = rte_cpu_to_be_16(cfg->ue_client_port + tid);

    tx_bufs[0]->pkt_len = cfg->packet_length + kPayloadOffset;
    tx_bufs[0]->data_len = cfg->packet_length + kPayloadOffset;
    char* payload = (char*)eth_hdr + kPayloadOffset;
    DpdkTransport::fastMemcpy(payload, (char*)pkt, cfg->packet_length);

    // Send data (one OFDM symbol)
    size_t nb_tx_new = rte_eth_tx_burst(0, tid, tx_bufs, 1);
    if (unlikely(nb_tx_new != 1)) {
        printf("rte_eth_tx_burst() failed\n");
        exit(0);
    }
    rt_assert(message_queue_->enqueue(*rx_ptoks_[tid],
                  Event_data(EventType::kPacketTX, event.tags[0])),
        "Socket message enqueue failed\n");
    return 1;
}<|MERGE_RESOLUTION|>--- conflicted
+++ resolved
@@ -19,12 +19,7 @@
         + std::to_string(core_offset - 1 + socket_thread_num);
 
     // n: channels, m: maximum memory in megabytes
-<<<<<<< HEAD
     const char* rte_argv[] = { "txrx", "-l", core_list.c_str(), NULL };
-=======
-    const char* rte_argv[]
-        = { "txrx", "-l", core_list.c_str(), NULL };
->>>>>>> 682b84a3
     int rte_argc = static_cast<int>(sizeof(rte_argv) / sizeof(rte_argv[0])) - 1;
 
     printf("rte_eal_init argv: ");
@@ -50,17 +45,10 @@
     if (DpdkTransport::nic_init(portid, mbuf_pool, socket_thread_num) != 0)
         rte_exit(EXIT_FAILURE, "Cannot init port %u\n", portid);
 
-<<<<<<< HEAD
     ret = inet_pton(AF_INET, cfg->client_addr.c_str(), &client_addr);
     rt_assert(ret == 1, "Invalid client IP address");
     ret = inet_pton(AF_INET, cfg->server_addr.c_str(), &server_addr);
     rt_assert(ret == 1, "Invalid server IP address");
-=======
-    ret = inet_pton(AF_INET, cfg->server_addr.c_str(), &src_addr);
-    rt_assert(ret == 1, "Invalid server IP address");
-    ret = inet_pton(AF_INET, cfg->client_addr.c_str(), &dst_addr);
-    rt_assert(ret == 1, "Invalid client IP address");
->>>>>>> 682b84a3
 
     rte_flow_error error;
     rte_flow* flow;

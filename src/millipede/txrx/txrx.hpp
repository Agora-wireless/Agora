/**
 * Author: Jian Ding
 * Email: jianding17@gmail.com
 * 
 */

#ifndef PACKETTXRX
#define PACKETTXRX

#include "Symbols.hpp"
#include "buffer.hpp"
#include "concurrentqueue.h"
#include "gettime.h"
#include "net.hpp"
#include "offset.h"
#include <algorithm>
#include <arpa/inet.h>
#include <cassert>
#include <chrono>
#include <ctime>
#include <fcntl.h>
#include <iostream>
#include <mutex>
#include <netinet/in.h>
#include <numeric>
#include <pthread.h>
#include <stdio.h> /* for fprintf */
#include <stdlib.h>
#include <string.h> /* for memcpy */
#include <sys/ioctl.h>
#include <sys/socket.h>
#include <sys/types.h>
#include <unistd.h>
#include <vector>

#ifdef USE_ARGOS
#include "radio_lib.hpp"
#else
#include "config.hpp"
#endif

#ifdef USE_DPDK
#include <inttypes.h>
#include <rte_arp.h>
#include <rte_byteorder.h>
#include <rte_cycles.h>
#include <rte_debug.h>
#include <rte_distributor.h>
#include <rte_eal.h>
#include <rte_ethdev.h>
#include <rte_ether.h>
#include <rte_flow.h>
#include <rte_ip.h>
#include <rte_malloc.h>
#include <rte_pause.h>
#include <rte_prefetch.h>
#include <rte_udp.h>
#endif

#define RX_RING_SIZE 8192 * 4
#define TX_RING_SIZE 8192 * 4

#define NUM_MBUFS ((32 * 1024) - 1)
#define MBUF_SIZE 128 + (sizeof(int) * 16 + sizeof(ushort) * OFDM_FRAME_LEN * 2)
#define MBUF_CACHE_SIZE 128
#define BURST_SIZE 16

#define ETH_HDRLEN 14
#define IP4_HDRLEN 20
#define UDP_HDRLEN 8
#define MAX_JUMBO_FRAME_SIZE 9600 //9600
#define EMPTY_MASK 0x0
#define FULL_MASK 0xffffffff

typedef unsigned short ushort;
class PacketTXRX {
public:
    //     // use for create pthread
    //     struct PacketTXRXContext
    //     {
    //         PacketTXRX *ptr;
    //         int tid;
    // #ifdef USE_ARGOS
    //         int radios;
    // #endif
    //     };

public:
    PacketTXRX(Config* cfg, int RX_THREAD_NUM = 1, int TX_THREAD_NUM = 1, int in_core_offset = 1);
    /**
     * RX_THREAD_NUM: socket thread number
     * in_queue: message queue to communicate with main thread
    */
    PacketTXRX(Config* cfg, int RX_THREAD_NUM, int TX_THREAD_NUM, int in_core_offset,
        moodycamel::ConcurrentQueue<Event_data>* in_queue_message, moodycamel::ConcurrentQueue<Event_data>* in_queue_task,
        moodycamel::ProducerToken** in_rx_ptoks, moodycamel::ProducerToken** in_tx_ptoks);
    ~PacketTXRX();

#ifdef USE_DPDK
    int nic_dpdk_init(uint16_t port, struct rte_mempool* mbuf_pool);
    int process_arp(struct rte_mbuf* mbuf, struct ether_hdr* eth_h, int len, int tid);
#endif

    /**
     * called in main threads to start the socket threads
     * in_buffer: ring buffer to save packets
     * in_buffer_status: record the status of each memory block (0: empty, 1: full)
     * in_buffer_frame_num: number of packets the ring buffer could hold
     * in_buffer_length: size of ring buffer
     * in_core_id: attach socket threads to {in_core_id, ..., in_core_id + RX_THREAD_NUM - 1}
    */
    std::vector<pthread_t> startRecv(Table<char>& in_buffer, Table<int>& in_buffer_status, int in_buffer_frame_num, long long in_buffer_length,
        Table<double>& in_frame_start);
    std::vector<pthread_t> startTX(char* in_buffer, int* in_buffer_status, int in_buffer_frame_num, int in_buffer_length);
    /**
     * receive thread
    */
    void* loopRecv(int tid);
    void* loopTXRX(int tid);
    void* loopSend(int tid);
#ifdef USE_DPDK
    static void* loopRecv_DPDK(void* context);
#endif
#if USE_ARGOS
<<<<<<< HEAD
    static void* loopRecv_Argos(void* context);
    static void* loopSend_Argos(void* context);
    std::vector<std::vector<std::complex<float>>> get_calib_mat() { return calib_mat; }
=======
    static void* loopRecv_Argos(void *context);
    static void* loopSend_Argos(void *context);
>>>>>>> ae47878c
#endif

private:
    int BS_ANT_NUM, UE_NUM;
    int OFDM_CA_NUM;
    int OFDM_DATA_NUM;
    int subframe_num_perframe, data_subframe_num_perframe;
    int ul_data_subframe_num_perframe, dl_data_subframe_num_perframe;
    bool downlink_mode;
    int packet_length;
    int packet_header_offset;

#if USE_IPV4
    struct sockaddr_in servaddr_[10]; /* server address */
#else
    struct sockaddr_in6 servaddr_[10]; /* server address */
#endif
    int* socket_;

    pthread_mutex_t mutex = PTHREAD_MUTEX_INITIALIZER;
    pthread_cond_t cond = PTHREAD_COND_INITIALIZER;

#ifdef USE_DPDK
    struct ether_addr server_eth_addr;
    uint32_t src_addr;
    uint32_t dst_addr;
    int src_port_start = 6000;
    int dst_port_start = 8000;
#endif

    Table<char>* buffer_;
    Table<int>* buffer_status_;
    long long buffer_length_;
    int buffer_frame_num_;

    char* tx_buffer_;
    int* tx_buffer_status_;
    long long tx_buffer_length_;
    int tx_buffer_frame_num_;
    // float *tx_data_buffer_;

    int rx_thread_num_;
    int tx_thread_num_;

    Table<double>* frame_start_;
    // pointer of message_queue_
    moodycamel::ConcurrentQueue<Event_data>* message_queue_;
    moodycamel::ConcurrentQueue<Event_data>* task_queue_;
    moodycamel::ProducerToken** rx_ptoks_;
    moodycamel::ProducerToken** tx_ptoks_;
    int core_id_;
    int tx_core_id_;

    EventHandlerContext<PacketTXRX>* tx_context;
    EventHandlerContext<PacketTXRX>* rx_context;
    // PacketTXRXContext* tx_context;
    // PacketTXRXContext* rx_context;

    Config* config_;
#if USE_ARGOS
<<<<<<< HEAD
    RadioConfig* radioconfig_;
    std::vector<std::vector<std::complex<float>>> calib_mat;
=======
    RadioConfig *radioconfig_;
>>>>>>> ae47878c
#endif
    int radios_per_thread;
};

#endif<|MERGE_RESOLUTION|>--- conflicted
+++ resolved
@@ -122,14 +122,8 @@
     static void* loopRecv_DPDK(void* context);
 #endif
 #if USE_ARGOS
-<<<<<<< HEAD
     static void* loopRecv_Argos(void* context);
     static void* loopSend_Argos(void* context);
-    std::vector<std::vector<std::complex<float>>> get_calib_mat() { return calib_mat; }
-=======
-    static void* loopRecv_Argos(void *context);
-    static void* loopSend_Argos(void *context);
->>>>>>> ae47878c
 #endif
 
 private:
@@ -190,12 +184,7 @@
 
     Config* config_;
 #if USE_ARGOS
-<<<<<<< HEAD
-    RadioConfig* radioconfig_;
-    std::vector<std::vector<std::complex<float>>> calib_mat;
-=======
     RadioConfig *radioconfig_;
->>>>>>> ae47878c
 #endif
     int radios_per_thread;
 };

/**
 * Author: Jian Ding
 * Email: jianding17@gmail.com
 *
 */

#ifndef PACKETTXRX
#define PACKETTXRX

#include "Symbols.hpp"
#include "buffer.hpp"
#include "concurrentqueue.h"
#include "config.hpp"
#include "gettime.h"
#include "net.hpp"
#include "radio_lib.hpp"
#include <algorithm>
#include <arpa/inet.h>
#include <cassert>
#include <chrono>
#include <ctime>
#include <fcntl.h>
#include <iostream>
#include <mutex>
#include <netinet/in.h>
#include <numeric>
#include <pthread.h>
#include <stdio.h>
#include <stdlib.h>
#include <string.h>
#include <sys/ioctl.h>
#include <sys/socket.h>
#include <sys/types.h>
#include <vector>

#ifdef USE_DPDK
#include "dpdk_transport.hpp"
#endif

typedef unsigned short ushort;

/**
 * @brief Implementations of this class provide packet I/O for Millipede.
 *
 * In the vanilla mode, this class provides socket or DPDK-based packet I/O to
 * Millipede (running on the base station server or client) for communicating
 * with simulated peers.
 *
 * In the "Argos" mode, this class provides SoapySDR-based communication for
 * Millipede (running on the base station server or client) for communicating
 * with real wireless hardware peers (antenna hubs for the server, UE devices
 * for the client).
 */
class PacketTXRX {
public:
    PacketTXRX(Config* cfg, size_t in_core_offset = 1);
    /**
     * queue_message: message queue to communicate with main thread
     */
    PacketTXRX(Config* cfg, size_t core_offset,
        moodycamel::ConcurrentQueue<Event_data>* queue_message,
        moodycamel::ConcurrentQueue<Event_data>* queue_task,
        moodycamel::ProducerToken** rx_ptoks,
        moodycamel::ProducerToken** tx_ptoks);
    ~PacketTXRX();

#ifdef USE_DPDK
    uint16_t dpdk_recv_enqueue(int tid, int& prev_frame_id, size_t& rx_offset);
#endif

    /**
     * called in main threads to start the socket threads
     * buffer: ring buffer to save packets
     * buffer_status: record the status of each memory block (0: empty, 1:
     * full) 
     * packet_num_in_buffer : number of packets the ring buffer could hold
     * core_offset: attach socket threads to {core_offset, ..., core_offset +
     * socket_thread_num - 1}
     */
    bool startTXRX(Table<char>& buffer, Table<int>& buffer_status,
        size_t packet_num_in_buffer, Table<size_t>& frame_start,
        char* tx_buffer);

private:
    void* loop_tx_rx(int tid); // The TX/RX event loop
    int dequeue_send(int tid);
    struct Packet* recv_enqueue(int tid, int radio_id, int rx_offset);

    void* loop_tx_rx_argos(int tid);
    int dequeue_send_argos(int tid);
    struct Packet* recv_enqueue_argos(int tid, int radio_id, int rx_offset);

    Config* cfg;
    const size_t core_offset;
    const size_t socket_thread_num;
    Table<char>* buffer_;
    Table<int>* buffer_status_;
    size_t packet_num_in_buffer_;
    char* tx_buffer_;
    Table<size_t>* frame_start_;
    // pointer of message_queue_
    moodycamel::ConcurrentQueue<Event_data>* message_queue_;
    moodycamel::ConcurrentQueue<Event_data>* task_queue_;
    moodycamel::ProducerToken** rx_ptoks_;
    moodycamel::ProducerToken** tx_ptoks_;

#if USE_IPV4
    std::vector<struct sockaddr_in> servaddr_; /* server address */
#else
    std::vector<struct sockaddr_in6> servaddr_; /* server address */
#endif
    std::vector<int> socket_;

#ifdef USE_DPDK
<<<<<<< HEAD
    uint32_t client_addr; // IPv4 address of the simulator sender
=======
    uint32_t sender_addr; // IPv4 address of the simulator sender
>>>>>>> 1b3dff74
    uint32_t server_addr; // IPv4 address of the Millipede server
    struct rte_mempool* mbuf_pool;
#endif

    RadioConfig* radioconfig_; // Used only in Argos mode
};

#endif<|MERGE_RESOLUTION|>--- conflicted
+++ resolved
@@ -112,11 +112,7 @@
     std::vector<int> socket_;
 
 #ifdef USE_DPDK
-<<<<<<< HEAD
-    uint32_t client_addr; // IPv4 address of the simulator sender
-=======
     uint32_t sender_addr; // IPv4 address of the simulator sender
->>>>>>> 1b3dff74
     uint32_t server_addr; // IPv4 address of the Millipede server
     struct rte_mempool* mbuf_pool;
 #endif

--- conflicted
+++ resolved
@@ -154,11 +154,7 @@
     return 0;
 }
 
-<<<<<<< HEAD
-struct Packet* PacketTXRX::recv_enqueue(int tid, int comm_id, int rx_offset)
-=======
 struct Packet* PacketTXRX::recv_enqueue(int tid, int radio_id, int rx_offset)
->>>>>>> 9be9466e
 {
     moodycamel::ProducerToken* local_ptok = rx_ptoks_[tid];
     char* rx_buffer = (*buffer_)[tid];
@@ -183,13 +179,13 @@
     // revamped
     long long frameTime;
     if (!config_->running
-        || radioconfig_->radioRx(comm_id, samp, frameTime) <= 0) {
+        || radioconfig_->radioRx(radio_id, samp, frameTime) <= 0) {
         return NULL;
     }
 
     int frame_id = (int)(frameTime >> 32);
     int symbol_id = (int)((frameTime >> 16) & 0xFFFF);
-    int ant_id = comm_id * nChannels;
+    int ant_id = radio_id * nChannels;
 
     for (int ch = 0; ch < nChannels; ++ch) {
         new (pkt[ch]) Packet(frame_id, symbol_id, 0 /* cell_id */, ant_id + ch);

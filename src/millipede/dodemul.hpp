--- conflicted
+++ resolved
@@ -28,19 +28,11 @@
         moodycamel::ConcurrentQueue<Event_data>& task_queue,
         moodycamel::ConcurrentQueue<Event_data>& complete_task_queue,
         moodycamel::ProducerToken* worker_producer_token,
-<<<<<<< HEAD
         Table<complex_float>& data_buffer,
         Table<complex_float>& ul_precoder_buffer,
+        Table<complex_float>& ue_spec_pilot_buffer,
         Table<complex_float>& equal_buffer, Table<uint8_t>& demul_hard_buffer,
-        Table<int8_t>& demod_soft_buffer, Stats* stats_manager);
-=======
-        Table<complex_float>& in_data_buffer,
-        Table<complex_float>& in_precoder_buffer,
-        Table<complex_float>& in_ue_spec_pilot_buffer,
-        Table<complex_float>& in_equal_buffer,
-        Table<uint8_t>& in_demul_hard_buffer,
-        Table<int8_t>& in_demod_soft_buffer, Stats* in_stats_manager);
->>>>>>> c0f2202c
+        Table<int8_t>& demod_soft_buffer, Stats* in_stats_manager);
     ~DoDemul();
 
     /**
@@ -73,12 +65,8 @@
 
 private:
     Table<complex_float>& data_buffer_;
-<<<<<<< HEAD
     Table<complex_float>& ul_precoder_buffer_;
-=======
-    Table<complex_float>& precoder_buffer_;
     Table<complex_float>& ue_spec_pilot_buffer_;
->>>>>>> c0f2202c
     Table<complex_float>& equal_buffer_;
     Table<uint8_t>& demod_hard_buffer_;
     Table<int8_t>& demod_soft_buffer_;
@@ -92,14 +80,9 @@
     // Intermediate buffers for equalized data
     complex_float* equaled_buffer_temp;
     complex_float* equaled_buffer_temp_transposed;
-<<<<<<< HEAD
-=======
-
     cx_fmat ue_pilot_data;
     cx_fmat ul_gt_mat;
-
     int ue_num_simd256;
->>>>>>> c0f2202c
 };
 
 #endif
--- conflicted
+++ resolved
@@ -295,36 +295,22 @@
             printf("\n");
         }
 
-<<<<<<< HEAD
-        if (!kEnableMac && symbol_id >= cfg->UL_PILOT_SYMS) {
-            decoded_bits_count_[ue_id][symbol_offset] += cbLenBytes * 8;
-            for (size_t i = 0; i < cbLenBytes; i++) {
+        if (!kEnableMac && kPrintPhyStats && symbol_id >= cfg->UL_PILOT_SYMS) {
+            phy_stats->update_decoded_bits(
+                ue_id, symbol_offset, cbLenBytes * 8);
+            phy_stats->increment_decoded_blocks(ue_id, symbol_offset);
+            size_t block_error(0);
+            for (size_t i = 0; i < (LDPC_config.cbLen >> 3); i++) {
                 uint8_t rx_byte
                     = decoded_buffer_[symbol_offset][output_offset + i];
                 uint8_t tx_byte = cfg->ul_bits[symbol_id][output_offset + i];
-                uint8_t xor_byte(tx_byte ^ rx_byte);
-                int err_bits = 0;
-                for (size_t j = 0; j < 8; j++) {
-                    err_bits += xor_byte & 1;
-                    xor_byte >> 1;
-                }
-                error_bits_count_[ue_id][symbol_offset] += err_bits;
+                phy_stats->update_bit_errors(
+                    ue_id, symbol_offset, tx_byte, rx_byte);
+                if (rx_byte != tx_byte)
+                    block_error++;
             }
-=======
-    if (!kEnableMac && kPrintPhyStats && symbol_id >= cfg->UL_PILOT_SYMS) {
-        phy_stats->update_decoded_bits(ue_id, symbol_offset, cbLenBytes * 8);
-        phy_stats->increment_decoded_blocks(ue_id, symbol_offset);
-        size_t block_error(0);
-        for (size_t i = 0; i < (LDPC_config.cbLen >> 3); i++) {
-            uint8_t rx_byte = decoded_buffer_[symbol_offset][output_offset + i];
-            uint8_t tx_byte = cfg->ul_bits[symbol_id][output_offset + i];
-            phy_stats->update_bit_errors(
-                ue_id, symbol_offset, tx_byte, rx_byte);
-            if (rx_byte != tx_byte)
-                block_error++;
->>>>>>> 9e90f316
+            phy_stats->update_block_errors(ue_id, symbol_offset, block_error);
         }
-        phy_stats->update_block_errors(ue_id, symbol_offset, block_error);
     }
 
     double duration = worker_rdtsc() - start_tsc;

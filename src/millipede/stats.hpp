/**
 * Author: Jian Ding
 * Email: jianding17@gmail.com
 * 
 */

#ifndef STATS
#define STATS

#include "Symbols.hpp"
#include "config.hpp"
#include "gettime.h"
#include "memory_manage.h"
#include <iostream>
#include <stdio.h> /* for fprintf */
#include <string.h> /* for memcpy */

struct Stats_worker {
    /* accumulated task duration for all frames in each worker thread*/
    Table<double> task_duration;
    /* accumulated task count for all frames in each worker thread*/
    int* task_count;
};

<<<<<<< HEAD
struct Stats_worker_per_frame {
    double* duration_this_thread;
    double* duration_this_thread_per_task;
    int count_this_thread = 0;
    double* duration_avg_threads;
    int count_all_threads = 0;
};
=======
class Stats
{
public:
    Stats(Config *cfg, double **in_CSI_task_duration, int *in_CSI_task_count, double **in_FFT_task_duration, int *in_FFT_task_count, 
          double **in_ZF_task_duration, int *in_ZF_task_count, double **in_Demul_task_duration, int *in_Demul_task_count,
          double **in_IFFT_task_duration, int *in_IFFT_task_count, double **in_Precode_task_duration, int *in_Precode_task_count,
          double **in_Decode_task_duration, int *in_Decode_task_count, double **in_Encode_task_duration, int *in_Encode_task_count,
          double **in_rc_task_duration, int *in_rc_task_count,
          double **in_frame_start, 
          int in_task_duration_dim1, int in_task_duration_dim2, int in_task_count_dim,
          int in_task_thread_num, int in_fft_thread_num, int in_zf_thread_num, int in_demul_thread_num);
    ~Stats(){};
>>>>>>> 18a7ca61

class Stats {
public:
    Stats(Config* cfg, int in_break_down_num,
        int in_task_thread_num, int in_fft_thread_num, int in_zf_thread_num, int in_demul_thread_num);
    ~Stats();

    void init_stats_worker(Stats_worker* stats_in_worker, int thread_num, int break_down_num);
    void init_stats_worker_per_frame(Stats_worker_per_frame* stats_in_worker, int break_down_num);
    void free_stats_worker(Stats_worker* stats_in_worker, int thread_num);
    void free_stats_worker_per_frame(Stats_worker_per_frame* stats_in_worker);
    void reset_stats_worker_per_frame(Stats_worker_per_frame* stats_in_worker, int break_down_num);
    void update_stats_for_breakdowns(Stats_worker_per_frame* stats_per_frame, Stats_worker stats_in_worker,
        Stats_worker* stats_in_worker_old, int thread_id, int break_down_num);
    void compute_avg_over_threads(Stats_worker_per_frame* stats_per_frame, int thread_num, int break_down_num);
    void print_per_thread_per_task(Stats_worker_per_frame stats_per_frame);
    void print_per_frame(Stats_worker_per_frame stats_per_frame);

    void update_stats_in_functions_uplink(int frame_id);
    void update_stats_in_functions_uplink_bigstation(int frame_id);
    void update_stats_in_functions_uplink_millipede(int frame_id);
    void update_stats_in_functions_downlink(int frame_id);
    void update_stats_in_functions_downlink_bigstation(int frame_id);
    void update_stats_in_functions_downlink_millipede(int frame_id);
    void save_to_file(int last_frame_id, int socket_rx_thread_num);
    void save_to_file_details(int last_frame_id);

    int compute_total_count(Stats_worker stats_in_worker, int thread_num);
    double compute_count_percentage(Stats_worker stats_in_worker, int total_count, int thread_id);
    void print_summary(int last_frame_id);

    /* stats for the master thread */
    void update_pilot_received(int frame_id) { pilot_received[frame_id % 10000] = get_time(); };
    double get_pilot_received(int frame_id) { return pilot_received[frame_id % 10000]; };

    void update_pilot_all_received(int frame_id) { pilot_all_received[frame_id % 10000] = get_time(); };
    double get_pilot_all_received(int frame_id) { return pilot_all_received[frame_id % 10000]; };

    void update_processing_started(int frame_id) { processing_started[frame_id % 10000] = get_time(); };
    double get_processing_started(int frame_id) { return processing_started[frame_id % 10000]; };

    void update_rx_processed(int frame_id) { rx_processed[frame_id % 10000] = get_time(); };
    double get_rx_processed(int frame_id) { return rx_processed[frame_id % 10000]; };

    void update_fft_processed(int frame_id) { fft_processed[frame_id % 10000] = get_time(); };
    double get_fft_processed(int frame_id) { return fft_processed[frame_id % 10000]; };

    void update_demul_processed(int frame_id) { demul_processed[frame_id % 10000] = get_time(); };
    double get_demul_processed(int frame_id) { return demul_processed[frame_id % 10000]; };

    void update_zf_processed(int frame_id) { zf_processed[frame_id % 10000] = get_time(); };
    double get_zf_processed(int frame_id) { return zf_processed[frame_id % 10000]; };

<<<<<<< HEAD
    void update_decode_processed(int frame_id) { decode_processed[frame_id % 10000] = get_time(); };
    double get_decode_processed(int frame_id) { return decode_processed[frame_id % 10000]; };
=======
    void update_rc_processed(int frame_id) {rc_processed[frame_id % 10000] = get_time();};
    double get_rc_processed(int frame_id) {return rc_processed[frame_id % 10000];};

    void update_decode_processed(int frame_id) {decode_processed[frame_id % 10000] = get_time();};
    double get_decode_processed(int frame_id) {return decode_processed[frame_id % 10000];};
>>>>>>> 18a7ca61

    void update_encode_processed(int frame_id) { encode_processed[frame_id % 10000] = get_time(); };
    double get_encode_processed(int frame_id) { return encode_processed[frame_id % 10000]; };

    void update_precode_processed(int frame_id) { precode_processed[frame_id % 10000] = get_time(); };
    double get_precode_processed(int frame_id) { return precode_processed[frame_id % 10000]; };

    void update_ifft_processed(int frame_id) { ifft_processed[frame_id % 10000] = get_time(); };
    double get_ifft_processed(int frame_id) { return ifft_processed[frame_id % 10000]; };

    void update_tx_processed_first(int frame_id) { tx_processed_first[frame_id % 10000] = get_time(); };
    double get_tx_processed_first(int frame_id) { return tx_processed_first[frame_id % 10000]; };

    void update_tx_processed(int frame_id) { tx_processed[frame_id % 10000] = get_time(); };
    double get_tx_processed(int frame_id) { return tx_processed[frame_id % 10000]; };

    /* stats for the worker threads */
    void update_stats_in_dofft(int frame_id, int thread_num, int thread_num_offset);
    double get_csi_time_in_dofft(int frame_id) { return csi_time_in_function[frame_id % 10000]; };

    // void update_fft_in_function(int frame_id);
    double get_fft_time_in_dofft(int frame_id) { return fft_time_in_function[frame_id % 10000]; };

    void update_stats_in_dozf(int frame_id, int thread_num, int thread_num_offset);
    double get_time_in_dozf(int frame_id) { return zf_time_in_function[frame_id % 10000]; };

    void update_stats_in_dodemul(int frame_id, int thread_num, int thread_num_offset);
    double get_time_in_dodemul(int frame_id) { return demul_time_in_function[frame_id % 10000]; };

    void update_stats_in_doifft(int frame_id, int thread_num, int thread_num_offset);
    double get_time_in_doifft(int frame_id) { return ifft_time_in_function[frame_id % 10000]; };

    void update_stats_in_doprecode(int frame_id, int thread_num, int thread_num_offset);
<<<<<<< HEAD
    double get_time_in_doprecode(int frame_id) { return precode_time_in_function[frame_id % 10000]; };

    /* accumulated task duration for all frames in each worker thread*/
    Stats_worker csi_stats_worker;
    Stats_worker fft_stats_worker;
    Stats_worker zf_stats_worker;
    Stats_worker demul_stats_worker;
    Stats_worker decode_stats_worker;
    Stats_worker encode_stats_worker;
    Stats_worker ifft_stats_worker;
    Stats_worker precode_stats_worker;
    Table<double> frame_start;
=======
    double get_time_in_doprecode(int frame_id) {return precode_time_in_function[frame_id % 10000];};
 
    void update_stats_in_rc(int frame_id, int thread_num, int thread_num_offset);
    double get_time_in_rc(int frame_id) {return zf_time_in_function[frame_id % 10000];};
>>>>>>> 18a7ca61

private:
    Config* config_;
    int BS_ANT_NUM, PILOT_NUM, UE_NUM;
    int OFDM_DATA_NUM;
    int subframe_num_perframe, data_subframe_num_perframe;
    int ul_data_subframe_num_perframe, dl_data_subframe_num_perframe;
    bool downlink_mode;
    LDPCconfig LDPC_config;

    int task_thread_num;
    int fft_thread_num;
    int zf_thread_num;
    int demul_thread_num;
<<<<<<< HEAD
    int break_down_num;

    double pilot_received[10000] __attribute__((aligned(4096)));
    double pilot_all_received[10000] __attribute__((aligned(4096)));
    double processing_started[10000] __attribute__((aligned(4096)));
    double rx_processed[10000] __attribute__((aligned(4096)));
    double fft_processed[10000] __attribute__((aligned(4096)));
    double demul_processed[10000] __attribute__((aligned(4096)));
    double zf_processed[10000] __attribute__((aligned(4096)));
    double decode_processed[10000] __attribute__((aligned(4096)));

    double encode_processed[10000] __attribute__((aligned(4096)));
    double precode_processed[10000] __attribute__((aligned(4096)));
    double ifft_processed[10000] __attribute__((aligned(4096)));
    double tx_processed_first[10000] __attribute__((aligned(4096)));
    double tx_processed[10000] __attribute__((aligned(4096)));

    double csi_time_in_function[10000] __attribute__((aligned(4096)));
    double fft_time_in_function[10000] __attribute__((aligned(4096)));
    double zf_time_in_function[10000] __attribute__((aligned(4096)));
    double demul_time_in_function[10000] __attribute__((aligned(4096)));
    double ifft_time_in_function[10000] __attribute__((aligned(4096)));
    double precode_time_in_function[10000] __attribute__((aligned(4096)));
    double decode_time_in_function[10000] __attribute__((aligned(4096)));
    double encode_time_in_function[10000] __attribute__((aligned(4096)));
=======
    int task_duration_dim1;
    int task_duration_dim2;
    int task_count_dim;


    double pilot_received[10000] __attribute__( ( aligned (4096) ) ) ;
    double pilot_all_received[10000] __attribute__( ( aligned (4096) ) ) ;
    double processing_started[10000] __attribute__( ( aligned (4096) ) ) ;
    double rx_processed[10000] __attribute__( ( aligned (4096) ) ) ;
    double fft_processed[10000] __attribute__( ( aligned (4096) ) ) ;
    double demul_processed[10000] __attribute__( ( aligned (4096) ) ) ;
    double zf_processed[10000] __attribute__( ( aligned (4096) ) ) ;
    double decode_processed[10000] __attribute__( ( aligned (4096) ) ) ;

    double encode_processed[10000] __attribute__( ( aligned (4096) ) ) ;
    double precode_processed[10000] __attribute__( ( aligned (4096) ) ) ;
    double ifft_processed[10000] __attribute__( ( aligned (4096) ) ) ;
    double tx_processed_first[10000] __attribute__( ( aligned (4096) ) ) ;
    double tx_processed[10000] __attribute__( ( aligned (4096) ) ) ;
    double rc_processed[10000] __attribute__( ( aligned (4096) ) ) ;

    double csi_time_in_function[10000] __attribute__( ( aligned (4096) ) ) ;
    double fft_time_in_function[10000] __attribute__( ( aligned (4096) ) ) ;
    double zf_time_in_function[10000] __attribute__( ( aligned (4096) ) ) ;
    double demul_time_in_function[10000] __attribute__( ( aligned (4096) ) ) ;
    double ifft_time_in_function[10000] __attribute__( ( aligned (4096) ) ) ;
    double precode_time_in_function[10000] __attribute__( ( aligned (4096) ) ) ;
    double decode_time_in_function[10000] __attribute__( ( aligned (4096) ) ) ;
    double encode_time_in_function[10000] __attribute__( ( aligned (4096) ) ) ;
    double rc_time_in_function[10000] __attribute__( ( aligned (4096) ) ) ;
>>>>>>> 18a7ca61

#if DEBUG_UPDATE_STATS_DETAILED
    Table<double> csi_time_in_function_details;
    Table<double> fft_time_in_function_details;
    Table<double> zf_time_in_function_details;
    Table<double> demul_time_in_function_details;
#endif

<<<<<<< HEAD
    Stats_worker csi_stats_worker_old;
    Stats_worker fft_stats_worker_old;
    Stats_worker zf_stats_worker_old;
    Stats_worker demul_stats_worker_old;
    Stats_worker decode_stats_worker_old;
    Stats_worker encode_stats_worker_old;
    Stats_worker ifft_stats_worker_old;
    Stats_worker precode_stats_worker_old;

    Stats_worker_per_frame csi_stats_per_frame;
    Stats_worker_per_frame fft_stats_per_frame;
    Stats_worker_per_frame zf_stats_per_frame;
    Stats_worker_per_frame demul_stats_per_frame;
    Stats_worker_per_frame decode_stats_per_frame;
    Stats_worker_per_frame encode_stats_per_frame;
    Stats_worker_per_frame ifft_stats_per_frame;
    Stats_worker_per_frame precode_stats_per_frame;
=======
    /* accumulated task duration for all frames in each worker thread*/
    double **CSI_task_duration;
    double **FFT_task_duration;
    double **ZF_task_duration; 
    double **Demul_task_duration; 
    double **Decode_task_duration; 
    double **Encode_task_duration; 
    double **IFFT_task_duration; 
    double **Precode_task_duration; 
    double **RC_task_duration; 

    /* accumulated task count for all frames in each worker thread*/
    int *CSI_task_count;
    int *FFT_task_count;
    int *ZF_task_count; 
    int *Demul_task_count;
    int *Decode_task_count;
    int *Encode_task_count;
    int *IFFT_task_count; 
    int *Precode_task_count;
    int *RC_task_count; 

    double **frame_start;


    int csi_count_this_frame_this_thread = 0;
    int fft_count_this_frame_this_thread = 0;
    int zf_count_this_frame_this_thread = 0;
    int demul_count_this_frame_this_thread = 0;
    int decode_count_this_frame_this_thread = 0;
    int encode_count_this_frame_this_thread = 0;
    int ifft_count_this_frame_this_thread = 0;
    int precode_count_this_frame_this_thread = 0;

    int csi_count_this_frame = 0;
    int fft_count_this_frame = 0;
    int zf_count_this_frame = 0;
    int demul_count_this_frame = 0;
    int decode_count_this_frame = 0;
    int encode_count_this_frame = 0;
    int ifft_count_this_frame = 0;
    int precode_count_this_frame = 0;
    int rc_count_this_frame = 0;

    double *csi_time_this_frame_this_thread;
    double *fft_time_this_frame_this_thread;
    double *zf_time_this_frame_this_thread;
    double *demul_time_this_frame_this_thread;
    double *decode_time_this_frame_this_thread;
    double *encode_time_this_frame_this_thread;
    double *ifft_time_this_frame_this_thread;
    double *precode_time_this_frame_this_thread;
    double *rc_time_this_frame_this_thread;

    double *csi_time_this_frame_this_thread_per_task;
    double *fft_time_this_frame_this_thread_per_task;
    double *zf_time_this_frame_this_thread_per_task;
    double *demul_time_this_frame_this_thread_per_task;
    double *decode_time_this_frame_this_thread_per_task;
    double *encode_time_this_frame_this_thread_per_task;
    double *ifft_time_this_frame_this_thread_per_task;
    double *precode_time_this_frame_this_thread_per_task;
    double *rc_time_this_frame_this_thread_per_task;

    double *csi_time_this_frame;
    double *fft_time_this_frame;
    double *zf_time_this_frame;
    double *demul_time_this_frame;
    double *decode_time_this_frame;
    double *encode_time_this_frame;
    double *ifft_time_this_frame;
    double *precode_time_this_frame;
    double *rc_time_this_frame;

    int *CSI_task_count_prev_frame_each_thread;
    int *FFT_task_count_prev_frame_each_thread;
    int *ZF_task_count_prev_frame_each_thread;
    int *Demul_task_count_prev_frame_each_thread;
    int *Decode_task_count_prev_frame_each_thread;
    int *Encode_task_count_prev_frame_each_thread;
    int *IFFT_task_count_prev_frame_each_thread;
    int *Precode_task_count_prev_frame_each_thread;
    int *RC_task_count_prev_frame_each_thread;

    double **CSI_task_duration_prev_frame_each_thread;
    double **FFT_task_duration_prev_frame_each_thread;
    double **ZF_task_duration_prev_frame_each_thread;
    double **Demul_task_duration_prev_frame_each_thread;
    double **Decode_task_duration_prev_frame_each_thread;
    double **Encode_task_duration_prev_frame_each_thread;
    double **IFFT_task_duration_prev_frame_each_thread;
    double **Precode_task_duration_prev_frame_each_thread;
    double **RC_task_duration_prev_frame_each_thread;

>>>>>>> 18a7ca61
};

#endif<|MERGE_RESOLUTION|>--- conflicted
+++ resolved
@@ -22,7 +22,6 @@
     int* task_count;
 };
 
-<<<<<<< HEAD
 struct Stats_worker_per_frame {
     double* duration_this_thread;
     double* duration_this_thread_per_task;
@@ -30,20 +29,6 @@
     double* duration_avg_threads;
     int count_all_threads = 0;
 };
-=======
-class Stats
-{
-public:
-    Stats(Config *cfg, double **in_CSI_task_duration, int *in_CSI_task_count, double **in_FFT_task_duration, int *in_FFT_task_count, 
-          double **in_ZF_task_duration, int *in_ZF_task_count, double **in_Demul_task_duration, int *in_Demul_task_count,
-          double **in_IFFT_task_duration, int *in_IFFT_task_count, double **in_Precode_task_duration, int *in_Precode_task_count,
-          double **in_Decode_task_duration, int *in_Decode_task_count, double **in_Encode_task_duration, int *in_Encode_task_count,
-          double **in_rc_task_duration, int *in_rc_task_count,
-          double **in_frame_start, 
-          int in_task_duration_dim1, int in_task_duration_dim2, int in_task_count_dim,
-          int in_task_thread_num, int in_fft_thread_num, int in_zf_thread_num, int in_demul_thread_num);
-    ~Stats(){};
->>>>>>> 18a7ca61
 
 class Stats {
 public:
@@ -97,16 +82,11 @@
     void update_zf_processed(int frame_id) { zf_processed[frame_id % 10000] = get_time(); };
     double get_zf_processed(int frame_id) { return zf_processed[frame_id % 10000]; };
 
-<<<<<<< HEAD
+    void update_rc_processed(int frame_id) { rc_processed[frame_id % 10000] = get_time(); };
+    double get_rc_processed(int frame_id) { return rc_processed[frame_id % 10000]; };
+
     void update_decode_processed(int frame_id) { decode_processed[frame_id % 10000] = get_time(); };
     double get_decode_processed(int frame_id) { return decode_processed[frame_id % 10000]; };
-=======
-    void update_rc_processed(int frame_id) {rc_processed[frame_id % 10000] = get_time();};
-    double get_rc_processed(int frame_id) {return rc_processed[frame_id % 10000];};
-
-    void update_decode_processed(int frame_id) {decode_processed[frame_id % 10000] = get_time();};
-    double get_decode_processed(int frame_id) {return decode_processed[frame_id % 10000];};
->>>>>>> 18a7ca61
 
     void update_encode_processed(int frame_id) { encode_processed[frame_id % 10000] = get_time(); };
     double get_encode_processed(int frame_id) { return encode_processed[frame_id % 10000]; };
@@ -140,8 +120,10 @@
     double get_time_in_doifft(int frame_id) { return ifft_time_in_function[frame_id % 10000]; };
 
     void update_stats_in_doprecode(int frame_id, int thread_num, int thread_num_offset);
-<<<<<<< HEAD
     double get_time_in_doprecode(int frame_id) { return precode_time_in_function[frame_id % 10000]; };
+
+    void update_stats_in_rc(int frame_id, int thread_num, int thread_num_offset);
+    double get_time_in_rc(int frame_id) { return zf_time_in_function[frame_id % 10000]; };
 
     /* accumulated task duration for all frames in each worker thread*/
     Stats_worker csi_stats_worker;
@@ -152,13 +134,8 @@
     Stats_worker encode_stats_worker;
     Stats_worker ifft_stats_worker;
     Stats_worker precode_stats_worker;
+    Stats_worker rc_stats_worker;
     Table<double> frame_start;
-=======
-    double get_time_in_doprecode(int frame_id) {return precode_time_in_function[frame_id % 10000];};
- 
-    void update_stats_in_rc(int frame_id, int thread_num, int thread_num_offset);
-    double get_time_in_rc(int frame_id) {return zf_time_in_function[frame_id % 10000];};
->>>>>>> 18a7ca61
 
 private:
     Config* config_;
@@ -173,7 +150,6 @@
     int fft_thread_num;
     int zf_thread_num;
     int demul_thread_num;
-<<<<<<< HEAD
     int break_down_num;
 
     double pilot_received[10000] __attribute__((aligned(4096)));
@@ -190,6 +166,7 @@
     double ifft_processed[10000] __attribute__((aligned(4096)));
     double tx_processed_first[10000] __attribute__((aligned(4096)));
     double tx_processed[10000] __attribute__((aligned(4096)));
+    double rc_processed[10000] __attribute__((aligned(4096)));
 
     double csi_time_in_function[10000] __attribute__((aligned(4096)));
     double fft_time_in_function[10000] __attribute__((aligned(4096)));
@@ -199,38 +176,7 @@
     double precode_time_in_function[10000] __attribute__((aligned(4096)));
     double decode_time_in_function[10000] __attribute__((aligned(4096)));
     double encode_time_in_function[10000] __attribute__((aligned(4096)));
-=======
-    int task_duration_dim1;
-    int task_duration_dim2;
-    int task_count_dim;
-
-
-    double pilot_received[10000] __attribute__( ( aligned (4096) ) ) ;
-    double pilot_all_received[10000] __attribute__( ( aligned (4096) ) ) ;
-    double processing_started[10000] __attribute__( ( aligned (4096) ) ) ;
-    double rx_processed[10000] __attribute__( ( aligned (4096) ) ) ;
-    double fft_processed[10000] __attribute__( ( aligned (4096) ) ) ;
-    double demul_processed[10000] __attribute__( ( aligned (4096) ) ) ;
-    double zf_processed[10000] __attribute__( ( aligned (4096) ) ) ;
-    double decode_processed[10000] __attribute__( ( aligned (4096) ) ) ;
-
-    double encode_processed[10000] __attribute__( ( aligned (4096) ) ) ;
-    double precode_processed[10000] __attribute__( ( aligned (4096) ) ) ;
-    double ifft_processed[10000] __attribute__( ( aligned (4096) ) ) ;
-    double tx_processed_first[10000] __attribute__( ( aligned (4096) ) ) ;
-    double tx_processed[10000] __attribute__( ( aligned (4096) ) ) ;
-    double rc_processed[10000] __attribute__( ( aligned (4096) ) ) ;
-
-    double csi_time_in_function[10000] __attribute__( ( aligned (4096) ) ) ;
-    double fft_time_in_function[10000] __attribute__( ( aligned (4096) ) ) ;
-    double zf_time_in_function[10000] __attribute__( ( aligned (4096) ) ) ;
-    double demul_time_in_function[10000] __attribute__( ( aligned (4096) ) ) ;
-    double ifft_time_in_function[10000] __attribute__( ( aligned (4096) ) ) ;
-    double precode_time_in_function[10000] __attribute__( ( aligned (4096) ) ) ;
-    double decode_time_in_function[10000] __attribute__( ( aligned (4096) ) ) ;
-    double encode_time_in_function[10000] __attribute__( ( aligned (4096) ) ) ;
-    double rc_time_in_function[10000] __attribute__( ( aligned (4096) ) ) ;
->>>>>>> 18a7ca61
+    double rc_time_in_function[10000] __attribute__((aligned(4096)));
 
 #if DEBUG_UPDATE_STATS_DETAILED
     Table<double> csi_time_in_function_details;
@@ -239,7 +185,6 @@
     Table<double> demul_time_in_function_details;
 #endif
 
-<<<<<<< HEAD
     Stats_worker csi_stats_worker_old;
     Stats_worker fft_stats_worker_old;
     Stats_worker zf_stats_worker_old;
@@ -248,6 +193,7 @@
     Stats_worker encode_stats_worker_old;
     Stats_worker ifft_stats_worker_old;
     Stats_worker precode_stats_worker_old;
+    Stats_worker rc_stats_worker_old;
 
     Stats_worker_per_frame csi_stats_per_frame;
     Stats_worker_per_frame fft_stats_per_frame;
@@ -257,102 +203,7 @@
     Stats_worker_per_frame encode_stats_per_frame;
     Stats_worker_per_frame ifft_stats_per_frame;
     Stats_worker_per_frame precode_stats_per_frame;
-=======
-    /* accumulated task duration for all frames in each worker thread*/
-    double **CSI_task_duration;
-    double **FFT_task_duration;
-    double **ZF_task_duration; 
-    double **Demul_task_duration; 
-    double **Decode_task_duration; 
-    double **Encode_task_duration; 
-    double **IFFT_task_duration; 
-    double **Precode_task_duration; 
-    double **RC_task_duration; 
-
-    /* accumulated task count for all frames in each worker thread*/
-    int *CSI_task_count;
-    int *FFT_task_count;
-    int *ZF_task_count; 
-    int *Demul_task_count;
-    int *Decode_task_count;
-    int *Encode_task_count;
-    int *IFFT_task_count; 
-    int *Precode_task_count;
-    int *RC_task_count; 
-
-    double **frame_start;
-
-
-    int csi_count_this_frame_this_thread = 0;
-    int fft_count_this_frame_this_thread = 0;
-    int zf_count_this_frame_this_thread = 0;
-    int demul_count_this_frame_this_thread = 0;
-    int decode_count_this_frame_this_thread = 0;
-    int encode_count_this_frame_this_thread = 0;
-    int ifft_count_this_frame_this_thread = 0;
-    int precode_count_this_frame_this_thread = 0;
-
-    int csi_count_this_frame = 0;
-    int fft_count_this_frame = 0;
-    int zf_count_this_frame = 0;
-    int demul_count_this_frame = 0;
-    int decode_count_this_frame = 0;
-    int encode_count_this_frame = 0;
-    int ifft_count_this_frame = 0;
-    int precode_count_this_frame = 0;
-    int rc_count_this_frame = 0;
-
-    double *csi_time_this_frame_this_thread;
-    double *fft_time_this_frame_this_thread;
-    double *zf_time_this_frame_this_thread;
-    double *demul_time_this_frame_this_thread;
-    double *decode_time_this_frame_this_thread;
-    double *encode_time_this_frame_this_thread;
-    double *ifft_time_this_frame_this_thread;
-    double *precode_time_this_frame_this_thread;
-    double *rc_time_this_frame_this_thread;
-
-    double *csi_time_this_frame_this_thread_per_task;
-    double *fft_time_this_frame_this_thread_per_task;
-    double *zf_time_this_frame_this_thread_per_task;
-    double *demul_time_this_frame_this_thread_per_task;
-    double *decode_time_this_frame_this_thread_per_task;
-    double *encode_time_this_frame_this_thread_per_task;
-    double *ifft_time_this_frame_this_thread_per_task;
-    double *precode_time_this_frame_this_thread_per_task;
-    double *rc_time_this_frame_this_thread_per_task;
-
-    double *csi_time_this_frame;
-    double *fft_time_this_frame;
-    double *zf_time_this_frame;
-    double *demul_time_this_frame;
-    double *decode_time_this_frame;
-    double *encode_time_this_frame;
-    double *ifft_time_this_frame;
-    double *precode_time_this_frame;
-    double *rc_time_this_frame;
-
-    int *CSI_task_count_prev_frame_each_thread;
-    int *FFT_task_count_prev_frame_each_thread;
-    int *ZF_task_count_prev_frame_each_thread;
-    int *Demul_task_count_prev_frame_each_thread;
-    int *Decode_task_count_prev_frame_each_thread;
-    int *Encode_task_count_prev_frame_each_thread;
-    int *IFFT_task_count_prev_frame_each_thread;
-    int *Precode_task_count_prev_frame_each_thread;
-    int *RC_task_count_prev_frame_each_thread;
-
-    double **CSI_task_duration_prev_frame_each_thread;
-    double **FFT_task_duration_prev_frame_each_thread;
-    double **ZF_task_duration_prev_frame_each_thread;
-    double **Demul_task_duration_prev_frame_each_thread;
-    double **Decode_task_duration_prev_frame_each_thread;
-    double **Encode_task_duration_prev_frame_each_thread;
-    double **IFFT_task_duration_prev_frame_each_thread;
-    double **Precode_task_duration_prev_frame_each_thread;
-    double **RC_task_duration_prev_frame_each_thread;
-
->>>>>>> 18a7ca61
+    Stats_worker_per_frame rc_stats_per_frame;
 };
 
 #endif
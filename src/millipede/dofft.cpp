--- conflicted
+++ resolved
@@ -190,37 +190,35 @@
     duration_stat->task_duration[2] += start_tsc2 - start_tsc1;
 
     if (sym_type == SymbolType::kPilot) {
-<<<<<<< HEAD
         if (kCollectPhyStats)
-=======
-        if (kPrintPhyStats) {
->>>>>>> 5a66b5ad
             phy_stats->update_pilot_snr(frame_id,
                 cfg->get_pilot_symbol_idx(frame_id, symbol_id), fft_inout);
-        }
-
-        const size_t frame_slot = frame_id % TASK_BUFFER_FRAME_NUM;
-        const size_t ue_id = cfg->get_pilot_symbol_idx(frame_id, symbol_id);
-        partial_transpose(
-            csi_buffers_[frame_slot][ue_id], ant_id, SymbolType::kPilot);
-    } else if (sym_type == SymbolType::kUL) {
-        partial_transpose(cfg->get_data_buf(data_buffer_, frame_id, symbol_id),
-            ant_id, SymbolType::kUL);
-    } else if ((sym_type == SymbolType::kCalDL and ant_id == cfg->ref_ant)
-        or (sym_type == SymbolType::kCalUL and ant_id != cfg->ref_ant)) {
-        partial_transpose(
-            &calib_buffer_[frame_slot][ant_id * cfg->OFDM_DATA_NUM], ant_id,
-            SymbolType::kCalUL);
-    } else {
-        rt_assert(false, "Unknown or unsupported symbol type");
-    }
-
-    duration_stat->task_duration[3] += worker_rdtsc() - start_tsc2;
-    socket_buffer_status_[socket_thread_id][buf_offset] = 0; // Reset sock buf
-    duration_stat->task_count++;
-    duration_stat->task_duration[0] += worker_rdtsc() - start_tsc;
-    return Event_data(EventType::kFFT,
-        gen_tag_t::frm_sym(pkt->frame_id, pkt->symbol_id)._tag);
+    }
+
+    const size_t frame_slot = frame_id % TASK_BUFFER_FRAME_NUM;
+    const size_t ue_id = cfg->get_pilot_symbol_idx(frame_id, symbol_id);
+    partial_transpose(
+        csi_buffers_[frame_slot][ue_id], ant_id, SymbolType::kPilot);
+}
+else if (sym_type == SymbolType::kUL)
+{
+    partial_transpose(cfg->get_data_buf(data_buffer_, frame_id, symbol_id),
+        ant_id, SymbolType::kUL);
+}
+else if ((sym_type == SymbolType::kCalDL and ant_id == cfg->ref_ant)
+    or (sym_type == SymbolType::kCalUL and ant_id != cfg->ref_ant))
+{
+    partial_transpose(&calib_buffer_[frame_slot][ant_id * cfg->OFDM_DATA_NUM],
+        ant_id, SymbolType::kCalUL);
+}
+else { rt_assert(false, "Unknown or unsupported symbol type"); }
+
+duration_stat->task_duration[3] += worker_rdtsc() - start_tsc2;
+socket_buffer_status_[socket_thread_id][buf_offset] = 0; // Reset sock buf
+duration_stat->task_count++;
+duration_stat->task_duration[0] += worker_rdtsc() - start_tsc;
+return Event_data(
+    EventType::kFFT, gen_tag_t::frm_sym(pkt->frame_id, pkt->symbol_id)._tag);
 }
 
 void DoFFT::partial_transpose(

--- conflicted
+++ resolved
@@ -295,16 +295,8 @@
     printf("In doIFFT thread %d: frame: %d, subframe: %d, antenna: %d\n", tid, frame_id, current_data_subframe_id, ant_id);
 #endif
 
-<<<<<<< HEAD
-    // cout << "In ifft: frame: "<< frame_id<<", subframe: "<< current_data_subframe_id<<", ant: " << ant_id << ", input data: ";
-    // for (int j = 0; j <OFDM_CA_NUM; j++) {
-    //     cout << dl_ifft_buffer_.IFFT_inputs[offset][j].real << "+" << dl_ifft_buffer_.IFFT_inputs[offset][j].imag << "j,   ";
-    // }
-    // cout<<"\n\n"<<endl;
-=======
     int dl_ifft_buffer_size = BS_ANT_NUM * data_subframe_num_perframe * TASK_BUFFER_FRAME_NUM;
     int buffer_subframe_offset = offset % dl_ifft_buffer_size;
->>>>>>> e8f868b6
 
 
 #if DEBUG_UPDATE_STATS_DETAILED

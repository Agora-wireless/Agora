/**
 * Author: Jian Ding
 * Email: jianding17@gmail.com
 * 
 */
#include "dofft.hpp"
#include "Consumer.hpp"

DoFFT::DoFFT(Config* in_config, int in_tid,
    moodycamel::ConcurrentQueue<Event_data>& in_task_queue, Consumer& in_consumer,
    Table<char>& in_socket_buffer, Table<int>& in_socket_buffer_status,
    Table<complex_float>& in_data_buffer, Table<complex_float>& in_csi_buffer,
    Table<complex_float>& in_calib_buffer,
    Stats* in_stats_manager)
    : Doer(in_config, in_tid, in_task_queue, in_consumer)
    , socket_buffer_(in_socket_buffer)
    , socket_buffer_status_(in_socket_buffer_status)
    , data_buffer_(in_data_buffer)
    , csi_buffer_(in_csi_buffer)
    , calib_buffer_(in_calib_buffer)
    , FFT_task_duration(&in_stats_manager->fft_stats_worker.task_duration)
    , FFT_task_count(in_stats_manager->fft_stats_worker.task_count)
    , CSI_task_duration(&in_stats_manager->csi_stats_worker.task_duration)
    , CSI_task_count(in_stats_manager->csi_stats_worker.task_count)
{
    (void)DftiCreateDescriptor(&mkl_handle, DFTI_SINGLE, DFTI_COMPLEX,
        1, config_->OFDM_CA_NUM);
    // mkl_status = DftiSetValue(mkl_handle, DFTI_PLACEMENT, DFTI_NOT_INPLACE);
    (void)DftiCommitDescriptor(mkl_handle);

    int FFT_buffer_block_num = 1;
    fft_buffer_.FFT_inputs.calloc(FFT_buffer_block_num, config_->OFDM_CA_NUM, 64);
    fft_buffer_.FFT_outputs.calloc(FFT_buffer_block_num, config_->OFDM_CA_NUM, 64);
}

DoFFT::~DoFFT()
{
    DftiFreeDescriptor(&mkl_handle);
    fft_buffer_.FFT_inputs.free();
    fft_buffer_.FFT_outputs.free();
}

void DoFFT::launch(int offset)
{
#if DEBUG_UPDATE_STATS
    double start_time = get_time();
#endif

    int socket_thread_id, cur_offset;
    interpreteOffset2d_setbits(offset, &socket_thread_id, &cur_offset, 28);
    offset = cur_offset;
    // int socket_thread_id = offset / buffer_subframe_num_;
    // offset = offset - socket_thread_id * buffer_subframe_num;
    // offset = offset % buffer_subframe_num_;
    // printf("In doFFT: socket_thread: %d offset %d\n", socket_thread_id, offset);
    // read info of one frame
    int packet_length = config_->packet_length;
    char* cur_buffer_ptr = socket_buffer_[socket_thread_id] + (long long)offset * packet_length;
    struct Packet* pkt = (struct Packet*)cur_buffer_ptr;
    size_t frame_id = pkt->frame_id % 10000;
    size_t subframe_id = pkt->symbol_id;
    size_t ant_id = pkt->ant_id;
    // printf("thread %d process frame_id %d, subframe_id %d, ant_id %d\n", tid, frame_id, subframe_id, ant_id);
    // remove CP, do FFT
    // int delay_offset = 0;
    // int FFT_buffer_target_id = getFFTBufferIndex(frame_id, subframe_id, ant_id);
    
    // transfer ushort to float
    size_t OFDM_PREFIX_LEN = config_->OFDM_PREFIX_LEN;
    size_t OFDM_CA_NUM = config_->OFDM_CA_NUM;
    size_t OFDM_DATA_NUM = config_->OFDM_DATA_NUM;
    size_t OFDM_DATA_START = config_->OFDM_DATA_START;
    size_t packet_header_offset = config_->packet_header_offset;
    short* cur_buffer_ptr_ushort = (short*)(cur_buffer_ptr + packet_header_offset + OFDM_PREFIX_LEN * sizeof(short) * 2);
    // float *cur_fft_buffer_float = (float *)fft_buffer_.FFT_inputs[FFT_buffer_target_id];
    // float *cur_fft_buffer_float = (float *)(fft_buffer_.FFT_inputs[FFT_buffer_target_id] + ant_id * OFDM_CA_NUM);
    // float *cur_fft_buffer_float = (float *)(fft_buffer_.FFT_inputs[tid] + ant_id * OFDM_CA_NUM);
    float* cur_fft_buffer_float = (float*)(fft_buffer_.FFT_inputs[0]);

    int cur_symbol_type = UNKNOWN;
    if (config_->isUplink(frame_id, subframe_id))
        cur_symbol_type = UL;
    else if (config_->isPilot(frame_id, subframe_id))
        cur_symbol_type = PILOT;
    else if (config_->isCalDlPilot(frame_id, subframe_id))
        cur_symbol_type = CAL_DL;
    else if (config_->isCalUlPilot(frame_id, subframe_id))
        cur_symbol_type = CAL_UL;

    // Use SIMD
    // reference: https://stackoverflow.com/questions/50597764/convert-signed-short-to-float-in-c-simd
    // 0x4380'8000
    const __m256 magic = _mm256_set1_ps(float((1 << 23) + (1 << 15)) / 32768.f);
    const __m256i magic_i = _mm256_castps_si256(magic);
    for (size_t i = 0; i < OFDM_CA_NUM * 2; i += 16) {
        // get input:
        __m128i val = _mm_load_si128((__m128i*)(cur_buffer_ptr_ushort + i)); // port 2,3

        __m128i val1 = _mm_load_si128((__m128i*)(cur_buffer_ptr_ushort + i + 8));
        // interleave with 0x0000
        __m256i val_unpacked = _mm256_cvtepu16_epi32(val); // port 5
        /// convert by xor-ing and subtracting magic value:
        // VPXOR avoids port5 bottlenecks on Intel CPUs before SKL
        __m256i val_f_int = _mm256_xor_si256(val_unpacked, magic_i); // port 0,1,5
        __m256 val_f = _mm256_castsi256_ps(val_f_int); // no instruction
        __m256 converted = _mm256_sub_ps(val_f, magic); // port 1,5 ?
        // store:
        // __m256 converted = _mm256_set1_ps(0);
        _mm256_store_ps(cur_fft_buffer_float + i, converted); // port 2,3,4,7
        // _mm256_load_ps((cur_fft_buffer_float + i));

        __m256i val_unpacked1 = _mm256_cvtepu16_epi32(val1); // port 5
        /// convert by xor-ing and subtracting magic value:
        // VPXOR avoids port5 bottlenecks on Intel CPUs before SKL
        __m256i val_f_int1 = _mm256_xor_si256(val_unpacked1, magic_i); // port 0,1,5
        __m256 val_f1 = _mm256_castsi256_ps(val_f_int1); // no instruction
        __m256 converted1 = _mm256_sub_ps(val_f1, magic); // port 1,5 ?
        // store:
        // __m256 converted = _mm256_set1_ps(0);
        _mm256_store_ps(cur_fft_buffer_float + i + 8, converted1); // port 2,3,4,7
        // _mm256_load_ps((cur_fft_buffer_float + i));
    }

    // printf("In doFFT thread %d: frame: %d, subframe: %d, ant: %d\n", tid, frame_id%TASK_BUFFER_FRAME_NUM, subframe_id, ant_id);
    // printf("FFT input\n");
    // for ( int i = 0; i< OFDM_CA_NUM; i++) {
    //     // std::cout <<"("<<i<<", "<<(*(fft_buffer_.FFT_inputs[0] +i)).real<<","<<(*(fft_buffer_.FFT_inputs[0] +i)).imag<<") ";
    //     std::cout <<" "<<(*(fft_buffer_.FFT_inputs[0] +i)).real<<"+"<<(*(fft_buffer_.FFT_inputs[0] +i)).imag<<"*1j";
    //     // cout <<"("<<(*(fft_buffer_.FFT_inputs[FFT_buffer_target_id]+i)).real<<","<<(*(fft_buffer_.FFT_inputs[FFT_buffer_target_id]+i)).imag<<") ";
    //     // printf("(%.4f, %.4f) ", *((float *)(fft_buffer_.FFT_inputs[FFT_buffer_target_id] + ant_id * OFDM_CA_NUM+i)), *((float *)(fft_buffer_.FFT_inputs[FFT_buffer_target_id] + ant_id * OFDM_CA_NUM+i)+1));
    // }
    // printf("\n size of float _Complex: %d", sizeof(float _Complex));
    // printf("\n");

#if DEBUG_UPDATE_STATS_DETAILED
    double start_time1 = get_time();
    double duration1 = start_time1 - start_time;
    if (cur_symbol_type == UL)
        (*FFT_task_duration)[tid * 8][1] += duration1;
    else if (cur_symbol_type == PILOT)
        (*CSI_task_duration)[tid * 8][1] += duration1;
        //else if (cur_symbol_type == CAL_DL || cur_symbol_type == CAL_UL)
        //    (*RC_task_duration)[tid * 8][1] += duration1;
#endif
    // for(int i = 0; i < (OFDM_CA_NUM - delay_offset) * 2; i++)
    //     cur_fft_buffer_float[i] = cur_ptr_buffer_ushort[OFDM_PREFIX_LEN + delay_offset + i] * csi_format_offset;

    // append zero
    // if(delay_offset > 0)
    //     memset((char *)fft_buffer_.FFT_inputs[FFT_buffer_target_id]
    //         + (OFDM_CA_NUM - delay_offset) * 2 * sizeof(float), 0, sizeof(float) * 2 * delay_offset);
    // mufft_execute_plan_1d(muplans_[tid], fft_buffer_.FFT_outputs[tid] + ant_id * OFDM_CA_NUM,
    //     fft_buffer_.FFT_inputs[tid] + ant_id * OFDM_CA_NUM);
    // mufft_execute_plan_1d(muplans_, fft_buffer_.FFT_outputs[0], fft_buffer_.FFT_inputs[0]);

    DftiComputeForward(mkl_handle, fft_buffer_.FFT_inputs[0]);
    // DftiComputeForward(mkl_handle, fft_buffer_.FFT_inputs[0], fft_buffer_.FFT_outputs[0]);

#if DEBUG_UPDATE_STATS_DETAILED
    double start_time2 = get_time();
    double duration2 = start_time2 - start_time1;
    if (cur_symbol_type == UL)
        (*FFT_task_duration)[tid * 8][2] += duration2;
    else if (cur_symbol_type == PILOT)
        (*CSI_task_duration)[tid * 8][2] += duration2;
        //else if (cur_symbol_type == CAL_DL || cur_symbol_type == CAL_UL)
        //    RC_task_duration[tid * 8][2] += duration2;
#endif
        // mufft_execute_plan_1d(muplans_[tid], fft_buffer_.FFT_outputs[FFT_buffer_target_id] + ant_id * OFDM_CA_NUM,
        //     fft_buffer_.FFT_inputs[FFT_buffer_target_id] + ant_id * OFDM_CA_NUM);
        // printf("In doFFT thread %d: frame: %d, subframe: %d, ant: %d\n", tid, frame_id%TASK_BUFFER_FRAME_NUM, subframe_id, ant_id);
        // printf("FFT output\n");
        // for ( int i = 0; i< OFDM_CA_NUM; i++) {
        //     std::cout <<"("<<i<<", "<<(*(fft_buffer_.FFT_outputs[0] +i)).real<<","<<(*(fft_buffer_.FFT_outputs[0] +i)).imag<<") ";
        //     // cout <<"("<<(*(fft_buffer_.FFT_inputs[FFT_buffer_target_id]+i)).real<<","<<(*(fft_buffer_.FFT_inputs[FFT_buffer_target_id]+i)).imag<<") ";
        //     // printf("(%.4f, %.4f) ", *((float *)(fft_buffer_.FFT_inputs[FFT_buffer_target_id] + ant_id * OFDM_CA_NUM+i)), *((float *)(fft_buffer_.FFT_inputs[FFT_buffer_target_id] + ant_id * OFDM_CA_NUM+i)+1));
        // }
        // printf("\n");
        // printf("\n FFT output: \n");
        // for ( int i = 0; i< OFDM_CA_NUM; i++) {
        //     printf("(%.4f, %.4f) ", *((float *)(fft_buffer_.FFT_outputs[tid]+i)), *((float *)(fft_buffer_.FFT_outputs[tid]+i)+1));
        //      // printf("(%.4f, %.4f) ", *((float *)(fft_buffer_.FFT_outputs[FFT_buffer_target_id] + ant_id * OFDM_CA_NUM+i)), *((float *)(fft_buffer_.FFT_outputs[FFT_buffer_target_id] + ant_id * OFDM_CA_NUM+i)+1));
        // }
        // printf("\n");

#if DEBUG_PRINT_IN_TASK
    printf("In doFFT thread %d: frame: %d, subframe: %d, ant: %d\n", tid, frame_id % TASK_BUFFER_FRAME_NUM, subframe_id, ant_id);
#endif
#if DEBUG_UPDATE_STATS_DETAILED
    double start_time_part3 = get_time();
#endif
    // if it is pilot part, do CE
    size_t BS_ANT_NUM = config_->BS_ANT_NUM;
    int transpose_block_size = config_->transpose_block_size;
    if (cur_symbol_type == PILOT) {
        int pilot_id = config_->getPilotSFIndex(frame_id, subframe_id); //subframe_id;
        // int ca_offset = (frame_id % TASK_BUFFER_FRAME_NUM) * OFDM_CA_NUM;
        // int csi_offset = ant_id + UE_id * BS_ANT_NUM;
        int subframe_offset = (frame_id % TASK_BUFFER_FRAME_NUM) * config_->pilot_symbol_num_perframe + pilot_id;
        // int csi_offset = UE_id + ant_id * UE_NUM;

        int sc_idx = config_->OFDM_DATA_START;
        // float* cur_fft_buffer_float_output = (float*)(fft_buffer_.FFT_outputs[tid] + ant_id * OFDM_CA_NUM);
        float* cur_fft_buffer_float_output = (float*)(fft_buffer_.FFT_inputs[0]); //+ sc_idx * 2;

        // Use SIMD
        float* csi_buffer_ptr = (float*)(csi_buffer_[subframe_offset]);
        //int dst_idx = 0;

        // int cache_line_num = transpose_block_size / 8;
        // int iteration_per_page = 64 / cache_line_num;
        // int offset_in_page = config_->OFDM_DATA_START / 8;
        int OFDM_DATA_NUM = config_->OFDM_DATA_NUM;
        int block_num = OFDM_DATA_NUM / transpose_block_size;
        float* pilots_ = config_->pilots_;
        _mm_prefetch((char*)pilots_, _MM_HINT_T0);
        for (int block_idx = 0; block_idx < block_num; block_idx++) {
            // if (block_idx % iteration_per_page == 0 && block_idx < block_num - iteration_per_page)
            //     float temp = *(cur_fft_buffer_float_output + sc_idx * 2 + 1024);
            for (int sc_inblock_idx = 0; sc_inblock_idx < transpose_block_size; sc_inblock_idx += 8) {
                // load 8 floats (4 bytes) / 4 complex floats
                float* src_ptr_cur = cur_fft_buffer_float_output + sc_idx * 2;
                // _mm_prefetch((char*)(src_ptr_cur + 16), _MM_HINT_T0);
                // _mm_prefetch((char*)(pilots_ + sc_idx * 2 + 16), _MM_HINT_T0);
                __m256 pilot_rx = _mm256_load_ps(src_ptr_cur);
                __m256 pilot_tx = _mm256_set_ps(pilots_[sc_idx + 3], pilots_[sc_idx + 3], pilots_[sc_idx + 2], pilots_[sc_idx + 2],
                    pilots_[sc_idx + 1], pilots_[sc_idx + 1], pilots_[sc_idx], pilots_[sc_idx]);
                __m256 csi_est = _mm256_mul_ps(pilot_rx, pilot_tx);

                __m256 pilot_rx1 = _mm256_load_ps(src_ptr_cur + 8);
                __m256 pilot_tx1 = _mm256_set_ps(pilots_[sc_idx + 7], pilots_[sc_idx + 7], pilots_[sc_idx + 6], pilots_[sc_idx + 6],
                    pilots_[sc_idx + 5], pilots_[sc_idx + 5], pilots_[sc_idx + 4], pilots_[sc_idx + 4]);
                __m256 csi_est1 = _mm256_mul_ps(pilot_rx1, pilot_tx1);

                float* tar_ptr_cur = csi_buffer_ptr + (block_idx * BS_ANT_NUM + ant_id) * transpose_block_size * 2 + sc_inblock_idx * 2;
                _mm256_stream_ps(tar_ptr_cur, csi_est);
                _mm256_stream_ps(tar_ptr_cur + 8, csi_est1);
                // printf("subcarrier index: %d, pilot: %.2f, %.2f, %.2f, %2.f\n", sc_idx, pilots_[sc_idx], pilots_[sc_idx+1], pilots_[sc_idx+2], pilots_[sc_idx+3]);
                // float *temp = (float *) &csi_est;
                // float *temp_rx = (float *)&pilot_rx;
                // float *temp_tx = (float *)&pilot_tx;
                // printf("Pilot_rx: %.5f, %.5f, %.5f, %.5f, %.5f, %.5f, %.5f, %.5f\n ", temp_rx[0],temp_rx[1],temp_rx[2],temp_rx[3],temp_rx[4],temp_rx[5],temp_rx[6],temp_rx[7]);
                // printf("Pilot_tx: %.5f, %.5f, %.5f, %.5f, %.5f, %.5f, %.5f, %.5f\n ", temp_tx[0],temp_tx[1],temp_tx[2],temp_tx[3],temp_tx[4],temp_tx[5],temp_tx[6],temp_tx[7]);
                // printf("CSI: %.5f, %.5f, %.5f, %.5f, %.5f, %.5f, %.5f, %.5f\n ", temp[0],temp[1],temp[2],temp[3],temp[4],temp[5],temp[6],temp[7]);
                sc_idx += 8;
            }
        }

        // std::cout<<"Before: "<<std::endl;
        // for (int i =0;i<OFDM_CA_NUM; i++) {
        //     std::cout<<"("<<i<<", "<<fft_buffer_.FFT_inputs[tid][i].real<<","<<fft_buffer_.FFT_inputs[tid][i].imag<<") ";
        // }
        // std::cout<<std::endl;
        // printf("In doFFT thread %d: frame: %d, subframe: %d, ant: %d\n", tid, frame_id%TASK_BUFFER_FRAME_NUM, subframe_id, ant_id);
        // std::cout<<"After: "<<std::endl;
        // for (int i =0;i<OFDM_CA_NUM; i++) {
        //     cout<<"("<<i<<", "<<fft_buffer_.FFT_outputs[tid][i].real*pilots_[i]<<","<<fft_buffer_.FFT_outputs[tid][i].imag*pilots_[i]<<") ";
        // }
        // for (int i =0;i<OFDM_DATA_NUM*BS_ANT_NUM; i++) {
        //     std::cout<<"("<<i<<", "<<csi_buffer_[subframe_offset][i].real<<"+j"<<csi_buffer_[subframe_offset][i].imag<<") ";
        // }
        // std::cout<<std::endl;
    } else if (cur_symbol_type == UL) {

        int data_subframe_id = config_->getUlSFIndex(frame_id, subframe_id); //subframe_id - UE_NUM;
        int data_subframe_num_perframe = config_->data_symbol_num_perframe;
        int frame_offset = (frame_id % TASK_BUFFER_FRAME_NUM) * data_subframe_num_perframe + data_subframe_id;

        // cx_fmat mat_fft_cx_output((cx_float *)fft_buffer_.FFT_outputs[FFT_buffer_target_id], OFDM_CA_NUM, 1, false);

        /* //naive transpose
    for(int j = 0; j < OFDM_CA_NUM; j++)
    {
        data_buffer_.data[frame_offset][ant_id + j * BS_ANT_NUM] = fft_buffer_.FFT_outputs[FFT_buffer_target_id][j];
    }
    */
        // block transpose
        // src_ptr: point to the start of subframe (subframe size: OFDM_CA_NUM)
        // 2048 float values
        // cx_float *src_ptr = (cx_float *)&fft_buffer_.FFT_outputs[FFT_buffer_target_id][0];
        // cx_mat mat_data_buffer(src_ptr, BS_ANT_NUM, )

        // float *src_ptr = (float *)&fft_buffer_.FFT_outputs[FFT_buffer_target_id][0];
        // float *src_ptr = (float *)&fft_buffer_.FFT_outputs[tid][ant_id*OFDM_CA_NUM] + config_->OFDM_DATA_START * 2;
        float* src_ptr = (float*)fft_buffer_.FFT_inputs[0] + config_->OFDM_DATA_START * 2;

        // printf("FFT output: \n");
        // for ( int i = 0; i< OFDM_CA_NUM; i++) {
        //      printf("(%.4f, %.4f) ", *(src_ptr+i*2), *(src_ptr+i*2+1));
        // }
        // printf("\n");

        // tar_ptr: point to the start of subframe with size BS_ANT_NUM * OFDM_CA_NUM
        // 96*1024*2 float values
        float* tar_ptr = (float*)&data_buffer_[frame_offset][0];
        // copy data from fft_outputs to data_buffer
        // 1024*2/8 = 256 iterations, copy 8 bytes every time
        // c2 = 0, 1, ..., 1024/64*2-1 = 31
        // c2*transpose_block_size = 0, 64, 128, ..., 2048-64
        int cache_line_num = transpose_block_size / 8;
        // int iteration_per_page = 64 / cache_line_num;
        // int offset_in_page = config_->OFDM_DATA_START / 8;
        int block_num = config_->OFDM_DATA_NUM / transpose_block_size;
        for (int c2 = 0; c2 < block_num; c2++) {
            // c3 = 0, 1, ..., transpose_block_size/8 -1 = 7
            // c3*8 = 0, 8, ..., 64-8
            // if (c2 % iteration_per_page == 0 && c2 < block_num - iteration_per_page)
            //     float temp = *(src_ptr + 1024);
            for (int c3 = 0; c3 < cache_line_num; c3++) {
                // data: 256 bits = 32 bytes = 8 float values = 4 subcarriers

                // __m256 data = _mm256_load_ps(src_ptr);
                // original data order: SCs of ant1, SCs of ant2, ..., SCs of ant 96
                // transposed data order: SC1-32 of ants, SC33-64 of ants, ..., SC993-1024 of ants (32 blocks each with 32 subcarriers)
                // prefetch a cache line
                // _mm_prefetch((char*)(src_ptr + 16), _MM_HINT_T0);
                float* tar_ptr_cur = tar_ptr + (c2 * BS_ANT_NUM + ant_id) * transpose_block_size * 2 + c3 * 16;
                _mm256_stream_ps(tar_ptr_cur, _mm256_load_ps(src_ptr));
                _mm256_stream_ps(tar_ptr_cur + 8, _mm256_load_ps(src_ptr + 8));
                // printf("In deFFT thread %d: frame %d, subframe %d, subcarrier %d %d, address offset: %d\n", tid, frame_id, subframe_id, c2, c3, tar_ptr_cur - src_ptr);
                src_ptr += 16;
            }
        }
    } else if (((cur_symbol_type == CAL_DL) && (ant_id == config_->ref_ant)) || ((cur_symbol_type == CAL_UL) && (ant_id != config_->ref_ant))) {
        int frame_offset = (frame_id % TASK_BUFFER_FRAME_NUM);
        int ant_offset = ant_id * OFDM_DATA_NUM;
        float* src_ptr = (float*)fft_buffer_.FFT_inputs[0] + OFDM_DATA_START * 2;
        float* tar_ptr = (float*)&calib_buffer_[frame_offset][ant_offset];
        int cache_line_num = transpose_block_size / 8;
        int block_num = OFDM_DATA_NUM / transpose_block_size;
        for (int c2 = 0; c2 < block_num; c2++) {
            for (int c3 = 0; c3 < cache_line_num; c3++) {
                float* tar_ptr_cur = tar_ptr + c2 * transpose_block_size * 2 + c3 * 16;
                _mm256_stream_ps(tar_ptr_cur, _mm256_load_ps(src_ptr));
                _mm256_stream_ps(tar_ptr_cur + 8, _mm256_load_ps(src_ptr + 8));
                src_ptr += 16;
            }
        }
    } else {
        printf("unkown or unsupported symbol type.\n");
    }
#if DEBUG_UPDATE_STATS_DETAILED
    double end_time = get_time();
    double duration3 = end_time - start_time_part3;
    if (cur_symbol_type == 0)
        (*FFT_task_duration)[tid * 8][3] += duration3;
    else
        (*CSI_task_duration)[tid * 8][3] += duration2;
#endif

    // after finish
    socket_buffer_status_[socket_thread_id][offset] = 0; // now empty
    // printf("In doFFT: emptied socket buffer frame: %d, subframe: %d, ant: %d, offset: %d\n",frame_id, subframe_id, ant_id, offset);
    // inform main thread
#if DEBUG_UPDATE_STATS
    double duration = get_time() - start_time;
    if (cur_symbol_type == 0) {
        FFT_task_count[tid * 16] = FFT_task_count[tid * 16] + 1;
        (*FFT_task_duration)[tid * 8][0] += duration;
    } else {
        CSI_task_count[tid * 16] = CSI_task_count[tid * 16] + 1;
        (*CSI_task_duration)[tid * 8][0] += duration;
    }
#endif
    Event_data fft_finish_event;
    fft_finish_event.event_type = EVENT_FFT;
    int subframe_num_perframe = config_->symbol_num_perframe;
    fft_finish_event.data = frame_id % TASK_BUFFER_FRAME_NUM * subframe_num_perframe + subframe_id;

    consumer_.handle(fft_finish_event);
}

DoIFFT::DoIFFT(Config* in_config, int in_tid,
    moodycamel::ConcurrentQueue<Event_data>& in_task_queue, Consumer& in_consumer,
    Table<complex_float>& in_dl_ifft_buffer, char* in_dl_socket_buffer,
    Stats* in_stats_manager)
    : Doer(in_config, in_tid, in_task_queue, in_consumer)
    , dl_ifft_buffer_(in_dl_ifft_buffer)
    , dl_socket_buffer_(in_dl_socket_buffer)
    , task_duration(&in_stats_manager->ifft_stats_worker.task_duration)
    , task_count(in_stats_manager->ifft_stats_worker.task_count)
{
    (void)DftiCreateDescriptor(&mkl_handle, DFTI_SINGLE, DFTI_COMPLEX,
        1, config_->OFDM_CA_NUM);
    (void)DftiCommitDescriptor(mkl_handle);
}

DoIFFT::~DoIFFT()
{
    DftiFreeDescriptor(&mkl_handle);
}

void DoIFFT::launch(int offset)
{
#if DEBUG_UPDATE_STATS
    double start_time = get_time();
#endif
    int data_subframe_num_perframe = config_->data_symbol_num_perframe;
    int TASK_BUFFER_SUBFRAME_NUM = data_subframe_num_perframe * TASK_BUFFER_FRAME_NUM;
    int ant_id = offset / TASK_BUFFER_SUBFRAME_NUM;
    int subframe_id = offset % TASK_BUFFER_SUBFRAME_NUM;
    // int total_data_subframe_id = offset % TASK_BUFFER_SUBFRAME_NUM;
    // int frame_id = total_data_subframe_id / data_subframe_num_perframe;
    // int current_data_subframe_id = total_data_subframe_id % data_subframe_num_perframe;

    int BS_ANT_NUM = config_->BS_ANT_NUM;
<<<<<<< HEAD
    int TX_PREFIX_LEN = config_->TX_PREFIX_LEN;
    int OFDM_CA_NUM = config_->OFDM_CA_NUM;
    int CP_LEN = config_->CP_LEN;
    int packet_header_offset = config_->packet_header_offset;
    int offset_in_buffer = ant_id + BS_ANT_NUM * (current_data_subframe_id + frame_id_in_task_buffer * data_subframe_num_perframe);
=======
    int offset_in_buffer = ant_id + BS_ANT_NUM * subframe_id;
>>>>>>> 1de6421a
#if DEBUG_PRINT_IN_TASK
    printf("In doIFFT thread %d: frame: %d, subframe: %d, antenna: %d\n", tid, frame_id, current_data_subframe_id, ant_id);
#endif

    // cout << "In ifft: frame: "<< frame_id<<", subframe: "<< current_data_subframe_id<<", ant: " << ant_id << ", input data: ";
    // for (int j = 0; j <OFDM_CA_NUM; j++) {
    //     cout << dl_ifft_buffer_.IFFT_inputs[offset][j].real << "+" << dl_ifft_buffer_.IFFT_inputs[offset][j].imag << "j,   ";
    // }
    // cout<<"\n\n"<<endl;
    // mufft_execute_plan_1d(muplans_ifft_[tid], dl_ifft_buffer_.IFFT_outputs[offset],
    //     dl_ifft_buffer_.IFFT_inputs[offset]);

    DftiComputeBackward(mkl_handle, dl_ifft_buffer_[offset_in_buffer]);

    // cout << "In ifft: frame: "<< frame_id<<", subframe: "<< current_data_subframe_id<<", ant: " << ant_id <<", offset: "<<offset <<", output data: ";
    // for (int j = 0; j <OFDM_CA_NUM; j++) {
    //     cout << dl_ifft_buffer_.IFFT_outputs[offset][j].real << "+" << dl_ifft_buffer_.IFFT_outputs[offset][j].imag << "j,   ";
    // }
    // cout<<"\n\n"<<endl;

    // calculate data for downlink socket buffer
    float* ifft_output_ptr = (float*)(&dl_ifft_buffer_[offset_in_buffer][0]);
    int socket_subframe_offset = subframe_id % (SOCKET_BUFFER_FRAME_NUM * data_subframe_num_perframe);
    int packet_length = config_->packet_length;
    char* socket_ptr = &dl_socket_buffer_[socket_subframe_offset * BS_ANT_NUM * packet_length];
    //int socket_offset = sizeof(int) * 16 + ant_id * packet_length;
    size_t socket_offset = packet_header_offset + ant_id * packet_length + TX_PREFIX_LEN * sizeof(short) * 2;

    // for (int sc_id = 0; sc_id < OFDM_CA_NUM; sc_id++) {
    //     float *shifted_input_ptr = (float *)(ifft_output_ptr + 2 * sc_id);
    //     // ifft scaled results by 2048, 16 = 2^15/2048
    //     *((short *)(socket_ptr + socket_offset) + 2 * sc_id ) = (short)(*shifted_input_ptr * 16);
    //     *((short *)(socket_ptr + socket_offset) + 2 * sc_id + 1 ) = (short)(*(shifted_input_ptr+1) * 16);
    // }

    socket_ptr = socket_ptr + socket_offset;
    for (int sc_id = 0; sc_id < OFDM_CA_NUM; sc_id += 8) {
        //__m256 scale_factor = _mm256_set1_ps(16);
        __m256 scale_factor = _mm256_set1_ps(32768.0 / OFDM_CA_NUM);
        __m256 ifft1 = _mm256_load_ps(ifft_output_ptr + 2 * sc_id);
        __m256 ifft2 = _mm256_load_ps(ifft_output_ptr + 2 * sc_id + 8);
        __m256 scaled_ifft1 = _mm256_mul_ps(ifft1, scale_factor);
        __m256 scaled_ifft2 = _mm256_mul_ps(ifft2, scale_factor);
        __m256i integer1 = _mm256_cvtps_epi32(scaled_ifft1);
        __m256i integer2 = _mm256_cvtps_epi32(scaled_ifft2);
        integer1 = _mm256_packs_epi32(integer1, integer2);
        integer1 = _mm256_permute4x64_epi64(integer1, 0xD8);
        //_mm256_stream_si256((__m256i*)(socket_ptr + sc_id * 4), integer1);
        _mm256_stream_si256((__m256i*)(socket_ptr + (sc_id + CP_LEN) * 4), integer1);
        if (sc_id >= OFDM_CA_NUM - CP_LEN) // add CP
            _mm256_stream_si256((__m256i*)(socket_ptr + (sc_id + CP_LEN - OFDM_CA_NUM) * 4), integer1);
    }

    // cout << "In ifft: frame: "<< frame_id<<", subframe: "<< current_data_subframe_id<<", ant: " << ant_id << ", data: ";
    // for (int j = 0; j <OFDM_CA_NUM; j++) {
    //     int socket_offset = sizeof(int) * 16 + ant_id * packetReceiver::packet_length;
    //     cout <<*((short *)(socket_ptr + socket_offset) + 2 * j)  << "+j"<<*((short *)(socket_ptr + socket_offset) + 2 * j + 1 )<<",   ";
    // }
    // cout<<"\n\n"<<endl;

#if DEBUG_UPDATE_STATS
    task_count[tid * 16] = task_count[tid * 16] + 1;
    (*task_duration)[tid * 8][0] += get_time() - start_time;
#endif

    // inform main thread
    Event_data ifft_finish_event;
    ifft_finish_event.event_type = EVENT_IFFT;
    ifft_finish_event.data = offset;
    consumer_.handle(ifft_finish_event);
}<|MERGE_RESOLUTION|>--- conflicted
+++ resolved
@@ -64,7 +64,7 @@
     // remove CP, do FFT
     // int delay_offset = 0;
     // int FFT_buffer_target_id = getFFTBufferIndex(frame_id, subframe_id, ant_id);
-    
+
     // transfer ushort to float
     size_t OFDM_PREFIX_LEN = config_->OFDM_PREFIX_LEN;
     size_t OFDM_CA_NUM = config_->OFDM_CA_NUM;
@@ -404,15 +404,11 @@
     // int current_data_subframe_id = total_data_subframe_id % data_subframe_num_perframe;
 
     int BS_ANT_NUM = config_->BS_ANT_NUM;
-<<<<<<< HEAD
     int TX_PREFIX_LEN = config_->TX_PREFIX_LEN;
     int OFDM_CA_NUM = config_->OFDM_CA_NUM;
     int CP_LEN = config_->CP_LEN;
     int packet_header_offset = config_->packet_header_offset;
-    int offset_in_buffer = ant_id + BS_ANT_NUM * (current_data_subframe_id + frame_id_in_task_buffer * data_subframe_num_perframe);
-=======
     int offset_in_buffer = ant_id + BS_ANT_NUM * subframe_id;
->>>>>>> 1de6421a
 #if DEBUG_PRINT_IN_TASK
     printf("In doIFFT thread %d: frame: %d, subframe: %d, antenna: %d\n", tid, frame_id, current_data_subframe_id, ant_id);
 #endif

/**
 * Author: Jian Ding
 * Email: jianding17@gmail.com
 *
 */
#include "dodemul.hpp"
#include "concurrent_queue_wrapper.hpp"

DoDemul::DoDemul(Config* in_config, int in_tid, double freq_ghz,
    moodycamel::ConcurrentQueue<Event_data>& in_task_queue,
    moodycamel::ConcurrentQueue<Event_data>& complete_task_queue,
    moodycamel::ProducerToken* worker_producer_token,
    Table<complex_float>& in_data_buffer,
    Table<complex_float>& in_precoder_buffer,
    Table<complex_float>& in_ue_spec_pilot_buffer,
    Table<complex_float>& in_equal_buffer, Table<uint8_t>& in_demod_hard_buffer,
    Table<int8_t>& in_demod_soft_buffer, Stats* in_stats_manager)
    : Doer(in_config, in_tid, freq_ghz, in_task_queue, complete_task_queue,
          worker_producer_token)
    , data_buffer_(in_data_buffer)
    , precoder_buffer_(in_precoder_buffer)
    , ue_spec_pilot_buffer_(in_ue_spec_pilot_buffer)
    , equal_buffer_(in_equal_buffer)
    , demod_hard_buffer_(in_demod_hard_buffer)
    , demod_soft_buffer_(in_demod_soft_buffer)
{
    duration_stat
        = in_stats_manager->get_duration_stat(DoerType::kDemul, in_tid);

    alloc_buffer_1d(&spm_buffer, 8 * cfg->BS_ANT_NUM, 64, 0);
    alloc_buffer_1d(
        &equaled_buffer_temp, cfg->demul_block_size * cfg->UE_NUM, 64, 0);
    alloc_buffer_1d(&equaled_buffer_temp_transposed,
        cfg->demul_block_size * cfg->UE_NUM, 64, 0);

    // phase offset calibration data
    cx_float* ue_pilot_ptr = (cx_float*)cfg->ue_specific_pilot[0];
    cx_fmat mat_pilot_data(
        ue_pilot_ptr, cfg->OFDM_DATA_NUM, cfg->UE_ANT_NUM, false);
    ue_pilot_data = mat_pilot_data.st();

    // EVM calculation data
    cx_float* ul_iq_f_ptr = (cx_float*)cfg->ul_iq_f[cfg->UL_PILOT_SYMS];
    cx_fmat ul_iq_f_mat(ul_iq_f_ptr, cfg->OFDM_CA_NUM, cfg->UE_ANT_NUM, false);
    ul_gt_mat = ul_iq_f_mat.st();
    ul_gt_mat = ul_gt_mat.cols(cfg->OFDM_DATA_START, cfg->OFDM_DATA_STOP - 1);
    evm_buffer_.calloc(TASK_BUFFER_FRAME_NUM, cfg->UE_ANT_NUM, 64);

    ue_num_simd256 = cfg->UE_NUM / double_num_in_simd256;
}

DoDemul::~DoDemul()
{
    free_buffer_1d(&spm_buffer);
    free_buffer_1d(&equaled_buffer_temp);
    free_buffer_1d(&equaled_buffer_temp_transposed);
}

Event_data DoDemul::launch(size_t tag)
{
    size_t frame_id = gen_tag_t(tag).frame_id;
    size_t symbol_id = gen_tag_t(tag).symbol_id;
    size_t total_data_symbol_idx
<<<<<<< HEAD
        = (frame_id * cfg->ul_data_symbol_num_perframe) + symbol_id;
=======
        = cfg->get_total_data_symbol_idx_ul(frame_id, symbol_id);
>>>>>>> eeed909e
    size_t base_sc_id = gen_tag_t(tag).sc_id;

    size_t start_tsc = worker_rdtsc();

    if (kDebugPrintInTask) {
        printf("In doDemul tid %d: frame: %zu, symbol: %zu, subcarrier: %zu \n",
            tid, frame_id, symbol_id, base_sc_id);
    }

    int transpose_block_size = cfg->transpose_block_size;
    int gather_step_size = 8 * transpose_block_size;
    __m256i index = _mm256_setr_epi32(0, 1, transpose_block_size * 2,
        transpose_block_size * 2 + 1, transpose_block_size * 4,
        transpose_block_size * 4 + 1, transpose_block_size * 6,
        transpose_block_size * 6 + 1);

    int max_sc_ite
        = std::min(cfg->demul_block_size, cfg->OFDM_DATA_NUM - base_sc_id);
    /* Iterate through cache lines (each cache line has 8 subcarriers) */
    for (int i = 0; i < max_sc_ite / 8; i++) {
        size_t start_tsc1 = worker_rdtsc();

        /* gather data for all antennas and 8 subcarriers in the same cache line
         * 1 subcarrier and 4 ants per iteration */
        int cur_block_id = (base_sc_id + i * 8) / transpose_block_size;
        int sc_inblock_idx = (base_sc_id + i * 8) % transpose_block_size;
        int cur_sc_offset
            = cur_block_id * transpose_block_size * cfg->BS_ANT_NUM
            + sc_inblock_idx;
        float* src_data_ptr
            = (float*)data_buffer_[total_data_symbol_idx] + cur_sc_offset * 2;
        float* tar_data_ptr = (float*)spm_buffer;
        for (size_t ant_idx = 0; ant_idx < cfg->BS_ANT_NUM; ant_idx += 4) {
            for (int j = 0; j < 8; j++) {
                __m256 data_rx
                    = _mm256_i32gather_ps(src_data_ptr + j * 2, index, 4);
                _mm256_store_ps(
                    tar_data_ptr + j * cfg->BS_ANT_NUM * 2, data_rx);
            }
            src_data_ptr += gather_step_size;
            tar_data_ptr += 8;
        }
        duration_stat->task_duration[1] += worker_rdtsc() - start_tsc1;

        /* computation for 8 subcarriers */
        for (int j = 0; j < 8; j++) {
            /* create input data matrix */
            cx_float* data_ptr = (cx_float*)(spm_buffer + j * cfg->BS_ANT_NUM);
            cx_fmat mat_data(data_ptr, cfg->BS_ANT_NUM, 1, false);

            /* create input precoder matrix */
            int cur_sc_id = i * 8 + j + base_sc_id;
            size_t precoder_offset
                = (frame_id % TASK_BUFFER_FRAME_NUM) * cfg->OFDM_DATA_NUM
                + cur_sc_id;
            if (cfg->freq_orthogonal_pilot)
                precoder_offset = precoder_offset - cur_sc_id % cfg->UE_NUM;
            cx_float* precoder_ptr
                = (cx_float*)precoder_buffer_[precoder_offset];
            cx_fmat mat_precoder(
                precoder_ptr, cfg->UE_NUM, cfg->BS_ANT_NUM, false);
            // cout<<"Precoder: "<< mat_precoder<<endl;
            // cout << "Raw data: " << mat_data.st() <<endl;

#if EXPORT_CONSTELLATION
            cx_float* equal_ptr
                = (cx_float*)(&equal_buffer_[total_data_symbol_idx]
                                            [cur_sc_id * cfg->UE_NUM]);
#else
            cx_float* equal_ptr
                = (cx_float*)(&equaled_buffer_temp[(cur_sc_id - base_sc_id)
                    * cfg->UE_NUM]);
#endif
            /* create output matrix for equalization */
            cx_fmat mat_equaled(equal_ptr, cfg->UE_NUM, 1, false);

            size_t start_tsc2 = worker_rdtsc();
            /* perform computation for equalization */
            mat_equaled = mat_precoder * mat_data;
            fmat theta_avg;
            fmat theta_diff = zeros<fmat>(cfg->UE_NUM, 1);
            if (symbol_id < cfg->UL_PILOT_SYMS) { // calc new phase shift
                cx_float* phase_shift_ptr
                    = (cx_float*)&ue_spec_pilot_buffer_[frame_id
                            * cfg->UL_PILOT_SYMS
                        + symbol_id][cur_sc_id * cfg->UE_NUM];
                cx_fmat mat_phase_shift(phase_shift_ptr, cfg->UE_NUM, 1, false);
                if (symbol_id == 0)
                    mat_phase_shift.fill(0);
                mat_phase_shift = mat_equaled;
            } else if (cfg->UL_PILOT_SYMS
                > 0) { // apply previously calc'ed phase shift to data
                cx_float* phase_shift_ptr = (cx_float*)
                    ue_spec_pilot_buffer_[frame_id * cfg->UL_PILOT_SYMS];
                cx_fmat mat_phase_shift(
                    phase_shift_ptr, cfg->UE_NUM, cfg->OFDM_DATA_NUM, false);
                fmat cur_theta
                    = mean(arg(mat_phase_shift % conj(ue_pilot_data)), 1);
                fmat theta0 = cur_theta;
                //float w = 1;
                //float w_tot = 0;
                for (int fr = 0; fr < (int)cfg->UL_PILOT_SYMS - 1; fr++) {
                    size_t next_symbol
                        //= (frame_id + fr - 1 + TASK_BUFFER_FRAME_NUM)
                        //% TASK_BUFFER_FRAME_NUM;
                        = (frame_id * cfg->UL_PILOT_SYMS + fr + 1);
                    phase_shift_ptr
                        = (cx_float*)ue_spec_pilot_buffer_[next_symbol];
                    cx_fmat mat_phase_shift(phase_shift_ptr, cfg->UE_NUM,
                        cfg->OFDM_DATA_NUM, false);
                    //w *= fr < moving_avg_sz ? w_decay : 1;
                    //w_tot += w;
                    //mat_phase_shift_w += w * mat_phase_shift;
                    fmat next_theta
                        = mean(arg(mat_phase_shift % conj(ue_pilot_data)), 1);
                    theta_diff += (next_theta - cur_theta);
                    cur_theta = next_theta;
                }
                theta_diff /= (float)std::max(1, (int)cfg->UL_PILOT_SYMS - 1);
                theta_avg = theta0 + symbol_id * theta_diff;
                cx_fmat mat_phase_correct = zeros<cx_fmat>(size(theta_avg));
                mat_phase_correct.set_real(cos(-theta_avg));
                mat_phase_correct.set_imag(sin(-theta_avg));
                mat_equaled %= mat_phase_correct;
            }

            // measrure EVM from ground truth
            if (symbol_id == cfg->UL_PILOT_SYMS) {
                fmat evm = abs(mat_equaled - ul_gt_mat.col(cur_sc_id));
                fmat cur_evm_mat(evm_buffer_[frame_id], cfg->UE_NUM, 1, false);
                cur_evm_mat += evm % evm;
                if (cur_sc_id == 0) {
                    size_t prev_frame = (frame_id + 1 + TASK_BUFFER_FRAME_NUM)
                        % TASK_BUFFER_FRAME_NUM;
                    fmat evm_mat(
                        evm_buffer_[prev_frame], cfg->UE_NUM, 1, false);
                    evm_mat /= cfg->OFDM_DATA_NUM;
                    std::cout << "Frame " << prev_frame << ":\n"
                              << "  EVM " << 100 * evm_mat.st() << ", SNR "
                              << -10 * log10(evm_mat.st()) << ", theta "
                              << theta_avg.st() << ", theta_diff"
                              << theta_diff.st() << std::endl;
                }
            }

            size_t start_tsc3 = worker_rdtsc();
            duration_stat->task_duration[2] += start_tsc3 - start_tsc2;
            // cout << "Equaled data sc "<<cur_sc_id<<": "<<mat_equaled.st();

#ifndef USE_LDPC
            /* decode with hard decision */
            uint8_t* demul_ptr = (&demod_hard_buffer_[total_data_symbol_idx]
                                                     [cur_sc_id * cfg->UE_NUM]);
            demod_16qam_hard_avx2((float*)equal_ptr, demul_ptr, cfg->UE_NUM);
            // cout<< "Demuled data:";
            // for (int ue_idx = 0; ue_idx < cfg->UE_NUM; ue_idx++)
            //     cout<<+*(demul_ptr+ue_idx)<<" ";
            // cout<<endl;
            // cout<<endl;
#endif

            duration_stat->task_duration[3] += worker_rdtsc() - start_tsc3;
            duration_stat->task_count++;
        }
    }

#ifdef USE_LDPC
    __m256i index2 = _mm256_setr_epi32(0, 1, cfg->UE_NUM * 2,
        cfg->UE_NUM * 2 + 1, cfg->UE_NUM * 4, cfg->UE_NUM * 4 + 1,
        cfg->UE_NUM * 6, cfg->UE_NUM * 6 + 1);
    float* equal_T_ptr = (float*)(equaled_buffer_temp_transposed);
    for (int i = 0; i < cfg->UE_NUM; i++) {
        float* equal_ptr = (float*)(equaled_buffer_temp + i);
        int8_t* demul_ptr
            = (&demod_soft_buffer_[total_data_symbol_idx]
                                  [(cfg->OFDM_DATA_NUM * i + base_sc_id)
                                      * cfg->mod_type]);
        for (int j = 0; j < max_sc_ite / double_num_in_simd256; j++) {
            __m256 equal_T_temp = _mm256_i32gather_ps(equal_ptr, index2, 4);
            _mm256_store_ps(equal_T_ptr, equal_T_temp);
            equal_T_ptr += 8;
            equal_ptr += cfg->UE_NUM * double_num_in_simd256 * 2;
        }
        int num_sc_avx2 = (max_sc_ite / 16) * 16;
        int rest = max_sc_ite % 16;
        // demod_16qam_soft_sse((equal_T_ptr - max_sc_ite * 2), demul_ptr,
        // max_sc_ite);
        demod_16qam_soft_avx2(
            (equal_T_ptr - max_sc_ite * 2), demul_ptr, num_sc_avx2);
        if (rest > 0)
            demod_16qam_soft_sse(
                (equal_T_ptr - max_sc_ite * 2 + num_sc_avx2 * 2),
                demul_ptr + cfg->mod_type * num_sc_avx2, rest);
        // printf("In doDemul thread %d: frame: %d, symbol: %d, sc_id: %d \n",
        // tid, frame_id, current_data_symbol_id, sc_id); cout<< "Demuled
        // data: \n"; cout<<"UE "<<i<<": "; for (int k = 0; k < max_sc_ite *
        // cfg->mod_order; k++)
        //     printf("%i ", demul_ptr[k]);
        // cout<<endl;
    }
#endif

    duration_stat->task_duration[0] += worker_rdtsc() - start_tsc;
    // if (duration > 500)
    //     printf("Thread %d Demul takes %.2f\n", tid, duration);

    return Event_data(EventType::kDemul, tag);
}

// Currently unused
Event_data DoDemul::DemulSingleSC(size_t offset)
{
    size_t start_tsc = worker_rdtsc();

    int sc_id = (offset % cfg->demul_events_per_symbol) * cfg->demul_block_size;
    int total_data_symbol_id = offset / cfg->demul_events_per_symbol;
    int data_symbol_num_perframe = cfg->data_symbol_num_perframe;
    int frame_id = total_data_symbol_id / data_symbol_num_perframe;
    int current_data_symbol_id
        = total_data_symbol_id % data_symbol_num_perframe;
    if (kDebugPrintInTask) {
        printf("In doDemul thread %d: frame: %d, symbol: %d, subcarrier: %d \n",
            tid, frame_id, current_data_symbol_id, sc_id);
    }
    // int symbol_offset = symbol_num_perframe * frame_id + UE_NUM +
    // current_data_symbol_id;

    int transpose_block_size = cfg->transpose_block_size;
    int gather_step_size = 8 * transpose_block_size;

    __m256i index = _mm256_setr_epi32(0, 1, transpose_block_size * 2,
        transpose_block_size * 2 + 1, transpose_block_size * 4,
        transpose_block_size * 4 + 1, transpose_block_size * 6,
        transpose_block_size * 6 + 1);

    int cur_block_id = sc_id / transpose_block_size;
    int sc_inblock_idx = sc_id % transpose_block_size;
    int cur_sc_offset = cur_block_id * transpose_block_size * cfg->BS_ANT_NUM
        + sc_inblock_idx;
    float* tar_data_ptr = (float*)spm_buffer;
    float* src_data_ptr
        = (float*)data_buffer_[total_data_symbol_id] + cur_sc_offset * 2;
    for (size_t ant_idx = 0; ant_idx < cfg->BS_ANT_NUM; ant_idx += 4) {
        __m256 data_rx = _mm256_i32gather_ps(src_data_ptr, index, 4);
        _mm256_store_ps(tar_data_ptr, data_rx);
        src_data_ptr += gather_step_size;
        tar_data_ptr += 8;
    }

    // mat_data size: cfg->BS_ANT_NUM \times 1
    cx_float* data_ptr = (cx_float*)(spm_buffer);
    cx_fmat mat_data(data_ptr, cfg->BS_ANT_NUM, 1, false);
    // cout<< "Raw data: " << mat_data.st()<<endl;

    // mat_precoder size: cfg->UE_NUM \times cfg->BS_ANT_NUM
    int precoder_offset = frame_id * cfg->OFDM_DATA_NUM + sc_id;
    cx_float* precoder_ptr = (cx_float*)precoder_buffer_[precoder_offset];

    cx_fmat mat_precoder(precoder_ptr, cfg->UE_NUM, cfg->BS_ANT_NUM, false);
    // cout<<"Precoder: "<< mat_precoder<<endl;

    // mat_demuled size: cfg->UE_NUM \times 1
    cx_float* equal_ptr = (cx_float*)(&equal_buffer_[total_data_symbol_id]
                                                    [sc_id * cfg->UE_NUM]);
    cx_fmat mat_equaled(equal_ptr, cfg->UE_NUM, 1, false);

    // Demodulation
    uint8_t* demul_ptr
        = (&demod_hard_buffer_[total_data_symbol_id][sc_id * cfg->UE_NUM]);

    // Equalization
    mat_equaled = mat_precoder * mat_data;
    // cout << "Equaled data: "<<mat_equaled.st()<<endl;

    // Hard decision
    demod_16qam_hard_loop((float*)equal_ptr, demul_ptr, cfg->UE_NUM);
    printf("In doDemul thread %d: frame: %d, symbol: %d, subcarrier: %d \n",
        tid, frame_id, current_data_symbol_id, sc_id);
    cout << "Demuled data: ";
    for (size_t ue_idx = 0; ue_idx < cfg->UE_NUM; ue_idx++) {
        cout << *(demul_ptr + ue_idx) << "  ";
    }
    cout << endl;

    duration_stat->task_duration[1] += worker_rdtsc() - start_tsc;
    duration_stat->task_duration[0] += worker_rdtsc() - start_tsc;
    duration_stat->task_count++;
    return Event_data(EventType::kDemul, offset);
}<|MERGE_RESOLUTION|>--- conflicted
+++ resolved
@@ -61,11 +61,7 @@
     size_t frame_id = gen_tag_t(tag).frame_id;
     size_t symbol_id = gen_tag_t(tag).symbol_id;
     size_t total_data_symbol_idx
-<<<<<<< HEAD
-        = (frame_id * cfg->ul_data_symbol_num_perframe) + symbol_id;
-=======
         = cfg->get_total_data_symbol_idx_ul(frame_id, symbol_id);
->>>>>>> eeed909e
     size_t base_sc_id = gen_tag_t(tag).sc_id;
 
     size_t start_tsc = worker_rdtsc();

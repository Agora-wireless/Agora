--- conflicted
+++ resolved
@@ -1321,7 +1321,6 @@
           sizeof(int8_t);
     }
 
-<<<<<<< HEAD
     // Downlink modulation input bits
     dl_mod_bits_.Calloc(this->frame_.NumDlDataSyms(),
                         Roundup<64>(this->GetOFDMDataNum()) * ue_ant_num_,
@@ -1343,63 +1342,6 @@
                               this->GetOFDMDataNum(), seek_offset,
                               dl_mod_data_ptr);
         seek_offset += this->GetOFDMDataNum() * sizeof(int8_t);
-=======
-  // Generate freq or-domain uplink symbols
-  Table<complex_float> ul_iq_ifft;
-  ul_iq_ifft.Calloc(this->frame_.NumULSyms(),
-                    this->ofdm_ca_num_ * this->ue_ant_num_,
-                    Agora_memory::Alignment_t::kAlign64);
-  std::vector<FILE*> vec_fp_tx;
-  if (kOutputUlScData) {
-    for (size_t i = 0; i < this->ue_num_; i++) {
-      const std::string filename_ul_data_f =
-          kUlDataFreqPrefix + ul_modulation_ + "_" +
-          std::to_string(ofdm_data_num_) + "_" + std::to_string(ofdm_ca_num_) +
-          "_" + std::to_string(kOfdmSymbolPerSlot) + "_" +
-          std::to_string(this->frame_.NumULSyms()) + "_" +
-          std::to_string(kOutputFrameNum) + "_" + ue_channel_ + "_" +
-          std::to_string(i) + ".bin";
-      ul_tx_f_data_files_.push_back(filename_ul_data_f.substr(
-          filename_ul_data_f.find_last_of("/\\") + 1));
-      FILE* fp_tx_f = std::fopen(filename_ul_data_f.c_str(), "wb");
-      if (fp_tx_f == nullptr) {
-        AGORA_LOG_ERROR("Failed to create ul sc data file %s. Error %s.\n",
-                        filename_ul_data_f.c_str(), strerror(errno));
-        throw std::runtime_error("Config: Failed to create ul sc data file");
-      }
-      vec_fp_tx.push_back(fp_tx_f);
-    }
-  }
-  for (size_t i = 0; i < this->frame_.NumULSyms(); i++) {
-    for (size_t u = 0; u < this->ue_ant_num_; u++) {
-      const size_t q = u * ofdm_data_num_;
-
-      for (size_t j = 0; j < ofdm_data_num_; j++) {
-        if (i >= this->frame_.ClientUlPilotSymbols()) {
-          int8_t* mod_input_ptr =
-              GetModBitsBuf(ul_mod_bits_, Direction::kUplink, 0, i, u, j);
-          ul_iq_f_[i][q + j] = ModSingleUint8(*mod_input_ptr, ul_mod_table_);
-        } else {
-          ul_iq_f_[i][q + j] = ue_specific_pilot_[u][j];
-        }
-      }
-
-      complex_float* ifft_ptr_ = &ul_iq_ifft[i][u * ofdm_ca_num_];
-      std::memcpy(ifft_ptr_ + ofdm_data_start_, ul_iq_f_[i] + q,
-                  ofdm_data_num_ * sizeof(complex_float));
-
-      if (this->freq_domain_channel_ == false) {
-        CommsLib::FFTShift(ifft_ptr_, ofdm_ca_num_);
-        CommsLib::IFFT(ifft_ptr_, ofdm_ca_num_, false);
-      }
-    }
-  }
-  if (kOutputUlScData) {
-    for (size_t i = 0; i < vec_fp_tx.size(); i++) {
-      const auto close_status = std::fclose(vec_fp_tx.at(i));
-      if (close_status != 0) {
-        AGORA_LOG_ERROR("Config: Failed to close ul sc data file %zu\n", i);
->>>>>>> 72494e2c
       }
       seek_offset +=
           this->GetOFDMDataNum() *
@@ -1460,7 +1402,6 @@
                       Agora_memory::Alignment_t::kAlign64);
     dl_iq_f_.Calloc(this->frame_.NumDlDataSyms(), ofdm_data_num_ * ue_ant_num_,
                     Agora_memory::Alignment_t::kAlign64);
-<<<<<<< HEAD
     dl_iq_t_.Calloc(this->frame_.NumDlDataSyms(),
                     this->samps_per_symbol_ * this->ue_ant_num_,
                     Agora_memory::Alignment_t::kAlign64);
@@ -1487,31 +1428,6 @@
           ofdm_ca_num_ *
           (this->ue_ant_total_ - this->ue_ant_offset_ - this->ue_ant_num_) *
           sizeof(complex_float);
-=======
-  for (size_t i = 0; i < this->frame_.NumDLSyms(); i++) {
-    for (size_t u = 0; u < ue_ant_num_; u++) {
-      size_t q = u * ofdm_data_num_;
-
-      for (size_t j = 0; j < ofdm_data_num_; j++) {
-        if (IsDataSubcarrier(j) == true) {
-          int8_t* mod_input_ptr =
-              GetModBitsBuf(dl_mod_bits_, Direction::kDownlink, 0, i, u,
-                            this->GetOFDMDataIndex(j));
-          dl_iq_f_[i][q + j] = ModSingleUint8(*mod_input_ptr, dl_mod_table_);
-        } else {
-          dl_iq_f_[i][q + j] = ue_specific_pilot_[u][j];
-        }
-      }
-
-      complex_float* ifft_ptr_ = &dl_iq_ifft[i][u * ofdm_ca_num_];
-      std::memcpy(ifft_ptr_ + ofdm_data_start_, dl_iq_f_[i] + q,
-                  ofdm_data_num_ * sizeof(complex_float));
-
-      if (this->freq_domain_channel_ == false) {
-        CommsLib::FFTShift(ifft_ptr_, ofdm_ca_num_);
-        CommsLib::IFFT(ifft_ptr_, ofdm_ca_num_, false);
-      }
->>>>>>> 72494e2c
     }
   }
 
@@ -1667,138 +1583,13 @@
   if (pilot_ifft_ != nullptr) {
     FreeBuffer1d(&pilot_ifft_);
   }
-<<<<<<< HEAD
   //delete[](ul_temp_parity_buffer);
   ul_iq_ifft.Free();
   dl_iq_ifft.Free();
   //ul_encoded_bits.Free();
-=======
-  if (pilot_pre_ifft_ != nullptr) {
-    FreeBuffer1d(&pilot_pre_ifft_);
-  }
-
-  delete[](ul_temp_parity_buffer);
-  delete[](dl_temp_parity_buffer);
-  ul_iq_ifft.Free();
-  dl_iq_ifft.Free();
-  dl_encoded_bits.Free();
-  ul_encoded_bits.Free();
-}
-
-size_t Config::DecodeBroadcastSlots(const int16_t* const bcast_iq_samps) {
-  size_t start_tsc = GetTime::WorkerRdtsc();
-  size_t delay_offset = (ofdm_rx_zero_prefix_client_ + cp_len_) * 2;
-  complex_float* bcast_fft_buff = static_cast<complex_float*>(
-      Agora_memory::PaddedAlignedAlloc(Agora_memory::Alignment_t::kAlign64,
-                                       ofdm_ca_num_ * sizeof(float) * 2));
-  SimdConvertShortToFloat(&bcast_iq_samps[delay_offset],
-                          reinterpret_cast<float*>(bcast_fft_buff),
-                          ofdm_ca_num_ * 2);
-  CommsLib::FFT(bcast_fft_buff, ofdm_ca_num_);
-  CommsLib::FFTShift(bcast_fft_buff, ofdm_ca_num_);
-  auto* bcast_buff_complex = reinterpret_cast<arma::cx_float*>(bcast_fft_buff);
-
-  const size_t sc_num = GetOFDMCtrlNum();
-  const size_t ctrl_sc_num =
-      dl_bcast_ldpc_config_.NumCbCodewLen() / dl_bcast_mod_order_bits_;
-  std::vector<arma::cx_float> csi_buff(ofdm_data_num_);
-  arma::cx_float* eq_buff =
-      static_cast<arma::cx_float*>(Agora_memory::PaddedAlignedAlloc(
-          Agora_memory::Alignment_t::kAlign64, sc_num * sizeof(float) * 2));
-
-  // estimate channel from pilot subcarriers
-  float phase_shift = 0;
-  for (size_t j = 0; j < ofdm_data_num_; j++) {
-    size_t sc_id = j + ofdm_data_start_;
-    complex_float p = pilots_[j];
-    if (j % ofdm_pilot_spacing_ == 0) {
-      csi_buff.at(j) = (bcast_buff_complex[sc_id] / arma::cx_float(p.re, p.im));
-    } else {
-      ///\todo not correct when 0th subcarrier is not pilot
-      csi_buff.at(j) = csi_buff.at(j - 1);
-      if (j % ofdm_pilot_spacing_ == 1) {
-        phase_shift += arg((bcast_buff_complex[sc_id] / csi_buff.at(j)) *
-                           arma::cx_float(p.re, -p.im));
-      }
-    }
-  }
-  phase_shift /= this->GetOFDMPilotNum();
-  for (size_t j = 0; j < ofdm_data_num_; j++) {
-    size_t sc_id = j + ofdm_data_start_;
-    if (this->IsControlSubcarrier(j) == true) {
-      eq_buff[GetOFDMCtrlIndex(j)] =
-          (bcast_buff_complex[sc_id] / csi_buff.at(j)) *
-          exp(arma::cx_float(0, -phase_shift));
-    }
-  }
-  int8_t* demod_buff_ptr = static_cast<int8_t*>(
-      Agora_memory::PaddedAlignedAlloc(Agora_memory::Alignment_t::kAlign64,
-                                       dl_bcast_mod_order_bits_ * ctrl_sc_num));
-  Demodulate(reinterpret_cast<float*>(&eq_buff[0]), demod_buff_ptr,
-             2 * ctrl_sc_num, dl_bcast_mod_order_bits_, false);
-
-  const int num_bcast_bytes = BitsToBytes(dl_bcast_ldpc_config_.NumCbLen());
-  std::vector<uint8_t> decode_buff(num_bcast_bytes, 0u);
-
-  DataGenerator::GetDecodedData(demod_buff_ptr, &decode_buff.at(0),
-                                dl_bcast_ldpc_config_, num_bcast_bytes,
-                                scramble_enabled_);
-  FreeBuffer1d(&bcast_fft_buff);
-  FreeBuffer1d(&eq_buff);
-  FreeBuffer1d(&demod_buff_ptr);
-  const double duration =
-      GetTime::CyclesToUs(GetTime::WorkerRdtsc() - start_tsc, freq_ghz_);
-  if (kDebugPrintInTask) {
-    std::printf("DecodeBroadcast completed in %2.2f us\n", duration);
-  }
-  return (reinterpret_cast<size_t*>(decode_buff.data()))[0];
-}
-
-void Config::GenBroadcastSlots(
-    std::vector<std::complex<int16_t>*>& bcast_iq_samps,
-    std::vector<size_t> ctrl_msg) {
-  ///\todo enable a vector of bytes to TX'ed in each symbol
-  assert(bcast_iq_samps.size() == this->frame_.NumDlControlSyms());
-  const size_t start_tsc = GetTime::WorkerRdtsc();
-
-  int num_bcast_bytes = BitsToBytes(dl_bcast_ldpc_config_.NumCbLen());
-  std::vector<int8_t> bcast_bits_buffer(num_bcast_bytes, 0);
-
-  Table<complex_float> dl_bcast_mod_table;
-  InitModulationTable(dl_bcast_mod_table, dl_bcast_mod_order_bits_);
-
-  for (size_t i = 0; i < this->frame_.NumDlControlSyms(); i++) {
-    std::memcpy(bcast_bits_buffer.data(), ctrl_msg.data(), sizeof(size_t));
-
-    const auto coded_bits_ptr = DataGenerator::GenCodeblock(
-        dl_bcast_ldpc_config_, &bcast_bits_buffer.at(0), num_bcast_bytes,
-        scramble_enabled_);
-
-    auto modulated_vector =
-        DataGenerator::GetModulation(&coded_bits_ptr[0], dl_bcast_mod_table,
-                                     dl_bcast_ldpc_config_.NumCbCodewLen(),
-                                     ofdm_data_num_, dl_bcast_mod_order_bits_);
-    auto mapped_symbol = DataGenerator::MapOFDMSymbol(
-        this, modulated_vector, pilots_, SymbolType::kControl);
-    auto ofdm_symbol = DataGenerator::BinForIfft(this, mapped_symbol, true);
 
     if (this->freq_domain_channel_ == false) {
-      CommsLib::IFFT(&ofdm_symbol[0], ofdm_ca_num_, false);
-    }
-    // additional 2^2 (6dB) power backoff
-    float dl_bcast_scale =
-        2 * CommsLib::FindMaxAbs(&ofdm_symbol[0], ofdm_symbol.size());
-    CommsLib::Ifft2tx(&ofdm_symbol[0], bcast_iq_samps[i], this->ofdm_ca_num_,
-                      this->ofdm_tx_zero_prefix_, this->cp_len_,
-                      dl_bcast_scale);
-  }
-  dl_bcast_mod_table.Free();
-  const double duration =
-      GetTime::CyclesToUs(GetTime::WorkerRdtsc() - start_tsc, freq_ghz_);
-  if (kDebugPrintInTask) {
-    std::printf("GenBroadcast completed in %2.2f us\n", duration);
-  }
->>>>>>> 72494e2c
+    }
 }
 
 Config::~Config() {

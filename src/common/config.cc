// Copyright (c) 2018-2022, Rice University
// RENEW OPEN SOURCE LICENSE: http://renew-wireless.org/license

/**
 * @file config.cc
 * @brief Implementation file for the configuration class which importants
 * json configuration values into class variables
 */

#include "config.h"

#include <boost/range/algorithm/count.hpp>
#include <ctime>
#include <utility>

#include "logger.h"
#include "scrambler.h"
#include "utils_ldpc.h"

using json = nlohmann::json;

static constexpr size_t kMacAlignmentBytes = 64u;
static constexpr bool kDebugPrintConfiguration = false;
static constexpr size_t kMaxSupportedZc = 256;
static constexpr size_t kShortIdLen = 3;

Config::Config(std::string jsonfilename)
    : freq_ghz_(GetTime::MeasureRdtscFreq()),
      ul_ldpc_config_(0, 0, 0, false, 0, 0, 0, 0),
      dl_ldpc_config_(0, 0, 0, false, 0, 0, 0, 0),
      frame_(""),
      config_filename_(std::move(jsonfilename)) {
  pilots_ = nullptr;
  pilots_sgn_ = nullptr;

  std::string conf;
  Utils::LoadTddConfig(config_filename_, conf);
  // Allow json comments
  const auto tdd_conf = json::parse(conf, nullptr, true, true);

  // Initialize the compute configuration
  // Default exclude 1 core with id = 0
  std::vector<size_t> excluded(1, 0);
  if (tdd_conf.contains("exclude_cores")) {
    auto exclude_cores = tdd_conf.at("exclude_cores");
    excluded.resize(exclude_cores.size());
    for (size_t i = 0; i < exclude_cores.size(); i++) {
      excluded.at(i) = exclude_cores.at(i);
    }
  }
  SetCpuLayoutOnNumaNodes(true, excluded);

  num_cells_ = tdd_conf.value("cells", 1);
  num_radios_ = 0;
  ue_num_ = 0;

  std::string serials_str;
  std::string serial_file = tdd_conf.value("serial_file", "");
  if (!serial_file.empty()) {
    Utils::LoadTddConfig(serial_file, serials_str);
  }
  if (serials_str.empty() == false) {
    const auto j_serials = json::parse(serials_str, nullptr, true, true);

    std::stringstream ss;
    json j_bs_serials;
    ss << j_serials.value("BaseStations", j_bs_serials);
    j_bs_serials = json::parse(ss);
    ss.str(std::string());
    ss.clear();

    RtAssert(j_bs_serials.size() == num_cells_, "Incorrect cells number!");
    external_ref_node_.resize(num_cells_, false);
    for (size_t i = 0; i < num_cells_; i++) {
      json serials_conf;
      std::string cell_str = "BS" + std::to_string(i);
      ss << j_bs_serials.value(cell_str, serials_conf);
      serials_conf = json::parse(ss);
      ss.str(std::string());
      ss.clear();

      auto hub_serial = serials_conf.value("hub", "");
      hub_id_.push_back(hub_serial);
      auto sdr_serials = serials_conf.value("sdr", json::array());
      RtAssert(!sdr_serials.empty(), "BS has zero sdrs!");
      radio_id_.insert(radio_id_.end(), sdr_serials.begin(), sdr_serials.end());
      num_radios_ += sdr_serials.size();
      cell_id_.resize(num_radios_, i);

      auto refnode_serial = serials_conf.value("reference", "");
      if (refnode_serial.empty()) {
        AGORA_LOG_INFO(
            "No reference node ID found in topology file! Taking the last node "
            "%s as reference node!\n",
            radio_id_.back().c_str());
        refnode_serial = radio_id_.back();
        ref_radio_.push_back(radio_id_.size() - 1);
      } else {
        auto serial_iterator =
            std::find(sdr_serials.begin(), sdr_serials.end(), refnode_serial);
        if (serial_iterator == sdr_serials.end()) {
          radio_id_.push_back(refnode_serial);
          ref_radio_.push_back(radio_id_.size() - 1);
          num_radios_++;
          cell_id_.resize(num_radios_, i);
          external_ref_node_.at(i) = true;
        } else {
          size_t index = radio_id_.size() - sdr_serials.size() +
                         serial_iterator - sdr_serials.begin();
          ref_radio_.push_back(index);
        }
      }
    }

    json j_ue_serials;
    ss << j_serials.value("Clients", j_ue_serials);
    j_ue_serials = json::parse(ss);
    ss.str(std::string());
    ss.clear();

    auto ue_serials = j_ue_serials.value("sdr", json::array());
    ue_radio_id_.assign(ue_serials.begin(), ue_serials.end());
  } else if (kUseArgos == true) {
    throw std::runtime_error(
        "Hardware is enabled but the serials files was not accessable");
  }

  if (radio_id_.empty() == true) {
    num_radios_ = tdd_conf.value("bs_radio_num", 8);
    external_ref_node_.resize(num_cells_, false);
    cell_id_.resize(num_radios_, 0);
  }

  if (ue_radio_id_.empty() == false) {
    ue_num_ = ue_radio_id_.size();
    for (size_t i = 0; i < ue_num_; i++) {
      ue_radio_name_.push_back(
          "UE" + (ue_radio_id_.at(i).length() > kShortIdLen
                      ? ue_radio_id_.at(i).substr(ue_radio_id_.at(i).length() -
                                                  kShortIdLen)
                      : ue_radio_id_.at(i)));
    }
  } else {
    ue_num_ = tdd_conf.value("ue_radio_num", 8);
    for (size_t i = 0; i < ue_num_; i++) {
      ue_radio_name_.push_back("UE" + std::to_string(i));
    }
  }

  channel_ = tdd_conf.value("channel", "A");
  ue_channel_ = tdd_conf.value("ue_channel", channel_);
  num_channels_ = std::min(channel_.size(), kMaxChannels);
  num_ue_channels_ = std::min(ue_channel_.size(), kMaxChannels);
  bs_ant_num_ = num_channels_ * num_radios_;
  ue_ant_num_ = ue_num_ * num_ue_channels_;

  bf_ant_num_ = bs_ant_num_;
  for (size_t i = 0; i < num_cells_; i++) {
    if (external_ref_node_.at(i) == true) {
      bf_ant_num_ = bs_ant_num_ - num_channels_;
    }
  }

  if (ref_radio_.empty() == false) {
    for (size_t i = 0; i < num_cells_; i++) {
      ref_ant_.push_back(ref_radio_.at(i) * num_channels_);
    }
  }

  if ((kUseArgos == true) || (kUseUHD == true)) {
    RtAssert(num_radios_ != 0, "Error: No radios exist in Argos mode");
  }

  /* radio configurations */
  freq_ = tdd_conf.value("frequency", 3.6e9);
  single_gain_ = tdd_conf.value("single_gain", true);
  tx_gain_a_ = tdd_conf.value("tx_gain_a", 20);
  rx_gain_a_ = tdd_conf.value("rx_gain_a", 20);
  tx_gain_b_ = tdd_conf.value("tx_gain_b", 20);
  rx_gain_b_ = tdd_conf.value("rx_gain_b", 20);
  calib_tx_gain_a_ = tdd_conf.value("calib_tx_gain_a", tx_gain_a_);
  calib_tx_gain_b_ = tdd_conf.value("calib_tx_gain_b", tx_gain_b_);

  auto gain_tx_json_a = tdd_conf.value("ue_tx_gain_a", json::array());
  if (gain_tx_json_a.empty()) {
    client_tx_gain_a_.resize(ue_num_, 20);
  } else {
    RtAssert(gain_tx_json_a.size() == ue_num_,
             "ue_tx_gain_a size must be same as the number of clients!");
    client_tx_gain_a_.assign(gain_tx_json_a.begin(), gain_tx_json_a.end());
  }
  auto gain_tx_json_b = tdd_conf.value("ue_tx_gain_b", json::array());
  if (gain_tx_json_b.empty()) {
    client_tx_gain_b_.resize(ue_num_, 0);
  } else {
    RtAssert(gain_tx_json_b.size() == ue_num_,
             "ue_tx_gain_b size must be same as the number of clients!");
    client_tx_gain_b_.assign(gain_tx_json_b.begin(), gain_tx_json_b.end());
  }
  auto gain_rx_json_a = tdd_conf.value("ue_rx_gain_a", json::array());
  if (gain_rx_json_a.empty()) {
    client_rx_gain_a_.resize(ue_num_, 20);
  } else {
    RtAssert(gain_rx_json_a.size() == ue_num_,
             "ue_rx_gain_a size must be same as the number of clients!");
    client_rx_gain_a_.assign(gain_rx_json_a.begin(), gain_rx_json_a.end());
  }
  auto gain_rx_json_b = tdd_conf.value("ue_rx_gain_b", json::array());
  if (gain_rx_json_b.empty()) {
    client_rx_gain_b_.resize(ue_num_, 0);
  } else {
    RtAssert(gain_rx_json_b.size() == ue_num_,
             "ue_rx_gain_b size must be same as the number of clients!");
    client_rx_gain_b_.assign(gain_rx_json_b.begin(), gain_rx_json_b.end());
  }

  rate_ = tdd_conf.value("sample_rate", 5e6);
  nco_ = tdd_conf.value("nco_frequency", 0.75 * rate_);
  bw_filter_ = rate_ + 2 * nco_;
  radio_rf_freq_ = freq_ - nco_;
  beacon_ant_ = tdd_conf.value("beacon_antenna", 0);
  beamsweep_ = tdd_conf.value("beamsweep", false);
  sample_cal_en_ = tdd_conf.value("calibrate_digital", false);
  imbalance_cal_en_ = tdd_conf.value("calibrate_analog", false);
  init_calib_repeat_ = tdd_conf.value("init_calib_repeat", 0);
  beamforming_str_ = tdd_conf.value("beamforming", "ZF");
  beamforming_algo_ = kBeamformingStr.at(beamforming_str_);

  RtAssert(sample_cal_en_ == false,
           "Digital / Sample offset calibration is not supported at this time");
  RtAssert(imbalance_cal_en_ == false,
           "Analog / imbalance calibration is not supported at this time");

  bs_server_addr_ = tdd_conf.value("bs_server_addr", "127.0.0.1");
  bs_rru_addr_ = tdd_conf.value("bs_rru_addr", "127.0.0.1");
  ue_server_addr_ = tdd_conf.value("ue_server_addr", "127.0.0.1");
  mac_remote_addr_ = tdd_conf.value("mac_remote_addr", "127.0.0.1");
  bs_server_port_ = tdd_conf.value("bs_server_port", 8000);
  bs_rru_port_ = tdd_conf.value("bs_rru_port", 9000);
  ue_rru_port_ = tdd_conf.value("ue_rru_port", 7000);
  ue_server_port_ = tdd_conf.value("ue_server_port", 6000);

  dpdk_num_ports_ = tdd_conf.value("dpdk_num_ports", 1);
  dpdk_port_offset_ = tdd_conf.value("dpdk_port_offset", 0);
  dpdk_mac_addrs_ = tdd_conf.value("dpdk_mac_addrs", "");

  ue_mac_tx_port_ = tdd_conf.value("ue_mac_tx_port", kMacUserRemotePort);
  ue_mac_rx_port_ = tdd_conf.value("ue_mac_rx_port", kMacUserLocalPort);
  bs_mac_tx_port_ = tdd_conf.value("bs_mac_tx_port", kMacBaseRemotePort);
  bs_mac_rx_port_ = tdd_conf.value("bs_mac_rx_port", kMacBaseLocalPort);

  /* frame configurations */
  cp_len_ = tdd_conf.value("cp_size", 0);
  ofdm_ca_num_ = tdd_conf.value("fft_size", 2048);
  ofdm_data_num_ = tdd_conf.value("ofdm_data_num", 1200);
  ofdm_tx_zero_prefix_ = tdd_conf.value("ofdm_tx_zero_prefix", 0);
  ofdm_tx_zero_postfix_ = tdd_conf.value("ofdm_tx_zero_postfix", 0);
  ofdm_rx_zero_prefix_bs_ =
      tdd_conf.value("ofdm_rx_zero_prefix_bs", 0) + cp_len_;
  ofdm_rx_zero_prefix_client_ = tdd_conf.value("ofdm_rx_zero_prefix_client", 0);
  ofdm_rx_zero_prefix_cal_ul_ =
      tdd_conf.value("ofdm_rx_zero_prefix_cal_ul", 0) + cp_len_;
  ofdm_rx_zero_prefix_cal_dl_ =
      tdd_conf.value("ofdm_rx_zero_prefix_cal_dl", 0) + cp_len_;
  RtAssert(ofdm_data_num_ % kSCsPerCacheline == 0,
           "ofdm_data_num must be a multiple of subcarriers per cacheline");
  RtAssert(ofdm_data_num_ % kTransposeBlockSize == 0,
           "Transpose block size must divide number of OFDM data subcarriers");
  ofdm_pilot_spacing_ = tdd_conf.value("ofdm_pilot_spacing", 16);
  ofdm_data_start_ =
      tdd_conf.value("ofdm_data_start", (ofdm_ca_num_ - ofdm_data_num_) / 2);
  ofdm_data_stop_ = ofdm_data_start_ + ofdm_data_num_;

  // Build subcarrier map for data ofdm symbols
  symbol_map_.resize(ofdm_data_num_);
  // Maps subcarrier index to data index
  symbol_data_id_.resize(ofdm_data_num_, 0);
  size_t data_idx = 0;
  for (size_t i = 0; i < ofdm_data_num_; i++) {
    if (i % ofdm_pilot_spacing_ == 0) {  // TODO: make this index configurable
      symbol_map_.at(i) = SubcarrierType::kDMRS;
    } else {
      symbol_map_.at(i) = SubcarrierType::kData;
      symbol_data_id_.at(i) = data_idx;
      data_idx++;
    }
  }

  bigstation_mode_ = tdd_conf.value("bigstation_mode", false);
  freq_orthogonal_pilot_ = tdd_conf.value("freq_orthogonal_pilot", false);
  correct_phase_shift_ = tdd_conf.value("correct_phase_shift", false);

  hw_framer_ = tdd_conf.value("hw_framer", true);
  if (kUseUHD) {
    hw_framer_ = false;
  } else {
    RtAssert(hw_framer_ == true,
             "Base Station hardware framer (hw_framer) set to false is "
             "unsupported in this version of Agora");
  }
  ue_hw_framer_ = tdd_conf.value("ue_hw_framer", false);
  RtAssert(ue_hw_framer_ == false,
           "User equiptment hardware framer (ue_hw_framer) set to true is "
           "unsupported in this version of Agora");
  ue_resync_period_ = tdd_conf.value("ue_resync_period", 0);

  // If frames not specified explicitly, construct default based on frame_type /
  // symbol_num_perframe / pilot_num / ul_symbol_num_perframe /
  // dl_symbol_num_perframe / dl_data_symbol_start
  if (tdd_conf.find("frame_schedule") == tdd_conf.end()) {
    size_t ul_data_symbol_num_perframe = kDefaultULSymPerFrame;
    size_t ul_data_symbol_start = kDefaultULSymStart;
    size_t dl_data_symbol_num_perframe = kDefaultDLSymPerFrame;
    size_t dl_data_symbol_start = kDefaultDLSymStart;

    size_t symbol_num_perframe =
        tdd_conf.value("symbol_num_perframe", kDefaultSymbolNumPerFrame);
    size_t pilot_symbol_num_perframe = tdd_conf.value(
        "pilot_num",
        freq_orthogonal_pilot_ ? kDefaultPilotSymPerFrame : ue_ant_num_);

    size_t beacon_symbol_position = tdd_conf.value("beacon_position", SIZE_MAX);

    // Start position of the first UL symbol
    ul_data_symbol_start =
        tdd_conf.value("ul_data_symbol_start", ul_data_symbol_start);
    ul_data_symbol_num_perframe =
        tdd_conf.value("ul_symbol_num_perframe", ul_data_symbol_num_perframe);

    // Start position of the first DL symbol
    dl_data_symbol_start =
        tdd_conf.value("dl_data_symbol_start", dl_data_symbol_start);
    dl_data_symbol_num_perframe =
        tdd_conf.value("dl_symbol_num_perframe", dl_data_symbol_num_perframe);

    size_t ul_data_symbol_stop =
        ul_data_symbol_start + ul_data_symbol_num_perframe;
    size_t dl_data_symbol_stop =
        dl_data_symbol_start + dl_data_symbol_num_perframe;

    if ((ul_data_symbol_num_perframe + dl_data_symbol_num_perframe +
         pilot_symbol_num_perframe) > symbol_num_perframe) {
      AGORA_LOG_ERROR(
          "!!!!! Invalid configuration pilot + ul + dl exceeds total symbols "
          "!!!!!\n");
      AGORA_LOG_ERROR(
          "Uplink symbols: %zu, Downlink Symbols :%zu, Pilot Symbols: %zu, "
          "Total Symbols: %zu\n",
          ul_data_symbol_num_perframe, dl_data_symbol_num_perframe,
          pilot_symbol_num_perframe, symbol_num_perframe);
      throw std::runtime_error("Invalid Frame Configuration");
    } else if (((ul_data_symbol_num_perframe > 0) &&
                (dl_data_symbol_num_perframe > 0)) &&
               (((ul_data_symbol_start >= dl_data_symbol_start) &&
                 (ul_data_symbol_start < dl_data_symbol_stop)) ||
                ((ul_data_symbol_stop > dl_data_symbol_start) &&
                 (ul_data_symbol_stop <= dl_data_symbol_stop)))) {
      AGORA_LOG_ERROR(
          "!!!!! Invalid configuration ul and dl symbol overlap detected "
          "!!!!!\n");
      AGORA_LOG_ERROR(
          "Uplink - start: %zu - stop :%zu, Downlink - start: %zu - stop %zu\n",
          ul_data_symbol_start, ul_data_symbol_stop, dl_data_symbol_start,
          dl_data_symbol_stop);
      throw std::runtime_error("Invalid Frame Configuration");
    }

    char first_sym;
    char second_sym;
    size_t first_sym_start;
    size_t first_sym_count;
    size_t second_sym_start;
    size_t second_sym_count;
    if (dl_data_symbol_start <= ul_data_symbol_start) {
      first_sym = 'D';
      first_sym_start = dl_data_symbol_start;
      first_sym_count = dl_data_symbol_num_perframe;
      second_sym = 'U';
      second_sym_start = ul_data_symbol_start;
      second_sym_count = ul_data_symbol_num_perframe;
    } else {
      first_sym = 'U';
      first_sym_start = ul_data_symbol_start;
      first_sym_count = ul_data_symbol_num_perframe;
      second_sym = 'D';
      second_sym_start = dl_data_symbol_start;
      second_sym_count = dl_data_symbol_num_perframe;
    }
    AGORA_LOG_SYMBOL(
        "Symbol %c, start %zu, count %zu. Symbol %c, start %zu, count %zu. "
        "Total Symbols: %zu\n",
        first_sym, first_sym_start, first_sym_start, second_sym,
        second_sym_start, second_sym_start, symbol_num_perframe);

    std::string sched = "";
    // Offset the pilots, if the beacon comes first
    if (beacon_symbol_position == 0) {
      sched = "G";
    }
    sched.append(pilot_symbol_num_perframe, 'P');
    // Could roll this up into a loop but will leave like this for readability
    int add_symbols = 0;
    // ( )PGGGG1111111111GGGG2222222222GGGG
    if (first_sym_start > 0) {
      add_symbols = first_sym_start - sched.length();
      assert(add_symbols >= 0);
      sched.append(first_sym_start - sched.length(), 'G');
      sched.append(first_sym_count, first_sym);
    }

    if (second_sym_start > 0) {
      add_symbols = second_sym_start - sched.length();
      assert(add_symbols >= 0);
      sched.append(add_symbols, 'G');
      sched.append(second_sym_count, second_sym);
    }
    add_symbols = symbol_num_perframe - sched.length();
    assert(add_symbols >= 0);
    sched.append(add_symbols, 'G');

    // Add the beacon
    if (beacon_symbol_position < sched.length()) {
      if (sched.at(beacon_symbol_position) != 'G') {
        AGORA_LOG_ERROR("Invalid beacon location %zu replacing %c\n",
                        beacon_symbol_position,
                        sched.at(beacon_symbol_position));
        throw std::runtime_error("Invalid Frame Configuration");
      }
      sched.replace(beacon_symbol_position, 1, "B");
    }

    frame_ = FrameStats(sched);
  } else {
    json jframes = tdd_conf.value("frame_schedule", json::array());

    // Only allow 1 unique frame type
    assert(jframes.size() == 1);
    frame_ = FrameStats(jframes.at(0).get<std::string>());
  }
  AGORA_LOG_INFO("Config: Frame schedule %s (%zu symbols)\n",
                 frame_.FrameIdentifier().c_str(), frame_.NumTotalSyms());

  if (frame_.IsRecCalEnabled()) {
    RtAssert(bf_ant_num_ >= frame_.NumDLCalSyms(),
             "Too many DL Cal symbols for the number of base station antennas");

    RtAssert(((bf_ant_num_ % frame_.NumDLCalSyms()) == 0),
             "Number of Downlink calibration symbols per frame must complete "
             "calibration on frame boundary!");
  }

  // Check for frame validity.
  // We should remove the restriction of the beacon symbol placement when tested
  // more thoroughly
  if (((frame_.NumBeaconSyms() > 1)) ||
      ((frame_.NumBeaconSyms() == 1) && (frame_.GetBeaconSymbolLast() > 1))) {
    AGORA_LOG_ERROR("Invalid beacon symbol placement\n");
    throw std::runtime_error("Invalid beacon symbol placement");
  }

  // client_dl_pilot_sym uses the first x 'D' symbols for downlink channel
  // estimation for each user.
  size_t client_dl_pilot_syms = tdd_conf.value("client_dl_pilot_syms", 0);
  RtAssert(client_dl_pilot_syms <= frame_.NumDLSyms(),
           "Number of DL pilot symbol exceeds number of DL symbols!");
  // client_ul_pilot_sym uses the first x 'U' symbols for downlink channel
  // estimation for each user.
  size_t client_ul_pilot_syms = tdd_conf.value("client_ul_pilot_syms", 0);
  RtAssert(client_ul_pilot_syms <= frame_.NumULSyms(),
           "Number of UL pilot symbol exceeds number of UL symbols!");

  frame_.SetClientPilotSyms(client_ul_pilot_syms, client_dl_pilot_syms);

  if ((freq_orthogonal_pilot_ == false) &&
      (ue_ant_num_ != frame_.NumPilotSyms())) {
    RtAssert(
        false,
        "Number of pilot symbols: " + std::to_string(frame_.NumPilotSyms()) +
            " does not match number of UEs: " + std::to_string(ue_ant_num_));
  }
  if ((freq_orthogonal_pilot_ == false) && (ue_radio_id_.empty() == true) &&
      (tdd_conf.find("ue_radio_num") == tdd_conf.end())) {
    ue_num_ = frame_.NumPilotSyms();
    ue_ant_num_ = ue_num_ * num_ue_channels_;
  }
  ue_ant_offset_ = tdd_conf.value("ue_ant_offset", 0);
  ue_ant_total_ = tdd_conf.value("ue_ant_total", ue_ant_num_);

  auto tx_advance = tdd_conf.value("tx_advance", json::array());
  if (tx_advance.empty()) {
    cl_tx_advance_.resize(ue_num_, 0);
  } else {
    RtAssert(tx_advance.size() == ue_num_,
             "tx_advance size must be same as the number of clients!");
    cl_tx_advance_.assign(tx_advance.begin(), tx_advance.end());
  }

  // set trace file path
  auto time = std::time(nullptr);
  auto local_time = *std::localtime(&time);

  const std::string ul_present_str = (frame_.NumULSyms() > 0 ? "uplink-" : "");
  const std::string dl_present_str =
      (frame_.NumDLSyms() > 0 ? "downlink-" : "");
  std::string filename = "trace-" + ul_present_str + dl_present_str +
                         std::to_string(1900 + local_time.tm_year) + "-" +
                         std::to_string(1 + local_time.tm_mon) + "-" +
                         std::to_string(local_time.tm_mday) + "-" +
                         std::to_string(local_time.tm_hour) + "-" +
                         std::to_string(local_time.tm_min) + "-" +
                         std::to_string(local_time.tm_sec) + "_" +
                         std::to_string(num_cells_) + "_" +
                         std::to_string(BsAntNum()) + "x" +
                         std::to_string(UeAntTotal()) + ".hdf5";
  trace_file_ = tdd_conf.value("trace_file", filename);

  // Agora configurations
  frames_to_test_ = tdd_conf.value("max_frame", 9600);
  core_offset_ = tdd_conf.value("core_offset", 0);
  worker_thread_num_ = tdd_conf.value("worker_thread_num", 25);
  socket_thread_num_ = tdd_conf.value("socket_thread_num", 4);
  ue_core_offset_ = tdd_conf.value("ue_core_offset", 0);
  ue_worker_thread_num_ = tdd_conf.value("ue_worker_thread_num", 25);
  ue_socket_thread_num_ = tdd_conf.value("ue_socket_thread_num", 4);
  fft_thread_num_ = tdd_conf.value("fft_thread_num", 5);
  demul_thread_num_ = tdd_conf.value("demul_thread_num", 5);
  decode_thread_num_ = tdd_conf.value("decode_thread_num", 10);
  beam_thread_num_ = worker_thread_num_ - fft_thread_num_ - demul_thread_num_ -
                     decode_thread_num_;

  demul_block_size_ = tdd_conf.value("demul_block_size", 48);
  RtAssert(demul_block_size_ % kSCsPerCacheline == 0,
           "Demodulation block size must be a multiple of subcarriers per "
           "cacheline");
  RtAssert(
      demul_block_size_ % kTransposeBlockSize == 0,
      "Demodulation block size must be a multiple of transpose block size");
  demul_events_per_symbol_ = 1 + (ofdm_data_num_ - 1) / demul_block_size_;

  beam_batch_size_ = tdd_conf.value("beam_batch_size", 1);
  beam_block_size_ = freq_orthogonal_pilot_
                         ? ue_ant_num_
                         : tdd_conf.value("beam_block_size", 1);
  beam_events_per_symbol_ = 1 + (ofdm_data_num_ - 1) / beam_block_size_;

  fft_block_size_ = tdd_conf.value("fft_block_size", 1);
  fft_block_size_ = std::max(fft_block_size_, num_channels_);
  RtAssert(bs_ant_num_ % fft_block_size_ == 0,
           "FFT block size is set to an invalid value - all rx symbols per "
           "frame must fit inside an fft block");

  encode_block_size_ = tdd_conf.value("encode_block_size", 1);

  noise_level_ = tdd_conf.value("noise_level", 0.03);  // default: 30 dB
  AGORA_LOG_SYMBOL("Noise level: %.2f\n", noise_level_);

  // Scrambler and descrambler configurations
  scramble_enabled_ = tdd_conf.value("wlan_scrambler", true);

  // LDPC Coding and Modulation configurations
  ul_mcs_params_ = this->Parse(tdd_conf, "ul_mcs");
  this->UpdateUlMCS(ul_mcs_params_);

  dl_mcs_params_ = this->Parse(tdd_conf, "dl_mcs");
  this->UpdateDlMCS(dl_mcs_params_);

  this->DumpMcsInfo();

  fft_in_rru_ = tdd_conf.value("fft_in_rru", false);

  samps_per_symbol_ =
      ofdm_tx_zero_prefix_ + ofdm_ca_num_ + cp_len_ + ofdm_tx_zero_postfix_;
  packet_length_ =
      Packet::kOffsetOfData + ((kUse12BitIQ ? 3 : 4) * samps_per_symbol_);
  dl_packet_length_ = Packet::kOffsetOfData + (samps_per_symbol_ * 4);

  //Don't check for jumbo frames when using the hardware, this might be temp
  if (!kUseArgos) {
    RtAssert(packet_length_ < 9000,
             "Packet size must be smaller than jumbo frame");
  }

  ul_num_bytes_per_cb_ = ul_ldpc_config_.NumCbLen() / 8;
  ul_data_bytes_num_persymbol_ =
      ul_num_bytes_per_cb_ * ul_ldpc_config_.NumBlocksInSymbol();
  ul_mac_packet_length_ = ul_data_bytes_num_persymbol_;
  // Smallest over the air packet structure
  ul_mac_data_length_max_ =
      ul_mac_packet_length_ - sizeof(MacPacketHeaderPacked);

  ul_mac_packets_perframe_ = this->frame_.NumUlDataSyms();
  ul_mac_data_bytes_num_perframe_ =
      ul_mac_data_length_max_ * ul_mac_packets_perframe_;
  ul_mac_bytes_num_perframe_ = ul_mac_packet_length_ * ul_mac_packets_perframe_;

  dl_num_bytes_per_cb_ = dl_ldpc_config_.NumCbLen() / 8;
  dl_data_bytes_num_persymbol_ =
      dl_num_bytes_per_cb_ * dl_ldpc_config_.NumBlocksInSymbol();
  dl_mac_packet_length_ = dl_data_bytes_num_persymbol_;
  // Smallest over the air packet structure
  dl_mac_data_length_max_ =
      dl_mac_packet_length_ - sizeof(MacPacketHeaderPacked);

  dl_mac_packets_perframe_ = this->frame_.NumDlDataSyms();
  dl_mac_data_bytes_num_perframe_ =
      dl_mac_data_length_max_ * dl_mac_packets_perframe_;
  dl_mac_bytes_num_perframe_ = dl_mac_packet_length_ * dl_mac_packets_perframe_;

  this->running_.store(true);
  /* 12 bit samples x2 for I + Q */
  static const size_t kBitsPerSample = 12 * 2;
  const double bit_rate_mbps = (rate_ * kBitsPerSample) / 1e6;
  //For framer mode, we can ignore the Beacon
  //Double count the UlCal and DLCal to simplify things
  //Peak network traffic is the bit rate for 1 symbol, for non-hardware framer mode
  //the device can generate 2*rate_ traffic (for each tx symbol)
  const size_t bs_tx_symbols =
      frame_.NumDLSyms() + frame_.NumDLCalSyms() + frame_.NumULCalSyms();
  const size_t bs_rx_symbols = frame_.NumPilotSyms() + frame_.NumULSyms() +
                               frame_.NumDLCalSyms() + frame_.NumULCalSyms();
  const double per_bs_radio_traffic =
      ((static_cast<double>(bs_tx_symbols + bs_rx_symbols)) /
       frame_.NumTotalSyms()) *
      bit_rate_mbps;

  const size_t ue_tx_symbols = frame_.NumULSyms() + frame_.NumPilotSyms();
  //Rx all symbols, Tx the tx symbols (ul + pilots)
  const double per_ue_radio_traffic =
      (bit_rate_mbps *
       (static_cast<double>(ue_tx_symbols) / frame_.NumTotalSyms())) +
      bit_rate_mbps;

  AGORA_LOG_INFO(
      "Config: %zu BS antennas, %zu UE antennas, %zu pilot symbols per "
      "frame,\n"
      "\t%zu uplink data symbols per frame, %zu downlink data symbols "
      "per frame,\n"
      "\t%zu OFDM subcarriers (%zu data subcarriers),\n"
<<<<<<< HEAD
      "\tUL modulation %s, DL modulation %s, Beamforming %s, \n"
      "\t%zu UL codeblocks per symbol, "
=======
      "\tUL modulation %s, DL modulation %s,\n\t%zu UL codeblocks per "
      "symbol, "
>>>>>>> 71064d85
      "%zu UL bytes per code block,\n"
      "\t%zu DL codeblocks per symbol, %zu DL bytes per code block,\n"
      "\t%zu UL MAC data bytes per frame, %zu UL MAC bytes per frame,\n"
      "\t%zu DL MAC data bytes per frame, %zu DL MAC bytes per frame,\n"
      "\tFrame time %.3f usec\n"
      "Uplink Max Mac data per-user tp (Mbps) %.3f\n"
      "Downlink Max Mac data per-user tp (Mbps) %.3f\n"
      "Radio Network Traffic Peak (Mbps): %.3f\n"
      "Radio Network Traffic Avg  (Mbps): %.3f\n"
      "Basestation Network Traffic Peak (Mbps): %.3f\n"
      "Basestation Network Traffic Avg  (Mbps): %.3f\n"
      "UE Network Traffic Peak (Mbps): %.3f\n"
      "UE Network Traffic Avg  (Mbps): %.3f\n"
      "All UEs Network Traffic Avg (Mbps): %.3f\n"
      "All UEs Network Traffic Avg (Mbps): %.3f\n",
      bs_ant_num_, ue_ant_num_, frame_.NumPilotSyms(), frame_.NumULSyms(),
      frame_.NumDLSyms(), ofdm_ca_num_, ofdm_data_num_, ul_modulation_.c_str(),
      dl_modulation_.c_str(), beamforming_str_.c_str(),
      ul_ldpc_config_.NumBlocksInSymbol(), ul_num_bytes_per_cb_,
      dl_ldpc_config_.NumBlocksInSymbol(), dl_num_bytes_per_cb_,
      ul_mac_data_bytes_num_perframe_, ul_mac_bytes_num_perframe_,
      dl_mac_data_bytes_num_perframe_, dl_mac_bytes_num_perframe_,
      this->GetFrameDurationSec() * 1e6,
      (ul_mac_data_bytes_num_perframe_ * 8.0f) /
          (this->GetFrameDurationSec() * 1e6),
      (dl_mac_data_bytes_num_perframe_ * 8.0f) /
          (this->GetFrameDurationSec() * 1e6),
      bit_rate_mbps, per_bs_radio_traffic, bit_rate_mbps * bs_ant_num_,
      per_bs_radio_traffic * bs_ant_num_, 2 * bit_rate_mbps,
      per_ue_radio_traffic, 2 * bit_rate_mbps * ue_ant_num_,
      per_ue_radio_traffic * ue_ant_num_);

  if (frame_.IsRecCalEnabled()) {
    AGORA_LOG_INFO(
        "Reciprical Calibration Enabled.  Full calibration data ready every "
        "%zu frame(s) using %zu symbols per frame\n",
        RecipCalFrameCnt(), frame_.NumDLCalSyms());
  }
  Print();
}

json Config::Parse(const json& in_json, const std::string& json_handle) {
  json out_json;
  std::stringstream ss;
  ss << in_json.value(json_handle, out_json);
  out_json = json::parse(ss);
  if (out_json == nullptr) {
    out_json = json::object();
  }
  ss.str(std::string());
  ss.clear();
  return out_json;
}

void Config::UpdateUlMCS(const json& ul_mcs) {
  ul_modulation_ = ul_mcs.value("modulation", "16QAM");
  ul_mod_order_bits_ = kModulStringMap.at(ul_modulation_);
  ul_mod_order_ = static_cast<size_t>(pow(2, ul_mod_order_bits_));
  InitModulationTable(this->ul_mod_table_, ul_mod_order_);

  double ul_code_rate = ul_mcs.value("code_rate", 0.333);
  RtAssert(
      ul_code_rate <= 8.0 / 9.0 && ul_code_rate >= 0.1,
      "Invalid UL code rate! It must be a real number between 1/10 and 8/9.");
  uint16_t base_graph = ul_mcs.value("base_graph", 1);
  bool early_term = ul_mcs.value("earlyTermination", true);
  int16_t max_decoder_iter = ul_mcs.value("decoderIter", 5);

  // Set of LDPC lifting size Zc, from TS38.212 Table 5.3.2-1
  std::vector<size_t> zc_vec = {
      2,   4,   8,   16, 32, 64,  128, 256, 3,   6,   12,  24, 48,
      96,  192, 384, 5,  10, 20,  40,  80,  160, 320, 7,   14, 28,
      56,  112, 224, 9,  18, 36,  72,  144, 288, 11,  22,  44, 88,
      176, 352, 13,  26, 52, 104, 208, 15,  30,  60,  120, 240};
  std::sort(zc_vec.begin(), zc_vec.end());
  // According to cyclic_shift.cc cyclic shifter for zc
  // larger than 256 has not been implemented, so we skip them here.
  size_t max_zc_index =
      (std::find(zc_vec.begin(), zc_vec.end(), kMaxSupportedZc) -
       zc_vec.begin());
  size_t max_uplink_uncoded_bits =
      size_t(this->OfdmDataNum() * ul_code_rate * ul_mod_order_bits_);
  size_t zc = SIZE_MAX;
  size_t i = 0;
  for (; i < max_zc_index; i++) {
    if ((zc_vec.at(i) * LdpcNumInputCols(base_graph) * kCbPerSymbol <
         max_uplink_uncoded_bits) &&
        (zc_vec.at(i + 1) * LdpcNumInputCols(base_graph) * kCbPerSymbol >
         max_uplink_uncoded_bits)) {
      zc = zc_vec.at(i);
      break;
    }
  }
  if (zc == SIZE_MAX) {
    AGORA_LOG_WARN(
        "Exceeded possible range of LDPC lifting Zc for uplink! Setting "
        "lifting size to max possible value(%zu).\nThis may lead to too many "
        "unused subcarriers. For better use of the PHY resources, you may "
        "reduce your coding or modulation rate.",
        kMaxSupportedZc);
    zc = kMaxSupportedZc;
  }

  // Always positive since ul_code_rate is smaller than 1
  size_t num_rows = static_cast<size_t>(std::round(
                        LdpcNumInputCols(base_graph) / ul_code_rate)) -
                    (LdpcNumInputCols(base_graph) - 2);

  uint32_t num_cb_len = LdpcNumInputBits(base_graph, zc);
  uint32_t num_cb_codew_len = LdpcNumEncodedBits(base_graph, zc, num_rows);
  ul_ldpc_config_ = LDPCconfig(base_graph, zc, max_decoder_iter, early_term,
                               num_cb_len, num_cb_codew_len, num_rows, 0);

  ul_ldpc_config_.NumBlocksInSymbol((ofdm_data_num_ * ul_mod_order_bits_) /
                                    ul_ldpc_config_.NumCbCodewLen());
  RtAssert(
      (frame_.NumULSyms() == 0) || (ul_ldpc_config_.NumBlocksInSymbol() > 0),
      "Uplink LDPC expansion factor is too large for number of OFDM data "
      "subcarriers.");
}

void Config::UpdateDlMCS(const json& dl_mcs) {
  dl_modulation_ = dl_mcs.value("modulation", "16QAM");
  dl_mod_order_bits_ = kModulStringMap.at(dl_modulation_);
  dl_mod_order_ = static_cast<size_t>(pow(2, dl_mod_order_bits_));
  InitModulationTable(this->dl_mod_table_, dl_mod_order_);

  double dl_code_rate = dl_mcs.value("code_rate", 0.333);
  RtAssert(
      dl_code_rate <= 8.0 / 9.0 && dl_code_rate >= 0.1,
      "Invalid DL code rate! It must be a real number between 1/10 and 8/9.");
  uint16_t base_graph = dl_mcs.value("base_graph", 1);
  bool early_term = dl_mcs.value("earlyTermination", true);
  int16_t max_decoder_iter = dl_mcs.value("decoderIter", 5);

  // Set of LDPC lifting size Zc, from TS38.212 Table 5.3.2-1
  std::vector<size_t> zc_vec = {
      2,   4,   8,   16, 32, 64,  128, 256, 3,   6,   12,  24, 48,
      96,  192, 384, 5,  10, 20,  40,  80,  160, 320, 7,   14, 28,
      56,  112, 224, 9,  18, 36,  72,  144, 288, 11,  22,  44, 88,
      176, 352, 13,  26, 52, 104, 208, 15,  30,  60,  120, 240};
  std::sort(zc_vec.begin(), zc_vec.end());
  // According to cyclic_shift.cc cyclic shifter for zc
  // larger than 256 has not been implemented, so we skip them here.
  size_t max_zc_index =
      (std::find(zc_vec.begin(), zc_vec.end(), kMaxSupportedZc) -
       zc_vec.begin());
  size_t max_downlink_uncoded_bits =
      size_t(this->GetOFDMDataNum() * dl_code_rate * dl_mod_order_bits_);
  size_t zc = SIZE_MAX;
  size_t i = 0;
  for (; i < max_zc_index; i++) {
    if ((zc_vec.at(i) * LdpcNumInputCols(base_graph) * kCbPerSymbol <
         max_downlink_uncoded_bits) &&
        (zc_vec.at(i + 1) * LdpcNumInputCols(base_graph) * kCbPerSymbol >
         max_downlink_uncoded_bits)) {
      zc = zc_vec.at(i);
      break;
    }
  }
  if (zc == SIZE_MAX) {
    AGORA_LOG_WARN(
        "Exceeded possible range of LDPC lifting Zc for downlink! Setting "
        "lifting size to max possible value(%zu).\nThis may lead to too many "
        "unused subcarriers. For better use of the PHY resources, you may "
        "reduce your coding or modulation rate.",
        kMaxSupportedZc);
    zc = kMaxSupportedZc;
  }

  // Always positive since dl_code_rate is smaller than 1
  size_t num_rows = static_cast<size_t>(std::round(
                        LdpcNumInputCols(base_graph) / dl_code_rate)) -
                    (LdpcNumInputCols(base_graph) - 2);

  uint32_t num_cb_len = LdpcNumInputBits(base_graph, zc);
  uint32_t num_cb_codew_len = LdpcNumEncodedBits(base_graph, zc, num_rows);
  dl_ldpc_config_ = LDPCconfig(base_graph, zc, max_decoder_iter, early_term,
                               num_cb_len, num_cb_codew_len, num_rows, 0);

  dl_ldpc_config_.NumBlocksInSymbol((GetOFDMDataNum() * dl_mod_order_bits_) /
                                    dl_ldpc_config_.NumCbCodewLen());
  RtAssert(
      this->frame_.NumDLSyms() == 0 || dl_ldpc_config_.NumBlocksInSymbol() > 0,
      "Downlink LDPC expansion factor is too large for number of OFDM data "
      "subcarriers.");
}

void Config::DumpMcsInfo() {
  AGORA_LOG_INFO(
      "Downlink MCS Info: LDPC: Zc: %d, %zu code blocks per symbol, %d "
      "information "
      "bits per encoding, %d bits per encoded code word, decoder "
      "iterations: %d, code rate %.3f (nRows = %zu), modulation %s\n",
      dl_ldpc_config_.ExpansionFactor(), dl_ldpc_config_.NumBlocksInSymbol(),
      dl_ldpc_config_.NumCbLen(), dl_ldpc_config_.NumCbCodewLen(),
      dl_ldpc_config_.MaxDecoderIter(),
      1.f * LdpcNumInputCols(dl_ldpc_config_.BaseGraph()) /
          (LdpcNumInputCols(dl_ldpc_config_.BaseGraph()) - 2 +
           dl_ldpc_config_.NumRows()),
      dl_ldpc_config_.NumRows(), dl_modulation_.c_str());
  AGORA_LOG_INFO(
      "Uplink MCS Info: LDPC: Zc: %d, %zu code blocks per symbol, %d "
      "information "
      "bits per encoding, %d bits per encoded code word, decoder "
      "iterations: %d, code rate %.3f (nRows = %zu), modulation %s\n",
      ul_ldpc_config_.ExpansionFactor(), ul_ldpc_config_.NumBlocksInSymbol(),
      ul_ldpc_config_.NumCbLen(), ul_ldpc_config_.NumCbCodewLen(),
      ul_ldpc_config_.MaxDecoderIter(),
      1.f * LdpcNumInputCols(ul_ldpc_config_.BaseGraph()) /
          (LdpcNumInputCols(ul_ldpc_config_.BaseGraph()) - 2 +
           ul_ldpc_config_.NumRows()),
      ul_ldpc_config_.NumRows(), ul_modulation_.c_str());
}

void Config::GenData() {
  if ((kUseArgos == true) || (kUseUHD == true)) {
    std::vector<std::vector<double>> gold_ifft =
        CommsLib::GetSequence(128, CommsLib::kGoldIfft);
    std::vector<std::complex<int16_t>> gold_ifft_ci16 =
        Utils::DoubleToCint16(gold_ifft);
    for (size_t i = 0; i < 128; i++) {
      this->gold_cf32_.emplace_back(gold_ifft[0][i], gold_ifft[1][i]);
    }

    std::vector<std::vector<double>> sts_seq =
        CommsLib::GetSequence(0, CommsLib::kStsSeq);
    std::vector<std::complex<int16_t>> sts_seq_ci16 =
        Utils::DoubleToCint16(sts_seq);

    // Populate STS (stsReps repetitions)
    int sts_reps = 15;
    for (int i = 0; i < sts_reps; i++) {
      this->beacon_ci16_.insert(this->beacon_ci16_.end(), sts_seq_ci16.begin(),
                                sts_seq_ci16.end());
    }

    // Populate gold sequence (two reps, 128 each)
    int gold_reps = 2;
    for (int i = 0; i < gold_reps; i++) {
      this->beacon_ci16_.insert(this->beacon_ci16_.end(),
                                gold_ifft_ci16.begin(), gold_ifft_ci16.end());
    }

    this->beacon_len_ = this->beacon_ci16_.size();

    if (this->samps_per_symbol_ <
        (this->beacon_len_ + this->ofdm_tx_zero_prefix_ +
         this->ofdm_tx_zero_postfix_)) {
      std::string msg = "Minimum supported symbol_size is ";
      msg += std::to_string(this->beacon_len_);
      throw std::invalid_argument(msg);
    }

    this->beacon_ = Utils::Cint16ToUint32(this->beacon_ci16_, false, "QI");
    this->coeffs_ = Utils::Cint16ToUint32(gold_ifft_ci16, true, "QI");

    // Add addition padding for beacon sent from host
    int frac_beacon = this->samps_per_symbol_ % this->beacon_len_;
    std::vector<std::complex<int16_t>> pre_beacon(this->ofdm_tx_zero_prefix_,
                                                  0);
    std::vector<std::complex<int16_t>> post_beacon(
        this->ofdm_tx_zero_postfix_ + frac_beacon, 0);
    this->beacon_ci16_.insert(this->beacon_ci16_.begin(), pre_beacon.begin(),
                              pre_beacon.end());
    this->beacon_ci16_.insert(this->beacon_ci16_.end(), post_beacon.begin(),
                              post_beacon.end());
  }

  // Generate common pilots based on Zadoff-Chu sequence for channel estimation
  auto zc_seq_double =
      CommsLib::GetSequence(this->ofdm_data_num_, CommsLib::kLteZadoffChu);
  auto zc_seq = Utils::DoubleToCfloat(zc_seq_double);
  this->common_pilot_ =
      CommsLib::SeqCyclicShift(zc_seq, M_PI / 4);  // Used in LTE SRS

  this->pilots_ = static_cast<complex_float*>(Agora_memory::PaddedAlignedAlloc(
      Agora_memory::Alignment_t::kAlign64,
      this->ofdm_data_num_ * sizeof(complex_float)));
  this->pilots_sgn_ =
      static_cast<complex_float*>(Agora_memory::PaddedAlignedAlloc(
          Agora_memory::Alignment_t::kAlign64,
          this->ofdm_data_num_ *
              sizeof(complex_float)));  // used in CSI estimation
  for (size_t i = 0; i < ofdm_data_num_; i++) {
    this->pilots_[i] = {this->common_pilot_[i].real(),
                        this->common_pilot_[i].imag()};
    auto pilot_sgn = this->common_pilot_[i] /
                     (float)std::pow(std::abs(this->common_pilot_[i]), 2);
    this->pilots_sgn_[i] = {pilot_sgn.real(), pilot_sgn.imag()};
  }
  complex_float* pilot_ifft;
  AllocBuffer1d(&pilot_ifft, this->ofdm_ca_num_,
                Agora_memory::Alignment_t::kAlign64, 1);
  for (size_t j = 0; j < ofdm_data_num_; j++) {
    // FFT Shift
    const size_t k = j + ofdm_data_start_ >= ofdm_ca_num_ / 2
                         ? j + ofdm_data_start_ - ofdm_ca_num_ / 2
                         : j + ofdm_data_start_ + ofdm_ca_num_ / 2;
    pilot_ifft[k] = this->pilots_[j];
  }
  CommsLib::IFFT(pilot_ifft, this->ofdm_ca_num_, false);

  // Generate UE-specific pilots based on Zadoff-Chu sequence for phase tracking
  this->ue_specific_pilot_.Malloc(this->ue_ant_num_, this->ofdm_data_num_,
                                  Agora_memory::Alignment_t::kAlign64);
  this->ue_specific_pilot_t_.Calloc(this->ue_ant_num_, this->samps_per_symbol_,
                                    Agora_memory::Alignment_t::kAlign64);

  Table<complex_float> ue_pilot_ifft;
  ue_pilot_ifft.Calloc(this->ue_ant_num_, this->ofdm_ca_num_,
                       Agora_memory::Alignment_t::kAlign64);
  auto zc_ue_pilot_double =
      CommsLib::GetSequence(this->ofdm_data_num_, CommsLib::kLteZadoffChu);
  auto zc_ue_pilot = Utils::DoubleToCfloat(zc_ue_pilot_double);
  for (size_t i = 0; i < ue_ant_num_; i++) {
    auto zc_ue_pilot_i = CommsLib::SeqCyclicShift(
        zc_ue_pilot,
        (i + this->ue_ant_offset_) * (float)M_PI / 6);  // LTE DMRS
    for (size_t j = 0; j < this->ofdm_data_num_; j++) {
      this->ue_specific_pilot_[i][j] = {zc_ue_pilot_i[j].real(),
                                        zc_ue_pilot_i[j].imag()};
      // FFT Shift
      const size_t k = j + ofdm_data_start_ >= ofdm_ca_num_ / 2
                           ? j + ofdm_data_start_ - ofdm_ca_num_ / 2
                           : j + ofdm_data_start_ + ofdm_ca_num_ / 2;
      ue_pilot_ifft[i][k] = this->ue_specific_pilot_[i][j];
    }
    CommsLib::IFFT(ue_pilot_ifft[i], ofdm_ca_num_, false);
  }

  // Get uplink and downlink raw bits either from file or random numbers
  size_t dl_num_bytes_per_ue_pad = Roundup<64>(this->dl_num_bytes_per_cb_) *
                                   this->dl_ldpc_config_.NumBlocksInSymbol();
  dl_bits_.Malloc(this->frame_.NumDLSyms(),
                  dl_num_bytes_per_ue_pad * this->ue_ant_num_,
                  Agora_memory::Alignment_t::kAlign64);
  dl_iq_f_.Calloc(this->frame_.NumDLSyms(), ofdm_data_num_ * ue_ant_num_,
                  Agora_memory::Alignment_t::kAlign64);
  dl_iq_t_.Calloc(this->frame_.NumDLSyms(),
                  this->samps_per_symbol_ * this->ue_ant_num_,
                  Agora_memory::Alignment_t::kAlign64);

  size_t ul_num_bytes_per_ue_pad = Roundup<64>(this->ul_num_bytes_per_cb_) *
                                   this->ul_ldpc_config_.NumBlocksInSymbol();
  ul_bits_.Malloc(this->frame_.NumULSyms(),
                  ul_num_bytes_per_ue_pad * this->ue_ant_num_,
                  Agora_memory::Alignment_t::kAlign64);
  ul_iq_f_.Calloc(this->frame_.NumULSyms(),
                  this->ofdm_data_num_ * this->ue_ant_num_,
                  Agora_memory::Alignment_t::kAlign64);
  ul_iq_t_.Calloc(this->frame_.NumULSyms(),
                  this->samps_per_symbol_ * this->ue_ant_num_,
                  Agora_memory::Alignment_t::kAlign64);

#ifdef GENERATE_DATA
  for (size_t ue_id = 0; ue_id < this->ue_ant_num_; ue_id++) {
    for (size_t j = 0; j < num_bytes_per_ue_pad; j++) {
      int cur_offset = j * ue_ant_num_ + ue_id;
      for (size_t i = 0; i < this->frame_.NumULSyms(); i++) {
        this->ul_bits_[i][cur_offset] = rand() % mod_order;
      }
      for (size_t i = 0; i < this->frame_.NumDLSyms(); i++) {
        this->dl_bits_[i][cur_offset] = rand() % mod_order;
      }
    }
  }
#else
  std::string cur_directory = TOSTRING(PROJECT_DIRECTORY);
  if (this->frame_.NumUlDataSyms() > 0) {
    std::string ul_data_file = cur_directory + "/data/LDPC_orig_ul_data_" +
                               std::to_string(this->ofdm_ca_num_) + "_ant" +
                               std::to_string(this->ue_ant_total_) + ".bin";
    AGORA_LOG_SYMBOL("Config: Reading raw ul data from %s\n",
                     ul_data_file.c_str());
    FILE* fd = std::fopen(ul_data_file.c_str(), "rb");
    if (fd == nullptr) {
      AGORA_LOG_ERROR("Failed to open antenna file %s. Error %s.\n",
                      ul_data_file.c_str(), strerror(errno));
      throw std::runtime_error("Config: Failed to open antenna file");
    }

    for (size_t i = this->frame_.ClientUlPilotSymbols();
         i < this->frame_.NumULSyms(); i++) {
      if (std::fseek(fd, (ul_data_bytes_num_persymbol_ * this->ue_ant_offset_),
                     SEEK_CUR) != 0) {
        AGORA_LOG_ERROR(
            " *** Error: failed to seek propertly (pre) into %s file\n",
            ul_data_file.c_str());
        RtAssert(false,
                 "Failed to seek propertly into " + ul_data_file + "file\n");
      }
      for (size_t j = 0; j < this->ue_ant_num_; j++) {
        size_t r = std::fread(this->ul_bits_[i] + (j * ul_num_bytes_per_ue_pad),
                              sizeof(int8_t), ul_data_bytes_num_persymbol_, fd);
        if (r < ul_data_bytes_num_persymbol_) {
          AGORA_LOG_ERROR(
              " *** Error: Uplink bad read from file %s (batch %zu : %zu) "
              "%zu : %zu\n",
              ul_data_file.c_str(), i, j, r, ul_data_bytes_num_persymbol_);
        }
      }
      if (std::fseek(fd,
                     ul_data_bytes_num_persymbol_ *
                         (this->ue_ant_total_ - this->ue_ant_offset_ -
                          this->ue_ant_num_),
                     SEEK_CUR) != 0) {
        AGORA_LOG_ERROR(
            " *** Error: failed to seek propertly (post) into %s file\n",
            ul_data_file.c_str());
        RtAssert(false,
                 "Failed to seek propertly into " + ul_data_file + "file\n");
      }
    }
    std::fclose(fd);
  }

  if (this->frame_.NumDlDataSyms() > 0) {
    std::string dl_data_file = cur_directory + "/data/LDPC_orig_dl_data_" +
                               std::to_string(this->ofdm_ca_num_) + "_ant" +
                               std::to_string(this->ue_ant_total_) + ".bin";

    AGORA_LOG_SYMBOL("Config: Reading raw dl data from %s\n",
                     dl_data_file.c_str());
    FILE* fd = std::fopen(dl_data_file.c_str(), "rb");
    if (fd == nullptr) {
      AGORA_LOG_ERROR("Failed to open antenna file %s. Error %s.\n",
                      dl_data_file.c_str(), strerror(errno));
      throw std::runtime_error("Config: Failed to open dl antenna file");
    }

    for (size_t i = this->frame_.ClientDlPilotSymbols();
         i < this->frame_.NumDLSyms(); i++) {
      for (size_t j = 0; j < this->ue_ant_num_; j++) {
        size_t r = std::fread(this->dl_bits_[i] + j * dl_num_bytes_per_ue_pad,
                              sizeof(int8_t), dl_data_bytes_num_persymbol_, fd);
        if (r < dl_data_bytes_num_persymbol_) {
          AGORA_LOG_ERROR(
              "***Error: Downlink bad read from file %s (batch %zu : %zu) "
              "\n",
              dl_data_file.c_str(), i, j);
        }
      }
    }
    std::fclose(fd);
  }
#endif

  auto scrambler = std::make_unique<AgoraScrambler::Scrambler>();

  const size_t ul_encoded_bytes_per_block =
      BitsToBytes(this->ul_ldpc_config_.NumCbCodewLen());
  const size_t ul_num_blocks_per_symbol =
      this->ul_ldpc_config_.NumBlocksInSymbol() * this->ue_ant_num_;

  // Used as an input ptr to
  auto* ul_scramble_buffer =
      new int8_t[ul_num_bytes_per_cb_ +
                 kLdpcHelperFunctionInputBufferSizePaddingBytes]();
  int8_t* ldpc_input = nullptr;

  // Encode uplink bits
  Table<int8_t> ul_encoded_bits;
  ul_encoded_bits.Malloc(this->frame_.NumULSyms() * ul_num_blocks_per_symbol,
                         ul_encoded_bytes_per_block,
                         Agora_memory::Alignment_t::kAlign64);
  ul_mod_bits_.Calloc(this->frame_.NumULSyms(),
                      Roundup<64>(this->ofdm_data_num_) * this->ue_ant_num_,
                      Agora_memory::Alignment_t::kAlign32);
  auto* ul_temp_parity_buffer = new int8_t[LdpcEncodingParityBufSize(
      this->ul_ldpc_config_.BaseGraph(),
      this->ul_ldpc_config_.ExpansionFactor())];

  for (size_t i = 0; i < frame_.NumULSyms(); i++) {
    for (size_t j = 0; j < ue_ant_num_; j++) {
      for (size_t k = 0; k < ul_ldpc_config_.NumBlocksInSymbol(); k++) {
        int8_t* coded_bits_ptr =
            ul_encoded_bits[i * ul_num_blocks_per_symbol +
                            j * ul_ldpc_config_.NumBlocksInSymbol() + k];

        if (scramble_enabled_) {
          std::memcpy(ul_scramble_buffer,
                      GetInfoBits(ul_bits_, Direction::kUplink, i, j, k),
                      ul_num_bytes_per_cb_);
          scrambler->Scramble(ul_scramble_buffer, ul_num_bytes_per_cb_);
          ldpc_input = ul_scramble_buffer;
        } else {
          ldpc_input = GetInfoBits(ul_bits_, Direction::kUplink, i, j, k);
        }

        LdpcEncodeHelper(ul_ldpc_config_.BaseGraph(),
                         ul_ldpc_config_.ExpansionFactor(),
                         ul_ldpc_config_.NumRows(), coded_bits_ptr,
                         ul_temp_parity_buffer, ldpc_input);
        int8_t* mod_input_ptr =
            GetModBitsBuf(ul_mod_bits_, Direction::kUplink, 0, i, j, k);
        AdaptBitsForMod(reinterpret_cast<uint8_t*>(coded_bits_ptr),
                        reinterpret_cast<uint8_t*>(mod_input_ptr),
                        ul_encoded_bytes_per_block, ul_mod_order_bits_);
      }
    }
  }

  // Generate freq-domain uplink symbols
  Table<complex_float> ul_iq_ifft;
  ul_iq_ifft.Calloc(this->frame_.NumULSyms(),
                    this->ofdm_ca_num_ * this->ue_ant_num_,
                    Agora_memory::Alignment_t::kAlign64);
  for (size_t i = 0; i < this->frame_.NumULSyms(); i++) {
    for (size_t u = 0; u < this->ue_ant_num_; u++) {
      size_t q = u * ofdm_data_num_;

      for (size_t j = 0; j < ofdm_data_num_; j++) {
        size_t sc = j + ofdm_data_start_;
        int8_t* mod_input_ptr =
            GetModBitsBuf(ul_mod_bits_, Direction::kUplink, 0, i, u, j);
        ul_iq_f_[i][q + j] = ModSingleUint8(*mod_input_ptr, ul_mod_table_);
        // FFT Shift
        const size_t k = sc >= ofdm_ca_num_ / 2 ? sc - ofdm_ca_num_ / 2
                                                : sc + ofdm_ca_num_ / 2;
        ul_iq_ifft[i][u * ofdm_ca_num_ + k] = ul_iq_f_[i][q + j];
      }
      CommsLib::IFFT(&ul_iq_ifft[i][u * ofdm_ca_num_], ofdm_ca_num_, false);
    }
  }

  // Encode downlink bits
  const size_t dl_encoded_bytes_per_block =
      BitsToBytes(this->dl_ldpc_config_.NumCbCodewLen());
  const size_t dl_num_blocks_per_symbol =
      this->dl_ldpc_config_.NumBlocksInSymbol() * this->ue_ant_num_;

  auto* dl_scramble_buffer =
      new int8_t[dl_num_bytes_per_cb_ +
                 kLdpcHelperFunctionInputBufferSizePaddingBytes]();

  Table<int8_t> dl_encoded_bits;
  dl_encoded_bits.Malloc(this->frame_.NumDLSyms() * dl_num_blocks_per_symbol,
                         dl_encoded_bytes_per_block,
                         Agora_memory::Alignment_t::kAlign64);
  dl_mod_bits_.Calloc(this->frame_.NumDLSyms(),
                      Roundup<64>(this->GetOFDMDataNum()) * ue_ant_num_,
                      Agora_memory::Alignment_t::kAlign32);
  auto* dl_temp_parity_buffer = new int8_t[LdpcEncodingParityBufSize(
      this->dl_ldpc_config_.BaseGraph(),
      this->dl_ldpc_config_.ExpansionFactor())];

  for (size_t i = 0; i < this->frame_.NumDLSyms(); i++) {
    for (size_t j = 0; j < this->ue_ant_num_; j++) {
      for (size_t k = 0; k < dl_ldpc_config_.NumBlocksInSymbol(); k++) {
        int8_t* coded_bits_ptr =
            dl_encoded_bits[i * dl_num_blocks_per_symbol +
                            j * dl_ldpc_config_.NumBlocksInSymbol() + k];

        if (scramble_enabled_) {
          std::memcpy(dl_scramble_buffer,
                      GetInfoBits(dl_bits_, Direction::kDownlink, i, j, k),
                      dl_num_bytes_per_cb_);
          scrambler->Scramble(dl_scramble_buffer, dl_num_bytes_per_cb_);
          ldpc_input = dl_scramble_buffer;
        } else {
          ldpc_input = GetInfoBits(dl_bits_, Direction::kDownlink, i, j, k);
        }

        LdpcEncodeHelper(dl_ldpc_config_.BaseGraph(),
                         dl_ldpc_config_.ExpansionFactor(),
                         dl_ldpc_config_.NumRows(), coded_bits_ptr,
                         dl_temp_parity_buffer, ldpc_input);
        int8_t* mod_input_ptr =
            GetModBitsBuf(dl_mod_bits_, Direction::kDownlink, 0, i, j, k);
        AdaptBitsForMod(reinterpret_cast<uint8_t*>(coded_bits_ptr),
                        reinterpret_cast<uint8_t*>(mod_input_ptr),
                        dl_encoded_bytes_per_block, dl_mod_order_bits_);
      }
    }
  }

  // Generate freq-domain downlink symbols
  Table<complex_float> dl_iq_ifft;
  dl_iq_ifft.Calloc(this->frame_.NumDLSyms(), ofdm_ca_num_ * ue_ant_num_,
                    Agora_memory::Alignment_t::kAlign64);
  for (size_t i = 0; i < this->frame_.NumDLSyms(); i++) {
    for (size_t u = 0; u < ue_ant_num_; u++) {
      size_t q = u * ofdm_data_num_;

      for (size_t j = 0; j < ofdm_data_num_; j++) {
        size_t sc = j + ofdm_data_start_;
        if (IsDataSubcarrier(j) == true) {
          int8_t* mod_input_ptr =
              GetModBitsBuf(dl_mod_bits_, Direction::kDownlink, 0, i, u,
                            this->GetOFDMDataIndex(j));
          dl_iq_f_[i][q + j] = ModSingleUint8(*mod_input_ptr, dl_mod_table_);
        } else {
          dl_iq_f_[i][q + j] = ue_specific_pilot_[u][j];
        }
        // FFT Shift
        const size_t k = sc >= ofdm_ca_num_ / 2 ? sc - ofdm_ca_num_ / 2
                                                : sc + ofdm_ca_num_ / 2;
        dl_iq_ifft[i][u * ofdm_ca_num_ + k] = dl_iq_f_[i][q + j];
      }
      CommsLib::IFFT(&dl_iq_ifft[i][u * ofdm_ca_num_], ofdm_ca_num_, false);
    }
  }

  // Find normalization factor through searching for max value in IFFT results
  float max_val = CommsLib::FindMaxAbs(ul_iq_ifft, this->frame_.NumULSyms(),
                                       this->ue_ant_num_ * this->ofdm_ca_num_);
  float cur_max_val =
      CommsLib::FindMaxAbs(dl_iq_ifft, this->frame_.NumDLSyms(),
                           this->ue_ant_num_ * this->ofdm_ca_num_);
  if (cur_max_val > max_val) {
    max_val = cur_max_val;
  }
  cur_max_val = CommsLib::FindMaxAbs(ue_pilot_ifft, this->ue_ant_num_,
                                     this->ofdm_ca_num_);
  if (cur_max_val > max_val) {
    max_val = cur_max_val;
  }
  cur_max_val = CommsLib::FindMaxAbs(pilot_ifft, this->ofdm_ca_num_);
  if (cur_max_val > max_val) {
    max_val = cur_max_val;
  }

  this->scale_ = 2 * max_val;  // additional 2^2 (6dB) power backoff

  // Generate time domain symbols for downlink
  for (size_t i = 0; i < this->frame_.NumDLSyms(); i++) {
    for (size_t u = 0; u < this->ue_ant_num_; u++) {
      size_t q = u * this->ofdm_ca_num_;
      size_t r = u * this->samps_per_symbol_;
      CommsLib::Ifft2tx(&dl_iq_ifft[i][q], &this->dl_iq_t_[i][r],
                        this->ofdm_ca_num_, this->ofdm_tx_zero_prefix_,
                        this->cp_len_, kDebugDownlink ? 1 : this->scale_);
    }
  }

  // Generate time domain uplink symbols
  for (size_t i = 0; i < this->frame_.NumULSyms(); i++) {
    for (size_t u = 0; u < this->ue_ant_num_; u++) {
      size_t q = u * this->ofdm_ca_num_;
      size_t r = u * this->samps_per_symbol_;
      CommsLib::Ifft2tx(&ul_iq_ifft[i][q], &ul_iq_t_[i][r], this->ofdm_ca_num_,
                        this->ofdm_tx_zero_prefix_, this->cp_len_,
                        this->scale_);
    }
  }

  // Generate time domain ue-specific pilot symbols
  for (size_t i = 0; i < this->ue_ant_num_; i++) {
    CommsLib::Ifft2tx(ue_pilot_ifft[i], this->ue_specific_pilot_t_[i],
                      this->ofdm_ca_num_, this->ofdm_tx_zero_prefix_,
                      this->cp_len_, kDebugDownlink ? 1 : this->scale_);
    if (kDebugPrintPilot == true) {
      std::printf("ue_specific_pilot_t%zu=[", i);
      for (size_t j = 0; j < this->ofdm_ca_num_; j++) {
        std::printf("%2.4f+%2.4fi ", ue_pilot_ifft[i][j].re,
                    ue_pilot_ifft[i][j].im);
      }
      std::printf("]\n");
    }
  }

  this->pilot_ci16_.resize(samps_per_symbol_, 0);
  CommsLib::Ifft2tx(pilot_ifft,
                    (std::complex<int16_t>*)this->pilot_ci16_.data(),
                    ofdm_ca_num_, ofdm_tx_zero_prefix_, cp_len_, scale_);

  for (size_t i = 0; i < ofdm_ca_num_; i++) {
    this->pilot_cf32_.emplace_back(pilot_ifft[i].re / scale_,
                                   pilot_ifft[i].im / scale_);
  }
  this->pilot_cf32_.insert(this->pilot_cf32_.begin(),
                           this->pilot_cf32_.end() - this->cp_len_,
                           this->pilot_cf32_.end());  // add CP

  // generate a UINT32 version to write to FPGA buffers
  this->pilot_ = Utils::Cfloat32ToUint32(this->pilot_cf32_, false, "QI");

  std::vector<uint32_t> pre_uint32(this->ofdm_tx_zero_prefix_, 0);
  this->pilot_.insert(this->pilot_.begin(), pre_uint32.begin(),
                      pre_uint32.end());
  this->pilot_.resize(this->samps_per_symbol_);

  if (kDebugPrintPilot == true) {
    std::cout << "Pilot data: " << std::endl;
    for (size_t i = 0; i < this->ofdm_data_num_; i++) {
      std::cout << this->pilots_[i].re << "+1i*" << this->pilots_[i].im << ",";
    }
    std::cout << std::endl;
  }

  if (kDebugPrintPilot) {
    for (size_t ue_id = 0; ue_id < ue_ant_num_; ue_id++) {
      std::cout << "UE" << ue_id << "_pilot_data =[" << std::endl;
      for (size_t i = 0; i < ofdm_data_num_; i++) {
        std::cout << ue_specific_pilot_[ue_id][i].re << "+1i*"
                  << ue_specific_pilot_[ue_id][i].im << " ";
      }
      std::cout << "];" << std::endl;
    }
  }

  delete[](ul_temp_parity_buffer);
  delete[](dl_temp_parity_buffer);
  ul_iq_ifft.Free();
  dl_iq_ifft.Free();
  ue_pilot_ifft.Free();
  dl_encoded_bits.Free();
  ul_encoded_bits.Free();
  FreeBuffer1d(&pilot_ifft);
  delete[] ul_scramble_buffer;
  delete[] dl_scramble_buffer;
}

Config::~Config() {
  if (pilots_ != nullptr) {
    std::free(pilots_);
    pilots_ = nullptr;
  }
  if (pilots_sgn_ != nullptr) {
    std::free(pilots_sgn_);
    pilots_sgn_ = nullptr;
  }
  ul_mod_table_.Free();
  dl_mod_table_.Free();
  dl_bits_.Free();
  ul_bits_.Free();
  ul_mod_bits_.Free();
  dl_mod_bits_.Free();
  dl_iq_f_.Free();
  dl_iq_t_.Free();
  ul_iq_f_.Free();
  ul_iq_t_.Free();

  ue_specific_pilot_t_.Free();
  ue_specific_pilot_.Free();
}

/* TODO Inspect and document */
size_t Config::GetSymbolId(size_t input_id) const {
  size_t symbol_id = SIZE_MAX;

  if (input_id < this->frame_.NumPilotSyms()) {
    symbol_id = this->Frame().GetPilotSymbol(input_id);
  } else {
    int new_idx = input_id - this->frame_.NumPilotSyms();

    // std::printf("\n*****GetSymbolId %d %zu\n", new_idx, input_id);
    if ((new_idx >= 0) &&
        (static_cast<size_t>(new_idx) < this->frame_.NumULSyms())) {
      symbol_id = this->Frame().GetULSymbol(new_idx);
    }
  }
  return symbol_id;
}

/* Returns True if symbol is valid index and is of symbol type 'P'
   False otherwise */
bool Config::IsPilot(size_t /*frame_id*/, size_t symbol_id) const {
  bool is_pilot = false;
  assert(symbol_id < this->frame_.NumTotalSyms());
  char s = frame_.FrameIdentifier().at(symbol_id);
#ifdef DEBUG3
  std::printf("IsPilot(%zu, %zu) = %c\n", frame_id, symbol_id, s);
#endif
  /* TODO should use the symbol type here */
  is_pilot = (s == 'P');
  return is_pilot;
}

/* Returns True if user equiptment and is a client dl pilot_
 * False otherwise */
bool Config::IsDlPilot(size_t /*frame_id*/, size_t symbol_id) const {
  bool is_pilot = false;
  assert(symbol_id < this->frame_.NumTotalSyms());
  char s = frame_.FrameIdentifier().at(symbol_id);
#ifdef DEBUG3
  std::printf("IsDlPilot(%zu, %zu) = %c\n", frame_id, symbol_id, s);
#endif
  if ((s == 'D') && (this->frame_.ClientDlPilotSymbols() > 0)) {
    size_t dl_index = this->frame_.GetDLSymbolIdx(symbol_id);
    is_pilot = (this->frame_.ClientDlPilotSymbols() > dl_index);
  }
  return is_pilot;
}

bool Config::IsCalDlPilot(size_t /*frame_id*/, size_t symbol_id) const {
  bool is_cal_dl_pilot = false;
  assert(symbol_id < this->frame_.NumTotalSyms());
  is_cal_dl_pilot = (this->frame_.FrameIdentifier().at(symbol_id) == 'C');
  return is_cal_dl_pilot;
}

bool Config::IsCalUlPilot(size_t /*frame_id*/, size_t symbol_id) const {
  bool is_cal_ul_pilot = false;
  assert(symbol_id < this->frame_.NumTotalSyms());
  is_cal_ul_pilot = (this->frame_.FrameIdentifier().at(symbol_id) == 'L');
  return is_cal_ul_pilot;
}

bool Config::IsUplink(size_t /*frame_id*/, size_t symbol_id) const {
  assert(symbol_id < this->frame_.NumTotalSyms());
  char s = frame_.FrameIdentifier().at(symbol_id);
#ifdef DEBUG3
  std::printf("IsUplink(%zu, %zu) = %c\n", frame_id, symbol_id, s);
#endif
  return (s == 'U');
}

bool Config::IsDownlink(size_t frame_id, size_t symbol_id) const {
  assert(symbol_id < this->frame_.NumTotalSyms());
  char s = frame_.FrameIdentifier().at(symbol_id);
#ifdef DEBUG3
  std::printf("IsDownlink(%zu, %zu) = %c\n", frame_id, symbol_id, s);
#else
  unused(frame_id);
#endif
  return (s == 'D');
}

SymbolType Config::GetSymbolType(size_t symbol_id) const {
  return kSymbolMap.at(this->frame_.FrameIdentifier().at(symbol_id));
}

void Config::Print() const {
  if (kDebugPrintConfiguration == true) {
    std::cout << "Freq Ghz: " << freq_ghz_ << std::endl
              << "BaseStation ant num: " << bs_ant_num_ << std::endl
              << "BeamForming ant num: " << bf_ant_num_ << std::endl
              << "Ue num: " << ue_num_ << std::endl
              << "Ue ant num: " << ue_ant_num_ << std::endl
              << "Ue ant total: " << ue_ant_total_ << std::endl
              << "Ue ant offset: " << ue_ant_offset_ << std::endl
              << "OFDM Ca num: " << ofdm_ca_num_ << std::endl
              << "Cp Len: " << cp_len_ << std::endl
              << "Ofdm data num: " << ofdm_data_num_ << std::endl
              << "Ofdm data start: " << ofdm_data_start_ << std::endl
              << "Ofdm data stop: " << ofdm_data_stop_ << std::endl
              << "Ofdm pilot spacing: " << ofdm_pilot_spacing_ << std::endl
              << "Hardware framer: " << hw_framer_ << std::endl
              << "Ue Hardware framer: " << ue_hw_framer_ << std::endl
              << "Freq: " << freq_ << std::endl
              << "Rate: " << rate_ << std::endl
              << "NCO: " << nco_ << std::endl
              << "Scrambler Enabled: " << scramble_enabled_ << std::endl
              << "Radio Rf Freq: " << radio_rf_freq_ << std::endl
              << "Bw filter: " << bw_filter_ << std::endl
              << "Single Gain: " << single_gain_ << std::endl
              << "Tx Gain A: " << tx_gain_a_ << std::endl
              << "Rx Gain A: " << rx_gain_a_ << std::endl
              << "Tx Gain B: " << tx_gain_b_ << std::endl
              << "Rx Gain B: " << rx_gain_b_ << std::endl
              << "Calib Tx Gain A: " << calib_tx_gain_a_ << std::endl
              << "Calib Tx Gain B: " << calib_tx_gain_b_ << std::endl
              << "Num Cells: " << num_cells_ << std::endl
              << "Num Bs Radios: " << num_radios_ << std::endl
              << "Num Bs Channels: " << num_channels_ << std::endl
              << "Num Ue Channels: " << num_ue_channels_ << std::endl
              << "Beacon Ant: " << beacon_ant_ << std::endl
              << "Beacon len: " << beacon_len_ << std::endl
              << "Calib init repeat: " << init_calib_repeat_ << std::endl
              << "Beamsweep " << beamsweep_ << std::endl
              << "Sample Cal En: " << sample_cal_en_ << std::endl
              << "Imbalance Cal: " << imbalance_cal_en_ << std::endl
              << "Beamforming: " << beamforming_str_ << std::endl
              << "Bs Channel: " << channel_ << std::endl
              << "Ue Channel: " << ue_channel_ << std::endl
              << "Max Frames: " << frames_to_test_ << std::endl
              << "Transport Block Size: " << transport_block_size_ << std::endl
              << "Noise Level: " << noise_level_ << std::endl
              << "UL Bytes per CB: " << ul_num_bytes_per_cb_ << std::endl
              << "DL Bytes per CB: " << dl_num_bytes_per_cb_ << std::endl
              << "FFT in rru: " << fft_in_rru_ << std::endl;
  }
}

extern "C" {
__attribute__((visibility("default"))) Config* ConfigNew(char* filename) {
  auto* cfg = new Config(filename);
  cfg->GenData();
  return cfg;
}
}<|MERGE_RESOLUTION|>--- conflicted
+++ resolved
@@ -636,13 +636,8 @@
       "\t%zu uplink data symbols per frame, %zu downlink data symbols "
       "per frame,\n"
       "\t%zu OFDM subcarriers (%zu data subcarriers),\n"
-<<<<<<< HEAD
       "\tUL modulation %s, DL modulation %s, Beamforming %s, \n"
       "\t%zu UL codeblocks per symbol, "
-=======
-      "\tUL modulation %s, DL modulation %s,\n\t%zu UL codeblocks per "
-      "symbol, "
->>>>>>> 71064d85
       "%zu UL bytes per code block,\n"
       "\t%zu DL codeblocks per symbol, %zu DL bytes per code block,\n"
       "\t%zu UL MAC data bytes per frame, %zu UL MAC bytes per frame,\n"

// Copyright (c) 2018-2022, Rice University
// RENEW OPEN SOURCE LICENSE: http://renew-wireless.org/license

/**
 * @file config.cc
 * @brief Implementation file for the configuration class which importants
 * json configuration values into class variables
 */

#include "config.h"

#include <ctime>
#include <filesystem>
#include <utility>

#include "comms-constants.inc"
#include "comms-lib.h"
#include "data_generator.h"
#include "datatype_conversion.h"
#include "fivegconfig.h"
#include "gettime.h"
#include "logger.h"
#include "message.h"
#include "modulation.h"
#include "phy_ldpc_decoder_5gnr.h"
#include "scrambler.h"
#include "simd_types.h"
#include "utils_ldpc.h"

using json = nlohmann::json;

static constexpr size_t kMacAlignmentBytes = 64u;
static constexpr bool kDebugPrintConfiguration = false;
static constexpr size_t kMaxSupportedZc = 256;
static constexpr size_t kShortIdLen = 3;
static constexpr size_t kVarNodesSize = 1024 * 1024 * sizeof(int16_t);
static constexpr size_t kControlMCS = 5;  // QPSK, 379/1024

/// Print the I/Q samples in the pilots
static constexpr bool kDebugPrintPilot = false;

static const std::string kLogFilepath =
    TOSTRING(PROJECT_DIRECTORY) "/files/log/";

Config::Config(std::string jsonfilename)
    : freq_ghz_(GetTime::MeasureRdtscFreq()),
      ul_ldpc_config_(0, 0, 0, false, 0, 0, 0, 0),
      dl_ldpc_config_(0, 0, 0, false, 0, 0, 0, 0),
      dl_bcast_ldpc_config_(0, 0, 0, false, 0, 0, 0, 0),
      frame_(""),

      config_filename_(std::move(jsonfilename)) {
  auto time = std::time(nullptr);
  auto local_time = *std::localtime(&time);
  timestamp_ = std::to_string(1900 + local_time.tm_year) + "-" +
               std::to_string(1 + local_time.tm_mon) + "-" +
               std::to_string(local_time.tm_mday) + "-" +
               std::to_string(local_time.tm_hour) + "-" +
               std::to_string(local_time.tm_min) + "-" +
               std::to_string(local_time.tm_sec);

  pilots_ = nullptr;
  pilots_sgn_ = nullptr;

  std::string conf;
  Utils::LoadTddConfig(config_filename_, conf);
  // Allow json comments
  const auto tdd_conf = json::parse(conf, nullptr, true, true);

  // Initialize the compute configuration
  // Default exclude 1 core with id = 0
  excluded_.emplace_back(0);
  if (tdd_conf.contains("exclude_cores")) {
    auto exclude_cores = tdd_conf.at("exclude_cores");
    excluded_.resize(exclude_cores.size());
    for (size_t i = 0; i < exclude_cores.size(); i++) {
      excluded_.at(i) = exclude_cores.at(i);
    }
  }
  SetCpuLayoutOnNumaNodes(true, excluded_);
  dynamic_core_allocation_ = tdd_conf.value("dynamic_core", false);

  num_cells_ = tdd_conf.value("cells", 1);
  num_radios_ = 0;
  ue_num_ = 0;

  std::string serials_str;
  std::string serial_file = tdd_conf.value("serial_file", "");
  if (serial_file.empty() == false) {
    Utils::LoadTddConfig(serial_file, serials_str);
  }
  if (serials_str.empty() == false) {
    const auto j_serials = json::parse(serials_str, nullptr, true, true);

    std::stringstream ss;
    json j_bs_serials;
    ss << j_serials.value("BaseStations", j_bs_serials);
    j_bs_serials = json::parse(ss);
    ss.str(std::string());
    ss.clear();

    RtAssert(j_bs_serials.size() == num_cells_, "Incorrect cells number!");
    external_ref_node_.resize(num_cells_, false);
    for (size_t i = 0; i < num_cells_; i++) {
      json serials_conf;
      std::string cell_str = "BS" + std::to_string(i);
      ss << j_bs_serials.value(cell_str, serials_conf);
      serials_conf = json::parse(ss);
      ss.str(std::string());
      ss.clear();

      auto hub_serial = serials_conf.value("hub", "");
      hub_id_.push_back(hub_serial);
      auto sdr_serials = serials_conf.value("sdr", json::array());
      RtAssert(!sdr_serials.empty(), "BS has zero sdrs!");
      radio_id_.insert(radio_id_.end(), sdr_serials.begin(), sdr_serials.end());
      num_radios_ += sdr_serials.size();
      cell_id_.resize(num_radios_, i);

      auto refnode_serial = serials_conf.value("reference", "");
      if (refnode_serial.empty()) {
        AGORA_LOG_INFO(
            "No reference node ID found in topology file! Taking the last node "
            "%s as reference node!\n",
            radio_id_.back().c_str());
        refnode_serial = radio_id_.back();
        ref_radio_.push_back(radio_id_.size() - 1);
      } else {
        auto serial_iterator =
            std::find(sdr_serials.begin(), sdr_serials.end(), refnode_serial);
        if (serial_iterator == sdr_serials.end()) {
          radio_id_.push_back(refnode_serial);
          ref_radio_.push_back(radio_id_.size() - 1);
          num_radios_++;
          cell_id_.resize(num_radios_, i);
          external_ref_node_.at(i) = true;
        } else {
          size_t index = radio_id_.size() - sdr_serials.size() +
                         serial_iterator - sdr_serials.begin();
          ref_radio_.push_back(index);
        }
      }
    }

    json j_ue_serials;
    ss << j_serials.value("Clients", j_ue_serials);
    j_ue_serials = json::parse(ss);
    ss.str(std::string());
    ss.clear();

    auto ue_serials = j_ue_serials.value("sdr", json::array());
    ue_radio_id_.assign(ue_serials.begin(), ue_serials.end());
  } else if (kUseArgos == true) {
    throw std::runtime_error(
        "Hardware is enabled but the serials files was not accessable");
  }

  if (radio_id_.empty()) {
    num_radios_ = tdd_conf.value("bs_radio_num", 8);
    external_ref_node_.resize(num_cells_, false);
    cell_id_.resize(num_radios_, 0);

    //Add in serial numbers
    for (size_t radio = 0; radio < num_radios_; radio++) {
      AGORA_LOG_TRACE("Adding BS_SIM_RADIO_%d\n", radio);
      radio_id_.emplace_back("BS_SIM_RADIO_" + std::to_string(radio));
    }
  }

  if (ue_radio_id_.empty()) {
    ue_num_ = tdd_conf.value("ue_radio_num", 8);
    for (size_t ue_radio = 0; ue_radio < ue_num_; ue_radio++) {
      std::stringstream ss;
      ss << std::setw(kShortIdLen) << std::setfill('0') << ue_radio;
      const std::string ue_name = "UE_SIM_RADIO_" + ss.str();
      AGORA_LOG_TRACE("Adding %s\n", ue_name.c_str());
      ue_radio_id_.push_back(ue_name);
    }
  }
  ue_num_ = ue_radio_id_.size();
  for (size_t i = 0; i < ue_num_; i++) {
    ue_radio_name_.push_back(
        "UE" + (ue_radio_id_.at(i).length() > kShortIdLen
                    ? ue_radio_id_.at(i).substr(ue_radio_id_.at(i).length() -
                                                kShortIdLen)
                    : ue_radio_id_.at(i)));
  }

  channel_ = tdd_conf.value("channel", "A");
  ue_channel_ = tdd_conf.value("ue_channel", channel_);
  num_channels_ = std::min(channel_.size(), kMaxChannels);
  num_ue_channels_ = std::min(ue_channel_.size(), kMaxChannels);
  bs_ant_num_ = num_channels_ * num_radios_;
  ue_ant_num_ = ue_num_ * num_ue_channels_;

  bf_ant_num_ = bs_ant_num_;
  for (size_t i = 0; i < num_cells_; i++) {
    if (external_ref_node_.at(i) == true) {
      bf_ant_num_ = bs_ant_num_ - num_channels_;
    }
  }

  if (ref_radio_.empty() == false) {
    for (size_t i = 0; i < num_cells_; i++) {
      ref_ant_.push_back(ref_radio_.at(i) * num_channels_);
    }
  }

  if ((kUseArgos == true) || (kUseUHD == true) || (kUsePureUHD == true)) {
    RtAssert(num_radios_ != 0, "Error: No radios exist in Argos mode");
  }

  /* radio configurations */
  freq_ = tdd_conf.value("frequency", 3.6e9);
  single_gain_ = tdd_conf.value("single_gain", true);
  tx_gain_a_ = tdd_conf.value("tx_gain_a", 20);
  rx_gain_a_ = tdd_conf.value("rx_gain_a", 20);
  tx_gain_b_ = tdd_conf.value("tx_gain_b", 20);
  rx_gain_b_ = tdd_conf.value("rx_gain_b", 20);
  calib_tx_gain_a_ = tdd_conf.value("calib_tx_gain_a", tx_gain_a_);
  calib_tx_gain_b_ = tdd_conf.value("calib_tx_gain_b", tx_gain_b_);

  auto gain_tx_json_a = tdd_conf.value("ue_tx_gain_a", json::array());
  if (gain_tx_json_a.empty()) {
    client_tx_gain_a_.resize(ue_num_, 20);
  } else {
    RtAssert(gain_tx_json_a.size() == ue_num_,
             "ue_tx_gain_a size must be same as the number of clients!");
    client_tx_gain_a_.assign(gain_tx_json_a.begin(), gain_tx_json_a.end());
  }
  auto gain_tx_json_b = tdd_conf.value("ue_tx_gain_b", json::array());
  if (gain_tx_json_b.empty()) {
    client_tx_gain_b_.resize(ue_num_, 0);
  } else {
    RtAssert(gain_tx_json_b.size() == ue_num_,
             "ue_tx_gain_b size must be same as the number of clients!");
    client_tx_gain_b_.assign(gain_tx_json_b.begin(), gain_tx_json_b.end());
  }
  auto gain_rx_json_a = tdd_conf.value("ue_rx_gain_a", json::array());
  if (gain_rx_json_a.empty()) {
    client_rx_gain_a_.resize(ue_num_, 20);
  } else {
    RtAssert(gain_rx_json_a.size() == ue_num_,
             "ue_rx_gain_a size must be same as the number of clients!");
    client_rx_gain_a_.assign(gain_rx_json_a.begin(), gain_rx_json_a.end());
  }
  auto gain_rx_json_b = tdd_conf.value("ue_rx_gain_b", json::array());
  if (gain_rx_json_b.empty()) {
    client_rx_gain_b_.resize(ue_num_, 0);
  } else {
    RtAssert(gain_rx_json_b.size() == ue_num_,
             "ue_rx_gain_b size must be same as the number of clients!");
    client_rx_gain_b_.assign(gain_rx_json_b.begin(), gain_rx_json_b.end());
  }

  rate_ = tdd_conf.value("sample_rate", 5e6);
  nco_ = tdd_conf.value("nco_frequency", 0.75 * rate_);
  bw_filter_ = rate_ + 2 * nco_;
  radio_rf_freq_ = freq_ - nco_;
  beacon_ant_ = tdd_conf.value("beacon_antenna", 0);
  beamsweep_ = tdd_conf.value("beamsweep", false);
  sample_cal_en_ = tdd_conf.value("calibrate_digital", false);
  imbalance_cal_en_ = tdd_conf.value("calibrate_analog", false);
  init_calib_repeat_ = tdd_conf.value("init_calib_repeat", 0);
  smooth_calib_ = tdd_conf.value("smooth_calib", false);
  beamforming_str_ = tdd_conf.value("beamforming", "ZF");
  beamforming_algo_ = kBeamformingStr.at(beamforming_str_);
  num_spatial_streams_ = tdd_conf.value("spatial_streams", ue_ant_num_);

  rp_remote_host_name_ = tdd_conf.value("rp_remote_host_name", "127.0.0.1");
  rp_tx_port_ = tdd_conf.value("rp_tx_port", 3000);
  rp_rx_port_ = tdd_conf.value("rp_rx_port", 4000);

  bs_server_addr_ = tdd_conf.value("bs_server_addr", "127.0.0.1");
  bs_rru_addr_ = tdd_conf.value("bs_rru_addr", "127.0.0.1");
  ue_server_addr_ = tdd_conf.value("ue_server_addr", "127.0.0.1");
  ue_rru_addr_ = tdd_conf.value("ue_rru_addr", "127.0.0.1");
  mac_remote_addr_ = tdd_conf.value("mac_remote_addr", "127.0.0.1");
  bs_server_port_ = tdd_conf.value("bs_server_port", 8000);
  bs_rru_port_ = tdd_conf.value("bs_rru_port", 9000);
  ue_rru_port_ = tdd_conf.value("ue_rru_port", 7000);
  ue_server_port_ = tdd_conf.value("ue_server_port", 6000);

  dpdk_num_ports_ = tdd_conf.value("dpdk_num_ports", 1);
  dpdk_port_offset_ = tdd_conf.value("dpdk_port_offset", 0);
  dpdk_mac_addrs_ = tdd_conf.value("dpdk_mac_addrs", "");

  ue_mac_tx_port_ = tdd_conf.value("ue_mac_tx_port", kMacUserRemotePort);
  ue_mac_rx_port_ = tdd_conf.value("ue_mac_rx_port", kMacUserLocalPort);
  bs_mac_tx_port_ = tdd_conf.value("bs_mac_tx_port", kMacBaseRemotePort);
  bs_mac_rx_port_ = tdd_conf.value("bs_mac_rx_port", kMacBaseLocalPort);

  log_listener_addr_ = tdd_conf.value("log_listener_addr", "");
  log_listener_port_ = tdd_conf.value("log_listener_port", 33300);

  log_sc_num_ = tdd_conf.value("log_sc_num", 4);
  log_timestamp_ = tdd_conf.value("log_timestamp", false);

  /* frame configurations */
  cp_len_ = tdd_conf.value("cp_size", 0);
  ofdm_ca_num_ = tdd_conf.value("fft_size", 2048);
  ofdm_data_num_ = tdd_conf.value("ofdm_data_num", 1200);
  ofdm_tx_zero_prefix_ = tdd_conf.value("ofdm_tx_zero_prefix", 0);
  ofdm_tx_zero_postfix_ = tdd_conf.value("ofdm_tx_zero_postfix", 0);
  ofdm_rx_zero_prefix_bs_ =
      tdd_conf.value("ofdm_rx_zero_prefix_bs", 0) + cp_len_;
  ofdm_rx_zero_prefix_client_ = tdd_conf.value("ofdm_rx_zero_prefix_client", 0);
  ofdm_rx_zero_prefix_cal_ul_ =
      tdd_conf.value("ofdm_rx_zero_prefix_cal_ul", 0) + cp_len_;
  ofdm_rx_zero_prefix_cal_dl_ =
      tdd_conf.value("ofdm_rx_zero_prefix_cal_dl", 0) + cp_len_;
  RtAssert(cp_len_ % 16 == 0,
           "cyclic prefix must be a multiple of subcarriers "
           "per cacheline.");
  RtAssert(ofdm_data_num_ % kSCsPerCacheline == 0,
           "ofdm_data_num must be a multiple of subcarriers per cacheline");
  RtAssert(ofdm_data_num_ % kTransposeBlockSize == 0,
           "Transpose block size must divide number of OFDM data subcarriers");
  ofdm_pilot_spacing_ = tdd_conf.value("ofdm_pilot_spacing", 16);
  ofdm_data_start_ = tdd_conf.value("ofdm_data_start",
                                    ((ofdm_ca_num_ - ofdm_data_num_) / 2) /
                                        kSCsPerCacheline * kSCsPerCacheline);
  RtAssert(ofdm_data_start_ % kSCsPerCacheline == 0,
           "ofdm_data_start must be a multiple of subcarriers per cacheline");
  ofdm_data_stop_ = ofdm_data_start_ + ofdm_data_num_;

  // Build subcarrier map for data ofdm symbols
  ul_symbol_map_.resize(ofdm_data_num_, SubcarrierType::kData);
  dl_symbol_map_.resize(ofdm_data_num_);
  control_symbol_map_.resize(ofdm_data_num_);
  // Maps subcarrier index to data index
  dl_symbol_data_id_.resize(ofdm_data_num_, 0);
  dl_symbol_ctrl_id_.resize(ofdm_data_num_, 0);
  size_t data_idx = 0;
  size_t ctrl_idx = 0;
  for (size_t i = 0; i < ofdm_data_num_; i++) {
    if (i % ofdm_pilot_spacing_ == 0) {  // TODO: make this index configurable
      dl_symbol_map_.at(i) = SubcarrierType::kDMRS;
      control_symbol_map_.at(i) = SubcarrierType::kDMRS;
    } else {
      dl_symbol_map_.at(i) = SubcarrierType::kData;
      dl_symbol_data_id_.at(i) = data_idx++;
      //data_idx++;
      if (i % ofdm_pilot_spacing_ == 1) {
        control_symbol_map_.at(i) = SubcarrierType::kPTRS;
      } else {
        control_symbol_map_.at(i) = SubcarrierType::kData;
        dl_symbol_ctrl_id_.at(i) = ctrl_idx++;
        //ctrl_idx++;
      }
    }
  }

  bigstation_mode_ = tdd_conf.value("bigstation_mode", false);
  freq_orthogonal_pilot_ = tdd_conf.value("freq_orthogonal_pilot", false);
  pilot_sc_group_size_ =
      tdd_conf.value("pilot_sc_group_size", kTransposeBlockSize);
  if (freq_orthogonal_pilot_) {
    RtAssert(pilot_sc_group_size_ == kTransposeBlockSize,
             "In this version, pilot_sc_group_size must be equal to Transpose "
             "Block Size " +
                 std::to_string(kTransposeBlockSize));
    RtAssert(ofdm_data_num_ % pilot_sc_group_size_ == 0,
             "ofdm_data_num must be evenly divided by pilot_sc_group_size " +
                 std::to_string(pilot_sc_group_size_));
    RtAssert(ue_ant_num_ <= pilot_sc_group_size_,
             "user antennas must be no more than pilot_sc_group_size " +
                 std::to_string(pilot_sc_group_size_));
  }

  hw_framer_ = tdd_conf.value("hw_framer", true);
  if (kUseUHD || kUsePureUHD) {
    hw_framer_ = false;
  } else {
    RtAssert(hw_framer_ == true,
             "Base Station hardware framer (hw_framer) set to false is "
             "unsupported in this version of Agora");
  }
  ue_hw_framer_ = tdd_conf.value("ue_hw_framer", false);
  RtAssert(ue_hw_framer_ == false,
           "User equiptment hardware framer (ue_hw_framer) set to true is "
           "unsupported in this version of Agora");
  ue_resync_period_ = tdd_conf.value("ue_resync_period", 0);

  // If frames not specified explicitly, construct default based on frame_type /
  // symbol_num_perframe / pilot_num / ul_symbol_num_perframe /
  // dl_symbol_num_perframe / dl_data_symbol_start
  if (tdd_conf.find("frame_schedule") == tdd_conf.end()) {
    size_t ul_data_symbol_num_perframe = kDefaultULSymPerFrame;
    size_t ul_data_symbol_start = kDefaultULSymStart;
    size_t dl_data_symbol_num_perframe = kDefaultDLSymPerFrame;
    size_t dl_data_symbol_start = kDefaultDLSymStart;

    size_t symbol_num_perframe =
        tdd_conf.value("symbol_num_perframe", kDefaultSymbolNumPerFrame);
    size_t pilot_symbol_num_perframe = tdd_conf.value(
        "pilot_num",
        freq_orthogonal_pilot_ ? kDefaultFreqOrthPilotSymbolNum : ue_ant_num_);

    size_t beacon_symbol_position = tdd_conf.value("beacon_position", SIZE_MAX);

    ul_data_symbol_num_perframe =
        tdd_conf.value("ul_symbol_num_perframe", ul_data_symbol_num_perframe);

    if (ul_data_symbol_num_perframe == 0) {
      ul_data_symbol_start = 0;
    } else {
      // Start position of the first UL symbol
      ul_data_symbol_start =
          tdd_conf.value("ul_data_symbol_start", ul_data_symbol_start);
    }
    const size_t ul_data_symbol_stop =
        ul_data_symbol_start + ul_data_symbol_num_perframe;

    //Dl symbols
    dl_data_symbol_num_perframe =
        tdd_conf.value("dl_symbol_num_perframe", dl_data_symbol_num_perframe);

    if (dl_data_symbol_num_perframe == 0) {
      dl_data_symbol_start = 0;
    } else {
      // Start position of the first DL symbol
      dl_data_symbol_start =
          tdd_conf.value("dl_data_symbol_start", dl_data_symbol_start);
    }
    const size_t dl_data_symbol_stop =
        dl_data_symbol_start + dl_data_symbol_num_perframe;

    if ((ul_data_symbol_num_perframe + dl_data_symbol_num_perframe +
         pilot_symbol_num_perframe) > symbol_num_perframe) {
      AGORA_LOG_ERROR(
          "!!!!! Invalid configuration pilot + ul + dl exceeds total symbols "
          "!!!!!\n");
      AGORA_LOG_ERROR(
          "Uplink symbols: %zu, Downlink Symbols :%zu, Pilot Symbols: %zu, "
          "Total Symbols: %zu\n",
          ul_data_symbol_num_perframe, dl_data_symbol_num_perframe,
          pilot_symbol_num_perframe, symbol_num_perframe);
      throw std::runtime_error("Invalid Frame Configuration");
    } else if (((ul_data_symbol_num_perframe > 0) &&
                (dl_data_symbol_num_perframe > 0)) &&
               (((ul_data_symbol_start >= dl_data_symbol_start) &&
                 (ul_data_symbol_start < dl_data_symbol_stop)) ||
                ((ul_data_symbol_stop > dl_data_symbol_start) &&
                 (ul_data_symbol_stop <= dl_data_symbol_stop)))) {
      AGORA_LOG_ERROR(
          "!!!!! Invalid configuration ul and dl symbol overlap detected "
          "!!!!!\n");
      AGORA_LOG_ERROR(
          "Uplink - start: %zu - stop :%zu, Downlink - start: %zu - stop %zu\n",
          ul_data_symbol_start, ul_data_symbol_stop, dl_data_symbol_start,
          dl_data_symbol_stop);
      throw std::runtime_error("Invalid Frame Configuration");
    }

    char first_sym;
    char second_sym;
    size_t first_sym_start;
    size_t first_sym_count;
    size_t second_sym_start;
    size_t second_sym_count;
    if ((dl_data_symbol_num_perframe > 0) &&
        (dl_data_symbol_start <= ul_data_symbol_start)) {
      first_sym = 'D';
      first_sym_start = dl_data_symbol_start;
      first_sym_count = dl_data_symbol_num_perframe;
      second_sym = 'U';
      second_sym_start = ul_data_symbol_start;
      second_sym_count = ul_data_symbol_num_perframe;
    } else {
      first_sym = 'U';
      first_sym_start = ul_data_symbol_start;
      first_sym_count = ul_data_symbol_num_perframe;
      second_sym = 'D';
      second_sym_start = dl_data_symbol_start;
      second_sym_count = dl_data_symbol_num_perframe;
    }
    AGORA_LOG_SYMBOL(
        "Symbol %c, start %zu, count %zu. Symbol %c, start %zu, count %zu. "
        "Total Symbols: %zu\n",
        first_sym, first_sym_start, first_sym_start, second_sym,
        second_sym_start, second_sym_start, symbol_num_perframe);

    std::string sched = "";
    // Offset the pilots, if the beacon comes first
    if (beacon_symbol_position == 0) {
      sched = "G";
    }
    sched.append(pilot_symbol_num_perframe, 'P');
    // ( )PGGGG1111111111GGGG2222222222GGGG
    if (first_sym_start > 0) {
      const int guard_symbols = first_sym_start - sched.length();
      if (guard_symbols > 0) {
        sched.append(guard_symbols, 'G');
      }
      if (first_sym_count > 0) {
        sched.append(first_sym_count, first_sym);
      }
    }
    if (second_sym_start > 0) {
      const int guard_symbols = second_sym_start - sched.length();
      if (guard_symbols > 0) {
        sched.append(guard_symbols, 'G');
      }
      if (second_sym_count > 0) {
        sched.append(second_sym_count, second_sym);
      }
    }
    const int guard_symbols = symbol_num_perframe - sched.length();
    if (guard_symbols > 0) {
      sched.append(guard_symbols, 'G');
    }

    // Add the beacon
    if (beacon_symbol_position < sched.length()) {
      if (sched.at(beacon_symbol_position) != 'G') {
        AGORA_LOG_ERROR("Invalid beacon location %zu replacing %c\n",
                        beacon_symbol_position,
                        sched.at(beacon_symbol_position));
        throw std::runtime_error("Invalid Frame Configuration");
      }
      sched.replace(beacon_symbol_position, 1, "B");
    }
    frame_ = FrameStats(sched);
  } else {
    json jframes = tdd_conf.value("frame_schedule", json::array());

    // Only allow 1 unique frame type
    assert(jframes.size() == 1);
    std::string frame = jframes.at(0).get<std::string>();
    /*
    If an apostrophe delimiter is found in the frame string, execute logic to
    convert a subframe formated frame into the symbol formated frame that Agora
    is designed to handle.
    */
    if (frame.find(',') != std::string::npos) {
      std::vector<std::string> flex_formats =
          tdd_conf.value("flex_formats", json::array());
      FiveGConfig fivegconfig = FiveGConfig(tdd_conf);
      frame = fivegconfig.FiveGFormat();
      rate_ = fivegconfig.SamplingRate();
      ofdm_data_start_ = fivegconfig.OfdmDataStart();
    }
    frame_ = FrameStats(frame);
  }
  AGORA_LOG_INFO("Config: Frame schedule %s (%zu symbols)\n",
                 frame_.FrameIdentifier().c_str(), frame_.NumTotalSyms());

  if (frame_.IsRecCalEnabled()) {
    RtAssert(bf_ant_num_ >= frame_.NumDLCalSyms(),
             "Too many DL Cal symbols for the number of base station antennas");

    RtAssert(((bf_ant_num_ % frame_.NumDLCalSyms()) == 0),
             "Number of Downlink calibration symbols per frame must complete "
             "calibration on frame boundary!");
  }

  // Check for frame validity.
  // We should remove the restriction of the beacon symbol placement when tested
  // more thoroughly
  if (((frame_.NumBeaconSyms() > 1)) ||
      ((frame_.NumBeaconSyms() == 1) && (frame_.GetBeaconSymbolLast() > 1))) {
    AGORA_LOG_ERROR("Invalid beacon symbol placement\n");
    throw std::runtime_error("Invalid beacon symbol placement");
  }

  // client_dl_pilot_sym uses the first x 'D' symbols for downlink channel
  // estimation for each user.
  size_t client_dl_pilot_syms = tdd_conf.value("client_dl_pilot_syms", 0);
  RtAssert(client_dl_pilot_syms <= frame_.NumDLSyms(),
           "Number of DL pilot symbol exceeds number of DL symbols!");
  // client_ul_pilot_sym uses the first x 'U' symbols for downlink channel
  // estimation for each user.
  size_t client_ul_pilot_syms = tdd_conf.value("client_ul_pilot_syms", 0);
  RtAssert(client_ul_pilot_syms <= frame_.NumULSyms(),
           "Number of UL pilot symbol exceeds number of UL symbols!");

  frame_.SetClientPilotSyms(client_ul_pilot_syms, client_dl_pilot_syms);

  if ((freq_orthogonal_pilot_ == false) &&
      (ue_ant_num_ != frame_.NumPilotSyms())) {
    RtAssert(
        false,
        "Number of pilot symbols: " + std::to_string(frame_.NumPilotSyms()) +
            " does not match number of UEs: " + std::to_string(ue_ant_num_));
  }
  if ((freq_orthogonal_pilot_ == false) && (ue_radio_id_.empty() == true) &&
      (tdd_conf.find("ue_radio_num") == tdd_conf.end())) {
    ue_num_ = frame_.NumPilotSyms();
    ue_ant_num_ = ue_num_ * num_ue_channels_;
  }
  ue_ant_offset_ = tdd_conf.value("ue_ant_offset", 0);
  ue_ant_total_ = tdd_conf.value("ue_ant_total", ue_ant_num_);

  auto tx_advance = tdd_conf.value("tx_advance", json::array());
  if (tx_advance.empty()) {
    cl_tx_advance_.resize(ue_num_, 0);
  } else {
    RtAssert(tx_advance.size() == ue_num_,
             "tx_advance size must be same as the number of clients!");
    cl_tx_advance_.assign(tx_advance.begin(), tx_advance.end());
  }

  auto corr_scale = tdd_conf.value("corr_scale", json::array());
  if (corr_scale.empty()) {
    cl_corr_scale_.resize(ue_num_, 1.f);
  } else {
    RtAssert(corr_scale.size() == ue_num_,
             "corr_scale size must be same as the number of clients!");
    cl_corr_scale_.assign(corr_scale.begin(), corr_scale.end());
  }

  if (std::filesystem::is_directory(kExperimentFilepath) == false) {
    std::filesystem::create_directory(kExperimentFilepath);
  }

  if (std::filesystem::is_directory(kLogFilepath) == false) {
    std::filesystem::create_directory(kLogFilepath);
  }

  // set trace file path
  const std::string ul_present_str = (frame_.NumULSyms() > 0 ? "uplink-" : "");
  const std::string dl_present_str =
      (frame_.NumDLSyms() > 0 ? "downlink-" : "");
  std::string filename =
      kLogFilepath + "trace-" + ul_present_str + dl_present_str + timestamp_ +
      "_" + std::to_string(num_cells_) + "_" + std::to_string(BsAntNum()) +
      "x" + std::to_string(UeAntTotal()) + ".hdf5";
  trace_file_ = tdd_conf.value("trace_file", filename);

  // Agora configurations
  frames_to_test_ = tdd_conf.value("max_frame", 9600);
  frame_to_profile_ =
      tdd_conf.value("profiling_frame", -1);  // Profiling disabled by default
  core_offset_ = tdd_conf.value("core_offset", 0);
  // use all available cores
  if (dynamic_core_allocation_) {
    worker_thread_num_ = sysconf(_SC_NPROCESSORS_ONLN) -
                         (core_offset_ + socket_thread_num_ +
                          (dynamic_core_allocation_ ? 1 : 0) + 1);
  } else {
    worker_thread_num_ = tdd_conf.value("worker_thread_num", 25);
  }
  socket_thread_num_ = tdd_conf.value("socket_thread_num", 4);
  ue_core_offset_ = tdd_conf.value("ue_core_offset", 0);
  ue_worker_thread_num_ = tdd_conf.value("ue_worker_thread_num", 25);
  ue_socket_thread_num_ = tdd_conf.value("ue_socket_thread_num", 4);
  fft_thread_num_ = tdd_conf.value("fft_thread_num", 5);
  demul_thread_num_ = tdd_conf.value("demul_thread_num", 5);
  decode_thread_num_ = tdd_conf.value("decode_thread_num", 10);
  beam_thread_num_ = worker_thread_num_ - fft_thread_num_ - demul_thread_num_ -
                     decode_thread_num_;

  demul_block_size_ = tdd_conf.value("demul_block_size", 48);
  RtAssert(demul_block_size_ % kSCsPerCacheline == 0,
           "Demodulation block size must be a multiple of subcarriers per "
           "cacheline");
  RtAssert(
      demul_block_size_ % kTransposeBlockSize == 0,
      "Demodulation block size must be a multiple of transpose block size");
  demul_events_per_symbol_ = 1 + (ofdm_data_num_ - 1) / demul_block_size_;

  beam_block_size_ = tdd_conf.value("beam_block_size", 1);
  if (freq_orthogonal_pilot_) {
    if (beam_block_size_ == 1) {
      AGORA_LOG_INFO("Setting beam_block_size to pilot_sc_group_size %zu\n",
                     pilot_sc_group_size_);
      beam_block_size_ = pilot_sc_group_size_;
    }

    //Set beam block size to the pilot sc group size so events arn't generated for the redundant sc
    if ((beam_block_size_ % pilot_sc_group_size_) != 0) {
      AGORA_LOG_WARN(
          "beam_block_size(%zu) is not a multiple of pilot_sc_group_size(%zu). "
          "Efficiency will be decreased.  Please consider updating your "
          "settings\n",
          beam_block_size_, pilot_sc_group_size_);
    }
  }
  beam_events_per_symbol_ = 1 + (ofdm_data_num_ - 1) / beam_block_size_;

  fft_block_size_ = tdd_conf.value("fft_block_size", 1);
  fft_block_size_ = std::max(fft_block_size_, num_channels_);
  RtAssert(bs_ant_num_ % fft_block_size_ == 0,
           "FFT block size is set to an invalid value - all rx symbols per "
           "frame must fit inside an fft block");

  encode_block_size_ = tdd_conf.value("encode_block_size", 1);

  noise_level_ = tdd_conf.value("noise_level", 0.03);  // default: 30 dB
  AGORA_LOG_SYMBOL("Noise level: %.2f\n", noise_level_);

  // Scrambler and descrambler configurations
  scramble_enabled_ = tdd_conf.value("wlan_scrambler", true);

  // LDPC Coding and Modulation configurations
  ul_mcs_params_ = this->Parse(tdd_conf, "ul_mcs");
  this->UpdateUlMCS(ul_mcs_params_);

  dl_mcs_params_ = this->Parse(tdd_conf, "dl_mcs");
  this->UpdateDlMCS(dl_mcs_params_);
  this->DumpMcsInfo();
  this->UpdateCtrlMCS();

  freq_domain_channel_ = tdd_conf.value("freq_domain_channel", false);
  scheduler_type_ = tdd_conf.value("scheduler_type", "round_robbin");

  samps_per_symbol_ =
      ofdm_tx_zero_prefix_ + ofdm_ca_num_ + cp_len_ + ofdm_tx_zero_postfix_;
  packet_length_ =
      Packet::kOffsetOfData + ((kUse12BitIQ ? 3 : 4) * samps_per_symbol_);
  dl_packet_length_ = Packet::kOffsetOfData + (samps_per_symbol_ * 4);

  //Don't check for jumbo frames when using the hardware, this might be temp
  if (!kUseArgos) {
    RtAssert(packet_length_ < 9000,
             "Packet size must be smaller than jumbo frame");
  }

  ul_num_bytes_per_cb_ = ul_ldpc_config_.NumCbLen() / 8;
  ul_num_padding_bytes_per_cb_ =
      Roundup<64>(ul_num_bytes_per_cb_) - ul_num_bytes_per_cb_;
  ul_data_bytes_num_persymbol_ =
      ul_num_bytes_per_cb_ * ul_ldpc_config_.NumBlocksInSymbol();
  ul_mac_packet_length_ = ul_data_bytes_num_persymbol_;

  //((cb_len_bits / zc_size) - 1) * (zc_size / 8) + kProcBytes(32)
  const size_t ul_ldpc_input_min =
      (((ul_ldpc_config_.NumCbLen() / ul_ldpc_config_.ExpansionFactor()) - 1) *
           (ul_ldpc_config_.ExpansionFactor() / 8) +
       32);
  const size_t ul_ldpc_sugg_input = LdpcEncodingInputBufSize(
      ul_ldpc_config_.BaseGraph(), ul_ldpc_config_.ExpansionFactor());

  if (ul_ldpc_input_min >
      (ul_num_bytes_per_cb_ + ul_num_padding_bytes_per_cb_)) {
    // Can cause a lot of wasted space, specifically the second argument of the max
    const size_t increased_padding =
        Roundup<64>(ul_ldpc_sugg_input) - ul_num_bytes_per_cb_;

    AGORA_LOG_WARN(
        "LDPC required Input Buffer size exceeds uplink code block size!, "
        "Increased cb padding from %zu to %zu uplink CB Bytes %zu, LDPC "
        "Input Min for zc 64:256: %zu\n",
        ul_num_padding_bytes_per_cb_, increased_padding, ul_num_bytes_per_cb_,
        ul_ldpc_input_min);
    ul_num_padding_bytes_per_cb_ = increased_padding;
  }

  // Smallest over the air packet structure
  RtAssert(this->frame_.NumULSyms() == 0 ||
               ul_mac_packet_length_ > sizeof(MacPacketHeaderPacked),
           "Uplink MAC Packet size must be larger than MAC header size");
  ul_mac_data_length_max_ =
      ul_mac_packet_length_ - sizeof(MacPacketHeaderPacked);

  ul_mac_packets_perframe_ = this->frame_.NumUlDataSyms();
  ul_mac_data_bytes_num_perframe_ =
      ul_mac_data_length_max_ * ul_mac_packets_perframe_;
  ul_mac_bytes_num_perframe_ = ul_mac_packet_length_ * ul_mac_packets_perframe_;

  dl_num_bytes_per_cb_ = dl_ldpc_config_.NumCbLen() / 8;
  dl_num_padding_bytes_per_cb_ =
      Roundup<64>(dl_num_bytes_per_cb_) - dl_num_bytes_per_cb_;
  dl_data_bytes_num_persymbol_ =
      dl_num_bytes_per_cb_ * dl_ldpc_config_.NumBlocksInSymbol();
  dl_mac_packet_length_ = dl_data_bytes_num_persymbol_;
  // Smallest over the air packet structure
  RtAssert(this->frame_.NumDLSyms() == 0 ||
               dl_mac_packet_length_ > sizeof(MacPacketHeaderPacked),
           "Downlink MAC Packet size must be larger than MAC header size");
  dl_mac_data_length_max_ =
      dl_mac_packet_length_ - sizeof(MacPacketHeaderPacked);

  dl_mac_packets_perframe_ = this->frame_.NumDlDataSyms();
  dl_mac_data_bytes_num_perframe_ =
      dl_mac_data_length_max_ * dl_mac_packets_perframe_;
  dl_mac_bytes_num_perframe_ = dl_mac_packet_length_ * dl_mac_packets_perframe_;

  //((cb_len_bits / zc_size) - 1) * (zc_size / 8) + kProcBytes(32)
  const size_t dl_ldpc_input_min =
      (((dl_ldpc_config_.NumCbLen() / dl_ldpc_config_.ExpansionFactor()) - 1) *
           (dl_ldpc_config_.ExpansionFactor() / 8) +
       32);
  const size_t dl_ldpc_sugg_input = LdpcEncodingInputBufSize(
      dl_ldpc_config_.BaseGraph(), dl_ldpc_config_.ExpansionFactor());

  if (dl_ldpc_input_min >
      (dl_num_bytes_per_cb_ + dl_num_padding_bytes_per_cb_)) {
    // Can cause a lot of wasted space, specifically the second argument of the max
    const size_t increased_padding =
        Roundup<64>(dl_ldpc_sugg_input) - dl_num_bytes_per_cb_;

    AGORA_LOG_WARN(
        "LDPC required Input Buffer size exceeds downlink code block size!, "
        "Increased cb padding from %zu to %zu Downlink CB Bytes %zu, LDPC "
        "Input Min for zc 64:256: %zu\n",
        dl_num_padding_bytes_per_cb_, increased_padding, dl_num_bytes_per_cb_,
        dl_ldpc_input_min);
    dl_num_padding_bytes_per_cb_ = increased_padding;
  }

  this->running_.store(true);
  /* 12 bit samples x2 for I + Q */
  static const size_t kBitsPerSample = 12 * 2;
  const double bit_rate_mbps = (rate_ * kBitsPerSample) / 1e6;
  //For framer mode, we can ignore the Beacon
  //Double count the UlCal and DLCal to simplify things
  //Peak network traffic is the bit rate for 1 symbol, for non-hardware framer mode
  //the device can generate 2*rate_ traffic (for each tx symbol)
  const size_t bs_tx_symbols =
      frame_.NumDLSyms() + frame_.NumDLCalSyms() + frame_.NumULCalSyms();
  const size_t bs_rx_symbols = frame_.NumPilotSyms() + frame_.NumULSyms() +
                               frame_.NumDLCalSyms() + frame_.NumULCalSyms();
  const double per_bs_radio_traffic =
      ((static_cast<double>(bs_tx_symbols + bs_rx_symbols)) /
       frame_.NumTotalSyms()) *
      bit_rate_mbps;

  const size_t ue_tx_symbols = frame_.NumULSyms() + frame_.NumPilotSyms();
  //Rx all symbols, Tx the tx symbols (ul + pilots)
  const double per_ue_radio_traffic =
      (bit_rate_mbps *
       (static_cast<double>(ue_tx_symbols) / frame_.NumTotalSyms())) +
      bit_rate_mbps;

  AGORA_LOG_INFO(
      "Config: %zu BS antennas, %zu UE antennas, %zu pilot symbols per "
      "frame,\n"
      "\t%zu uplink data symbols per frame, %zu downlink data symbols "
      "per frame,\n"
      "\t%zu OFDM subcarriers (%zu data subcarriers),\n"
      "\tUL modulation %s, DL modulation %s, Beamforming %s, \n"
      "\t%zu UL codeblocks per symbol, "
      "%zu UL bytes per code block,\n"
      "\t%zu DL codeblocks per symbol, %zu DL bytes per code block,\n"
      "\t%zu UL MAC data bytes per frame, %zu UL MAC bytes per frame,\n"
      "\t%zu DL MAC data bytes per frame, %zu DL MAC bytes per frame,\n"
      "\tFrame time %.3f usec\n"
      "Uplink Max Mac data per-user tp (Mbps) %.3f\n"
      "Downlink Max Mac data per-user tp (Mbps) %.3f\n"
      "Radio Network Traffic Peak (Mbps): %.3f\n"
      "Radio Network Traffic Avg  (Mbps): %.3f\n"
      "Basestation Network Traffic Peak (Mbps): %.3f\n"
      "Basestation Network Traffic Avg  (Mbps): %.3f\n"
      "UE Network Traffic Peak (Mbps): %.3f\n"
      "UE Network Traffic Avg  (Mbps): %.3f\n"
      "All UEs Network Traffic Peak (Mbps): %.3f\n"
      "All UEs Network Traffic Avg (Mbps): %.3f\n",
      bs_ant_num_, ue_ant_num_, frame_.NumPilotSyms(), frame_.NumULSyms(),
      frame_.NumDLSyms(), ofdm_ca_num_, ofdm_data_num_, ul_modulation_.c_str(),
      dl_modulation_.c_str(), beamforming_str_.c_str(),
      ul_ldpc_config_.NumBlocksInSymbol(), ul_num_bytes_per_cb_,
      dl_ldpc_config_.NumBlocksInSymbol(), dl_num_bytes_per_cb_,
      ul_mac_data_bytes_num_perframe_, ul_mac_bytes_num_perframe_,
      dl_mac_data_bytes_num_perframe_, dl_mac_bytes_num_perframe_,
      this->GetFrameDurationSec() * 1e6,
      (ul_mac_data_bytes_num_perframe_ * 8.0f) /
          (this->GetFrameDurationSec() * 1e6),
      (dl_mac_data_bytes_num_perframe_ * 8.0f) /
          (this->GetFrameDurationSec() * 1e6),
      bit_rate_mbps, per_bs_radio_traffic, bit_rate_mbps * bs_ant_num_,
      per_bs_radio_traffic * bs_ant_num_, 2 * bit_rate_mbps,
      per_ue_radio_traffic, 2 * bit_rate_mbps * ue_ant_num_,
      per_ue_radio_traffic * ue_ant_num_);

  if (frame_.IsRecCalEnabled()) {
    AGORA_LOG_INFO(
        "Reciprocal Calibration Enabled.  Full calibration data ready every "
        "%zu frame(s) using %zu symbols per frame\n",
        RecipCalFrameCnt(), frame_.NumDLCalSyms());
  }

  Print();
}

json Config::Parse(const json& in_json, const std::string& json_handle) {
  json out_json;
  std::stringstream ss;
  ss << in_json.value(json_handle, out_json);
  out_json = json::parse(ss);
  if (out_json == nullptr) {
    out_json = json::object();
  }
  ss.str(std::string());
  ss.clear();
  return out_json;
}

inline size_t SelectZc(size_t base_graph, size_t code_rate,
                       size_t mod_order_bits, size_t num_sc, size_t cb_per_sym,
                       const std::string& dir) {
  size_t n_zc = sizeof(kZc) / sizeof(size_t);
  std::vector<size_t> zc_vec(kZc, kZc + n_zc);
  std::sort(zc_vec.begin(), zc_vec.end());
  // According to cyclic_shift.cc cyclic shifter for zc
  // larger than 256 has not been implemented, so we skip them here.
  size_t max_zc_index =
      (std::find(zc_vec.begin(), zc_vec.end(), kMaxSupportedZc) -
       zc_vec.begin());
  size_t max_uncoded_bits =
      static_cast<size_t>(num_sc * code_rate * mod_order_bits / 1024.0);
  size_t zc = SIZE_MAX;
  size_t i = 0;
  for (; i < max_zc_index; i++) {
    if ((zc_vec.at(i) * LdpcNumInputCols(base_graph) * cb_per_sym <
         max_uncoded_bits) &&
        (zc_vec.at(i + 1) * LdpcNumInputCols(base_graph) * cb_per_sym >
         max_uncoded_bits)) {
      zc = zc_vec.at(i);
      break;
    }
  }
  if (zc == SIZE_MAX) {
    AGORA_LOG_WARN(
        "Exceeded possible range of LDPC lifting Zc for " + dir +
            "! Setting lifting size to max possible value(%zu).\nThis may lead "
            "to too many unused subcarriers. For better use of the PHY "
            "resources, you may reduce your coding or modulation rate.\n",
        kMaxSupportedZc);
    zc = kMaxSupportedZc;
  }
  return zc;
}

void Config::UpdateUlMCS(const json& ul_mcs) {
  if (ul_mcs.find("mcs_index") == ul_mcs.end()) {
    ul_modulation_ = ul_mcs.value("modulation", "16QAM");
    ul_mod_order_bits_ = kModulStringMap.at(ul_modulation_);

    double ul_code_rate_usr = ul_mcs.value("code_rate", 0.333);
    size_t code_rate_int =
        static_cast<size_t>(std::round(ul_code_rate_usr * 1024.0));

    ul_mcs_index_ = CommsLib::GetMcsIndex(ul_mod_order_bits_, code_rate_int);
    ul_code_rate_ = GetCodeRate(ul_mcs_index_);
    if (ul_code_rate_ / 1024.0 != ul_code_rate_usr) {
      AGORA_LOG_WARN(
          "Rounded the user-defined uplink code rate to the closest standard "
          "rate %zu/1024.\n",
          ul_code_rate_);
    }
  } else {
    // 16QAM, 340/1024
    ul_mcs_index_ = ul_mcs.value("mcs_index", kDefaultMcsIndex);
    ul_mod_order_bits_ = GetModOrderBits(ul_mcs_index_);
    ul_modulation_ = MapModToStr(ul_mod_order_bits_);
    ul_code_rate_ = GetCodeRate(ul_mcs_index_);
    ul_modulation_ = MapModToStr(ul_mod_order_bits_);
  }
  InitModulationTable(this->ul_mod_table_, ul_mod_order_bits_);

  // TODO: find the optimal base_graph
  uint16_t base_graph = ul_mcs.value("base_graph", 1);
  bool early_term = ul_mcs.value("earlyTermination", true);
  int16_t max_decoder_iter = ul_mcs.value("decoderIter", 5);

  size_t zc = SelectZc(base_graph, ul_code_rate_, ul_mod_order_bits_,
                       ofdm_data_num_, kCbPerSymbol, "uplink");

  // Always positive since ul_code_rate is smaller than 1024
  size_t num_rows =
      static_cast<size_t>(
          std::round(1024.0 * LdpcNumInputCols(base_graph) / ul_code_rate_)) -
      (LdpcNumInputCols(base_graph) - 2);

  uint32_t num_cb_len = LdpcNumInputBits(base_graph, zc);
  uint32_t num_cb_codew_len = LdpcNumEncodedBits(base_graph, zc, num_rows);
  ul_ldpc_config_ = LDPCconfig(base_graph, zc, max_decoder_iter, early_term,
                               num_cb_len, num_cb_codew_len, num_rows, 0);

  ul_ldpc_config_.NumBlocksInSymbol((ofdm_data_num_ * ul_mod_order_bits_) /
                                    ul_ldpc_config_.NumCbCodewLen());
  RtAssert(
      (frame_.NumULSyms() == 0) || (ul_ldpc_config_.NumBlocksInSymbol() > 0),
      "Uplink LDPC expansion factor is too large for number of OFDM data "
      "subcarriers.");
}

void Config::UpdateDlMCS(const json& dl_mcs) {
  if (dl_mcs.find("mcs_index") == dl_mcs.end()) {
    dl_modulation_ = dl_mcs.value("modulation", "16QAM");
    dl_mod_order_bits_ = kModulStringMap.at(dl_modulation_);

    double dl_code_rate_usr = dl_mcs.value("code_rate", 0.333);
    size_t code_rate_int =
        static_cast<size_t>(std::round(dl_code_rate_usr * 1024.0));
    dl_mcs_index_ = CommsLib::GetMcsIndex(dl_mod_order_bits_, code_rate_int);
    dl_code_rate_ = GetCodeRate(dl_mcs_index_);
    if (dl_code_rate_ / 1024.0 != dl_code_rate_usr) {
      AGORA_LOG_WARN(
          "Rounded the user-defined downlink code rate to the closest standard "
          "rate %zu/1024.\n",
          dl_code_rate_);
    }
  } else {
    // 16QAM, 340/1024
    dl_mcs_index_ = dl_mcs.value("mcs_index", kDefaultMcsIndex);
    dl_mod_order_bits_ = GetModOrderBits(dl_mcs_index_);
    dl_modulation_ = MapModToStr(dl_mod_order_bits_);
    dl_code_rate_ = GetCodeRate(dl_mcs_index_);
    dl_modulation_ = MapModToStr(dl_mod_order_bits_);
  }
  InitModulationTable(this->dl_mod_table_, dl_mod_order_bits_);

  // TODO: find the optimal base_graph
  uint16_t base_graph = dl_mcs.value("base_graph", 1);
  bool early_term = dl_mcs.value("earlyTermination", true);
  int16_t max_decoder_iter = dl_mcs.value("decoderIter", 5);

  size_t zc = SelectZc(base_graph, dl_code_rate_, dl_mod_order_bits_,
                       GetOFDMDataNum(), kCbPerSymbol, "downlink");

  // Always positive since dl_code_rate is smaller than 1024
  size_t num_rows =
      static_cast<size_t>(
          std::round(1024.0 * LdpcNumInputCols(base_graph) / dl_code_rate_)) -
      (LdpcNumInputCols(base_graph) - 2);

  uint32_t num_cb_len = LdpcNumInputBits(base_graph, zc);
  uint32_t num_cb_codew_len = LdpcNumEncodedBits(base_graph, zc, num_rows);
  dl_ldpc_config_ = LDPCconfig(base_graph, zc, max_decoder_iter, early_term,
                               num_cb_len, num_cb_codew_len, num_rows, 0);

  dl_ldpc_config_.NumBlocksInSymbol((GetOFDMDataNum() * dl_mod_order_bits_) /
                                    dl_ldpc_config_.NumCbCodewLen());
  RtAssert(
      this->frame_.NumDLSyms() == 0 || dl_ldpc_config_.NumBlocksInSymbol() > 0,
      "Downlink LDPC expansion factor is too large for number of OFDM data "
      "subcarriers.");
}

void Config::UpdateCtrlMCS() {
  if (this->frame_.NumDlControlSyms() > 0) {
    const size_t dl_bcast_mcs_index = kControlMCS;
    const size_t bcast_base_graph =
        1;  // TODO: For MCS < 5, base_graph 1 doesn't work
    dl_bcast_mod_order_bits_ = GetModOrderBits(dl_bcast_mcs_index);
    const size_t dl_bcast_code_rate = GetCodeRate(dl_bcast_mcs_index);
    std::string dl_bcast_modulation = MapModToStr(dl_bcast_mod_order_bits_);
    const int16_t max_decoder_iter = 5;
    size_t bcast_zc =
        SelectZc(bcast_base_graph, dl_bcast_code_rate, dl_bcast_mod_order_bits_,
                 this->GetOFDMCtrlNum(), kCbPerSymbol, "downlink broadcast");

    // Always positive since dl_code_rate is smaller than 1
    size_t bcast_num_rows =
        static_cast<size_t>(std::round(
            1024.0 * LdpcNumInputCols(bcast_base_graph) / dl_bcast_code_rate)) -
        (LdpcNumInputCols(bcast_base_graph) - 2);

    uint32_t bcast_num_cb_len = LdpcNumInputBits(bcast_base_graph, bcast_zc);
    uint32_t bcast_num_cb_codew_len =
        LdpcNumEncodedBits(bcast_base_graph, bcast_zc, bcast_num_rows);
    dl_bcast_ldpc_config_ =
        LDPCconfig(bcast_base_graph, bcast_zc, max_decoder_iter, true,
                   bcast_num_cb_len, bcast_num_cb_codew_len, bcast_num_rows, 0);

    dl_bcast_ldpc_config_.NumBlocksInSymbol(
        (GetOFDMCtrlNum() * dl_bcast_mod_order_bits_) /
        dl_bcast_ldpc_config_.NumCbCodewLen());
    RtAssert(dl_bcast_ldpc_config_.NumBlocksInSymbol() > 0,
             "Downlink Broadcast LDPC expansion factor is too large for number "
             "of OFDM data "
             "subcarriers.");
    AGORA_LOG_INFO(
        "Downlink Broadcast MCS Info: LDPC: Zc: %d, %zu code blocks per "
        "symbol, "
        "%d "
        "information "
        "bits per encoding, %d bits per encoded code word, decoder "
        "iterations: %d, code rate %.3f (nRows = %zu), modulation %s\n",
        dl_bcast_ldpc_config_.ExpansionFactor(),
        dl_bcast_ldpc_config_.NumBlocksInSymbol(),
        dl_bcast_ldpc_config_.NumCbLen(), dl_bcast_ldpc_config_.NumCbCodewLen(),
        dl_bcast_ldpc_config_.MaxDecoderIter(),
        1.f * LdpcNumInputCols(dl_bcast_ldpc_config_.BaseGraph()) /
            (LdpcNumInputCols(dl_bcast_ldpc_config_.BaseGraph()) - 2 +
             dl_bcast_ldpc_config_.NumRows()),
        dl_bcast_ldpc_config_.NumRows(), dl_bcast_modulation.c_str());
  }
}

void Config::DumpMcsInfo() {
  AGORA_LOG_INFO(
      "Uplink MCS Info: LDPC: Zc: %d, %zu code blocks per symbol, %d "
      "information "
      "bits per encoding, %d bits per encoded code word, decoder "
      "iterations: %d, code rate %.3f (nRows = %zu), modulation %s\n",
      ul_ldpc_config_.ExpansionFactor(), ul_ldpc_config_.NumBlocksInSymbol(),
      ul_ldpc_config_.NumCbLen(), ul_ldpc_config_.NumCbCodewLen(),
      ul_ldpc_config_.MaxDecoderIter(),
      1.f * LdpcNumInputCols(ul_ldpc_config_.BaseGraph()) /
          (LdpcNumInputCols(ul_ldpc_config_.BaseGraph()) - 2 +
           ul_ldpc_config_.NumRows()),
      ul_ldpc_config_.NumRows(), ul_modulation_.c_str());
  AGORA_LOG_INFO(
      "Downlink MCS Info: LDPC: Zc: %d, %zu code blocks per symbol, %d "
      "information "
      "bits per encoding, %d bits per encoded code word, decoder "
      "iterations: %d, code rate %.3f (nRows = %zu), modulation %s\n",
      dl_ldpc_config_.ExpansionFactor(), dl_ldpc_config_.NumBlocksInSymbol(),
      dl_ldpc_config_.NumCbLen(), dl_ldpc_config_.NumCbCodewLen(),
      dl_ldpc_config_.MaxDecoderIter(),
      1.f * LdpcNumInputCols(dl_ldpc_config_.BaseGraph()) /
          (LdpcNumInputCols(dl_ldpc_config_.BaseGraph()) - 2 +
           dl_ldpc_config_.NumRows()),
      dl_ldpc_config_.NumRows(), dl_modulation_.c_str());
}

void Config::GenPilots() {
  if ((kUseArgos == true) || (kUseUHD == true) || (kUsePureUHD == true)) {
    std::vector<std::vector<double>> gold_ifft =
        CommsLib::GetSequence(128, CommsLib::kGoldIfft);
    std::vector<std::complex<int16_t>> gold_ifft_ci16 =
        Utils::DoubleToCint16(gold_ifft);
    for (size_t i = 0; i < 128; i++) {
      this->gold_cf32_.emplace_back(gold_ifft[0][i], gold_ifft[1][i]);
    }

    std::vector<std::vector<double>> sts_seq =
        CommsLib::GetSequence(0, CommsLib::kStsSeq);
    std::vector<std::complex<int16_t>> sts_seq_ci16 =
        Utils::DoubleToCint16(sts_seq);

    // Populate STS (stsReps repetitions)
    int sts_reps = 15;
    for (int i = 0; i < sts_reps; i++) {
      this->beacon_ci16_.insert(this->beacon_ci16_.end(), sts_seq_ci16.begin(),
                                sts_seq_ci16.end());
    }

    // Populate gold sequence (two reps, 128 each)
    int gold_reps = 2;
    for (int i = 0; i < gold_reps; i++) {
      this->beacon_ci16_.insert(this->beacon_ci16_.end(),
                                gold_ifft_ci16.begin(), gold_ifft_ci16.end());
    }

    this->beacon_len_ = this->beacon_ci16_.size();

    if (this->samps_per_symbol_ <
        (this->beacon_len_ + this->ofdm_tx_zero_prefix_ +
         this->ofdm_tx_zero_postfix_)) {
      std::string msg = "Minimum supported symbol_size is ";
      msg += std::to_string(this->beacon_len_);
      throw std::invalid_argument(msg);
    }

    this->beacon_ = Utils::Cint16ToUint32(this->beacon_ci16_, false, "QI");
    this->coeffs_ = Utils::Cint16ToUint32(gold_ifft_ci16, true, "QI");

    // Add addition padding for beacon sent from host
    int frac_beacon = this->samps_per_symbol_ % this->beacon_len_;
    std::vector<std::complex<int16_t>> pre_beacon(this->ofdm_tx_zero_prefix_,
                                                  0);
    std::vector<std::complex<int16_t>> post_beacon(
        this->ofdm_tx_zero_postfix_ + frac_beacon, 0);
    this->beacon_ci16_.insert(this->beacon_ci16_.begin(), pre_beacon.begin(),
                              pre_beacon.end());
    this->beacon_ci16_.insert(this->beacon_ci16_.end(), post_beacon.begin(),
                              post_beacon.end());
  }

  // Generate common pilots based on Zadoff-Chu sequence for channel estimation
  auto zc_seq_double =
      CommsLib::GetSequence(this->ofdm_data_num_, CommsLib::kLteZadoffChu);
  auto zc_seq = Utils::DoubleToCfloat(zc_seq_double);
  this->common_pilot_ =
      CommsLib::SeqCyclicShift(zc_seq, M_PI / 4);  // Used in LTE SRS

  this->pilots_ = static_cast<complex_float*>(Agora_memory::PaddedAlignedAlloc(
      Agora_memory::Alignment_t::kAlign64,
      this->ofdm_data_num_ * sizeof(complex_float)));
  this->pilots_sgn_ =
      static_cast<complex_float*>(Agora_memory::PaddedAlignedAlloc(
          Agora_memory::Alignment_t::kAlign64,
          this->ofdm_data_num_ *
              sizeof(complex_float)));  // used in CSI estimation
  for (size_t i = 0; i < ofdm_data_num_; i++) {
    this->pilots_[i] = {this->common_pilot_[i].real(),
                        this->common_pilot_[i].imag()};
    auto pilot_sgn = this->common_pilot_[i] /
                     (float)std::pow(std::abs(this->common_pilot_[i]), 2);
    this->pilots_sgn_[i] = {pilot_sgn.real(), pilot_sgn.imag()};
  }

  RtAssert(pilot_ifft_ == nullptr, "pilot_ifft_ should be null");
  AllocBuffer1d(&pilot_ifft_, this->ofdm_ca_num_,
                Agora_memory::Alignment_t::kAlign64, 1);

  RtAssert(pilot_pre_ifft_ == nullptr, "pilot_pre_ifft_ should be null");
  AllocBuffer1d(&pilot_pre_ifft_, this->ofdm_ca_num_,
                Agora_memory::Alignment_t::kAlign64, 1);

<<<<<<< HEAD
  std::memcpy(pilot_pre_ifft_ + ofdm_data_start_, this->pilots_,
=======
  complex_float* ifft_ptr = pilot_ifft_;
  std::memcpy(ifft_ptr + ofdm_data_start_, this->pilots_,
>>>>>>> 2d10449d
              ofdm_data_num_ * sizeof(complex_float));

  //pilot_pre_ifft_ == pilot_ifft_;
  std::memcpy(pilot_ifft_, pilot_pre_ifft_,
              ofdm_ca_num_ * sizeof(complex_float));

  if (this->freq_domain_channel_ == false) {
<<<<<<< HEAD
    CommsLib::FFTShift(pilot_ifft_, ofdm_ca_num_);
    CommsLib::IFFT(pilot_ifft_, ofdm_ca_num_, false);
=======
    CommsLib::FFTShift(ifft_ptr, ofdm_ca_num_);
    CommsLib::IFFT(pilot_ifft_, this->ofdm_ca_num_, false);
>>>>>>> 2d10449d
  }

  // Generate UE-specific pilots based on Zadoff-Chu sequence for phase tracking
  this->ue_specific_pilot_.Malloc(this->ue_ant_num_, this->ofdm_data_num_,
                                  Agora_memory::Alignment_t::kAlign64);
  this->ue_specific_pilot_t_.Calloc(this->ue_ant_num_, this->samps_per_symbol_,
                                    Agora_memory::Alignment_t::kAlign64);

  ue_pilot_ifft_.Calloc(this->ue_ant_num_, this->ofdm_ca_num_,
                        Agora_memory::Alignment_t::kAlign64);
  ue_pilot_pre_ifft_.Calloc(this->ue_ant_num_, this->ofdm_ca_num_,
                            Agora_memory::Alignment_t::kAlign64);
  for (size_t i = 0; i < ue_ant_num_; i++) {
    auto zc_ue_pilot_i = CommsLib::SeqCyclicShift(
        zc_seq,
        (i + this->ue_ant_offset_) * (float)M_PI / 6);  // LTE DMRS

    for (size_t j = 0; j < this->ofdm_data_num_; j++) {
      this->ue_specific_pilot_[i][j] = {zc_ue_pilot_i[j].real(),
                                        zc_ue_pilot_i[j].imag()};
    }

    std::memcpy(ue_pilot_ifft_[i] + ofdm_data_start_,
                this->ue_specific_pilot_[i],
                ofdm_data_num_ * sizeof(complex_float));
    //Save a copy of the frequency domain info
    std::memcpy(ue_pilot_pre_ifft_[i] + ofdm_data_start_,
                ue_pilot_ifft_[i] + ofdm_data_start_,
                ofdm_data_num_ * sizeof(complex_float));

    CommsLib::FFTShift(ue_pilot_ifft_[i], ofdm_ca_num_);
    CommsLib::IFFT(ue_pilot_ifft_[i], ofdm_ca_num_, false);
  }
}

void Config::LoadUplinkData() {
  if (this->frame_.NumUlDataSyms() > 0) {
    const size_t ul_num_bytes_per_ue_pad =
        Roundup<64>(this->ul_num_bytes_per_cb_) *
        this->ul_ldpc_config_.NumBlocksInSymbol();
    // Uplink LDPC input bits
    ul_bits_.Calloc(this->frame_.NumUlDataSyms(),
                    ul_num_bytes_per_ue_pad * this->ue_ant_num_,
                    Agora_memory::Alignment_t::kAlign64);
    const std::string ul_data_file =
        kExperimentFilepath + kUlLdpcDataPrefix +
        std::to_string(this->ofdm_ca_num_) + "_ue" +
        std::to_string(this->ue_ant_total_) + ".bin";
    AGORA_LOG_FRAME("Config: Reading uplink data bits from %s\n",
                    ul_data_file.c_str());

    // \todo assumes one code block per symbol
    const size_t code_block_in_symbol_i = 0u;
    size_t seek_offset = 0u;
    for (size_t i = 0; i < this->frame_.NumUlDataSyms(); i++) {
      seek_offset +=
          ul_data_bytes_num_persymbol_ * this->ue_ant_offset_ * sizeof(int8_t);
      for (size_t j = 0; j < this->ue_ant_num_; j++) {
        int8_t* ul_bits_ptr = this->GetInfoBits(
            this->ul_bits_, Direction::kUplink, i, j, code_block_in_symbol_i);
        Utils::ReadBinaryFile(ul_data_file, sizeof(int8_t),
                              ul_data_bytes_num_persymbol_, seek_offset,
                              ul_bits_ptr);
        seek_offset += ul_data_bytes_num_persymbol_ * sizeof(int8_t);
      }
      seek_offset +=
          ul_data_bytes_num_persymbol_ *
          (this->ue_ant_total_ - this->ue_ant_offset_ - this->ue_ant_num_) *
          sizeof(int8_t);
    }

    // Uplink modulation input bits
    ul_mod_bits_.Calloc(this->frame_.NumUlDataSyms(),
                        Roundup<64>(this->ofdm_data_num_) * this->ue_ant_num_,
                        Agora_memory::Alignment_t::kAlign32);
    const std::string ul_mod_data_file =
        kExperimentFilepath + kUlModDataPrefix +
        std::to_string(this->ofdm_ca_num_) + "_ue" +
        std::to_string(this->ue_ant_total_) + ".bin";
    // reset seek offset for new file read
    seek_offset = 0;
    const size_t subcarr_i = 0u;
    for (size_t i = 0; i < this->frame_.NumUlDataSyms(); i++) {
      seek_offset += ofdm_data_num_ * this->ue_ant_offset_ * sizeof(int8_t);
      for (size_t j = 0; j < this->ue_ant_num_; j++) {
        int8_t* ul_mod_data_ptr = this->GetModBitsBuf(
            ul_mod_bits_, Direction::kUplink, 0u, i, j, subcarr_i);
        Utils::ReadBinaryFile(ul_mod_data_file, sizeof(int8_t), ofdm_data_num_,
                              seek_offset, ul_mod_data_ptr);
        seek_offset += ofdm_data_num_ * sizeof(int8_t);
      }
      seek_offset +=
          ofdm_data_num_ *
          (this->ue_ant_total_ - this->ue_ant_offset_ - this->ue_ant_num_) *
          sizeof(int8_t);
    }
  }
}

void Config::LoadDownlinkData() {
  if (this->frame_.NumDlDataSyms() > 0) {
    const size_t dl_num_bytes_per_ue_pad =
        Roundup<64>(this->dl_num_bytes_per_cb_) *
        this->dl_ldpc_config_.NumBlocksInSymbol();
    // Downlink LDPC input bits
    dl_bits_.Calloc(this->frame_.NumDlDataSyms(),
                    dl_num_bytes_per_ue_pad * this->ue_ant_num_,
                    Agora_memory::Alignment_t::kAlign64);
    const std::string dl_data_file =
        kExperimentFilepath + kDlLdpcDataPrefix +
        std::to_string(this->ofdm_ca_num_) + "_ue" +
        std::to_string(this->ue_ant_total_) + ".bin";
    AGORA_LOG_FRAME("Config: Reading downlink data bits from %s\n",
                    dl_data_file.c_str());

    // \todo assumes one code block per symbol
    const size_t code_block_in_symbol_i = 0;
    size_t seek_offset = 0;
    for (size_t i = 0; i < this->frame_.NumDlDataSyms(); i++) {
      seek_offset +=
          dl_data_bytes_num_persymbol_ * this->ue_ant_offset_ * sizeof(int8_t);
      for (size_t j = 0; j < this->ue_ant_num_; j++) {
        int8_t* dl_bits_ptr = this->GetInfoBits(
            this->dl_bits_, Direction::kDownlink, i, j, code_block_in_symbol_i);
        Utils::ReadBinaryFile(
            dl_data_file, sizeof(int8_t), dl_data_bytes_num_persymbol_,
            seek_offset,
            dl_bits_ptr);  //this->dl_bits_[i] + (j * dl_num_bytes_per_ue_pad));
        seek_offset += dl_data_bytes_num_persymbol_ * sizeof(int8_t);
      }
      seek_offset +=
          dl_data_bytes_num_persymbol_ *
          (this->ue_ant_total_ - this->ue_ant_offset_ - this->ue_ant_num_) *
          sizeof(int8_t);
    }
<<<<<<< HEAD

    // Downlink modulation input bits
    dl_mod_bits_.Calloc(this->frame_.NumDlDataSyms(),
                        Roundup<64>(this->GetOFDMDataNum()) * ue_ant_num_,
                        Agora_memory::Alignment_t::kAlign32);
    const std::string dl_mod_data_file =
        kExperimentFilepath + kDlModDataPrefix +
        std::to_string(this->ofdm_ca_num_) + "_ue" +
        std::to_string(this->ue_ant_total_) + ".bin";
    // reset seek offset for new file read
    seek_offset = 0;
    const size_t subcarr_i = 0u;
    for (size_t i = 0; i < this->frame_.NumDlDataSyms(); i++) {
      seek_offset +=
          this->GetOFDMDataNum() * this->ue_ant_offset_ * sizeof(int8_t);
      for (size_t j = 0; j < this->ue_ant_num_; j++) {
        int8_t* dl_mod_data_ptr = this->GetModBitsBuf(
            dl_mod_bits_, Direction::kDownlink, 0, i, j, subcarr_i);
        Utils::ReadBinaryFile(dl_mod_data_file, sizeof(int8_t),
                              this->GetOFDMDataNum(), seek_offset,
                              dl_mod_data_ptr);
        seek_offset += this->GetOFDMDataNum() * sizeof(int8_t);
=======
  }
  for (size_t i = 0; i < this->frame_.NumULSyms(); i++) {
    for (size_t u = 0; u < this->ue_ant_num_; u++) {
      const size_t q = u * ofdm_data_num_;

      for (size_t j = 0; j < ofdm_data_num_; j++) {
        if (i >= this->frame_.ClientUlPilotSymbols()) {
          int8_t* mod_input_ptr =
              GetModBitsBuf(ul_mod_bits_, Direction::kUplink, 0, i, u, j);
          ul_iq_f_[i][q + j] = ModSingleUint8(*mod_input_ptr, ul_mod_table_);
        } else {
          ul_iq_f_[i][q + j] = ue_specific_pilot_[u][j];
        }
      }

      complex_float* ifft_ptr = &ul_iq_ifft[i][u * ofdm_ca_num_];
      std::memcpy(ifft_ptr + ofdm_data_start_, ul_iq_f_[i] + q,
                  ofdm_data_num_ * sizeof(complex_float));

      if (this->freq_domain_channel_ == false) {
        CommsLib::FFTShift(ifft_ptr, ofdm_ca_num_);
        CommsLib::IFFT(ifft_ptr, ofdm_ca_num_, false);
      }
    }
  }
  if (kOutputUlScData) {
    for (size_t i = 0; i < vec_fp_tx.size(); i++) {
      const auto close_status = std::fclose(vec_fp_tx.at(i));
      if (close_status != 0) {
        AGORA_LOG_ERROR("Config: Failed to close ul sc data file %zu\n", i);
>>>>>>> 2d10449d
      }
      seek_offset +=
          this->GetOFDMDataNum() *
          (this->ue_ant_total_ - this->ue_ant_offset_ - this->ue_ant_num_) *
          sizeof(int8_t);
    }
  }
}

void Config::LoadTestVectors() {
  this->GenPilots();

  // Freq-domain uplink symbols
  this->LoadUplinkData();
  Table<complex_float> ul_iq_ifft;
  if (this->frame_.NumUlDataSyms() > 0) {
    ul_iq_ifft.Calloc(this->frame_.NumUlDataSyms(),
                      this->ofdm_ca_num_ * this->ue_ant_num_,
                      Agora_memory::Alignment_t::kAlign64);
    ul_iq_f_.Calloc(this->frame_.NumUlDataSyms(),
                    this->ofdm_data_num_ * this->ue_ant_num_,
                    Agora_memory::Alignment_t::kAlign64);
    ul_iq_t_.Calloc(this->frame_.NumUlDataSyms(),
                    this->samps_per_symbol_ * this->ue_ant_num_,
                    Agora_memory::Alignment_t::kAlign64);
    const std::string ul_ifft_data_file =
        kExperimentFilepath + kUlIfftPrefix +
        std::to_string(this->ofdm_ca_num_) + "_ue" +
        std::to_string(this->ue_ant_total_) + ".bin";
    size_t seek_offset = 0;
    for (size_t i = 0; i < this->frame_.NumUlDataSyms(); i++) {
      seek_offset +=
          ofdm_ca_num_ * this->ue_ant_offset_ * sizeof(complex_float);
      for (size_t j = 0; j < this->ue_ant_num_; j++) {
        Utils::ReadBinaryFile(ul_ifft_data_file, sizeof(complex_float),
                              ofdm_ca_num_, seek_offset,
                              &ul_iq_ifft[i][j * ofdm_ca_num_]);
        std::memcpy(&ul_iq_f_[i][j * ofdm_data_num_],
                    &ul_iq_ifft[i][j * ofdm_ca_num_ + ofdm_data_start_],
                    ofdm_data_num_ * sizeof(complex_float));
        CommsLib::FFTShift(&ul_iq_ifft[i][j * ofdm_ca_num_], ofdm_ca_num_);
        CommsLib::IFFT(&ul_iq_ifft[i][j * ofdm_ca_num_], ofdm_ca_num_, false);
        seek_offset += ofdm_ca_num_ * sizeof(complex_float);
      }
      seek_offset +=
          ofdm_ca_num_ *
          (this->ue_ant_total_ - this->ue_ant_offset_ - this->ue_ant_num_) *
          sizeof(complex_float);
    }
  }

  // Generate freq-domain downlink symbols
  this->LoadDownlinkData();
  Table<complex_float> dl_iq_ifft;
  if (this->frame_.NumDlDataSyms() > 0) {
    dl_iq_ifft.Calloc(this->frame_.NumDlDataSyms(),
                      this->ofdm_ca_num_ * this->ue_ant_num_,
                      Agora_memory::Alignment_t::kAlign64);
    dl_iq_f_.Calloc(this->frame_.NumDlDataSyms(), ofdm_data_num_ * ue_ant_num_,
                    Agora_memory::Alignment_t::kAlign64);
<<<<<<< HEAD
    dl_iq_t_.Calloc(this->frame_.NumDlDataSyms(),
                    this->samps_per_symbol_ * this->ue_ant_num_,
                    Agora_memory::Alignment_t::kAlign64);
    const std::string dl_ifft_data_file =
        kExperimentFilepath + kDlIfftPrefix +
        std::to_string(this->ofdm_ca_num_) + "_ue" +
        std::to_string(this->ue_ant_total_) + ".bin";
    size_t seek_offset = 0;
    for (size_t i = 0; i < this->frame_.NumDlDataSyms(); i++) {
      seek_offset +=
          ofdm_ca_num_ * this->ue_ant_offset_ * sizeof(complex_float);
      for (size_t j = 0; j < this->ue_ant_num_; j++) {
        Utils::ReadBinaryFile(dl_ifft_data_file, sizeof(complex_float),
                              ofdm_ca_num_, seek_offset,
                              &dl_iq_ifft[i][j * ofdm_ca_num_]);
        std::memcpy(&dl_iq_f_[i][j * ofdm_data_num_],
                    &dl_iq_ifft[i][j * ofdm_ca_num_ + ofdm_data_start_],
                    ofdm_data_num_ * sizeof(complex_float));
        CommsLib::FFTShift(&dl_iq_ifft[i][j * ofdm_ca_num_], ofdm_ca_num_);
        CommsLib::IFFT(&dl_iq_ifft[i][j * ofdm_ca_num_], ofdm_ca_num_, false);
        seek_offset += ofdm_ca_num_ * sizeof(complex_float);
=======
  for (size_t i = 0; i < this->frame_.NumDLSyms(); i++) {
    for (size_t u = 0; u < ue_ant_num_; u++) {
      size_t q = u * ofdm_data_num_;

      for (size_t j = 0; j < ofdm_data_num_; j++) {
        if (IsDataSubcarrier(j) == true) {
          int8_t* mod_input_ptr =
              GetModBitsBuf(dl_mod_bits_, Direction::kDownlink, 0, i, u,
                            this->GetOFDMDataIndex(j));
          dl_iq_f_[i][q + j] = ModSingleUint8(*mod_input_ptr, dl_mod_table_);
        } else {
          dl_iq_f_[i][q + j] = ue_specific_pilot_[u][j];
        }
      }

      complex_float* ifft_ptr = &dl_iq_ifft[i][u * ofdm_ca_num_];
      std::memcpy(ifft_ptr + ofdm_data_start_, dl_iq_f_[i] + q,
                  ofdm_data_num_ * sizeof(complex_float));

      if (this->freq_domain_channel_ == false) {
        CommsLib::FFTShift(ifft_ptr, ofdm_ca_num_);
        CommsLib::IFFT(ifft_ptr, ofdm_ca_num_, false);
>>>>>>> 2d10449d
      }
      seek_offset +=
          ofdm_ca_num_ *
          (this->ue_ant_total_ - this->ue_ant_offset_ - this->ue_ant_num_) *
          sizeof(complex_float);
    }
  }

  // Find normalization factor through searching for max value in IFFT results

  float ul_max_mag =
      (this->frame_.NumUlDataSyms() > 0)
          ? CommsLib::FindMaxAbs(ul_iq_ifft, this->frame_.NumUlDataSyms(),
                                 this->ue_ant_num_ * this->ofdm_ca_num_)
          : 0;
  float dl_max_mag =
      (this->frame_.NumDlDataSyms() > 0)
          ? CommsLib::FindMaxAbs(dl_iq_ifft, this->frame_.NumDlDataSyms(),
                                 this->ue_ant_num_ * this->ofdm_ca_num_)
          : 0;
  float ue_pilot_max_mag = CommsLib::FindMaxAbs(
      ue_pilot_ifft_, this->ue_ant_num_, this->ofdm_ca_num_);
  float pilot_max_mag = CommsLib::FindMaxAbs(pilot_ifft_, this->ofdm_ca_num_);
  // additional 2^2 (6dB) power backoff
  this->scale_ =
      2 * std::max({ul_max_mag, dl_max_mag, ue_pilot_max_mag, pilot_max_mag});

  float dl_papr =
      (this->frame_.NumDlDataSyms() > 0)
          ? dl_max_mag /
                CommsLib::FindMeanAbs(dl_iq_ifft, this->frame_.NumDlDataSyms(),
                                      this->ue_ant_num_ * this->ofdm_ca_num_)
          : 0;
  float ul_papr =
      (this->frame_.NumUlDataSyms() > 0)
          ? ul_max_mag /
                CommsLib::FindMeanAbs(ul_iq_ifft, this->frame_.NumUlDataSyms(),
                                      this->ue_ant_num_ * this->ofdm_ca_num_)
          : 0;
  std::printf(
      "Uplink PAPR %2.2f dB, Downlink PAPR %2.2f dB, using scale %2.2f\n",
      10 * std::log10(ul_papr), 10 * std::log10(dl_papr), this->scale_);

  // Generate time domain symbols for downlink
  for (size_t i = 0; i < this->frame_.NumDlDataSyms(); i++) {
    for (size_t u = 0; u < this->ue_ant_num_; u++) {
      size_t q = u * this->ofdm_ca_num_;
      size_t r = u * this->samps_per_symbol_;
      CommsLib::Ifft2tx(&dl_iq_ifft[i][q], &this->dl_iq_t_[i][r],
                        this->ofdm_ca_num_, this->ofdm_tx_zero_prefix_,
                        this->cp_len_, kDebugDownlink ? 1 : this->scale_);
    }
  }

  // Generate time domain uplink symbols
  for (size_t i = 0; i < this->frame_.NumUlDataSyms(); i++) {
    for (size_t u = 0; u < this->ue_ant_num_; u++) {
      size_t q = u * this->ofdm_ca_num_;
      size_t r = u * this->samps_per_symbol_;
      CommsLib::Ifft2tx(&ul_iq_ifft[i][q], &ul_iq_t_[i][r], this->ofdm_ca_num_,
                        this->ofdm_tx_zero_prefix_, this->cp_len_,
                        this->scale_);
    }
  }

  // Generate time domain ue-specific pilot symbols
  for (size_t i = 0; i < this->ue_ant_num_; i++) {
    complex_float* ue_pilot = (this->freq_domain_channel_)
                                  ? ue_pilot_pre_ifft_[i]
                                  : ue_pilot_ifft_[i];
    CommsLib::Ifft2tx(ue_pilot, this->ue_specific_pilot_t_[i],
                      this->ofdm_ca_num_, this->ofdm_tx_zero_prefix_,
                      this->cp_len_, kDebugDownlink ? 1 : this->scale_);
  }

  this->pilot_ci16_.resize(samps_per_symbol_, 0);
  CommsLib::Ifft2tx(pilot_ifft_, this->pilot_ci16_.data(), ofdm_ca_num_,
                    ofdm_tx_zero_prefix_, cp_len_, scale_);

  for (size_t i = 0; i < ofdm_ca_num_; i++) {
    this->pilot_cf32_.emplace_back(pilot_ifft_[i].re / scale_,
                                   pilot_ifft_[i].im / scale_);
  }
  this->pilot_cf32_.insert(this->pilot_cf32_.begin(),
                           this->pilot_cf32_.end() - this->cp_len_,
                           this->pilot_cf32_.end());  // add CP

  // generate a UINT32 version to write to FPGA buffers
  this->pilot_ = Utils::Cfloat32ToUint32(this->pilot_cf32_, false, "QI");

  std::vector<uint32_t> pre_uint32(this->ofdm_tx_zero_prefix_, 0);
  this->pilot_.insert(this->pilot_.begin(), pre_uint32.begin(),
                      pre_uint32.end());
  this->pilot_.resize(this->samps_per_symbol_);

  this->pilot_ue_sc_.resize(ue_ant_num_);
  this->pilot_ue_ci16_.resize(ue_ant_num_);
  for (size_t ue_id = 0; ue_id < this->ue_ant_num_; ue_id++) {
    this->pilot_ue_ci16_.at(ue_id).resize(this->frame_.NumPilotSyms());
    for (size_t pilot_idx = 0; pilot_idx < this->frame_.NumPilotSyms();
         pilot_idx++) {
      this->pilot_ue_ci16_.at(ue_id).at(pilot_idx).resize(samps_per_symbol_, 0);
      if (this->freq_orthogonal_pilot_ || ue_id == pilot_idx) {
        std::vector<arma::uword> pilot_sc_list;

        for (size_t sc_id = 0; sc_id < ofdm_data_num_; sc_id++) {
          const size_t org_sc = sc_id + ofdm_data_start_;
          if (this->freq_orthogonal_pilot_ == false ||
              sc_id % this->pilot_sc_group_size_ == ue_id) {
            pilot_ifft_[org_sc] = this->pilots_[sc_id];
            pilot_sc_list.push_back(org_sc);
          } else {
            pilot_ifft_[org_sc].re = 0.0f;
            pilot_ifft_[org_sc].im = 0.0f;
          }
        }

        pilot_ue_sc_.at(ue_id) = arma::uvec(pilot_sc_list);

        std::memcpy(pilot_pre_ifft_, pilot_ifft_,
                    ofdm_ca_num_ * sizeof(complex_float));
        CommsLib::FFTShift(pilot_ifft_, this->ofdm_ca_num_);
        CommsLib::IFFT(pilot_ifft_, this->ofdm_ca_num_, false);

        const complex_float* pilot_to_tx =
            (this->freq_domain_channel_) ? pilot_pre_ifft_ : pilot_ifft_;
        CommsLib::Ifft2tx(pilot_to_tx,
                          this->pilot_ue_ci16_.at(ue_id).at(pilot_idx).data(),
                          ofdm_ca_num_, ofdm_tx_zero_prefix_, cp_len_, scale_);
      }
    }
  }

  if (kDebugPrintPilot) {
    std::cout << "Pilot data = [" << std::endl;
    for (size_t sc_id = 0; sc_id < ofdm_data_num_; sc_id++) {
      std::cout << pilots_[sc_id].re << "+1i*" << pilots_[sc_id].im << " ";
    }
    std::cout << std::endl << "];" << std::endl;
    for (size_t ue_id = 0; ue_id < ue_ant_num_; ue_id++) {
      std::cout << "pilot_ue_sc_[" << ue_id << "] = [" << std::endl
                << pilot_ue_sc_.at(ue_id).as_row() << "];" << std::endl;
      std::cout << "ue_specific_pilot_[" << ue_id << "] = [" << std::endl;
      for (size_t sc_id = 0; sc_id < ofdm_data_num_; sc_id++) {
        std::cout << ue_specific_pilot_[ue_id][sc_id].re << "+1i*"
                  << ue_specific_pilot_[ue_id][sc_id].im << " ";
      }
      std::cout << std::endl << "];" << std::endl;
      std::cout << "ue_pilot_ifft_[" << ue_id << "] = [" << std::endl;
      for (size_t ifft_idx = 0; ifft_idx < ofdm_ca_num_; ifft_idx++) {
        std::cout << ue_pilot_ifft_[ue_id][ifft_idx].re << "+1i*"
                  << ue_pilot_ifft_[ue_id][ifft_idx].im << " ";
      }
      std::cout << std::endl << "];" << std::endl;
    }
  }

  if (pilot_ifft_ != nullptr) {
    FreeBuffer1d(&pilot_ifft_);
  }
  if (pilot_pre_ifft_ != nullptr) {
    FreeBuffer1d(&pilot_pre_ifft_);
  }
  ul_iq_ifft.Free();
  dl_iq_ifft.Free();
}

Config::~Config() {
  if (pilots_ != nullptr) {
    std::free(pilots_);
    pilots_ = nullptr;
  }
  if (pilots_sgn_ != nullptr) {
    std::free(pilots_sgn_);
    pilots_sgn_ = nullptr;
  }
  ue_specific_pilot_t_.Free();
  ue_specific_pilot_.Free();
  ue_pilot_ifft_.Free();
  ue_pilot_pre_ifft_.Free();

  ul_mod_table_.Free();
  dl_mod_table_.Free();
  dl_bits_.Free();
  ul_bits_.Free();
  ul_mod_bits_.Free();
  dl_mod_bits_.Free();
  dl_iq_f_.Free();
  dl_iq_t_.Free();
  ul_iq_f_.Free();
  ul_iq_t_.Free();
}

void Config::Print() const {
  if (kDebugPrintConfiguration == true) {
    std::cout << "Freq Ghz: " << freq_ghz_ << std::endl
              << "BaseStation ant num: " << bs_ant_num_ << std::endl
              << "BeamForming ant num: " << bf_ant_num_ << std::endl
              << "Ue num: " << ue_num_ << std::endl
              << "Ue ant num: " << ue_ant_num_ << std::endl
              << "Ue ant total: " << ue_ant_total_ << std::endl
              << "Ue ant offset: " << ue_ant_offset_ << std::endl
              << "OFDM Ca num: " << ofdm_ca_num_ << std::endl
              << "Cp Len: " << cp_len_ << std::endl
              << "Ofdm data num: " << ofdm_data_num_ << std::endl
              << "Ofdm data start: " << ofdm_data_start_ << std::endl
              << "Ofdm data stop: " << ofdm_data_stop_ << std::endl
              << "Ofdm pilot spacing: " << ofdm_pilot_spacing_ << std::endl
              << "Hardware framer: " << hw_framer_ << std::endl
              << "Ue Hardware framer: " << ue_hw_framer_ << std::endl
              << "Freq: " << freq_ << std::endl
              << "Rate: " << rate_ << std::endl
              << "NCO: " << nco_ << std::endl
              << "Scrambler Enabled: " << scramble_enabled_ << std::endl
              << "Radio Rf Freq: " << radio_rf_freq_ << std::endl
              << "Bw filter: " << bw_filter_ << std::endl
              << "Single Gain: " << single_gain_ << std::endl
              << "Tx Gain A: " << tx_gain_a_ << std::endl
              << "Rx Gain A: " << rx_gain_a_ << std::endl
              << "Tx Gain B: " << tx_gain_b_ << std::endl
              << "Rx Gain B: " << rx_gain_b_ << std::endl
              << "Calib Tx Gain A: " << calib_tx_gain_a_ << std::endl
              << "Calib Tx Gain B: " << calib_tx_gain_b_ << std::endl
              << "Num Cells: " << num_cells_ << std::endl
              << "Num Bs Radios: " << num_radios_ << std::endl
              << "Num Bs Channels: " << num_channels_ << std::endl
              << "Num Ue Channels: " << num_ue_channels_ << std::endl
              << "Beacon Ant: " << beacon_ant_ << std::endl
              << "Beacon len: " << beacon_len_ << std::endl
              << "Calib init repeat: " << init_calib_repeat_ << std::endl
              << "Beamsweep " << beamsweep_ << std::endl
              << "Sample Cal En: " << sample_cal_en_ << std::endl
              << "Imbalance Cal: " << imbalance_cal_en_ << std::endl
              << "Beamforming: " << beamforming_str_ << std::endl
              << "Bs Channel: " << channel_ << std::endl
              << "Ue Channel: " << ue_channel_ << std::endl
              << "Max Frames: " << frames_to_test_ << std::endl
              << "Transport Block Size: " << transport_block_size_ << std::endl
              << "Noise Level: " << noise_level_ << std::endl
              << "UL Bytes per CB: " << ul_num_bytes_per_cb_ << std::endl
              << "DL Bytes per CB: " << dl_num_bytes_per_cb_ << std::endl
              << "Frequency domain channel: " << freq_domain_channel_
              << "Scheduler type: " << scheduler_type_ << std::endl;
  }
}

extern "C" {
__attribute__((visibility("default"))) Config* ConfigNew(const char* filename) {
  auto* cfg = new Config(filename);
  cfg->LoadTestVectors();
  return cfg;
}
}<|MERGE_RESOLUTION|>--- conflicted
+++ resolved
@@ -1193,12 +1193,7 @@
   AllocBuffer1d(&pilot_pre_ifft_, this->ofdm_ca_num_,
                 Agora_memory::Alignment_t::kAlign64, 1);
 
-<<<<<<< HEAD
   std::memcpy(pilot_pre_ifft_ + ofdm_data_start_, this->pilots_,
-=======
-  complex_float* ifft_ptr = pilot_ifft_;
-  std::memcpy(ifft_ptr + ofdm_data_start_, this->pilots_,
->>>>>>> 2d10449d
               ofdm_data_num_ * sizeof(complex_float));
 
   //pilot_pre_ifft_ == pilot_ifft_;
@@ -1206,13 +1201,8 @@
               ofdm_ca_num_ * sizeof(complex_float));
 
   if (this->freq_domain_channel_ == false) {
-<<<<<<< HEAD
     CommsLib::FFTShift(pilot_ifft_, ofdm_ca_num_);
     CommsLib::IFFT(pilot_ifft_, ofdm_ca_num_, false);
-=======
-    CommsLib::FFTShift(ifft_ptr, ofdm_ca_num_);
-    CommsLib::IFFT(pilot_ifft_, this->ofdm_ca_num_, false);
->>>>>>> 2d10449d
   }
 
   // Generate UE-specific pilots based on Zadoff-Chu sequence for phase tracking
@@ -1348,7 +1338,6 @@
           (this->ue_ant_total_ - this->ue_ant_offset_ - this->ue_ant_num_) *
           sizeof(int8_t);
     }
-<<<<<<< HEAD
 
     // Downlink modulation input bits
     dl_mod_bits_.Calloc(this->frame_.NumDlDataSyms(),
@@ -1371,38 +1360,6 @@
                               this->GetOFDMDataNum(), seek_offset,
                               dl_mod_data_ptr);
         seek_offset += this->GetOFDMDataNum() * sizeof(int8_t);
-=======
-  }
-  for (size_t i = 0; i < this->frame_.NumULSyms(); i++) {
-    for (size_t u = 0; u < this->ue_ant_num_; u++) {
-      const size_t q = u * ofdm_data_num_;
-
-      for (size_t j = 0; j < ofdm_data_num_; j++) {
-        if (i >= this->frame_.ClientUlPilotSymbols()) {
-          int8_t* mod_input_ptr =
-              GetModBitsBuf(ul_mod_bits_, Direction::kUplink, 0, i, u, j);
-          ul_iq_f_[i][q + j] = ModSingleUint8(*mod_input_ptr, ul_mod_table_);
-        } else {
-          ul_iq_f_[i][q + j] = ue_specific_pilot_[u][j];
-        }
-      }
-
-      complex_float* ifft_ptr = &ul_iq_ifft[i][u * ofdm_ca_num_];
-      std::memcpy(ifft_ptr + ofdm_data_start_, ul_iq_f_[i] + q,
-                  ofdm_data_num_ * sizeof(complex_float));
-
-      if (this->freq_domain_channel_ == false) {
-        CommsLib::FFTShift(ifft_ptr, ofdm_ca_num_);
-        CommsLib::IFFT(ifft_ptr, ofdm_ca_num_, false);
-      }
-    }
-  }
-  if (kOutputUlScData) {
-    for (size_t i = 0; i < vec_fp_tx.size(); i++) {
-      const auto close_status = std::fclose(vec_fp_tx.at(i));
-      if (close_status != 0) {
-        AGORA_LOG_ERROR("Config: Failed to close ul sc data file %zu\n", i);
->>>>>>> 2d10449d
       }
       seek_offset +=
           this->GetOFDMDataNum() *
@@ -1463,7 +1420,6 @@
                       Agora_memory::Alignment_t::kAlign64);
     dl_iq_f_.Calloc(this->frame_.NumDlDataSyms(), ofdm_data_num_ * ue_ant_num_,
                     Agora_memory::Alignment_t::kAlign64);
-<<<<<<< HEAD
     dl_iq_t_.Calloc(this->frame_.NumDlDataSyms(),
                     this->samps_per_symbol_ * this->ue_ant_num_,
                     Agora_memory::Alignment_t::kAlign64);
@@ -1485,30 +1441,6 @@
         CommsLib::FFTShift(&dl_iq_ifft[i][j * ofdm_ca_num_], ofdm_ca_num_);
         CommsLib::IFFT(&dl_iq_ifft[i][j * ofdm_ca_num_], ofdm_ca_num_, false);
         seek_offset += ofdm_ca_num_ * sizeof(complex_float);
-=======
-  for (size_t i = 0; i < this->frame_.NumDLSyms(); i++) {
-    for (size_t u = 0; u < ue_ant_num_; u++) {
-      size_t q = u * ofdm_data_num_;
-
-      for (size_t j = 0; j < ofdm_data_num_; j++) {
-        if (IsDataSubcarrier(j) == true) {
-          int8_t* mod_input_ptr =
-              GetModBitsBuf(dl_mod_bits_, Direction::kDownlink, 0, i, u,
-                            this->GetOFDMDataIndex(j));
-          dl_iq_f_[i][q + j] = ModSingleUint8(*mod_input_ptr, dl_mod_table_);
-        } else {
-          dl_iq_f_[i][q + j] = ue_specific_pilot_[u][j];
-        }
-      }
-
-      complex_float* ifft_ptr = &dl_iq_ifft[i][u * ofdm_ca_num_];
-      std::memcpy(ifft_ptr + ofdm_data_start_, dl_iq_f_[i] + q,
-                  ofdm_data_num_ * sizeof(complex_float));
-
-      if (this->freq_domain_channel_ == false) {
-        CommsLib::FFTShift(ifft_ptr, ofdm_ca_num_);
-        CommsLib::IFFT(ifft_ptr, ofdm_ca_num_, false);
->>>>>>> 2d10449d
       }
       seek_offset +=
           ofdm_ca_num_ *

// Copyright (c) 2018-2022, Rice University
// RENEW OPEN SOURCE LICENSE: http://renew-wireless.org/license

/**
 * @file config.cc
 * @brief Implementation file for the configuration class which importants
 * json configuration values into class variables
 */

#include "config.h"

#include <ctime>
#include <filesystem>
#include <utility>

#include "comms-lib.h"
#include "gettime.h"
#include "logger.h"
#include "message.h"
#include "modulation.h"
#include "scrambler.h"
#include "utils_ldpc.h"

using json = nlohmann::json;

static constexpr size_t kMacAlignmentBytes = 64u;
static constexpr bool kDebugPrintConfiguration = false;
static constexpr size_t kMaxSupportedZc = 256;
static constexpr size_t kShortIdLen = 3;

static const std::string kLogFilepath =
    TOSTRING(PROJECT_DIRECTORY) "/files/log/";
static const std::string kExperimentFilepath =
    TOSTRING(PROJECT_DIRECTORY) "/files/experiment/";
static const std::string kUlDataFilePrefix =
    kExperimentFilepath + "LDPC_orig_ul_data_";
static const std::string kDlDataFilePrefix =
    kExperimentFilepath + "LDPC_orig_dl_data_";

Config::Config(std::string jsonfilename)
    : freq_ghz_(GetTime::MeasureRdtscFreq()),
      ul_ldpc_config_(0, 0, 0, false, 0, 0, 0, 0),
      dl_ldpc_config_(0, 0, 0, false, 0, 0, 0, 0),
      frame_(""),
      config_filename_(std::move(jsonfilename)) {
  pilots_ = nullptr;
  pilots_sgn_ = nullptr;

  std::string conf;
  Utils::LoadTddConfig(config_filename_, conf);
  // Allow json comments
  const auto tdd_conf = json::parse(conf, nullptr, true, true);

  // Initialize the compute configuration
  // Default exclude 1 core with id = 0
  std::vector<size_t> excluded(1, 0);
  if (tdd_conf.contains("exclude_cores")) {
    auto exclude_cores = tdd_conf.at("exclude_cores");
    excluded.resize(exclude_cores.size());
    for (size_t i = 0; i < exclude_cores.size(); i++) {
      excluded.at(i) = exclude_cores.at(i);
    }
  }
  SetCpuLayoutOnNumaNodes(true, excluded);

  num_cells_ = tdd_conf.value("cells", 1);
  num_radios_ = 0;
  ue_num_ = 0;

  std::string serials_str;
  std::string serial_file = tdd_conf.value("serial_file", "");
  if (!serial_file.empty()) {
    Utils::LoadTddConfig(serial_file, serials_str);
  }
  if (serials_str.empty() == false) {
    const auto j_serials = json::parse(serials_str, nullptr, true, true);

    std::stringstream ss;
    json j_bs_serials;
    ss << j_serials.value("BaseStations", j_bs_serials);
    j_bs_serials = json::parse(ss);
    ss.str(std::string());
    ss.clear();

    RtAssert(j_bs_serials.size() == num_cells_, "Incorrect cells number!");
    external_ref_node_.resize(num_cells_, false);
    for (size_t i = 0; i < num_cells_; i++) {
      json serials_conf;
      std::string cell_str = "BS" + std::to_string(i);
      ss << j_bs_serials.value(cell_str, serials_conf);
      serials_conf = json::parse(ss);
      ss.str(std::string());
      ss.clear();

      auto hub_serial = serials_conf.value("hub", "");
      hub_id_.push_back(hub_serial);
      auto sdr_serials = serials_conf.value("sdr", json::array());
      RtAssert(!sdr_serials.empty(), "BS has zero sdrs!");
      radio_id_.insert(radio_id_.end(), sdr_serials.begin(), sdr_serials.end());
      num_radios_ += sdr_serials.size();
      cell_id_.resize(num_radios_, i);

      auto refnode_serial = serials_conf.value("reference", "");
      if (refnode_serial.empty()) {
        AGORA_LOG_INFO(
            "No reference node ID found in topology file! Taking the last node "
            "%s as reference node!\n",
            radio_id_.back().c_str());
        refnode_serial = radio_id_.back();
        ref_radio_.push_back(radio_id_.size() - 1);
      } else {
        auto serial_iterator =
            std::find(sdr_serials.begin(), sdr_serials.end(), refnode_serial);
        if (serial_iterator == sdr_serials.end()) {
          radio_id_.push_back(refnode_serial);
          ref_radio_.push_back(radio_id_.size() - 1);
          num_radios_++;
          cell_id_.resize(num_radios_, i);
          external_ref_node_.at(i) = true;
        } else {
          size_t index = radio_id_.size() - sdr_serials.size() +
                         serial_iterator - sdr_serials.begin();
          ref_radio_.push_back(index);
        }
      }
    }

    json j_ue_serials;
    ss << j_serials.value("Clients", j_ue_serials);
    j_ue_serials = json::parse(ss);
    ss.str(std::string());
    ss.clear();

    auto ue_serials = j_ue_serials.value("sdr", json::array());
    ue_radio_id_.assign(ue_serials.begin(), ue_serials.end());
  } else if (kUseArgos == true) {
    throw std::runtime_error(
        "Hardware is enabled but the serials files was not accessable");
  }

  if (radio_id_.empty() == true) {
    num_radios_ = tdd_conf.value("bs_radio_num", 8);
    external_ref_node_.resize(num_cells_, false);
    cell_id_.resize(num_radios_, 0);
  }

  if (ue_radio_id_.empty() == false) {
    ue_num_ = ue_radio_id_.size();
    for (size_t i = 0; i < ue_num_; i++) {
      ue_radio_name_.push_back(
          "UE" + (ue_radio_id_.at(i).length() > kShortIdLen
                      ? ue_radio_id_.at(i).substr(ue_radio_id_.at(i).length() -
                                                  kShortIdLen)
                      : ue_radio_id_.at(i)));
    }
  } else {
    ue_num_ = tdd_conf.value("ue_radio_num", 8);
    for (size_t i = 0; i < ue_num_; i++) {
      ue_radio_name_.push_back("UE" + std::to_string(i));
    }
  }

  channel_ = tdd_conf.value("channel", "A");
  ue_channel_ = tdd_conf.value("ue_channel", channel_);
  num_channels_ = std::min(channel_.size(), kMaxChannels);
  num_ue_channels_ = std::min(ue_channel_.size(), kMaxChannels);
  bs_ant_num_ = num_channels_ * num_radios_;
  ue_ant_num_ = ue_num_ * num_ue_channels_;

  bf_ant_num_ = bs_ant_num_;
  for (size_t i = 0; i < num_cells_; i++) {
    if (external_ref_node_.at(i) == true) {
      bf_ant_num_ = bs_ant_num_ - num_channels_;
    }
  }

  if (ref_radio_.empty() == false) {
    for (size_t i = 0; i < num_cells_; i++) {
      ref_ant_.push_back(ref_radio_.at(i) * num_channels_);
    }
  }

  if ((kUseArgos == true) || (kUseUHD == true)) {
    RtAssert(num_radios_ != 0, "Error: No radios exist in Argos mode");
  }

  /* radio configurations */
  freq_ = tdd_conf.value("frequency", 3.6e9);
  single_gain_ = tdd_conf.value("single_gain", true);
  tx_gain_a_ = tdd_conf.value("tx_gain_a", 20);
  rx_gain_a_ = tdd_conf.value("rx_gain_a", 20);
  tx_gain_b_ = tdd_conf.value("tx_gain_b", 20);
  rx_gain_b_ = tdd_conf.value("rx_gain_b", 20);
  calib_tx_gain_a_ = tdd_conf.value("calib_tx_gain_a", tx_gain_a_);
  calib_tx_gain_b_ = tdd_conf.value("calib_tx_gain_b", tx_gain_b_);

  auto gain_tx_json_a = tdd_conf.value("ue_tx_gain_a", json::array());
  if (gain_tx_json_a.empty()) {
    client_tx_gain_a_.resize(ue_num_, 20);
  } else {
    RtAssert(gain_tx_json_a.size() == ue_num_,
             "ue_tx_gain_a size must be same as the number of clients!");
    client_tx_gain_a_.assign(gain_tx_json_a.begin(), gain_tx_json_a.end());
  }
  auto gain_tx_json_b = tdd_conf.value("ue_tx_gain_b", json::array());
  if (gain_tx_json_b.empty()) {
    client_tx_gain_b_.resize(ue_num_, 0);
  } else {
    RtAssert(gain_tx_json_b.size() == ue_num_,
             "ue_tx_gain_b size must be same as the number of clients!");
    client_tx_gain_b_.assign(gain_tx_json_b.begin(), gain_tx_json_b.end());
  }
  auto gain_rx_json_a = tdd_conf.value("ue_rx_gain_a", json::array());
  if (gain_rx_json_a.empty()) {
    client_rx_gain_a_.resize(ue_num_, 20);
  } else {
    RtAssert(gain_rx_json_a.size() == ue_num_,
             "ue_rx_gain_a size must be same as the number of clients!");
    client_rx_gain_a_.assign(gain_rx_json_a.begin(), gain_rx_json_a.end());
  }
  auto gain_rx_json_b = tdd_conf.value("ue_rx_gain_b", json::array());
  if (gain_rx_json_b.empty()) {
    client_rx_gain_b_.resize(ue_num_, 0);
  } else {
    RtAssert(gain_rx_json_b.size() == ue_num_,
             "ue_rx_gain_b size must be same as the number of clients!");
    client_rx_gain_b_.assign(gain_rx_json_b.begin(), gain_rx_json_b.end());
  }

  rate_ = tdd_conf.value("sample_rate", 5e6);
  nco_ = tdd_conf.value("nco_frequency", 0.75 * rate_);
  bw_filter_ = rate_ + 2 * nco_;
  radio_rf_freq_ = freq_ - nco_;
  beacon_ant_ = tdd_conf.value("beacon_antenna", 0);
  beamsweep_ = tdd_conf.value("beamsweep", false);
  sample_cal_en_ = tdd_conf.value("calibrate_digital", false);
  imbalance_cal_en_ = tdd_conf.value("calibrate_analog", false);
  init_calib_repeat_ = tdd_conf.value("init_calib_repeat", 0);
  beamforming_str_ = tdd_conf.value("beamforming", "ZF");
  beamforming_algo_ = kBeamformingStr.at(beamforming_str_);

  RtAssert(sample_cal_en_ == false,
           "Digital / Sample offset calibration is not supported at this time");
  RtAssert(imbalance_cal_en_ == false,
           "Analog / imbalance calibration is not supported at this time");

  bs_server_addr_ = tdd_conf.value("bs_server_addr", "127.0.0.1");
  bs_rru_addr_ = tdd_conf.value("bs_rru_addr", "127.0.0.1");
  ue_server_addr_ = tdd_conf.value("ue_server_addr", "127.0.0.1");
  ue_rru_addr_ = tdd_conf.value("ue_rru_addr", "127.0.0.1");
  mac_remote_addr_ = tdd_conf.value("mac_remote_addr", "127.0.0.1");
  bs_server_port_ = tdd_conf.value("bs_server_port", 8000);
  bs_rru_port_ = tdd_conf.value("bs_rru_port", 9000);
  ue_rru_port_ = tdd_conf.value("ue_rru_port", 7000);
  ue_server_port_ = tdd_conf.value("ue_server_port", 6000);

  dpdk_num_ports_ = tdd_conf.value("dpdk_num_ports", 1);
  dpdk_port_offset_ = tdd_conf.value("dpdk_port_offset", 0);
  dpdk_mac_addrs_ = tdd_conf.value("dpdk_mac_addrs", "");

  ue_mac_tx_port_ = tdd_conf.value("ue_mac_tx_port", kMacUserRemotePort);
  ue_mac_rx_port_ = tdd_conf.value("ue_mac_rx_port", kMacUserLocalPort);
  bs_mac_tx_port_ = tdd_conf.value("bs_mac_tx_port", kMacBaseRemotePort);
  bs_mac_rx_port_ = tdd_conf.value("bs_mac_rx_port", kMacBaseLocalPort);

  /* frame configurations */
  cp_len_ = tdd_conf.value("cp_size", 0);
  ofdm_ca_num_ = tdd_conf.value("fft_size", 2048);
  ofdm_data_num_ = tdd_conf.value("ofdm_data_num", 1200);
  ofdm_tx_zero_prefix_ = tdd_conf.value("ofdm_tx_zero_prefix", 0);
  ofdm_tx_zero_postfix_ = tdd_conf.value("ofdm_tx_zero_postfix", 0);
  ofdm_rx_zero_prefix_bs_ =
      tdd_conf.value("ofdm_rx_zero_prefix_bs", 0) + cp_len_;
  ofdm_rx_zero_prefix_client_ = tdd_conf.value("ofdm_rx_zero_prefix_client", 0);
  ofdm_rx_zero_prefix_cal_ul_ =
      tdd_conf.value("ofdm_rx_zero_prefix_cal_ul", 0) + cp_len_;
  ofdm_rx_zero_prefix_cal_dl_ =
      tdd_conf.value("ofdm_rx_zero_prefix_cal_dl", 0) + cp_len_;
  RtAssert(ofdm_data_num_ % kSCsPerCacheline == 0,
           "ofdm_data_num must be a multiple of subcarriers per cacheline");
  RtAssert(ofdm_data_num_ % kTransposeBlockSize == 0,
           "Transpose block size must divide number of OFDM data subcarriers");
  ofdm_pilot_spacing_ = tdd_conf.value("ofdm_pilot_spacing", 16);
  ofdm_data_start_ =
      tdd_conf.value("ofdm_data_start", (ofdm_ca_num_ - ofdm_data_num_) / 2);
  ofdm_data_stop_ = ofdm_data_start_ + ofdm_data_num_;

  // Build subcarrier map for data ofdm symbols
  symbol_map_.resize(ofdm_data_num_);
  // Maps subcarrier index to data index
  symbol_data_id_.resize(ofdm_data_num_, 0);
  size_t data_idx = 0;
  for (size_t i = 0; i < ofdm_data_num_; i++) {
    if (i % ofdm_pilot_spacing_ == 0) {  // TODO: make this index configurable
      symbol_map_.at(i) = SubcarrierType::kDMRS;
    } else {
      symbol_map_.at(i) = SubcarrierType::kData;
      symbol_data_id_.at(i) = data_idx;
      data_idx++;
    }
  }

  bigstation_mode_ = tdd_conf.value("bigstation_mode", false);
  freq_orthogonal_pilot_ = tdd_conf.value("freq_orthogonal_pilot", false);
  correct_phase_shift_ = tdd_conf.value("correct_phase_shift", false);

  hw_framer_ = tdd_conf.value("hw_framer", true);
  if (kUseUHD) {
    hw_framer_ = false;
  } else {
    RtAssert(hw_framer_ == true,
             "Base Station hardware framer (hw_framer) set to false is "
             "unsupported in this version of Agora");
  }
  ue_hw_framer_ = tdd_conf.value("ue_hw_framer", false);
  RtAssert(ue_hw_framer_ == false,
           "User equiptment hardware framer (ue_hw_framer) set to true is "
           "unsupported in this version of Agora");
  ue_resync_period_ = tdd_conf.value("ue_resync_period", 0);

  // If frames not specified explicitly, construct default based on frame_type /
  // symbol_num_perframe / pilot_num / ul_symbol_num_perframe /
  // dl_symbol_num_perframe / dl_data_symbol_start
  if (tdd_conf.find("frame_schedule") == tdd_conf.end()) {
    size_t ul_data_symbol_num_perframe = kDefaultULSymPerFrame;
    size_t ul_data_symbol_start = kDefaultULSymStart;
    size_t dl_data_symbol_num_perframe = kDefaultDLSymPerFrame;
    size_t dl_data_symbol_start = kDefaultDLSymStart;

    size_t symbol_num_perframe =
        tdd_conf.value("symbol_num_perframe", kDefaultSymbolNumPerFrame);
    size_t pilot_symbol_num_perframe = tdd_conf.value(
        "pilot_num",
        freq_orthogonal_pilot_ ? kDefaultPilotSymPerFrame : ue_ant_num_);

    size_t beacon_symbol_position = tdd_conf.value("beacon_position", SIZE_MAX);

    // Start position of the first UL symbol
    ul_data_symbol_start =
        tdd_conf.value("ul_data_symbol_start", ul_data_symbol_start);
    ul_data_symbol_num_perframe =
        tdd_conf.value("ul_symbol_num_perframe", ul_data_symbol_num_perframe);

    // Start position of the first DL symbol
    dl_data_symbol_start =
        tdd_conf.value("dl_data_symbol_start", dl_data_symbol_start);
    dl_data_symbol_num_perframe =
        tdd_conf.value("dl_symbol_num_perframe", dl_data_symbol_num_perframe);

    size_t ul_data_symbol_stop =
        ul_data_symbol_start + ul_data_symbol_num_perframe;
    size_t dl_data_symbol_stop =
        dl_data_symbol_start + dl_data_symbol_num_perframe;

    if ((ul_data_symbol_num_perframe + dl_data_symbol_num_perframe +
         pilot_symbol_num_perframe) > symbol_num_perframe) {
      AGORA_LOG_ERROR(
          "!!!!! Invalid configuration pilot + ul + dl exceeds total symbols "
          "!!!!!\n");
      AGORA_LOG_ERROR(
          "Uplink symbols: %zu, Downlink Symbols :%zu, Pilot Symbols: %zu, "
          "Total Symbols: %zu\n",
          ul_data_symbol_num_perframe, dl_data_symbol_num_perframe,
          pilot_symbol_num_perframe, symbol_num_perframe);
      throw std::runtime_error("Invalid Frame Configuration");
    } else if (((ul_data_symbol_num_perframe > 0) &&
                (dl_data_symbol_num_perframe > 0)) &&
               (((ul_data_symbol_start >= dl_data_symbol_start) &&
                 (ul_data_symbol_start < dl_data_symbol_stop)) ||
                ((ul_data_symbol_stop > dl_data_symbol_start) &&
                 (ul_data_symbol_stop <= dl_data_symbol_stop)))) {
      AGORA_LOG_ERROR(
          "!!!!! Invalid configuration ul and dl symbol overlap detected "
          "!!!!!\n");
      AGORA_LOG_ERROR(
          "Uplink - start: %zu - stop :%zu, Downlink - start: %zu - stop %zu\n",
          ul_data_symbol_start, ul_data_symbol_stop, dl_data_symbol_start,
          dl_data_symbol_stop);
      throw std::runtime_error("Invalid Frame Configuration");
    }

    char first_sym;
    char second_sym;
    size_t first_sym_start;
    size_t first_sym_count;
    size_t second_sym_start;
    size_t second_sym_count;
    if (dl_data_symbol_start <= ul_data_symbol_start) {
      first_sym = 'D';
      first_sym_start = dl_data_symbol_start;
      first_sym_count = dl_data_symbol_num_perframe;
      second_sym = 'U';
      second_sym_start = ul_data_symbol_start;
      second_sym_count = ul_data_symbol_num_perframe;
    } else {
      first_sym = 'U';
      first_sym_start = ul_data_symbol_start;
      first_sym_count = ul_data_symbol_num_perframe;
      second_sym = 'D';
      second_sym_start = dl_data_symbol_start;
      second_sym_count = dl_data_symbol_num_perframe;
    }
    AGORA_LOG_SYMBOL(
        "Symbol %c, start %zu, count %zu. Symbol %c, start %zu, count %zu. "
        "Total Symbols: %zu\n",
        first_sym, first_sym_start, first_sym_start, second_sym,
        second_sym_start, second_sym_start, symbol_num_perframe);

    std::string sched = "";
    // Offset the pilots, if the beacon comes first
    if (beacon_symbol_position == 0) {
      sched = "G";
    }
    sched.append(pilot_symbol_num_perframe, 'P');
    // Could roll this up into a loop but will leave like this for readability
    int add_symbols = 0;
    // ( )PGGGG1111111111GGGG2222222222GGGG
    if (first_sym_start > 0) {
      add_symbols = first_sym_start - sched.length();
      assert(add_symbols >= 0);
      sched.append(first_sym_start - sched.length(), 'G');
      sched.append(first_sym_count, first_sym);
    }

    if (second_sym_start > 0) {
      add_symbols = second_sym_start - sched.length();
      assert(add_symbols >= 0);
      sched.append(add_symbols, 'G');
      sched.append(second_sym_count, second_sym);
    }
    add_symbols = symbol_num_perframe - sched.length();
    assert(add_symbols >= 0);
    sched.append(add_symbols, 'G');

    // Add the beacon
    if (beacon_symbol_position < sched.length()) {
      if (sched.at(beacon_symbol_position) != 'G') {
        AGORA_LOG_ERROR("Invalid beacon location %zu replacing %c\n",
                        beacon_symbol_position,
                        sched.at(beacon_symbol_position));
        throw std::runtime_error("Invalid Frame Configuration");
      }
      sched.replace(beacon_symbol_position, 1, "B");
    }

    frame_ = FrameStats(sched);
  } else {
    json jframes = tdd_conf.value("frame_schedule", json::array());

    // Only allow 1 unique frame type
    assert(jframes.size() == 1);
    frame_ = FrameStats(jframes.at(0).get<std::string>());
  }
  AGORA_LOG_INFO("Config: Frame schedule %s (%zu symbols)\n",
                 frame_.FrameIdentifier().c_str(), frame_.NumTotalSyms());

  if (frame_.IsRecCalEnabled()) {
    RtAssert(bf_ant_num_ >= frame_.NumDLCalSyms(),
             "Too many DL Cal symbols for the number of base station antennas");

    RtAssert(((bf_ant_num_ % frame_.NumDLCalSyms()) == 0),
             "Number of Downlink calibration symbols per frame must complete "
             "calibration on frame boundary!");
  }

  // Check for frame validity.
  // We should remove the restriction of the beacon symbol placement when tested
  // more thoroughly
  if (((frame_.NumBeaconSyms() > 1)) ||
      ((frame_.NumBeaconSyms() == 1) && (frame_.GetBeaconSymbolLast() > 1))) {
    AGORA_LOG_ERROR("Invalid beacon symbol placement\n");
    throw std::runtime_error("Invalid beacon symbol placement");
  }

  // client_dl_pilot_sym uses the first x 'D' symbols for downlink channel
  // estimation for each user.
  size_t client_dl_pilot_syms = tdd_conf.value("client_dl_pilot_syms", 0);
  RtAssert(client_dl_pilot_syms <= frame_.NumDLSyms(),
           "Number of DL pilot symbol exceeds number of DL symbols!");
  // client_ul_pilot_sym uses the first x 'U' symbols for downlink channel
  // estimation for each user.
  size_t client_ul_pilot_syms = tdd_conf.value("client_ul_pilot_syms", 0);
  RtAssert(client_ul_pilot_syms <= frame_.NumULSyms(),
           "Number of UL pilot symbol exceeds number of UL symbols!");

  frame_.SetClientPilotSyms(client_ul_pilot_syms, client_dl_pilot_syms);

  if ((freq_orthogonal_pilot_ == false) &&
      (ue_ant_num_ != frame_.NumPilotSyms())) {
    RtAssert(
        false,
        "Number of pilot symbols: " + std::to_string(frame_.NumPilotSyms()) +
            " does not match number of UEs: " + std::to_string(ue_ant_num_));
  }
  if ((freq_orthogonal_pilot_ == false) && (ue_radio_id_.empty() == true) &&
      (tdd_conf.find("ue_radio_num") == tdd_conf.end())) {
    ue_num_ = frame_.NumPilotSyms();
    ue_ant_num_ = ue_num_ * num_ue_channels_;
  }
  ue_ant_offset_ = tdd_conf.value("ue_ant_offset", 0);
  ue_ant_total_ = tdd_conf.value("ue_ant_total", ue_ant_num_);

  auto tx_advance = tdd_conf.value("tx_advance", json::array());
  if (tx_advance.empty()) {
    cl_tx_advance_.resize(ue_num_, 0);
  } else {
    RtAssert(tx_advance.size() == ue_num_,
             "tx_advance size must be same as the number of clients!");
    cl_tx_advance_.assign(tx_advance.begin(), tx_advance.end());
  }

  auto corr_scale = tdd_conf.value("corr_scale", json::array());
  if (corr_scale.empty()) {
    cl_corr_scale_.resize(ue_num_, 1.f);
  } else {
    RtAssert(corr_scale.size() == ue_num_,
             "corr_scale size must be same as the number of clients!");
    cl_corr_scale_.assign(corr_scale.begin(), corr_scale.end());
  }

  if (std::filesystem::is_directory(kExperimentFilepath) == false) {
    std::filesystem::create_directory(kExperimentFilepath);
  }

  if (std::filesystem::is_directory(kLogFilepath) == false) {
    std::filesystem::create_directory(kLogFilepath);
  }

  // set trace file path
  auto time = std::time(nullptr);
  auto local_time = *std::localtime(&time);

  const std::string ul_present_str = (frame_.NumULSyms() > 0 ? "uplink-" : "");
  const std::string dl_present_str =
      (frame_.NumDLSyms() > 0 ? "downlink-" : "");
<<<<<<< HEAD
  timestamp_ = std::to_string(1900 + local_time.tm_year) + "-" +
               std::to_string(1 + local_time.tm_mon) + "-" +
               std::to_string(local_time.tm_mday) + "-" +
               std::to_string(local_time.tm_hour) + "-" +
               std::to_string(local_time.tm_min) + "-" +
               std::to_string(local_time.tm_sec) + "_";
  std::string filename = "trace-" + ul_present_str + dl_present_str +
                         timestamp_ + std::to_string(num_cells_) + "_" +
                         std::to_string(BsAntNum()) + "x" +
                         std::to_string(UeAntTotal()) + ".hdf5";
=======
  std::string filename =
      kLogFilepath + "trace-" + ul_present_str + dl_present_str +
      std::to_string(1900 + local_time.tm_year) + "-" +
      std::to_string(1 + local_time.tm_mon) + "-" +
      std::to_string(local_time.tm_mday) + "-" +
      std::to_string(local_time.tm_hour) + "-" +
      std::to_string(local_time.tm_min) + "-" +
      std::to_string(local_time.tm_sec) + "_" + std::to_string(num_cells_) +
      "_" + std::to_string(BsAntNum()) + "x" + std::to_string(UeAntTotal()) +
      ".hdf5";
>>>>>>> 23c3e2a8
  trace_file_ = tdd_conf.value("trace_file", filename);

  // Agora configurations
  frames_to_test_ = tdd_conf.value("max_frame", 9600);
  core_offset_ = tdd_conf.value("core_offset", 0);
  worker_thread_num_ = tdd_conf.value("worker_thread_num", 25);
  socket_thread_num_ = tdd_conf.value("socket_thread_num", 4);
  ue_core_offset_ = tdd_conf.value("ue_core_offset", 0);
  ue_worker_thread_num_ = tdd_conf.value("ue_worker_thread_num", 25);
  ue_socket_thread_num_ = tdd_conf.value("ue_socket_thread_num", 4);
  fft_thread_num_ = tdd_conf.value("fft_thread_num", 5);
  demul_thread_num_ = tdd_conf.value("demul_thread_num", 5);
  decode_thread_num_ = tdd_conf.value("decode_thread_num", 10);
  beam_thread_num_ = worker_thread_num_ - fft_thread_num_ - demul_thread_num_ -
                     decode_thread_num_;

  demul_block_size_ = tdd_conf.value("demul_block_size", 48);
  RtAssert(demul_block_size_ % kSCsPerCacheline == 0,
           "Demodulation block size must be a multiple of subcarriers per "
           "cacheline");
  RtAssert(
      demul_block_size_ % kTransposeBlockSize == 0,
      "Demodulation block size must be a multiple of transpose block size");
  demul_events_per_symbol_ = 1 + (ofdm_data_num_ - 1) / demul_block_size_;

  beam_batch_size_ = tdd_conf.value("beam_batch_size", 1);
  beam_block_size_ = freq_orthogonal_pilot_
                         ? ue_ant_num_
                         : tdd_conf.value("beam_block_size", 1);
  beam_events_per_symbol_ = 1 + (ofdm_data_num_ - 1) / beam_block_size_;

  fft_block_size_ = tdd_conf.value("fft_block_size", 1);
  fft_block_size_ = std::max(fft_block_size_, num_channels_);
  RtAssert(bs_ant_num_ % fft_block_size_ == 0,
           "FFT block size is set to an invalid value - all rx symbols per "
           "frame must fit inside an fft block");

  encode_block_size_ = tdd_conf.value("encode_block_size", 1);

  noise_level_ = tdd_conf.value("noise_level", 0.03);  // default: 30 dB
  AGORA_LOG_SYMBOL("Noise level: %.2f\n", noise_level_);

  // Scrambler and descrambler configurations
  scramble_enabled_ = tdd_conf.value("wlan_scrambler", true);

  // LDPC Coding and Modulation configurations
  ul_mcs_params_ = this->Parse(tdd_conf, "ul_mcs");
  this->UpdateUlMCS(ul_mcs_params_);

  dl_mcs_params_ = this->Parse(tdd_conf, "dl_mcs");
  this->UpdateDlMCS(dl_mcs_params_);

  this->DumpMcsInfo();

  fft_in_rru_ = tdd_conf.value("fft_in_rru", false);

  samps_per_symbol_ =
      ofdm_tx_zero_prefix_ + ofdm_ca_num_ + cp_len_ + ofdm_tx_zero_postfix_;
  packet_length_ =
      Packet::kOffsetOfData + ((kUse12BitIQ ? 3 : 4) * samps_per_symbol_);
  dl_packet_length_ = Packet::kOffsetOfData + (samps_per_symbol_ * 4);

  //Don't check for jumbo frames when using the hardware, this might be temp
  if (!kUseArgos) {
    RtAssert(packet_length_ < 9000,
             "Packet size must be smaller than jumbo frame");
  }

  ul_num_bytes_per_cb_ = ul_ldpc_config_.NumCbLen() / 8;
  ul_data_bytes_num_persymbol_ =
      ul_num_bytes_per_cb_ * ul_ldpc_config_.NumBlocksInSymbol();
  ul_mac_packet_length_ = ul_data_bytes_num_persymbol_;
  // Smallest over the air packet structure
  ul_mac_data_length_max_ =
      ul_mac_packet_length_ - sizeof(MacPacketHeaderPacked);

  ul_mac_packets_perframe_ = this->frame_.NumUlDataSyms();
  ul_mac_data_bytes_num_perframe_ =
      ul_mac_data_length_max_ * ul_mac_packets_perframe_;
  ul_mac_bytes_num_perframe_ = ul_mac_packet_length_ * ul_mac_packets_perframe_;

  dl_num_bytes_per_cb_ = dl_ldpc_config_.NumCbLen() / 8;
  dl_data_bytes_num_persymbol_ =
      dl_num_bytes_per_cb_ * dl_ldpc_config_.NumBlocksInSymbol();
  dl_mac_packet_length_ = dl_data_bytes_num_persymbol_;
  // Smallest over the air packet structure
  dl_mac_data_length_max_ =
      dl_mac_packet_length_ - sizeof(MacPacketHeaderPacked);

  dl_mac_packets_perframe_ = this->frame_.NumDlDataSyms();
  dl_mac_data_bytes_num_perframe_ =
      dl_mac_data_length_max_ * dl_mac_packets_perframe_;
  dl_mac_bytes_num_perframe_ = dl_mac_packet_length_ * dl_mac_packets_perframe_;

  this->running_.store(true);
  /* 12 bit samples x2 for I + Q */
  static const size_t kBitsPerSample = 12 * 2;
  const double bit_rate_mbps = (rate_ * kBitsPerSample) / 1e6;
  //For framer mode, we can ignore the Beacon
  //Double count the UlCal and DLCal to simplify things
  //Peak network traffic is the bit rate for 1 symbol, for non-hardware framer mode
  //the device can generate 2*rate_ traffic (for each tx symbol)
  const size_t bs_tx_symbols =
      frame_.NumDLSyms() + frame_.NumDLCalSyms() + frame_.NumULCalSyms();
  const size_t bs_rx_symbols = frame_.NumPilotSyms() + frame_.NumULSyms() +
                               frame_.NumDLCalSyms() + frame_.NumULCalSyms();
  const double per_bs_radio_traffic =
      ((static_cast<double>(bs_tx_symbols + bs_rx_symbols)) /
       frame_.NumTotalSyms()) *
      bit_rate_mbps;

  const size_t ue_tx_symbols = frame_.NumULSyms() + frame_.NumPilotSyms();
  //Rx all symbols, Tx the tx symbols (ul + pilots)
  const double per_ue_radio_traffic =
      (bit_rate_mbps *
       (static_cast<double>(ue_tx_symbols) / frame_.NumTotalSyms())) +
      bit_rate_mbps;

  AGORA_LOG_INFO(
      "Config: %zu BS antennas, %zu UE antennas, %zu pilot symbols per "
      "frame,\n"
      "\t%zu uplink data symbols per frame, %zu downlink data symbols "
      "per frame,\n"
      "\t%zu OFDM subcarriers (%zu data subcarriers),\n"
      "\tUL modulation %s, DL modulation %s, Beamforming %s, \n"
      "\t%zu UL codeblocks per symbol, "
      "%zu UL bytes per code block,\n"
      "\t%zu DL codeblocks per symbol, %zu DL bytes per code block,\n"
      "\t%zu UL MAC data bytes per frame, %zu UL MAC bytes per frame,\n"
      "\t%zu DL MAC data bytes per frame, %zu DL MAC bytes per frame,\n"
      "\tFrame time %.3f usec\n"
      "Uplink Max Mac data per-user tp (Mbps) %.3f\n"
      "Downlink Max Mac data per-user tp (Mbps) %.3f\n"
      "Radio Network Traffic Peak (Mbps): %.3f\n"
      "Radio Network Traffic Avg  (Mbps): %.3f\n"
      "Basestation Network Traffic Peak (Mbps): %.3f\n"
      "Basestation Network Traffic Avg  (Mbps): %.3f\n"
      "UE Network Traffic Peak (Mbps): %.3f\n"
      "UE Network Traffic Avg  (Mbps): %.3f\n"
      "All UEs Network Traffic Avg (Mbps): %.3f\n"
      "All UEs Network Traffic Avg (Mbps): %.3f\n",
      bs_ant_num_, ue_ant_num_, frame_.NumPilotSyms(), frame_.NumULSyms(),
      frame_.NumDLSyms(), ofdm_ca_num_, ofdm_data_num_, ul_modulation_.c_str(),
      dl_modulation_.c_str(), beamforming_str_.c_str(),
      ul_ldpc_config_.NumBlocksInSymbol(), ul_num_bytes_per_cb_,
      dl_ldpc_config_.NumBlocksInSymbol(), dl_num_bytes_per_cb_,
      ul_mac_data_bytes_num_perframe_, ul_mac_bytes_num_perframe_,
      dl_mac_data_bytes_num_perframe_, dl_mac_bytes_num_perframe_,
      this->GetFrameDurationSec() * 1e6,
      (ul_mac_data_bytes_num_perframe_ * 8.0f) /
          (this->GetFrameDurationSec() * 1e6),
      (dl_mac_data_bytes_num_perframe_ * 8.0f) /
          (this->GetFrameDurationSec() * 1e6),
      bit_rate_mbps, per_bs_radio_traffic, bit_rate_mbps * bs_ant_num_,
      per_bs_radio_traffic * bs_ant_num_, 2 * bit_rate_mbps,
      per_ue_radio_traffic, 2 * bit_rate_mbps * ue_ant_num_,
      per_ue_radio_traffic * ue_ant_num_);

  if (frame_.IsRecCalEnabled()) {
    AGORA_LOG_INFO(
        "Reciprical Calibration Enabled.  Full calibration data ready every "
        "%zu frame(s) using %zu symbols per frame\n",
        RecipCalFrameCnt(), frame_.NumDLCalSyms());
  }
  Print();
}

json Config::Parse(const json& in_json, const std::string& json_handle) {
  json out_json;
  std::stringstream ss;
  ss << in_json.value(json_handle, out_json);
  out_json = json::parse(ss);
  if (out_json == nullptr) {
    out_json = json::object();
  }
  ss.str(std::string());
  ss.clear();
  return out_json;
}

void Config::UpdateUlMCS(const json& ul_mcs) {
  ul_modulation_ = ul_mcs.value("modulation", "16QAM");
  ul_mod_order_bits_ = kModulStringMap.at(ul_modulation_);
  ul_mod_order_ = static_cast<size_t>(pow(2, ul_mod_order_bits_));
  InitModulationTable(this->ul_mod_table_, ul_mod_order_);

  double ul_code_rate = ul_mcs.value("code_rate", 0.333);
  RtAssert(
      ul_code_rate <= 8.0 / 9.0 && ul_code_rate >= 0.1,
      "Invalid UL code rate! It must be a real number between 1/10 and 8/9.");
  uint16_t base_graph = ul_mcs.value("base_graph", 1);
  bool early_term = ul_mcs.value("earlyTermination", true);
  int16_t max_decoder_iter = ul_mcs.value("decoderIter", 5);

  // Set of LDPC lifting size Zc, from TS38.212 Table 5.3.2-1
  std::vector<size_t> zc_vec = {
      2,   4,   8,   16, 32, 64,  128, 256, 3,   6,   12,  24, 48,
      96,  192, 384, 5,  10, 20,  40,  80,  160, 320, 7,   14, 28,
      56,  112, 224, 9,  18, 36,  72,  144, 288, 11,  22,  44, 88,
      176, 352, 13,  26, 52, 104, 208, 15,  30,  60,  120, 240};
  std::sort(zc_vec.begin(), zc_vec.end());
  // According to cyclic_shift.cc cyclic shifter for zc
  // larger than 256 has not been implemented, so we skip them here.
  size_t max_zc_index =
      (std::find(zc_vec.begin(), zc_vec.end(), kMaxSupportedZc) -
       zc_vec.begin());
  size_t max_uplink_uncoded_bits =
      size_t(this->OfdmDataNum() * ul_code_rate * ul_mod_order_bits_);
  size_t zc = SIZE_MAX;
  size_t i = 0;
  for (; i < max_zc_index; i++) {
    if ((zc_vec.at(i) * LdpcNumInputCols(base_graph) * kCbPerSymbol <
         max_uplink_uncoded_bits) &&
        (zc_vec.at(i + 1) * LdpcNumInputCols(base_graph) * kCbPerSymbol >
         max_uplink_uncoded_bits)) {
      zc = zc_vec.at(i);
      break;
    }
  }
  if (zc == SIZE_MAX) {
    AGORA_LOG_WARN(
        "Exceeded possible range of LDPC lifting Zc for uplink! Setting "
        "lifting size to max possible value(%zu).\nThis may lead to too many "
        "unused subcarriers. For better use of the PHY resources, you may "
        "reduce your coding or modulation rate.",
        kMaxSupportedZc);
    zc = kMaxSupportedZc;
  }

  // Always positive since ul_code_rate is smaller than 1
  size_t num_rows = static_cast<size_t>(std::round(
                        LdpcNumInputCols(base_graph) / ul_code_rate)) -
                    (LdpcNumInputCols(base_graph) - 2);

  uint32_t num_cb_len = LdpcNumInputBits(base_graph, zc);
  uint32_t num_cb_codew_len = LdpcNumEncodedBits(base_graph, zc, num_rows);
  ul_ldpc_config_ = LDPCconfig(base_graph, zc, max_decoder_iter, early_term,
                               num_cb_len, num_cb_codew_len, num_rows, 0);

  ul_ldpc_config_.NumBlocksInSymbol((ofdm_data_num_ * ul_mod_order_bits_) /
                                    ul_ldpc_config_.NumCbCodewLen());
  RtAssert(
      (frame_.NumULSyms() == 0) || (ul_ldpc_config_.NumBlocksInSymbol() > 0),
      "Uplink LDPC expansion factor is too large for number of OFDM data "
      "subcarriers.");
}

void Config::UpdateDlMCS(const json& dl_mcs) {
  dl_modulation_ = dl_mcs.value("modulation", "16QAM");
  dl_mod_order_bits_ = kModulStringMap.at(dl_modulation_);
  dl_mod_order_ = static_cast<size_t>(pow(2, dl_mod_order_bits_));
  InitModulationTable(this->dl_mod_table_, dl_mod_order_);

  double dl_code_rate = dl_mcs.value("code_rate", 0.333);
  RtAssert(
      dl_code_rate <= 8.0 / 9.0 && dl_code_rate >= 0.1,
      "Invalid DL code rate! It must be a real number between 1/10 and 8/9.");
  uint16_t base_graph = dl_mcs.value("base_graph", 1);
  bool early_term = dl_mcs.value("earlyTermination", true);
  int16_t max_decoder_iter = dl_mcs.value("decoderIter", 5);

  // Set of LDPC lifting size Zc, from TS38.212 Table 5.3.2-1
  std::vector<size_t> zc_vec = {
      2,   4,   8,   16, 32, 64,  128, 256, 3,   6,   12,  24, 48,
      96,  192, 384, 5,  10, 20,  40,  80,  160, 320, 7,   14, 28,
      56,  112, 224, 9,  18, 36,  72,  144, 288, 11,  22,  44, 88,
      176, 352, 13,  26, 52, 104, 208, 15,  30,  60,  120, 240};
  std::sort(zc_vec.begin(), zc_vec.end());
  // According to cyclic_shift.cc cyclic shifter for zc
  // larger than 256 has not been implemented, so we skip them here.
  size_t max_zc_index =
      (std::find(zc_vec.begin(), zc_vec.end(), kMaxSupportedZc) -
       zc_vec.begin());
  size_t max_downlink_uncoded_bits =
      size_t(this->GetOFDMDataNum() * dl_code_rate * dl_mod_order_bits_);
  size_t zc = SIZE_MAX;
  size_t i = 0;
  for (; i < max_zc_index; i++) {
    if ((zc_vec.at(i) * LdpcNumInputCols(base_graph) * kCbPerSymbol <
         max_downlink_uncoded_bits) &&
        (zc_vec.at(i + 1) * LdpcNumInputCols(base_graph) * kCbPerSymbol >
         max_downlink_uncoded_bits)) {
      zc = zc_vec.at(i);
      break;
    }
  }
  if (zc == SIZE_MAX) {
    AGORA_LOG_WARN(
        "Exceeded possible range of LDPC lifting Zc for downlink! Setting "
        "lifting size to max possible value(%zu).\nThis may lead to too many "
        "unused subcarriers. For better use of the PHY resources, you may "
        "reduce your coding or modulation rate.",
        kMaxSupportedZc);
    zc = kMaxSupportedZc;
  }

  // Always positive since dl_code_rate is smaller than 1
  size_t num_rows = static_cast<size_t>(std::round(
                        LdpcNumInputCols(base_graph) / dl_code_rate)) -
                    (LdpcNumInputCols(base_graph) - 2);

  uint32_t num_cb_len = LdpcNumInputBits(base_graph, zc);
  uint32_t num_cb_codew_len = LdpcNumEncodedBits(base_graph, zc, num_rows);
  dl_ldpc_config_ = LDPCconfig(base_graph, zc, max_decoder_iter, early_term,
                               num_cb_len, num_cb_codew_len, num_rows, 0);

  dl_ldpc_config_.NumBlocksInSymbol((GetOFDMDataNum() * dl_mod_order_bits_) /
                                    dl_ldpc_config_.NumCbCodewLen());
  RtAssert(
      this->frame_.NumDLSyms() == 0 || dl_ldpc_config_.NumBlocksInSymbol() > 0,
      "Downlink LDPC expansion factor is too large for number of OFDM data "
      "subcarriers.");
}

void Config::DumpMcsInfo() {
  AGORA_LOG_INFO(
      "Downlink MCS Info: LDPC: Zc: %d, %zu code blocks per symbol, %d "
      "information "
      "bits per encoding, %d bits per encoded code word, decoder "
      "iterations: %d, code rate %.3f (nRows = %zu), modulation %s\n",
      dl_ldpc_config_.ExpansionFactor(), dl_ldpc_config_.NumBlocksInSymbol(),
      dl_ldpc_config_.NumCbLen(), dl_ldpc_config_.NumCbCodewLen(),
      dl_ldpc_config_.MaxDecoderIter(),
      1.f * LdpcNumInputCols(dl_ldpc_config_.BaseGraph()) /
          (LdpcNumInputCols(dl_ldpc_config_.BaseGraph()) - 2 +
           dl_ldpc_config_.NumRows()),
      dl_ldpc_config_.NumRows(), dl_modulation_.c_str());
  AGORA_LOG_INFO(
      "Uplink MCS Info: LDPC: Zc: %d, %zu code blocks per symbol, %d "
      "information "
      "bits per encoding, %d bits per encoded code word, decoder "
      "iterations: %d, code rate %.3f (nRows = %zu), modulation %s\n",
      ul_ldpc_config_.ExpansionFactor(), ul_ldpc_config_.NumBlocksInSymbol(),
      ul_ldpc_config_.NumCbLen(), ul_ldpc_config_.NumCbCodewLen(),
      ul_ldpc_config_.MaxDecoderIter(),
      1.f * LdpcNumInputCols(ul_ldpc_config_.BaseGraph()) /
          (LdpcNumInputCols(ul_ldpc_config_.BaseGraph()) - 2 +
           ul_ldpc_config_.NumRows()),
      ul_ldpc_config_.NumRows(), ul_modulation_.c_str());
}

void Config::GenData() {
  if ((kUseArgos == true) || (kUseUHD == true)) {
    std::vector<std::vector<double>> gold_ifft =
        CommsLib::GetSequence(128, CommsLib::kGoldIfft);
    std::vector<std::complex<int16_t>> gold_ifft_ci16 =
        Utils::DoubleToCint16(gold_ifft);
    for (size_t i = 0; i < 128; i++) {
      this->gold_cf32_.emplace_back(gold_ifft[0][i], gold_ifft[1][i]);
    }

    std::vector<std::vector<double>> sts_seq =
        CommsLib::GetSequence(0, CommsLib::kStsSeq);
    std::vector<std::complex<int16_t>> sts_seq_ci16 =
        Utils::DoubleToCint16(sts_seq);

    // Populate STS (stsReps repetitions)
    int sts_reps = 15;
    for (int i = 0; i < sts_reps; i++) {
      this->beacon_ci16_.insert(this->beacon_ci16_.end(), sts_seq_ci16.begin(),
                                sts_seq_ci16.end());
    }

    // Populate gold sequence (two reps, 128 each)
    int gold_reps = 2;
    for (int i = 0; i < gold_reps; i++) {
      this->beacon_ci16_.insert(this->beacon_ci16_.end(),
                                gold_ifft_ci16.begin(), gold_ifft_ci16.end());
    }

    this->beacon_len_ = this->beacon_ci16_.size();

    if (this->samps_per_symbol_ <
        (this->beacon_len_ + this->ofdm_tx_zero_prefix_ +
         this->ofdm_tx_zero_postfix_)) {
      std::string msg = "Minimum supported symbol_size is ";
      msg += std::to_string(this->beacon_len_);
      throw std::invalid_argument(msg);
    }

    this->beacon_ = Utils::Cint16ToUint32(this->beacon_ci16_, false, "QI");
    this->coeffs_ = Utils::Cint16ToUint32(gold_ifft_ci16, true, "QI");

    // Add addition padding for beacon sent from host
    int frac_beacon = this->samps_per_symbol_ % this->beacon_len_;
    std::vector<std::complex<int16_t>> pre_beacon(this->ofdm_tx_zero_prefix_,
                                                  0);
    std::vector<std::complex<int16_t>> post_beacon(
        this->ofdm_tx_zero_postfix_ + frac_beacon, 0);
    this->beacon_ci16_.insert(this->beacon_ci16_.begin(), pre_beacon.begin(),
                              pre_beacon.end());
    this->beacon_ci16_.insert(this->beacon_ci16_.end(), post_beacon.begin(),
                              post_beacon.end());
  }

  // Generate common pilots based on Zadoff-Chu sequence for channel estimation
  auto zc_seq_double =
      CommsLib::GetSequence(this->ofdm_data_num_, CommsLib::kLteZadoffChu);
  auto zc_seq = Utils::DoubleToCfloat(zc_seq_double);
  this->common_pilot_ =
      CommsLib::SeqCyclicShift(zc_seq, M_PI / 4);  // Used in LTE SRS

  this->pilots_ = static_cast<complex_float*>(Agora_memory::PaddedAlignedAlloc(
      Agora_memory::Alignment_t::kAlign64,
      this->ofdm_data_num_ * sizeof(complex_float)));
  this->pilots_sgn_ =
      static_cast<complex_float*>(Agora_memory::PaddedAlignedAlloc(
          Agora_memory::Alignment_t::kAlign64,
          this->ofdm_data_num_ *
              sizeof(complex_float)));  // used in CSI estimation
  for (size_t i = 0; i < ofdm_data_num_; i++) {
    this->pilots_[i] = {this->common_pilot_[i].real(),
                        this->common_pilot_[i].imag()};
    auto pilot_sgn = this->common_pilot_[i] /
                     (float)std::pow(std::abs(this->common_pilot_[i]), 2);
    this->pilots_sgn_[i] = {pilot_sgn.real(), pilot_sgn.imag()};
  }
  complex_float* pilot_ifft;
  AllocBuffer1d(&pilot_ifft, this->ofdm_ca_num_,
                Agora_memory::Alignment_t::kAlign64, 1);
  for (size_t j = 0; j < ofdm_data_num_; j++) {
    // FFT Shift
    const size_t k = j + ofdm_data_start_ >= ofdm_ca_num_ / 2
                         ? j + ofdm_data_start_ - ofdm_ca_num_ / 2
                         : j + ofdm_data_start_ + ofdm_ca_num_ / 2;
    pilot_ifft[k] = this->pilots_[j];
  }
  CommsLib::IFFT(pilot_ifft, this->ofdm_ca_num_, false);

  // Generate UE-specific pilots based on Zadoff-Chu sequence for phase tracking
  this->ue_specific_pilot_.Malloc(this->ue_ant_num_, this->ofdm_data_num_,
                                  Agora_memory::Alignment_t::kAlign64);
  this->ue_specific_pilot_t_.Calloc(this->ue_ant_num_, this->samps_per_symbol_,
                                    Agora_memory::Alignment_t::kAlign64);

  Table<complex_float> ue_pilot_ifft;
  ue_pilot_ifft.Calloc(this->ue_ant_num_, this->ofdm_ca_num_,
                       Agora_memory::Alignment_t::kAlign64);
  auto zc_ue_pilot_double =
      CommsLib::GetSequence(this->ofdm_data_num_, CommsLib::kLteZadoffChu);
  auto zc_ue_pilot = Utils::DoubleToCfloat(zc_ue_pilot_double);
  for (size_t i = 0; i < ue_ant_num_; i++) {
    auto zc_ue_pilot_i = CommsLib::SeqCyclicShift(
        zc_ue_pilot,
        (i + this->ue_ant_offset_) * (float)M_PI / 6);  // LTE DMRS
    for (size_t j = 0; j < this->ofdm_data_num_; j++) {
      this->ue_specific_pilot_[i][j] = {zc_ue_pilot_i[j].real(),
                                        zc_ue_pilot_i[j].imag()};
      // FFT Shift
      const size_t k = j + ofdm_data_start_ >= ofdm_ca_num_ / 2
                           ? j + ofdm_data_start_ - ofdm_ca_num_ / 2
                           : j + ofdm_data_start_ + ofdm_ca_num_ / 2;
      ue_pilot_ifft[i][k] = this->ue_specific_pilot_[i][j];
    }
    CommsLib::IFFT(ue_pilot_ifft[i], ofdm_ca_num_, false);
  }

  // Get uplink and downlink raw bits either from file or random numbers
  size_t dl_num_bytes_per_ue_pad = Roundup<64>(this->dl_num_bytes_per_cb_) *
                                   this->dl_ldpc_config_.NumBlocksInSymbol();
  dl_bits_.Malloc(this->frame_.NumDLSyms(),
                  dl_num_bytes_per_ue_pad * this->ue_ant_num_,
                  Agora_memory::Alignment_t::kAlign64);
  dl_iq_f_.Calloc(this->frame_.NumDLSyms(), ofdm_data_num_ * ue_ant_num_,
                  Agora_memory::Alignment_t::kAlign64);
  dl_iq_t_.Calloc(this->frame_.NumDLSyms(),
                  this->samps_per_symbol_ * this->ue_ant_num_,
                  Agora_memory::Alignment_t::kAlign64);

  size_t ul_num_bytes_per_ue_pad = Roundup<64>(this->ul_num_bytes_per_cb_) *
                                   this->ul_ldpc_config_.NumBlocksInSymbol();
  ul_bits_.Malloc(this->frame_.NumULSyms(),
                  ul_num_bytes_per_ue_pad * this->ue_ant_num_,
                  Agora_memory::Alignment_t::kAlign64);
  ul_iq_f_.Calloc(this->frame_.NumULSyms(),
                  this->ofdm_data_num_ * this->ue_ant_num_,
                  Agora_memory::Alignment_t::kAlign64);
  ul_iq_t_.Calloc(this->frame_.NumULSyms(),
                  this->samps_per_symbol_ * this->ue_ant_num_,
                  Agora_memory::Alignment_t::kAlign64);

#ifdef GENERATE_DATA
  for (size_t ue_id = 0; ue_id < this->ue_ant_num_; ue_id++) {
    for (size_t j = 0; j < num_bytes_per_ue_pad; j++) {
      int cur_offset = j * ue_ant_num_ + ue_id;
      for (size_t i = 0; i < this->frame_.NumULSyms(); i++) {
        this->ul_bits_[i][cur_offset] = rand() % mod_order;
      }
      for (size_t i = 0; i < this->frame_.NumDLSyms(); i++) {
        this->dl_bits_[i][cur_offset] = rand() % mod_order;
      }
    }
  }
#else
  if (this->frame_.NumUlDataSyms() > 0) {
    const std::string ul_data_file =
        kUlDataFilePrefix + std::to_string(this->ofdm_ca_num_) + "_ant" +
        std::to_string(this->ue_ant_total_) + ".bin";
    AGORA_LOG_SYMBOL("Config: Reading raw ul data from %s\n",
                     ul_data_file.c_str());
    FILE* fd = std::fopen(ul_data_file.c_str(), "rb");
    if (fd == nullptr) {
      AGORA_LOG_ERROR("Failed to open antenna file %s. Error %s.\n",
                      ul_data_file.c_str(), strerror(errno));
      throw std::runtime_error("Config: Failed to open antenna file");
    }

    for (size_t i = this->frame_.ClientUlPilotSymbols();
         i < this->frame_.NumULSyms(); i++) {
      if (std::fseek(fd, (ul_data_bytes_num_persymbol_ * this->ue_ant_offset_),
                     SEEK_CUR) != 0) {
        AGORA_LOG_ERROR(
            " *** Error: failed to seek propertly (pre) into %s file\n",
            ul_data_file.c_str());
        RtAssert(false,
                 "Failed to seek propertly into " + ul_data_file + "file\n");
      }
      for (size_t j = 0; j < this->ue_ant_num_; j++) {
        size_t r = std::fread(this->ul_bits_[i] + (j * ul_num_bytes_per_ue_pad),
                              sizeof(int8_t), ul_data_bytes_num_persymbol_, fd);
        if (r < ul_data_bytes_num_persymbol_) {
          AGORA_LOG_ERROR(
              " *** Error: Uplink bad read from file %s (batch %zu : %zu) "
              "%zu : %zu\n",
              ul_data_file.c_str(), i, j, r, ul_data_bytes_num_persymbol_);
        }
      }
      if (std::fseek(fd,
                     ul_data_bytes_num_persymbol_ *
                         (this->ue_ant_total_ - this->ue_ant_offset_ -
                          this->ue_ant_num_),
                     SEEK_CUR) != 0) {
        AGORA_LOG_ERROR(
            " *** Error: failed to seek propertly (post) into %s file\n",
            ul_data_file.c_str());
        RtAssert(false,
                 "Failed to seek propertly into " + ul_data_file + "file\n");
      }
    }
    std::fclose(fd);
  }

  if (this->frame_.NumDlDataSyms() > 0) {
    const std::string dl_data_file =
        kDlDataFilePrefix + std::to_string(this->ofdm_ca_num_) + "_ant" +
        std::to_string(this->ue_ant_total_) + ".bin";

    AGORA_LOG_SYMBOL("Config: Reading raw dl data from %s\n",
                     dl_data_file.c_str());
    FILE* fd = std::fopen(dl_data_file.c_str(), "rb");
    if (fd == nullptr) {
      AGORA_LOG_ERROR("Failed to open antenna file %s. Error %s.\n",
                      dl_data_file.c_str(), strerror(errno));
      throw std::runtime_error("Config: Failed to open dl antenna file");
    }

    for (size_t i = this->frame_.ClientDlPilotSymbols();
         i < this->frame_.NumDLSyms(); i++) {
      for (size_t j = 0; j < this->ue_ant_num_; j++) {
        size_t r = std::fread(this->dl_bits_[i] + j * dl_num_bytes_per_ue_pad,
                              sizeof(int8_t), dl_data_bytes_num_persymbol_, fd);
        if (r < dl_data_bytes_num_persymbol_) {
          AGORA_LOG_ERROR(
              "***Error: Downlink bad read from file %s (batch %zu : %zu) "
              "\n",
              dl_data_file.c_str(), i, j);
        }
      }
    }
    std::fclose(fd);
  }
#endif

  auto scrambler = std::make_unique<AgoraScrambler::Scrambler>();

  const size_t ul_encoded_bytes_per_block =
      BitsToBytes(this->ul_ldpc_config_.NumCbCodewLen());
  const size_t ul_num_blocks_per_symbol =
      this->ul_ldpc_config_.NumBlocksInSymbol() * this->ue_ant_num_;

  // Used as an input ptr to
  auto* ul_scramble_buffer =
      new int8_t[ul_num_bytes_per_cb_ +
                 kLdpcHelperFunctionInputBufferSizePaddingBytes]();
  int8_t* ldpc_input = nullptr;

  // Encode uplink bits
  Table<int8_t> ul_encoded_bits;
  ul_encoded_bits.Malloc(this->frame_.NumULSyms() * ul_num_blocks_per_symbol,
                         ul_encoded_bytes_per_block,
                         Agora_memory::Alignment_t::kAlign64);
  ul_mod_bits_.Calloc(this->frame_.NumULSyms(),
                      Roundup<64>(this->ofdm_data_num_) * this->ue_ant_num_,
                      Agora_memory::Alignment_t::kAlign32);
  auto* ul_temp_parity_buffer = new int8_t[LdpcEncodingParityBufSize(
      this->ul_ldpc_config_.BaseGraph(),
      this->ul_ldpc_config_.ExpansionFactor())];

  for (size_t i = 0; i < frame_.NumULSyms(); i++) {
    for (size_t j = 0; j < ue_ant_num_; j++) {
      for (size_t k = 0; k < ul_ldpc_config_.NumBlocksInSymbol(); k++) {
        int8_t* coded_bits_ptr =
            ul_encoded_bits[i * ul_num_blocks_per_symbol +
                            j * ul_ldpc_config_.NumBlocksInSymbol() + k];

        if (scramble_enabled_) {
          std::memcpy(ul_scramble_buffer,
                      GetInfoBits(ul_bits_, Direction::kUplink, i, j, k),
                      ul_num_bytes_per_cb_);
          scrambler->Scramble(ul_scramble_buffer, ul_num_bytes_per_cb_);
          ldpc_input = ul_scramble_buffer;
        } else {
          ldpc_input = GetInfoBits(ul_bits_, Direction::kUplink, i, j, k);
        }

        LdpcEncodeHelper(ul_ldpc_config_.BaseGraph(),
                         ul_ldpc_config_.ExpansionFactor(),
                         ul_ldpc_config_.NumRows(), coded_bits_ptr,
                         ul_temp_parity_buffer, ldpc_input);
        int8_t* mod_input_ptr =
            GetModBitsBuf(ul_mod_bits_, Direction::kUplink, 0, i, j, k);
        AdaptBitsForMod(reinterpret_cast<uint8_t*>(coded_bits_ptr),
                        reinterpret_cast<uint8_t*>(mod_input_ptr),
                        ul_encoded_bytes_per_block, ul_mod_order_bits_);
      }
    }
  }

  // Generate freq-domain uplink symbols
  Table<complex_float> ul_iq_ifft;
  ul_iq_ifft.Calloc(this->frame_.NumULSyms(),
                    this->ofdm_ca_num_ * this->ue_ant_num_,
                    Agora_memory::Alignment_t::kAlign64);
  for (size_t i = 0; i < this->frame_.NumULSyms(); i++) {
    for (size_t u = 0; u < this->ue_ant_num_; u++) {
      size_t q = u * ofdm_data_num_;

      for (size_t j = 0; j < ofdm_data_num_; j++) {
        size_t sc = j + ofdm_data_start_;
        int8_t* mod_input_ptr =
            GetModBitsBuf(ul_mod_bits_, Direction::kUplink, 0, i, u, j);
        ul_iq_f_[i][q + j] = ModSingleUint8(*mod_input_ptr, ul_mod_table_);
        // FFT Shift
        const size_t k = sc >= ofdm_ca_num_ / 2 ? sc - ofdm_ca_num_ / 2
                                                : sc + ofdm_ca_num_ / 2;
        ul_iq_ifft[i][u * ofdm_ca_num_ + k] = ul_iq_f_[i][q + j];
      }
      CommsLib::IFFT(&ul_iq_ifft[i][u * ofdm_ca_num_], ofdm_ca_num_, false);
    }
  }

  // Encode downlink bits
  const size_t dl_encoded_bytes_per_block =
      BitsToBytes(this->dl_ldpc_config_.NumCbCodewLen());
  const size_t dl_num_blocks_per_symbol =
      this->dl_ldpc_config_.NumBlocksInSymbol() * this->ue_ant_num_;

  auto* dl_scramble_buffer =
      new int8_t[dl_num_bytes_per_cb_ +
                 kLdpcHelperFunctionInputBufferSizePaddingBytes]();

  Table<int8_t> dl_encoded_bits;
  dl_encoded_bits.Malloc(this->frame_.NumDLSyms() * dl_num_blocks_per_symbol,
                         dl_encoded_bytes_per_block,
                         Agora_memory::Alignment_t::kAlign64);
  dl_mod_bits_.Calloc(this->frame_.NumDLSyms(),
                      Roundup<64>(this->GetOFDMDataNum()) * ue_ant_num_,
                      Agora_memory::Alignment_t::kAlign32);
  auto* dl_temp_parity_buffer = new int8_t[LdpcEncodingParityBufSize(
      this->dl_ldpc_config_.BaseGraph(),
      this->dl_ldpc_config_.ExpansionFactor())];

  for (size_t i = 0; i < this->frame_.NumDLSyms(); i++) {
    for (size_t j = 0; j < this->ue_ant_num_; j++) {
      for (size_t k = 0; k < dl_ldpc_config_.NumBlocksInSymbol(); k++) {
        int8_t* coded_bits_ptr =
            dl_encoded_bits[i * dl_num_blocks_per_symbol +
                            j * dl_ldpc_config_.NumBlocksInSymbol() + k];

        if (scramble_enabled_) {
          std::memcpy(dl_scramble_buffer,
                      GetInfoBits(dl_bits_, Direction::kDownlink, i, j, k),
                      dl_num_bytes_per_cb_);
          scrambler->Scramble(dl_scramble_buffer, dl_num_bytes_per_cb_);
          ldpc_input = dl_scramble_buffer;
        } else {
          ldpc_input = GetInfoBits(dl_bits_, Direction::kDownlink, i, j, k);
        }

        LdpcEncodeHelper(dl_ldpc_config_.BaseGraph(),
                         dl_ldpc_config_.ExpansionFactor(),
                         dl_ldpc_config_.NumRows(), coded_bits_ptr,
                         dl_temp_parity_buffer, ldpc_input);
        int8_t* mod_input_ptr =
            GetModBitsBuf(dl_mod_bits_, Direction::kDownlink, 0, i, j, k);
        AdaptBitsForMod(reinterpret_cast<uint8_t*>(coded_bits_ptr),
                        reinterpret_cast<uint8_t*>(mod_input_ptr),
                        dl_encoded_bytes_per_block, dl_mod_order_bits_);
      }
    }
  }

  // Generate freq-domain downlink symbols
  Table<complex_float> dl_iq_ifft;
  dl_iq_ifft.Calloc(this->frame_.NumDLSyms(), ofdm_ca_num_ * ue_ant_num_,
                    Agora_memory::Alignment_t::kAlign64);
  for (size_t i = 0; i < this->frame_.NumDLSyms(); i++) {
    for (size_t u = 0; u < ue_ant_num_; u++) {
      size_t q = u * ofdm_data_num_;

      for (size_t j = 0; j < ofdm_data_num_; j++) {
        size_t sc = j + ofdm_data_start_;
        if (IsDataSubcarrier(j) == true) {
          int8_t* mod_input_ptr =
              GetModBitsBuf(dl_mod_bits_, Direction::kDownlink, 0, i, u,
                            this->GetOFDMDataIndex(j));
          dl_iq_f_[i][q + j] = ModSingleUint8(*mod_input_ptr, dl_mod_table_);
        } else {
          dl_iq_f_[i][q + j] = ue_specific_pilot_[u][j];
        }
        // FFT Shift
        const size_t k = sc >= ofdm_ca_num_ / 2 ? sc - ofdm_ca_num_ / 2
                                                : sc + ofdm_ca_num_ / 2;
        dl_iq_ifft[i][u * ofdm_ca_num_ + k] = dl_iq_f_[i][q + j];
      }
      CommsLib::IFFT(&dl_iq_ifft[i][u * ofdm_ca_num_], ofdm_ca_num_, false);
    }
  }

  // Find normalization factor through searching for max value in IFFT results
  float ul_max_mag =
      CommsLib::FindMaxAbs(ul_iq_ifft, this->frame_.NumULSyms(),
                           this->ue_ant_num_ * this->ofdm_ca_num_);
  float dl_max_mag =
      CommsLib::FindMaxAbs(dl_iq_ifft, this->frame_.NumDLSyms(),
                           this->ue_ant_num_ * this->ofdm_ca_num_);
  float ue_pilot_max_mag = CommsLib::FindMaxAbs(
      ue_pilot_ifft, this->ue_ant_num_, this->ofdm_ca_num_);
  float pilot_max_mag = CommsLib::FindMaxAbs(pilot_ifft, this->ofdm_ca_num_);
  // additional 2^2 (6dB) power backoff
  this->scale_ =
      2 * std::max({ul_max_mag, dl_max_mag, ue_pilot_max_mag, pilot_max_mag});

  float dl_papr = dl_max_mag /
                  CommsLib::FindMeanAbs(dl_iq_ifft, this->frame_.NumDLSyms(),
                                        this->ue_ant_num_ * this->ofdm_ca_num_);
  float ul_papr = ul_max_mag /
                  CommsLib::FindMeanAbs(ul_iq_ifft, this->frame_.NumULSyms(),
                                        this->ue_ant_num_ * this->ofdm_ca_num_);
  std::printf("Uplink PAPR %2.2f dB, Downlink PAPR %2.2f dB\n",
              10 * std::log10(ul_papr), 10 * std::log10(dl_papr));

  // Generate time domain symbols for downlink
  for (size_t i = 0; i < this->frame_.NumDLSyms(); i++) {
    for (size_t u = 0; u < this->ue_ant_num_; u++) {
      size_t q = u * this->ofdm_ca_num_;
      size_t r = u * this->samps_per_symbol_;
      CommsLib::Ifft2tx(&dl_iq_ifft[i][q], &this->dl_iq_t_[i][r],
                        this->ofdm_ca_num_, this->ofdm_tx_zero_prefix_,
                        this->cp_len_, kDebugDownlink ? 1 : this->scale_);
    }
  }

  // Generate time domain uplink symbols
  for (size_t i = 0; i < this->frame_.NumULSyms(); i++) {
    for (size_t u = 0; u < this->ue_ant_num_; u++) {
      size_t q = u * this->ofdm_ca_num_;
      size_t r = u * this->samps_per_symbol_;
      CommsLib::Ifft2tx(&ul_iq_ifft[i][q], &ul_iq_t_[i][r], this->ofdm_ca_num_,
                        this->ofdm_tx_zero_prefix_, this->cp_len_,
                        this->scale_);
    }
  }

  // Generate time domain ue-specific pilot symbols
  for (size_t i = 0; i < this->ue_ant_num_; i++) {
    CommsLib::Ifft2tx(ue_pilot_ifft[i], this->ue_specific_pilot_t_[i],
                      this->ofdm_ca_num_, this->ofdm_tx_zero_prefix_,
                      this->cp_len_, kDebugDownlink ? 1 : this->scale_);
    if (kDebugPrintPilot == true) {
      std::printf("ue_specific_pilot_t%zu=[", i);
      for (size_t j = 0; j < this->ofdm_ca_num_; j++) {
        std::printf("%2.4f+%2.4fi ", ue_pilot_ifft[i][j].re,
                    ue_pilot_ifft[i][j].im);
      }
      std::printf("]\n");
    }
  }

  this->pilot_ci16_.resize(samps_per_symbol_, 0);
  CommsLib::Ifft2tx(pilot_ifft,
                    (std::complex<int16_t>*)this->pilot_ci16_.data(),
                    ofdm_ca_num_, ofdm_tx_zero_prefix_, cp_len_, scale_);

  for (size_t i = 0; i < ofdm_ca_num_; i++) {
    this->pilot_cf32_.emplace_back(pilot_ifft[i].re / scale_,
                                   pilot_ifft[i].im / scale_);
  }
  this->pilot_cf32_.insert(this->pilot_cf32_.begin(),
                           this->pilot_cf32_.end() - this->cp_len_,
                           this->pilot_cf32_.end());  // add CP

  // generate a UINT32 version to write to FPGA buffers
  this->pilot_ = Utils::Cfloat32ToUint32(this->pilot_cf32_, false, "QI");

  std::vector<uint32_t> pre_uint32(this->ofdm_tx_zero_prefix_, 0);
  this->pilot_.insert(this->pilot_.begin(), pre_uint32.begin(),
                      pre_uint32.end());
  this->pilot_.resize(this->samps_per_symbol_);

  if (kDebugPrintPilot == true) {
    std::cout << "Pilot data: " << std::endl;
    for (size_t i = 0; i < this->ofdm_data_num_; i++) {
      std::cout << this->pilots_[i].re << "+1i*" << this->pilots_[i].im << ",";
    }
    std::cout << std::endl;
  }

  if (kDebugPrintPilot) {
    for (size_t ue_id = 0; ue_id < ue_ant_num_; ue_id++) {
      std::cout << "UE" << ue_id << "_pilot_data =[" << std::endl;
      for (size_t i = 0; i < ofdm_data_num_; i++) {
        std::cout << ue_specific_pilot_[ue_id][i].re << "+1i*"
                  << ue_specific_pilot_[ue_id][i].im << " ";
      }
      std::cout << "];" << std::endl;
    }
  }

  delete[](ul_temp_parity_buffer);
  delete[](dl_temp_parity_buffer);
  ul_iq_ifft.Free();
  dl_iq_ifft.Free();
  ue_pilot_ifft.Free();
  dl_encoded_bits.Free();
  ul_encoded_bits.Free();
  FreeBuffer1d(&pilot_ifft);
  delete[] ul_scramble_buffer;
  delete[] dl_scramble_buffer;
}

Config::~Config() {
  if (pilots_ != nullptr) {
    std::free(pilots_);
    pilots_ = nullptr;
  }
  if (pilots_sgn_ != nullptr) {
    std::free(pilots_sgn_);
    pilots_sgn_ = nullptr;
  }
  ul_mod_table_.Free();
  dl_mod_table_.Free();
  dl_bits_.Free();
  ul_bits_.Free();
  ul_mod_bits_.Free();
  dl_mod_bits_.Free();
  dl_iq_f_.Free();
  dl_iq_t_.Free();
  ul_iq_f_.Free();
  ul_iq_t_.Free();

  ue_specific_pilot_t_.Free();
  ue_specific_pilot_.Free();
}

/* TODO Inspect and document */
size_t Config::GetSymbolId(size_t input_id) const {
  size_t symbol_id = SIZE_MAX;

  if (input_id < this->frame_.NumPilotSyms()) {
    symbol_id = this->Frame().GetPilotSymbol(input_id);
  } else {
    int new_idx = input_id - this->frame_.NumPilotSyms();

    // std::printf("\n*****GetSymbolId %d %zu\n", new_idx, input_id);
    if ((new_idx >= 0) &&
        (static_cast<size_t>(new_idx) < this->frame_.NumULSyms())) {
      symbol_id = this->Frame().GetULSymbol(new_idx);
    }
  }
  return symbol_id;
}

/* Returns True if symbol is valid index and is of symbol type 'P'
   False otherwise */
bool Config::IsPilot(size_t /*frame_id*/, size_t symbol_id) const {
  bool is_pilot = false;
  assert(symbol_id < this->frame_.NumTotalSyms());
  char s = frame_.FrameIdentifier().at(symbol_id);
#ifdef DEBUG3
  std::printf("IsPilot(%zu, %zu) = %c\n", frame_id, symbol_id, s);
#endif
  /* TODO should use the symbol type here */
  is_pilot = (s == 'P');
  return is_pilot;
}

/* Returns True if user equiptment and is a client dl pilot_
 * False otherwise */
bool Config::IsDlPilot(size_t /*frame_id*/, size_t symbol_id) const {
  bool is_pilot = false;
  assert(symbol_id < this->frame_.NumTotalSyms());
  char s = frame_.FrameIdentifier().at(symbol_id);
#ifdef DEBUG3
  std::printf("IsDlPilot(%zu, %zu) = %c\n", frame_id, symbol_id, s);
#endif
  if ((s == 'D') && (this->frame_.ClientDlPilotSymbols() > 0)) {
    size_t dl_index = this->frame_.GetDLSymbolIdx(symbol_id);
    is_pilot = (this->frame_.ClientDlPilotSymbols() > dl_index);
  }
  return is_pilot;
}

bool Config::IsCalDlPilot(size_t /*frame_id*/, size_t symbol_id) const {
  bool is_cal_dl_pilot = false;
  assert(symbol_id < this->frame_.NumTotalSyms());
  is_cal_dl_pilot = (this->frame_.FrameIdentifier().at(symbol_id) == 'C');
  return is_cal_dl_pilot;
}

bool Config::IsCalUlPilot(size_t /*frame_id*/, size_t symbol_id) const {
  bool is_cal_ul_pilot = false;
  assert(symbol_id < this->frame_.NumTotalSyms());
  is_cal_ul_pilot = (this->frame_.FrameIdentifier().at(symbol_id) == 'L');
  return is_cal_ul_pilot;
}

bool Config::IsUplink(size_t /*frame_id*/, size_t symbol_id) const {
  assert(symbol_id < this->frame_.NumTotalSyms());
  char s = frame_.FrameIdentifier().at(symbol_id);
#ifdef DEBUG3
  std::printf("IsUplink(%zu, %zu) = %c\n", frame_id, symbol_id, s);
#endif
  return (s == 'U');
}

bool Config::IsDownlink(size_t frame_id, size_t symbol_id) const {
  assert(symbol_id < this->frame_.NumTotalSyms());
  char s = frame_.FrameIdentifier().at(symbol_id);
#ifdef DEBUG3
  std::printf("IsDownlink(%zu, %zu) = %c\n", frame_id, symbol_id, s);
#else
  unused(frame_id);
#endif
  return (s == 'D');
}

SymbolType Config::GetSymbolType(size_t symbol_id) const {
  return kSymbolMap.at(this->frame_.FrameIdentifier().at(symbol_id));
}

void Config::Print() const {
  if (kDebugPrintConfiguration == true) {
    std::cout << "Freq Ghz: " << freq_ghz_ << std::endl
              << "BaseStation ant num: " << bs_ant_num_ << std::endl
              << "BeamForming ant num: " << bf_ant_num_ << std::endl
              << "Ue num: " << ue_num_ << std::endl
              << "Ue ant num: " << ue_ant_num_ << std::endl
              << "Ue ant total: " << ue_ant_total_ << std::endl
              << "Ue ant offset: " << ue_ant_offset_ << std::endl
              << "OFDM Ca num: " << ofdm_ca_num_ << std::endl
              << "Cp Len: " << cp_len_ << std::endl
              << "Ofdm data num: " << ofdm_data_num_ << std::endl
              << "Ofdm data start: " << ofdm_data_start_ << std::endl
              << "Ofdm data stop: " << ofdm_data_stop_ << std::endl
              << "Ofdm pilot spacing: " << ofdm_pilot_spacing_ << std::endl
              << "Hardware framer: " << hw_framer_ << std::endl
              << "Ue Hardware framer: " << ue_hw_framer_ << std::endl
              << "Freq: " << freq_ << std::endl
              << "Rate: " << rate_ << std::endl
              << "NCO: " << nco_ << std::endl
              << "Scrambler Enabled: " << scramble_enabled_ << std::endl
              << "Radio Rf Freq: " << radio_rf_freq_ << std::endl
              << "Bw filter: " << bw_filter_ << std::endl
              << "Single Gain: " << single_gain_ << std::endl
              << "Tx Gain A: " << tx_gain_a_ << std::endl
              << "Rx Gain A: " << rx_gain_a_ << std::endl
              << "Tx Gain B: " << tx_gain_b_ << std::endl
              << "Rx Gain B: " << rx_gain_b_ << std::endl
              << "Calib Tx Gain A: " << calib_tx_gain_a_ << std::endl
              << "Calib Tx Gain B: " << calib_tx_gain_b_ << std::endl
              << "Num Cells: " << num_cells_ << std::endl
              << "Num Bs Radios: " << num_radios_ << std::endl
              << "Num Bs Channels: " << num_channels_ << std::endl
              << "Num Ue Channels: " << num_ue_channels_ << std::endl
              << "Beacon Ant: " << beacon_ant_ << std::endl
              << "Beacon len: " << beacon_len_ << std::endl
              << "Calib init repeat: " << init_calib_repeat_ << std::endl
              << "Beamsweep " << beamsweep_ << std::endl
              << "Sample Cal En: " << sample_cal_en_ << std::endl
              << "Imbalance Cal: " << imbalance_cal_en_ << std::endl
              << "Beamforming: " << beamforming_str_ << std::endl
              << "Bs Channel: " << channel_ << std::endl
              << "Ue Channel: " << ue_channel_ << std::endl
              << "Max Frames: " << frames_to_test_ << std::endl
              << "Transport Block Size: " << transport_block_size_ << std::endl
              << "Noise Level: " << noise_level_ << std::endl
              << "UL Bytes per CB: " << ul_num_bytes_per_cb_ << std::endl
              << "DL Bytes per CB: " << dl_num_bytes_per_cb_ << std::endl
              << "FFT in rru: " << fft_in_rru_ << std::endl;
  }
}

extern "C" {
__attribute__((visibility("default"))) Config* ConfigNew(char* filename) {
  auto* cfg = new Config(filename);
  cfg->GenData();
  return cfg;
}
}<|MERGE_RESOLUTION|>--- conflicted
+++ resolved
@@ -533,29 +533,16 @@
   const std::string ul_present_str = (frame_.NumULSyms() > 0 ? "uplink-" : "");
   const std::string dl_present_str =
       (frame_.NumDLSyms() > 0 ? "downlink-" : "");
-<<<<<<< HEAD
   timestamp_ = std::to_string(1900 + local_time.tm_year) + "-" +
                std::to_string(1 + local_time.tm_mon) + "-" +
                std::to_string(local_time.tm_mday) + "-" +
                std::to_string(local_time.tm_hour) + "-" +
                std::to_string(local_time.tm_min) + "-" +
                std::to_string(local_time.tm_sec) + "_";
-  std::string filename = "trace-" + ul_present_str + dl_present_str +
-                         timestamp_ + std::to_string(num_cells_) + "_" +
-                         std::to_string(BsAntNum()) + "x" +
-                         std::to_string(UeAntTotal()) + ".hdf5";
-=======
   std::string filename =
-      kLogFilepath + "trace-" + ul_present_str + dl_present_str +
-      std::to_string(1900 + local_time.tm_year) + "-" +
-      std::to_string(1 + local_time.tm_mon) + "-" +
-      std::to_string(local_time.tm_mday) + "-" +
-      std::to_string(local_time.tm_hour) + "-" +
-      std::to_string(local_time.tm_min) + "-" +
-      std::to_string(local_time.tm_sec) + "_" + std::to_string(num_cells_) +
-      "_" + std::to_string(BsAntNum()) + "x" + std::to_string(UeAntTotal()) +
-      ".hdf5";
->>>>>>> 23c3e2a8
+      kLogFilepath + "trace-" + ul_present_str + dl_present_str + timestamp_ +
+      std::to_string(num_cells_) + "_" + std::to_string(BsAntNum()) + "x" +
+      std::to_string(UeAntTotal()) + ".hdf5";
   trace_file_ = tdd_conf.value("trace_file", filename);
 
   // Agora configurations

--- conflicted
+++ resolved
@@ -15,10 +15,7 @@
 
 #include "comms-constants.inc"
 #include "comms-lib.h"
-<<<<<<< HEAD
 #include "data_generator.h"
-=======
->>>>>>> a77b234b
 #include "datatype_conversion.h"
 #include "gettime.h"
 #include "logger.h"
@@ -36,11 +33,7 @@
 static constexpr size_t kMaxSupportedZc = 256;
 static constexpr size_t kShortIdLen = 3;
 static constexpr size_t kVarNodesSize = 1024 * 1024 * sizeof(int16_t);
-<<<<<<< HEAD
 static constexpr size_t kControlMCS = 5;  // QPSK, 379/1024
-=======
-static constexpr size_t kControlMCS = 5;  // QPSK, 308/1024
->>>>>>> a77b234b
 
 /// Print the I/Q samples in the pilots
 static constexpr bool kDebugPrintPilot = false;
@@ -896,17 +889,9 @@
   if (zc == SIZE_MAX) {
     AGORA_LOG_WARN(
         "Exceeded possible range of LDPC lifting Zc for " + dir +
-<<<<<<< HEAD
-            "! Setting "
-            "lifting size to max possible value(%zu).\nThis may lead to too "
-            "many "
-            "unused subcarriers. For better use of the PHY resources, you may "
-            "reduce your coding or modulation rate.\n",
-=======
             "! Setting lifting size to max possible value(%zu).\nThis may lead "
             "to too many unused subcarriers. For better use of the PHY "
             "resources, you may reduce your coding or modulation rate.\n",
->>>>>>> a77b234b
         kMaxSupportedZc);
     zc = kMaxSupportedZc;
   }
@@ -935,15 +920,9 @@
     ul_mod_order_bits_ = GetModOrderBits(ul_mcs_index_);
     ul_modulation_ = MapModToStr(ul_mod_order_bits_);
     ul_code_rate_ = GetCodeRate(ul_mcs_index_);
-<<<<<<< HEAD
     ul_modulation_ = MapModToStr(ul_mod_order_bits_);
   }
   InitModulationTable(this->ul_mod_table_, ul_mod_order_bits_);
-=======
-  }
-  ul_mod_order_ = static_cast<size_t>(pow(2, ul_mod_order_bits_));
-  InitModulationTable(this->ul_mod_table_, ul_mod_order_);
->>>>>>> a77b234b
 
   // TODO: find the optimal base_graph
   uint16_t base_graph = ul_mcs.value("base_graph", 1);
@@ -993,15 +972,9 @@
     dl_mod_order_bits_ = GetModOrderBits(dl_mcs_index_);
     dl_modulation_ = MapModToStr(dl_mod_order_bits_);
     dl_code_rate_ = GetCodeRate(dl_mcs_index_);
-<<<<<<< HEAD
     dl_modulation_ = MapModToStr(dl_mod_order_bits_);
   }
   InitModulationTable(this->dl_mod_table_, dl_mod_order_bits_);
-=======
-  }
-  dl_mod_order_ = static_cast<size_t>(pow(2, dl_mod_order_bits_));
-  InitModulationTable(this->dl_mod_table_, dl_mod_order_);
->>>>>>> a77b234b
 
   // TODO: find the optimal base_graph
   uint16_t base_graph = dl_mcs.value("base_graph", 1);
@@ -1032,21 +1005,12 @@
 
 void Config::UpdateCtrlMCS() {
   if (this->frame_.NumDlControlSyms() > 0) {
-<<<<<<< HEAD
     const size_t dl_bcast_mcs_index = kControlMCS;
     const size_t bcast_base_graph =
         1;  // TODO: For MCS < 5, base_graph 1 doesn't work
     dl_bcast_mod_order_bits_ = GetModOrderBits(dl_bcast_mcs_index);
     const size_t dl_bcast_code_rate = GetCodeRate(dl_bcast_mcs_index);
     std::string dl_bcast_modulation = MapModToStr(dl_bcast_mod_order_bits_);
-=======
-    const size_t dl_bcast_mcs_index = 10;
-    dl_bcast_mod_order_bits_ = GetModOrderBits(dl_bcast_mcs_index);
-    const size_t dl_bcast_code_rate = GetCodeRate(dl_bcast_mcs_index);
-    const size_t bcast_base_graph = 1;
-    dl_bcast_mod_order_ = static_cast<size_t>(pow(2, dl_bcast_mod_order_bits_));
-
->>>>>>> a77b234b
     const int16_t max_decoder_iter = 5;
     size_t bcast_zc =
         SelectZc(bcast_base_graph, dl_bcast_code_rate, dl_bcast_mod_order_bits_,
@@ -1078,11 +1042,7 @@
         "%d "
         "information "
         "bits per encoding, %d bits per encoded code word, decoder "
-<<<<<<< HEAD
         "iterations: %d, code rate %.3f (nRows = %zu), modulation %s\n",
-=======
-        "iterations: %d, code rate %.3f (nRows = %zu), modulation QPSK\n",
->>>>>>> a77b234b
         dl_bcast_ldpc_config_.ExpansionFactor(),
         dl_bcast_ldpc_config_.NumBlocksInSymbol(),
         dl_bcast_ldpc_config_.NumCbLen(), dl_bcast_ldpc_config_.NumCbCodewLen(),
@@ -1090,11 +1050,7 @@
         1.f * LdpcNumInputCols(dl_bcast_ldpc_config_.BaseGraph()) /
             (LdpcNumInputCols(dl_bcast_ldpc_config_.BaseGraph()) - 2 +
              dl_bcast_ldpc_config_.NumRows()),
-<<<<<<< HEAD
         dl_bcast_ldpc_config_.NumRows(), dl_bcast_modulation.c_str());
-=======
-        dl_bcast_ldpc_config_.NumRows());
->>>>>>> a77b234b
   }
 }
 
@@ -1704,10 +1660,7 @@
 }
 
 size_t Config::DecodeBroadcastSlots(const int16_t* const bcast_iq_samps) {
-<<<<<<< HEAD
   size_t start_tsc = GetTime::WorkerRdtsc();
-=======
->>>>>>> a77b234b
   size_t delay_offset = (ofdm_rx_zero_prefix_client_ + cp_len_) * 2;
   complex_float* bcast_fft_buff = static_cast<complex_float*>(
       Agora_memory::PaddedAlignedAlloc(Agora_memory::Alignment_t::kAlign64,
@@ -1716,7 +1669,6 @@
                           reinterpret_cast<float*>(bcast_fft_buff),
                           ofdm_ca_num_ * 2);
   CommsLib::FFT(bcast_fft_buff, ofdm_ca_num_);
-<<<<<<< HEAD
   CommsLib::FFTShift(bcast_fft_buff, ofdm_ca_num_);
   auto* bcast_buff_complex = reinterpret_cast<arma::cx_float*>(bcast_fft_buff);
 
@@ -1727,20 +1679,6 @@
   arma::cx_float* eq_buff =
       static_cast<arma::cx_float*>(Agora_memory::PaddedAlignedAlloc(
           Agora_memory::Alignment_t::kAlign64, sc_num * sizeof(float) * 2));
-=======
-  std::vector<complex_float> temp_fft_buf(ofdm_ca_num_);
-  auto* temp_buff = reinterpret_cast<complex_float*>(temp_fft_buf.data());
-  auto* fft_buff_complex = reinterpret_cast<complex_float*>(bcast_fft_buff);
-  CommsLib::FFTShift(fft_buff_complex, temp_buff, ofdm_ca_num_);
-  auto* bcast_buff_complex =
-      reinterpret_cast<arma::cx_float*>(fft_buff_complex);
-
-  size_t ctrl_sc_num = this->GetOFDMCtrlNum();
-  std::vector<arma::cx_float> csi_buff(ofdm_data_num_);
-  arma::cx_float* eq_buff = static_cast<arma::cx_float*>(
-      Agora_memory::PaddedAlignedAlloc(Agora_memory::Alignment_t::kAlign64,
-                                       ctrl_sc_num * sizeof(float) * 2));
->>>>>>> a77b234b
 
   // estimate channel from pilot subcarriers
   float phase_shift = 0;
@@ -1750,12 +1688,8 @@
     if (j % ofdm_pilot_spacing_ == 0) {
       csi_buff.at(j) = (bcast_buff_complex[sc_id] / arma::cx_float(p.re, p.im));
     } else {
-<<<<<<< HEAD
-      csi_buff.at(j) = csi_buff.at(
-          j - 1);  // TODO: Not correct when 0th subcarrier is not pilot
-=======
+      ///\todo not correct when 0th subcarrier is not pilot
       csi_buff.at(j) = csi_buff.at(j - 1);
->>>>>>> a77b234b
       if (j % ofdm_pilot_spacing_ == 1) {
         phase_shift += arg((bcast_buff_complex[sc_id] / csi_buff.at(j)) *
                            arma::cx_float(p.re, -p.im));
@@ -1763,27 +1697,17 @@
     }
   }
   phase_shift /= this->GetOFDMPilotNum();
-<<<<<<< HEAD
   for (size_t j = 0; j < ofdm_data_num_; j++) {
     size_t sc_id = j + ofdm_data_start_;
     if (this->IsControlSubcarrier(j) == true) {
       eq_buff[GetOFDMCtrlIndex(j)] =
           (bcast_buff_complex[sc_id] / csi_buff.at(j)) *
           exp(arma::cx_float(0, -phase_shift));
-=======
-  size_t data_idx = 0;
-  for (size_t j = 0; j < ofdm_data_num_; j++) {
-    size_t sc_id = j + ofdm_data_start_;
-    if (j % ofdm_pilot_spacing_ != 0 && j % ofdm_pilot_spacing_ != 1) {
-      eq_buff[data_idx++] = (bcast_buff_complex[sc_id] / csi_buff.at(j)) *
-                            exp(arma::cx_float(0, -phase_shift));
->>>>>>> a77b234b
     }
   }
   int8_t* demod_buff_ptr = static_cast<int8_t*>(
       Agora_memory::PaddedAlignedAlloc(Agora_memory::Alignment_t::kAlign64,
                                        dl_bcast_mod_order_bits_ * ctrl_sc_num));
-<<<<<<< HEAD
   Demodulate(reinterpret_cast<float*>(&eq_buff[0]), demod_buff_ptr,
              2 * ctrl_sc_num, dl_bcast_mod_order_bits_, false);
 
@@ -1801,63 +1725,13 @@
   if (kDebugPrintInTask) {
     std::printf("DecodeBroadcast completed in %2.2f us\n", duration);
   }
-=======
-  Demodulate(reinterpret_cast<float*>(&eq_buff[0]), demod_buff_ptr, ctrl_sc_num,
-             dl_bcast_mod_order_bits_, false);
-
-  // Decoder setup
-  int16_t num_filler_bits = 0;
-  int16_t num_channel_llrs = dl_bcast_ldpc_config_.NumCbCodewLen();
-  struct bblib_ldpc_decoder_5gnr_request ldpc_decoder_5gnr_request {};
-  struct bblib_ldpc_decoder_5gnr_response ldpc_decoder_5gnr_response {};
-  ldpc_decoder_5gnr_request.numChannelLlrs = num_channel_llrs;
-  ldpc_decoder_5gnr_request.numFillerBits = num_filler_bits;
-  ldpc_decoder_5gnr_request.maxIterations =
-      dl_bcast_ldpc_config_.MaxDecoderIter();
-  ldpc_decoder_5gnr_request.enableEarlyTermination =
-      dl_bcast_ldpc_config_.EarlyTermination();
-  ldpc_decoder_5gnr_request.Zc = dl_bcast_ldpc_config_.ExpansionFactor();
-  ldpc_decoder_5gnr_request.baseGraph = dl_bcast_ldpc_config_.BaseGraph();
-  ldpc_decoder_5gnr_request.nRows = dl_bcast_ldpc_config_.NumRows();
-
-  int num_msg_bits = dl_bcast_ldpc_config_.NumCbLen() - num_filler_bits;
-  ldpc_decoder_5gnr_response.numMsgBits = num_msg_bits;
-  int16_t* resp_var_nodes =
-      static_cast<int16_t*>(Agora_memory::PaddedAlignedAlloc(
-          Agora_memory::Alignment_t::kAlign64, kVarNodesSize));
-  ldpc_decoder_5gnr_response.varNodes = resp_var_nodes;
-
-  int num_bcast_bytes = BitsToBytes(dl_bcast_ldpc_config_.NumCbLen());
-  std::vector<uint8_t> decode_buff(num_bcast_bytes);
-
-  ldpc_decoder_5gnr_request.varNodes = demod_buff_ptr;
-  ldpc_decoder_5gnr_response.compactedMessageBytes =
-      static_cast<uint8_t*>(decode_buff.data());
-
-  bblib_ldpc_decoder_5gnr(&ldpc_decoder_5gnr_request,
-                          &ldpc_decoder_5gnr_response);
-
-  if (scramble_enabled_) {
-    std::unique_ptr<AgoraScrambler::Scrambler> scrambler =
-        std::make_unique<AgoraScrambler::Scrambler>();
-
-    scrambler->Descramble(static_cast<uint8_t*>(decode_buff.data()),
-                          num_bcast_bytes);
-  }
-  FreeBuffer1d(&bcast_fft_buff);
-  FreeBuffer1d(&eq_buff);
-  FreeBuffer1d(&demod_buff_ptr);
-  FreeBuffer1d(&resp_var_nodes);
-
->>>>>>> a77b234b
   return (reinterpret_cast<size_t*>(decode_buff.data()))[0];
 }
 
 void Config::GenBroadcastSlots(
     std::vector<std::complex<int16_t>*>& bcast_iq_samps,
     std::vector<size_t> ctrl_msg) {
-<<<<<<< HEAD
-  // TODO: Enable a vector of bytes to TX'edd in each symbol
+  ///\todo enable a vector of bytes to TX'ed in each symbol
   assert(bcast_iq_samps.size() == this->frame_.NumDlControlSyms());
   size_t start_tsc = GetTime::WorkerRdtsc();
 
@@ -1895,106 +1769,6 @@
   if (kDebugPrintInTask) {
     std::printf("GenBroadcast completed in %2.2f us\n", duration);
   }
-=======
-  assert(bcast_iq_samps.size() == this->frame_.NumDlControlSyms());
-  assert(ctrl_msg.size() == this->frame_.NumDlControlSyms());
-
-  const int num_bcast_bytes = dl_bcast_ldpc_config_.NumCbLen() / 8;
-  const int num_bcast_bytes_padded = Roundup<64>(num_bcast_bytes);
-  const int num_padding_bytes = num_bcast_bytes_padded - num_bcast_bytes;
-  int8_t* bcast_bits_buffer =
-      static_cast<int8_t*>(Agora_memory::PaddedAlignedAlloc(
-          Agora_memory::Alignment_t::kAlign64, num_bcast_bytes_padded));
-  std::memset(bcast_bits_buffer, 0u, num_bcast_bytes_padded);
-
-  const size_t dl_bcast_encoded_bytes =
-      BitsToBytes(this->dl_bcast_ldpc_config_.NumCbCodewLen());
-
-  SimdAlignByteVector dl_bcast_scramble_buffer(num_bcast_bytes_padded,
-                                               std::byte(0));
-
-  Table<int8_t> dl_bcast_encoded_bits;
-  dl_bcast_encoded_bits.Calloc(this->frame_.NumDlControlSyms(),
-                               dl_bcast_encoded_bytes,
-                               Agora_memory::Alignment_t::kAlign64);
-  Table<int8_t> dl_bcast_mod_bits;
-  dl_bcast_mod_bits.Calloc(this->frame_.NumDlControlSyms(),
-                           this->GetOFDMCtrlNum(),
-                           Agora_memory::Alignment_t::kAlign32);
-  auto* dl_bcast_parity_buffer =
-      static_cast<int8_t*>(Agora_memory::PaddedAlignedAlloc(
-          Agora_memory::Alignment_t::kAlign64,
-          LdpcEncodingEncodedBufSize(
-              this->dl_bcast_ldpc_config_.BaseGraph(),
-              this->dl_bcast_ldpc_config_.ExpansionFactor())));
-
-  Table<complex_float> dl_bcast_mod_table;
-  InitModulationTable(dl_bcast_mod_table, dl_bcast_mod_order_);
-  int8_t* ldpc_input = nullptr;
-  Table<complex_float> dl_bcast_iq_f;
-  dl_bcast_iq_f.Calloc(this->frame_.NumDlControlSyms(), ofdm_data_num_,
-                       Agora_memory::Alignment_t::kAlign64);
-  Table<complex_float> dl_bcast_iq_ifft;
-  dl_bcast_iq_ifft.Calloc(this->frame_.NumDlControlSyms(), ofdm_ca_num_,
-                          Agora_memory::Alignment_t::kAlign64);
-  auto scrambler = std::make_unique<AgoraScrambler::Scrambler>();
-  for (size_t i = 0; i < this->frame_.NumDlControlSyms(); i++) {
-    const int8_t* tmp =
-        static_cast<const int8_t*>(static_cast<const void*>(&ctrl_msg.at(i)));
-
-    std::memcpy(bcast_bits_buffer, tmp, sizeof(size_t));
-
-    int8_t* coded_bits_ptr = dl_bcast_encoded_bits[i];
-
-    if (scramble_enabled_) {
-      scrambler->Scramble(dl_bcast_scramble_buffer.data(), bcast_bits_buffer,
-                          num_bcast_bytes);
-      ldpc_input = reinterpret_cast<int8_t*>(dl_bcast_scramble_buffer.data());
-    } else {
-      ldpc_input = bcast_bits_buffer;
-    }
-    if (num_padding_bytes > 0) {
-      std::memset(&ldpc_input[num_bcast_bytes], 0u, num_padding_bytes);
-    }
-
-    LdpcEncodeHelper(dl_bcast_ldpc_config_.BaseGraph(),
-                     dl_bcast_ldpc_config_.ExpansionFactor(),
-                     dl_bcast_ldpc_config_.NumRows(), coded_bits_ptr,
-                     dl_bcast_parity_buffer, ldpc_input);
-    int8_t* mod_input_ptr = dl_bcast_mod_bits[i];
-    AdaptBitsForMod(reinterpret_cast<uint8_t*>(coded_bits_ptr),
-                    reinterpret_cast<uint8_t*>(mod_input_ptr),
-                    dl_bcast_encoded_bytes, dl_bcast_mod_order_bits_);
-    size_t data_idx = 0;
-    for (size_t j = 0; j < ofdm_data_num_; j++) {
-      size_t sc = j + ofdm_data_start_;
-      if (j % ofdm_pilot_spacing_ != 0 && j % ofdm_pilot_spacing_ != 1) {
-        dl_bcast_iq_f[i][j] =
-            ModSingleUint8(mod_input_ptr[data_idx++], dl_bcast_mod_table);
-      } else {
-        dl_bcast_iq_f[i][j] = pilots_[j];
-      }
-      // FFT Shift
-      const size_t k = sc >= ofdm_ca_num_ / 2 ? sc - ofdm_ca_num_ / 2
-                                              : sc + ofdm_ca_num_ / 2;
-      dl_bcast_iq_ifft[i][k] = dl_bcast_iq_f[i][j];
-    }
-    CommsLib::IFFT(dl_bcast_iq_ifft[i], ofdm_ca_num_, false);
-    // additional 2^2 (6dB) power backoff
-    float dl_bcast_scale =
-        2 * CommsLib::FindMaxAbs(dl_bcast_iq_ifft[i], this->ofdm_ca_num_);
-    CommsLib::Ifft2tx(dl_bcast_iq_ifft[i], bcast_iq_samps[i],
-                      this->ofdm_ca_num_, this->ofdm_tx_zero_prefix_,
-                      this->cp_len_, dl_bcast_scale);
-  }
-  FreeBuffer1d(&bcast_bits_buffer);
-  dl_bcast_iq_ifft.Free();
-  dl_bcast_iq_f.Free();
-  dl_bcast_mod_table.Free();
-  dl_bcast_mod_bits.Free();
-  dl_bcast_encoded_bits.Free();
-  FreeBuffer1d(&dl_bcast_parity_buffer);
->>>>>>> a77b234b
 }
 
 Config::~Config() {
@@ -2020,16 +1794,6 @@
   dl_iq_t_.Free();
   ul_iq_f_.Free();
   ul_iq_t_.Free();
-<<<<<<< HEAD
-=======
-
-  if (pilot_ifft_ != nullptr) {
-    FreeBuffer1d(&pilot_ifft_);
-  }
-  ue_specific_pilot_t_.Free();
-  ue_specific_pilot_.Free();
-  ue_pilot_ifft_.Free();
->>>>>>> a77b234b
 }
 
 /* TODO Inspect and document */

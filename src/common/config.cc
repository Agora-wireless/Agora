--- conflicted
+++ resolved
@@ -888,8 +888,6 @@
       BitsToBytes(this->ul_ldpc_config_.NumCbCodewLen());
   const size_t ul_num_blocks_per_symbol =
       this->ul_ldpc_config_.NumBlocksInSymbol() * this->ue_ant_num_;
-  const size_t ul_encoded_sym_per_block =
-      this->ul_ldpc_config_.NumCbCodewLen() / ul_mod_order_bits_;
 
   // Used as an input ptr to
   auto* ul_scramble_buffer =
@@ -898,39 +896,23 @@
   int8_t* ldpc_input = nullptr;
 
   // Encode uplink bits
-<<<<<<< HEAD
-  ul_encoded_bits_.Malloc(this->frame_.NumULSyms() * ul_num_blocks_per_symbol,
-                          ul_encoded_bytes_per_block,
-                          Agora_memory::Alignment_t::kAlign64);
-  ul_mod_input_.Calloc(this->frame_.NumULSyms(),
-                       this->ofdm_data_num_ * this->ue_ant_num_,
-                       Agora_memory::Alignment_t::kAlign32);
-  auto* ul_temp_parity_buffer = new int8_t[LdpcEncodingParityBufSize(
-      this->ul_ldpc_config_.BaseGraph(),
-      this->ul_ldpc_config_.ExpansionFactor())];
-=======
   Table<int8_t> ul_encoded_bits;
-  ul_encoded_bits.Malloc(this->frame_.NumULSyms() * num_blocks_per_symbol,
-                         encoded_bytes_per_block,
+  ul_encoded_bits.Malloc(this->frame_.NumULSyms() * ul_num_blocks_per_symbol,
+                         ul_encoded_bytes_per_block,
                          Agora_memory::Alignment_t::kAlign64);
   ul_mod_bits_.Calloc(this->frame_.NumULSyms(),
                       Roundup<64>(this->ofdm_data_num_) * this->ue_ant_num_,
                       Agora_memory::Alignment_t::kAlign32);
-  auto* temp_parity_buffer = new int8_t[LdpcEncodingParityBufSize(
-      this->ldpc_config_.BaseGraph(), this->ldpc_config_.ExpansionFactor())];
->>>>>>> 28d0fa7f
+  auto* ul_temp_parity_buffer = new int8_t[LdpcEncodingParityBufSize(
+      this->ul_ldpc_config_.BaseGraph(),
+      this->ul_ldpc_config_.ExpansionFactor())];
 
   for (size_t i = 0; i < frame_.NumULSyms(); i++) {
     for (size_t j = 0; j < ue_ant_num_; j++) {
       for (size_t k = 0; k < ul_ldpc_config_.NumBlocksInSymbol(); k++) {
         int8_t* coded_bits_ptr =
-<<<<<<< HEAD
-            ul_encoded_bits_[i * ul_num_blocks_per_symbol +
-                             j * ul_ldpc_config_.NumBlocksInSymbol() + k];
-=======
-            ul_encoded_bits[i * num_blocks_per_symbol +
-                            j * ldpc_config_.NumBlocksInSymbol() + k];
->>>>>>> 28d0fa7f
+            ul_encoded_bits[i * ul_num_blocks_per_symbol +
+                            j * ul_ldpc_config_.NumBlocksInSymbol() + k];
 
         if (scramble_enabled_) {
           std::memcpy(ul_scramble_buffer,
@@ -942,25 +924,15 @@
           ldpc_input = GetInfoBits(ul_bits_, Direction::kUplink, i, j, k);
         }
 
-<<<<<<< HEAD
         LdpcEncodeHelper(ul_ldpc_config_.BaseGraph(),
                          ul_ldpc_config_.ExpansionFactor(),
                          ul_ldpc_config_.NumRows(), coded_bits_ptr,
                          ul_temp_parity_buffer, ldpc_input);
-        AdaptBitsForMod(reinterpret_cast<uint8_t*>(coded_bits_ptr),
-                        ul_mod_input_[i] + j * ofdm_data_num_ +
-                            k * ul_encoded_sym_per_block,
-                        ul_encoded_bytes_per_block, ul_mod_order_bits_);
-=======
-        LdpcEncodeHelper(ldpc_config_.BaseGraph(),
-                         ldpc_config_.ExpansionFactor(), ldpc_config_.NumRows(),
-                         coded_bits_ptr, temp_parity_buffer, ldpc_input);
         int8_t* mod_input_ptr =
             GetModBitsBuf(ul_mod_bits_, Direction::kUplink, 0, i, j, k);
         AdaptBitsForMod(reinterpret_cast<uint8_t*>(coded_bits_ptr),
                         reinterpret_cast<uint8_t*>(mod_input_ptr),
-                        encoded_bytes_per_block, mod_order_bits_);
->>>>>>> 28d0fa7f
+                        ul_encoded_bytes_per_block, ul_mod_order_bits_);
       }
     }
   }
@@ -976,14 +948,9 @@
 
       for (size_t j = this->ofdm_data_start_; j < this->ofdm_data_stop_; j++) {
         size_t k = j - ofdm_data_start_;
-<<<<<<< HEAD
-        size_t s = p + k;
-        ul_iq_f_[i][q + j] = ModSingleUint8(ul_mod_input_[i][s], ul_mod_table_);
-=======
         int8_t* mod_input_ptr =
             GetModBitsBuf(ul_mod_bits_, Direction::kUplink, 0, i, u, k);
-        ul_iq_f_[i][q + j] = ModSingleUint8(*mod_input_ptr, mod_table_);
->>>>>>> 28d0fa7f
+        ul_iq_f_[i][q + j] = ModSingleUint8(*mod_input_ptr, ul_mod_table_);
         ul_iq_ifft[i][q + j] = ul_iq_f_[i][q + j];
       }
       CommsLib::IFFT(&ul_iq_ifft[i][q], ofdm_ca_num_, false);
@@ -995,8 +962,6 @@
       BitsToBytes(this->dl_ldpc_config_.NumCbCodewLen());
   const size_t dl_num_blocks_per_symbol =
       this->dl_ldpc_config_.NumBlocksInSymbol() * this->ue_ant_num_;
-  const size_t dl_encoded_sym_per_block =
-      this->dl_ldpc_config_.NumCbCodewLen() / dl_mod_order_bits_;
 
   auto* dl_scramble_buffer =
       new int8_t[dl_num_bytes_per_cb_ +
@@ -1006,18 +971,12 @@
   dl_encoded_bits.Malloc(this->frame_.NumDLSyms() * dl_num_blocks_per_symbol,
                          dl_encoded_bytes_per_block,
                          Agora_memory::Alignment_t::kAlign64);
-<<<<<<< HEAD
-  dl_mod_input_.Calloc(this->frame_.NumDLSyms(),
-                       Roundup<64>(this->GetOFDMDataNum()) * ue_ant_num_,
-                       Agora_memory::Alignment_t::kAlign32);
+  dl_mod_bits_.Calloc(this->frame_.NumDLSyms(),
+                      Roundup<64>(this->GetOFDMDataNum()) * ue_ant_num_,
+                      Agora_memory::Alignment_t::kAlign32);
   auto* dl_temp_parity_buffer = new int8_t[LdpcEncodingParityBufSize(
       this->dl_ldpc_config_.BaseGraph(),
       this->dl_ldpc_config_.ExpansionFactor())];
-=======
-  dl_mod_bits_.Calloc(this->frame_.NumDLSyms(),
-                      Roundup<64>(ofdm_data_num_) * ue_ant_num_,
-                      Agora_memory::Alignment_t::kAlign32);
->>>>>>> 28d0fa7f
 
   for (size_t i = 0; i < this->frame_.NumDLSyms(); i++) {
     for (size_t j = 0; j < this->ue_ant_num_; j++) {
@@ -1036,25 +995,15 @@
           ldpc_input = GetInfoBits(dl_bits_, Direction::kDownlink, i, j, k);
         }
 
-<<<<<<< HEAD
         LdpcEncodeHelper(dl_ldpc_config_.BaseGraph(),
                          dl_ldpc_config_.ExpansionFactor(),
                          dl_ldpc_config_.NumRows(), coded_bits_ptr,
                          dl_temp_parity_buffer, ldpc_input);
-        AdaptBitsForMod(reinterpret_cast<uint8_t*>(coded_bits_ptr),
-                        dl_mod_input_[i] + j * Roundup<64>(GetOFDMDataNum()) +
-                            k * dl_encoded_sym_per_block,
-                        dl_encoded_bytes_per_block, dl_mod_order_bits_);
-=======
-        LdpcEncodeHelper(ldpc_config_.BaseGraph(),
-                         ldpc_config_.ExpansionFactor(), ldpc_config_.NumRows(),
-                         coded_bits_ptr, temp_parity_buffer, ldpc_input);
         int8_t* mod_input_ptr =
             GetModBitsBuf(dl_mod_bits_, Direction::kDownlink, 0, i, j, k);
         AdaptBitsForMod(reinterpret_cast<uint8_t*>(coded_bits_ptr),
                         reinterpret_cast<uint8_t*>(mod_input_ptr),
-                        encoded_bytes_per_block, mod_order_bits_);
->>>>>>> 28d0fa7f
+                        dl_encoded_bytes_per_block, dl_mod_order_bits_);
       }
     }
   }
@@ -1069,18 +1018,11 @@
 
       for (size_t j = ofdm_data_start_; j < ofdm_data_stop_; j++) {
         int k = j - ofdm_data_start_;
-<<<<<<< HEAD
-        size_t s =
-            u * Roundup<64>(this->GetOFDMDataNum()) + this->GetOFDMDataIndex(k);
         if (IsDataSubcarrier(k) == true) {
-          dl_iq_f_[i][q + j] =
-              ModSingleUint8(dl_mod_input_[i][s], dl_mod_table_);
-=======
-        if (k % ofdm_pilot_spacing_ != 0) {
           int8_t* mod_input_ptr =
-              GetModBitsBuf(dl_mod_bits_, Direction::kDownlink, 0, i, u, k);
-          dl_iq_f_[i][q + j] = ModSingleUint8(*mod_input_ptr, mod_table_);
->>>>>>> 28d0fa7f
+              GetModBitsBuf(dl_mod_bits_, Direction::kDownlink, 0, i, u,
+                            this->GetOFDMDataIndex(k));
+          dl_iq_f_[i][q + j] = ModSingleUint8(*mod_input_ptr, dl_mod_table_);
         } else {
           dl_iq_f_[i][q + j] = ue_specific_pilot_[u][k];
         }
@@ -1188,13 +1130,8 @@
     }
   }
 
-<<<<<<< HEAD
   delete[](ul_temp_parity_buffer);
   delete[](dl_temp_parity_buffer);
-  dl_encoded_bits.Free();
-=======
-  delete[](temp_parity_buffer);
->>>>>>> 28d0fa7f
   ul_iq_ifft.Free();
   dl_iq_ifft.Free();
   ue_pilot_ifft.Free();

// Copyright (c) 2018-2022, Rice University
// RENEW OPEN SOURCE LICENSE: http://renew-wireless.org/license

/**
 * @file config.cc
 * @brief Implementation file for the configuration class which importants
 * json configuration values into class variables
 */

#include "config.h"

#include <boost/range/algorithm/count.hpp>

#include "logger.h"
#include "nlohmann/json.hpp"
#include "scrambler.h"
#include "utils_ldpc.h"

using json = nlohmann::json;

static const size_t kMacAlignmentBytes = 64u;
static constexpr bool kDebugPrintConfiguration = false;

Config::Config(const std::string& jsonfile)
    : freq_ghz_(GetTime::MeasureRdtscFreq()),
      ldpc_config_(0, 0, 0, false, 0, 0, 0, 0),
      frame_("") {
  pilots_ = nullptr;
  pilots_sgn_ = nullptr;

  std::string conf;
  Utils::LoadTddConfig(jsonfile, conf);
  // Allow json comments
  const auto tdd_conf = json::parse(conf, nullptr, true, true);

  // Initialize the compute configuration
  // Default exclude 1 core with id = 0
  std::vector<size_t> excluded(1, 0);
  if (tdd_conf.contains("exclude_cores")) {
    auto exclude_cores = tdd_conf.at("exclude_cores");
    excluded.resize(exclude_cores.size());
    for (size_t i = 0; i < exclude_cores.size(); i++) {
      excluded.at(i) = exclude_cores.at(i);
    }
  }
  SetCpuLayoutOnNumaNodes(true, excluded);

  num_cells_ = tdd_conf.value("cells", 1);
  num_radios_ = 0;
  ue_num_ = 0;

  std::string serials_str;
  std::string serial_file = tdd_conf.value("serial_file", "");
  Utils::LoadTddConfig(serial_file, serials_str);
  if (serials_str.empty() == false) {
    const auto j_serials = json::parse(serials_str, nullptr, true, true);

    std::stringstream ss;
    json j_bs_serials;
    ss << j_serials.value("BaseStations", j_bs_serials);
    j_bs_serials = json::parse(ss);
    ss.str(std::string());
    ss.clear();

    RtAssert(j_bs_serials.size() == num_cells_, "Incorrect cells number!");
    external_ref_node_.resize(num_cells_, false);
    for (size_t i = 0; i < num_cells_; i++) {
      json serials_conf;
      std::string cell_str = "BS" + std::to_string(i);
      ss << j_bs_serials.value(cell_str, serials_conf);
      serials_conf = json::parse(ss);
      ss.str(std::string());
      ss.clear();

      auto hub_serial = serials_conf.value("hub", "");
      hub_id_.push_back(hub_serial);
      auto sdr_serials = serials_conf.value("sdr", json::array());
      RtAssert(!sdr_serials.empty(), "BS has zero sdrs!");
      radio_id_.insert(radio_id_.end(), sdr_serials.begin(), sdr_serials.end());
      num_radios_ += sdr_serials.size();
      cell_id_.resize(num_radios_, i);

      auto refnode_serial = serials_conf.value("reference", "");
      if (refnode_serial.empty()) {
        MLPD_INFO(
            "No reference node ID found in topology file! Taking the last node "
            "%s as reference node!\n",
            radio_id_.back().c_str());
        refnode_serial = radio_id_.back();
        ref_radio_.push_back(radio_id_.size() - 1);
      } else {
        auto serial_iterator =
            std::find(sdr_serials.begin(), sdr_serials.end(), refnode_serial);
        if (serial_iterator == sdr_serials.end()) {
          radio_id_.push_back(refnode_serial);
          ref_radio_.push_back(radio_id_.size() - 1);
          num_radios_++;
          cell_id_.resize(num_radios_, i);
          external_ref_node_.at(i) = true;
        } else {
          size_t index = radio_id_.size() - sdr_serials.size() +
                         serial_iterator - sdr_serials.begin();
          ref_radio_.push_back(index);
        }
      }
    }

    json j_ue_serials;
    ss << j_serials.value("Clients", j_ue_serials);
    j_ue_serials = json::parse(ss);
    ss.str(std::string());
    ss.clear();

    auto ue_serials = j_ue_serials.value("sdr", json::array());
    ue_radio_id_.assign(ue_serials.begin(), ue_serials.end());
  }

  if (radio_id_.empty() == true) {
    num_radios_ = tdd_conf.value("bs_radio_num", 8);
    external_ref_node_.resize(num_cells_, false);
    cell_id_.resize(num_radios_, 0);
  }

  if (ue_radio_id_.empty() == false) {
    ue_num_ = ue_radio_id_.size();
  } else {
    ue_num_ = tdd_conf.value("ue_radio_num", 8);
  }

  channel_ = tdd_conf.value("channel", "A");
  ue_channel_ = tdd_conf.value("ue_channel", channel_);
  num_channels_ = std::min(channel_.size(), kMaxChannels);
  num_ue_channels_ = std::min(ue_channel_.size(), kMaxChannels);
  bs_ant_num_ = num_channels_ * num_radios_;
  ue_ant_num_ = ue_num_ * num_ue_channels_;

  bf_ant_num_ = bs_ant_num_;
  for (size_t i = 0; i < num_cells_; i++) {
    if (external_ref_node_.at(i) == true) {
      bf_ant_num_ = bs_ant_num_ - num_channels_;
    }
  }

  if (ref_radio_.empty() == false) {
    for (size_t i = 0; i < num_cells_; i++) {
      ref_ant_.push_back(ref_radio_.at(i) * num_channels_);
    }
  }

  if ((kUseArgos == true) || (kUseUHD == true)) {
    RtAssert(num_radios_ != 0, "Error: No radios exist in Argos mode");
  }

  /* radio configurations */
  freq_ = tdd_conf.value("frequency", 3.6e9);
  single_gain_ = tdd_conf.value("single_gain", true);
  tx_gain_a_ = tdd_conf.value("tx_gain_a", 20);
  rx_gain_a_ = tdd_conf.value("rx_gain_a", 20);
  tx_gain_b_ = tdd_conf.value("tx_gain_b", 20);
  rx_gain_b_ = tdd_conf.value("rx_gain_b", 20);
  calib_tx_gain_a_ = tdd_conf.value("calib_tx_gain_a", tx_gain_a_);
  calib_tx_gain_b_ = tdd_conf.value("calib_tx_gain_b", tx_gain_b_);

  auto gain_tx_json_a = tdd_conf.value("ue_tx_gain_a", json::array());
  if (gain_tx_json_a.empty()) {
    client_tx_gain_a_.resize(ue_num_, 20);
  } else {
    RtAssert(gain_tx_json_a.size() == ue_num_,
             "ue_tx_gain_a size must be same as the number of clients!");
    client_tx_gain_a_.assign(gain_tx_json_a.begin(), gain_tx_json_a.end());
  }
  auto gain_tx_json_b = tdd_conf.value("ue_tx_gain_b", json::array());
  if (gain_tx_json_b.empty()) {
    client_tx_gain_b_.resize(ue_num_, 0);
  } else {
    RtAssert(gain_tx_json_b.size() == ue_num_,
             "ue_tx_gain_b size must be same as the number of clients!");
    client_tx_gain_b_.assign(gain_tx_json_b.begin(), gain_tx_json_b.end());
  }
  auto gain_rx_json_a = tdd_conf.value("ue_rx_gain_a", json::array());
  if (gain_rx_json_a.empty()) {
    client_rx_gain_a_.resize(ue_num_, 20);
  } else {
    RtAssert(gain_rx_json_a.size() == ue_num_,
             "ue_rx_gain_a size must be same as the number of clients!");
    client_rx_gain_a_.assign(gain_rx_json_a.begin(), gain_rx_json_a.end());
  }
  auto gain_rx_json_b = tdd_conf.value("ue_rx_gain_b", json::array());
  if (gain_rx_json_b.empty()) {
    client_rx_gain_b_.resize(ue_num_, 0);
  } else {
    RtAssert(gain_rx_json_b.size() == ue_num_,
             "ue_rx_gain_b size must be same as the number of clients!");
    client_rx_gain_b_.assign(gain_rx_json_b.begin(), gain_rx_json_b.end());
  }

  rate_ = tdd_conf.value("sample_rate", 5e6);
  nco_ = tdd_conf.value("nco_frequency", 0.75 * rate_);
  bw_filter_ = rate_ + 2 * nco_;
  radio_rf_freq_ = freq_ - nco_;
  beacon_ant_ = tdd_conf.value("beacon_antenna", 0);
  beamsweep_ = tdd_conf.value("beamsweep", false);
  sample_cal_en_ = tdd_conf.value("sample_calibrate", false);
  imbalance_cal_en_ = tdd_conf.value("imbalance_calibrate", false);
  init_calib_repeat_ = tdd_conf.value("init_calib_repeat", 0);

  modulation_ = tdd_conf.value("modulation", "16QAM");

  bs_server_addr_ = tdd_conf.value("bs_server_addr", "127.0.0.1");
  bs_rru_addr_ = tdd_conf.value("bs_rru_addr", "127.0.0.1");
  ue_server_addr_ = tdd_conf.value("ue_server_addr", "127.0.0.1");
  mac_remote_addr_ = tdd_conf.value("mac_remote_addr", "127.0.0.1");
  bs_server_port_ = tdd_conf.value("bs_server_port", 8000);
  bs_rru_port_ = tdd_conf.value("bs_rru_port", 9000);
  ue_rru_port_ = tdd_conf.value("ue_rru_port", 7000);
  ue_server_port_ = tdd_conf.value("ue_server_port", 6000);

  dpdk_num_ports_ = tdd_conf.value("dpdk_num_ports", 1);
  dpdk_port_offset_ = tdd_conf.value("dpdk_port_offset", 0);

  ue_mac_tx_port_ = tdd_conf.value("ue_mac_tx_port", kMacUserRemotePort);
  ue_mac_rx_port_ = tdd_conf.value("ue_mac_rx_port", kMacUserLocalPort);
  bs_mac_tx_port_ = tdd_conf.value("bs_mac_tx_port", kMacBaseRemotePort);
  bs_mac_rx_port_ = tdd_conf.value("bs_mac_rx_port", kMacBaseLocalPort);

  /* frame configurations */
  cp_len_ = tdd_conf.value("cp_size", 0);
  ofdm_ca_num_ = tdd_conf.value("fft_size", 2048);
  ofdm_data_num_ = tdd_conf.value("ofdm_data_num", 1200);
  ofdm_tx_zero_prefix_ = tdd_conf.value("ofdm_tx_zero_prefix", 0);
  ofdm_tx_zero_postfix_ = tdd_conf.value("ofdm_tx_zero_postfix", 0);
  ofdm_rx_zero_prefix_bs_ =
      tdd_conf.value("ofdm_rx_zero_prefix_bs", 0) + cp_len_;
  ofdm_rx_zero_prefix_client_ = tdd_conf.value("ofdm_rx_zero_prefix_client", 0);
  ofdm_rx_zero_prefix_cal_ul_ =
      tdd_conf.value("ofdm_rx_zero_prefix_cal_ul", 0) + cp_len_;
  ofdm_rx_zero_prefix_cal_dl_ =
      tdd_conf.value("ofdm_rx_zero_prefix_cal_dl", 0) + cp_len_;
  RtAssert(ofdm_data_num_ % kSCsPerCacheline == 0,
           "ofdm_data_num must be a multiple of subcarriers per cacheline");
  RtAssert(ofdm_data_num_ % kTransposeBlockSize == 0,
           "Transpose block size must divide number of OFDM data subcarriers");
  ofdm_pilot_spacing_ = tdd_conf.value("ofdm_pilot_spacing", 16);
  ofdm_data_start_ =
      tdd_conf.value("ofdm_data_start", (ofdm_ca_num_ - ofdm_data_num_) / 2);
  ofdm_data_stop_ = ofdm_data_start_ + ofdm_data_num_;

  bigstation_mode_ = tdd_conf.value("bigstation_mode", false);
  freq_orthogonal_pilot_ = tdd_conf.value("freq_orthogonal_pilot", false);
  correct_phase_shift_ = tdd_conf.value("correct_phase_shift", false);

  hw_framer_ = tdd_conf.value("hw_framer", true);
  if (kUseUHD) {
    hw_framer_ = false;
  } else {
    RtAssert(hw_framer_ == true,
             "Base Station hardware framer (hw_framer) set to false is "
             "unsupported in this version of Agora");
  }
  ue_hw_framer_ = tdd_conf.value("ue_hw_framer", false);
  RtAssert(ue_hw_framer_ == false,
           "User equiptment hardware framer (ue_hw_framer) set to true is "
           "unsupported in this version of Agora");

  // If frames not specified explicitly, construct default based on frame_type /
  // symbol_num_perframe / pilot_num / ul_symbol_num_perframe /
  // dl_symbol_num_perframe / dl_data_symbol_start
  if (tdd_conf.find("frame_schedule") == tdd_conf.end()) {
    size_t ul_data_symbol_num_perframe = kDefaultULSymPerFrame;
    size_t ul_data_symbol_start = kDefaultULSymStart;
    size_t dl_data_symbol_num_perframe = kDefaultDLSymPerFrame;
    size_t dl_data_symbol_start = kDefaultDLSymStart;

    size_t symbol_num_perframe =
        tdd_conf.value("symbol_num_perframe", kDefaultSymbolNumPerFrame);
    size_t pilot_symbol_num_perframe = tdd_conf.value(
        "pilot_num",
        freq_orthogonal_pilot_ ? kDefaultPilotSymPerFrame : ue_ant_num_);

    size_t beacon_symbol_position = tdd_conf.value("beacon_position", SIZE_MAX);

    // Start position of the first UL symbol
    ul_data_symbol_start =
        tdd_conf.value("ul_data_symbol_start", ul_data_symbol_start);
    ul_data_symbol_num_perframe =
        tdd_conf.value("ul_symbol_num_perframe", ul_data_symbol_num_perframe);

    // Start position of the first DL symbol
    dl_data_symbol_start =
        tdd_conf.value("dl_data_symbol_start", dl_data_symbol_start);
    dl_data_symbol_num_perframe =
        tdd_conf.value("dl_symbol_num_perframe", dl_data_symbol_num_perframe);

    size_t ul_data_symbol_stop =
        ul_data_symbol_start + ul_data_symbol_num_perframe;
    size_t dl_data_symbol_stop =
        dl_data_symbol_start + dl_data_symbol_num_perframe;

    if ((ul_data_symbol_num_perframe + dl_data_symbol_num_perframe +
         pilot_symbol_num_perframe) > symbol_num_perframe) {
      MLPD_ERROR(
          "!!!!! Invalid configuration pilot + ul + dl exceeds total symbols "
          "!!!!!\n");
      MLPD_ERROR(
          "Uplink symbols: %zu, Downlink Symbols :%zu, Pilot Symbols: %zu, "
          "Total Symbols: %zu\n",
          ul_data_symbol_num_perframe, dl_data_symbol_num_perframe,
          pilot_symbol_num_perframe, symbol_num_perframe);
      throw std::runtime_error("Invalid Frame Configuration");
    } else if (((ul_data_symbol_num_perframe > 0) &&
                (dl_data_symbol_num_perframe > 0)) &&
               (((ul_data_symbol_start >= dl_data_symbol_start) &&
                 (ul_data_symbol_start < dl_data_symbol_stop)) ||
                ((ul_data_symbol_stop > dl_data_symbol_start) &&
                 (ul_data_symbol_stop <= dl_data_symbol_stop)))) {
      MLPD_ERROR(
          "!!!!! Invalid configuration ul and dl symbol overlap detected "
          "!!!!!\n");
      MLPD_ERROR(
          "Uplink - start: %zu - stop :%zu, Downlink - start: %zu - stop %zu\n",
          ul_data_symbol_start, ul_data_symbol_stop, dl_data_symbol_start,
          dl_data_symbol_stop);
      throw std::runtime_error("Invalid Frame Configuration");
    }

    char first_sym;
    char second_sym;
    size_t first_sym_start;
    size_t first_sym_count;
    size_t second_sym_start;
    size_t second_sym_count;
    if (dl_data_symbol_start <= ul_data_symbol_start) {
      first_sym = 'D';
      first_sym_start = dl_data_symbol_start;
      first_sym_count = dl_data_symbol_num_perframe;
      second_sym = 'U';
      second_sym_start = ul_data_symbol_start;
      second_sym_count = ul_data_symbol_num_perframe;
    } else {
      first_sym = 'U';
      first_sym_start = ul_data_symbol_start;
      first_sym_count = ul_data_symbol_num_perframe;
      second_sym = 'D';
      second_sym_start = dl_data_symbol_start;
      second_sym_count = dl_data_symbol_num_perframe;
    }
    MLPD_SYMBOL(
        "Symbol %c, start %zu, count %zu. Symbol %c, start %zu, count %zu. "
        "Total Symbols: %zu\n",
        first_sym, first_sym_start, first_sym_start, second_sym,
        second_sym_start, second_sym_start, symbol_num_perframe);

    std::string sched = "";
    // Offset the pilots, if the beacon comes first
    if (beacon_symbol_position == 0) {
      sched = "G";
    }
    sched.append(pilot_symbol_num_perframe, 'P');
    // Could roll this up into a loop but will leave like this for readability
    int add_symbols = 0;
    // ( )PGGGG1111111111GGGG2222222222GGGG
    if (first_sym_start > 0) {
      add_symbols = first_sym_start - sched.length();
      assert(add_symbols >= 0);
      sched.append(first_sym_start - sched.length(), 'G');
      sched.append(first_sym_count, first_sym);
    }

    if (second_sym_start > 0) {
      add_symbols = second_sym_start - sched.length();
      assert(add_symbols >= 0);
      sched.append(add_symbols, 'G');
      sched.append(second_sym_count, second_sym);
    }
    add_symbols = symbol_num_perframe - sched.length();
    assert(add_symbols >= 0);
    sched.append(add_symbols, 'G');

    // Add the beacon
    if (beacon_symbol_position < sched.length()) {
      if (sched.at(beacon_symbol_position) != 'G') {
        MLPD_ERROR("Invalid beacon location %zu replacing %c\n",
                   beacon_symbol_position, sched.at(beacon_symbol_position));
        throw std::runtime_error("Invalid Frame Configuration");
      }
      sched.replace(beacon_symbol_position, 1, "B");
    }

    frame_ = FrameStats(sched);
  } else {
    json jframes = tdd_conf.value("frame_schedule", json::array());

    // Only allow 1 unique frame type
    assert(jframes.size() == 1);
    frame_ = FrameStats(jframes.at(0).get<std::string>());
  }
  MLPD_INFO("Config: Frame schedule %s (%zu symbols)\n",
            frame_.FrameIdentifier().c_str(), frame_.NumTotalSyms());

  // Check for frame validity.
  // We should remove the restriction of the beacon symbol placement when tested
  // more thoroughly
  if (((frame_.NumBeaconSyms() > 1)) ||
      ((frame_.NumBeaconSyms() == 1) && (frame_.GetBeaconSymbolLast() > 1))) {
    MLPD_ERROR("Invalid beacon symbol placement\n");
    throw std::runtime_error("Invalid beacon symbol placement");
  }

  // client_dl_pilot_sym uses the first x 'D' symbols for downlink channel
  // estimation for each user.
  size_t client_dl_pilot_syms = tdd_conf.value("client_dl_pilot_syms", 0);
  // client_ul_pilot_sym uses the first x 'U' symbols for downlink channel
  // estimation for each user.
  size_t client_ul_pilot_syms = tdd_conf.value("client_ul_pilot_syms", 0);

  frame_.SetClientPilotSyms(client_ul_pilot_syms, client_dl_pilot_syms);

  ant_per_group_ = frame_.NumDLCalSyms();
  RtAssert(ant_per_group_ % num_channels_ == 0,
           "Number of Downlink calibration symbols per frame must be "
           "multiplier of number of channels!");
  ant_group_num_ =
      frame_.IsRecCalEnabled() ? (bf_ant_num_ / ant_per_group_) : 0;

  if ((freq_orthogonal_pilot_ == false) &&
      (ue_ant_num_ != frame_.NumPilotSyms())) {
    RtAssert(
        false,
        "Number of pilot symbols: " + std::to_string(frame_.NumPilotSyms()) +
            " does not match number of UEs: " + std::to_string(ue_ant_num_));
  }
  if ((freq_orthogonal_pilot_ == false) && (ue_radio_id_.empty() == true) &&
      (tdd_conf.find("ue_radio_num") == tdd_conf.end())) {
    ue_num_ = frame_.NumPilotSyms();
    ue_ant_num_ = ue_num_ * num_ue_channels_;
  }
  ue_ant_offset_ = tdd_conf.value("ue_ant_offset", 0);
  ue_ant_total_ = tdd_conf.value("ue_ant_total", ue_ant_num_);

  auto tx_advance = tdd_conf.value("tx_advance", json::array());
  if (tx_advance.empty()) {
    cl_tx_advance_.resize(ue_num_, 0);
  } else {
    RtAssert(tx_advance.size() == ue_num_,
             "tx_advance size must be same as the number of clients!");
    cl_tx_advance_.assign(tx_advance.begin(), tx_advance.end());
  }

  // Agora configurations
  frames_to_test_ = tdd_conf.value("max_frame", 9600);
  core_offset_ = tdd_conf.value("core_offset", 0);
  worker_thread_num_ = tdd_conf.value("worker_thread_num", 25);
  socket_thread_num_ = tdd_conf.value("socket_thread_num", 4);
  ue_core_offset_ = tdd_conf.value("ue_core_offset", 0);
  ue_worker_thread_num_ = tdd_conf.value("ue_worker_thread_num", 25);
  ue_socket_thread_num_ = tdd_conf.value("ue_socket_thread_num", 4);
  fft_thread_num_ = tdd_conf.value("fft_thread_num", 5);
  demul_thread_num_ = tdd_conf.value("demul_thread_num", 5);
  decode_thread_num_ = tdd_conf.value("decode_thread_num", 10);
  zf_thread_num_ = worker_thread_num_ - fft_thread_num_ - demul_thread_num_ -
                   decode_thread_num_;

  demul_block_size_ = tdd_conf.value("demul_block_size", 48);
  RtAssert(demul_block_size_ % kSCsPerCacheline == 0,
           "Demodulation block size must be a multiple of subcarriers per "
           "cacheline");
  RtAssert(
      demul_block_size_ % kTransposeBlockSize == 0,
      "Demodulation block size must be a multiple of transpose block size");
  demul_events_per_symbol_ = 1 + (ofdm_data_num_ - 1) / demul_block_size_;

  zf_batch_size_ = tdd_conf.value("zf_batch_size", 1);
  zf_block_size_ =
      freq_orthogonal_pilot_ ? ue_ant_num_ : tdd_conf.value("zf_block_size", 1);
  zf_events_per_symbol_ = 1 + (ofdm_data_num_ - 1) / zf_block_size_;

  fft_block_size_ = tdd_conf.value("fft_block_size", 1);
  fft_block_size_ = std::max(fft_block_size_, num_channels_);
  encode_block_size_ = tdd_conf.value("encode_block_size", 1);

  // LDPC Coding configurations
  uint16_t base_graph = tdd_conf.value("base_graph", 1);
  uint16_t zc = tdd_conf.value("Zc", 72);
  bool early_term = tdd_conf.value("earlyTermination", true);
  int16_t max_decoder_iter = tdd_conf.value("decoderIter", 5);
  size_t num_rows = tdd_conf.value("nRows", (base_graph == 1) ? 46 : 42);
  uint32_t num_cb_len = LdpcNumInputBits(base_graph, zc);
  uint32_t num_cb_codew_len = LdpcNumEncodedBits(base_graph, zc, num_rows);

  ldpc_config_ = LDPCconfig(base_graph, zc, max_decoder_iter, early_term,
                            num_cb_len, num_cb_codew_len, num_rows, 0);

  // Scrambler and descrambler configurations
  scramble_enabled_ = tdd_conf.value("wlan_scrambler", true);

  // Modulation configurations
  mod_order_bits_ =
      modulation_ == "64QAM"
          ? CommsLib::kQaM64
          : (modulation_ == "16QAM" ? CommsLib::kQaM16 : CommsLib::kQpsk);
  // Updates num_block_in_sym
  UpdateModCfgs(mod_order_bits_);

  RtAssert(ldpc_config_.NumBlocksInSymbol() > 0,
           "LDPC expansion factor is too large for number of OFDM data "
           "subcarriers.");

  MLPD_INFO(
      "Config: LDPC: Zc: %d, %zu code blocks per symbol, %d information "
      "bits per encoding, %d bits per encoded code word, decoder "
      "iterations: %d, code rate %.3f (nRows = %zu)\n",
      ldpc_config_.ExpansionFactor(), ldpc_config_.NumBlocksInSymbol(),
      ldpc_config_.NumCbLen(), ldpc_config_.NumCbCodewLen(),
      ldpc_config_.MaxDecoderIter(),
      1.f * LdpcNumInputCols(ldpc_config_.BaseGraph()) /
          (LdpcNumInputCols(ldpc_config_.BaseGraph()) - 2 +
           ldpc_config_.NumRows()),
      ldpc_config_.NumRows());

  fft_in_rru_ = tdd_conf.value("fft_in_rru", false);
  channel_snr_ = tdd_conf.value("channel_snr", 40);
  channel_type_ = tdd_conf.value("channel_type", "RAYLEIGH");

  samps_per_symbol_ =
      ofdm_tx_zero_prefix_ + ofdm_ca_num_ + cp_len_ + ofdm_tx_zero_postfix_;
  packet_length_ =
      Packet::kOffsetOfData + ((kUse12BitIQ ? 3 : 4) * samps_per_symbol_);
  dl_packet_length_ = Packet::kOffsetOfData + (samps_per_symbol_ * 4);

  //Don't check for jumbo frames when using the hardware, this might be temp
  if (false) {
    RtAssert(packet_length_ < 9000,
             "Packet size must be smaller than jumbo frame");
  }

  num_bytes_per_cb_ = ldpc_config_.NumCbLen() / 8;
  data_bytes_num_persymbol_ =
      num_bytes_per_cb_ * ldpc_config_.NumBlocksInSymbol();

  mac_packet_length_ = data_bytes_num_persymbol_;
  // Smallest over the air packet structure
  mac_data_length_max_ = mac_packet_length_ - sizeof(MacPacketHeaderPacked);

  ul_mac_packets_perframe_ = this->frame_.NumUlDataSyms();
  ul_mac_data_bytes_num_perframe_ =
      mac_data_length_max_ * ul_mac_packets_perframe_;
  ul_mac_bytes_num_perframe_ = mac_packet_length_ * ul_mac_packets_perframe_;

  dl_mac_packets_perframe_ = this->frame_.NumDlDataSyms();
  dl_mac_data_bytes_num_perframe_ =
      mac_data_length_max_ * dl_mac_packets_perframe_;
  dl_mac_bytes_num_perframe_ = mac_packet_length_ * dl_mac_packets_perframe_;

  this->running_.store(true);
  MLPD_INFO(
      "Config: %zu BS antennas, %zu UE antennas, %zu pilot symbols per "
      "frame,\n\t%zu uplink data symbols per frame, %zu downlink data "
      "symbols per frame,\n\t%zu OFDM subcarriers (%zu data subcarriers), "
      "modulation %s,\n\t%zu codeblocks per symbol, %zu bytes per code block,"
      "\n\t%zu UL MAC data bytes per frame, %zu UL MAC bytes per frame, "
      "\n\t%zu DL MAC data bytes per frame, %zu DL MAC bytes per frame, "
<<<<<<< HEAD
      "frame time %.3f usec \nUplink Max Mac data tp (Mbps) %.3f \nDownlink "
      "Max Mac data tp (Mbps) %.3f \nChannel model %s, SNR: %.2f\n",
=======
      "frame time %.3f usec \nUplink Max Mac data tp (Mbps) %.3f "
      "\nDownlink Max Mac data tp (Mbps) %.3f \n",
>>>>>>> a85e8e1a
      bs_ant_num_, ue_ant_num_, frame_.NumPilotSyms(), frame_.NumULSyms(),
      frame_.NumDLSyms(), ofdm_ca_num_, ofdm_data_num_, modulation_.c_str(),
      ldpc_config_.NumBlocksInSymbol(), num_bytes_per_cb_,
      ul_mac_data_bytes_num_perframe_, ul_mac_bytes_num_perframe_,
      dl_mac_data_bytes_num_perframe_, dl_mac_bytes_num_perframe_,
      this->GetFrameDurationSec() * 1e6,
      (ul_mac_data_bytes_num_perframe_ * 8.0f) /
          (this->GetFrameDurationSec() * 1e6),
      (dl_mac_data_bytes_num_perframe_ * 8.0f) /
<<<<<<< HEAD
          (this->GetFrameDurationSec() * 1e6),
      channel_type_.c_str(), channel_snr_);
=======
          (this->GetFrameDurationSec() * 1e6));
  Print();
>>>>>>> a85e8e1a
}

void Config::GenData() {
  if ((kUseArgos == true) || (kUseUHD == true)) {
    std::vector<std::vector<double>> gold_ifft =
        CommsLib::GetSequence(128, CommsLib::kGoldIfft);
    std::vector<std::complex<int16_t>> gold_ifft_ci16 =
        Utils::DoubleToCint16(gold_ifft);
    for (size_t i = 0; i < 128; i++) {
      this->gold_cf32_.emplace_back(gold_ifft[0][i], gold_ifft[1][i]);
    }

    std::vector<std::vector<double>> sts_seq =
        CommsLib::GetSequence(0, CommsLib::kStsSeq);
    std::vector<std::complex<int16_t>> sts_seq_ci16 =
        Utils::DoubleToCint16(sts_seq);

    // Populate STS (stsReps repetitions)
    int sts_reps = 15;
    for (int i = 0; i < sts_reps; i++) {
      this->beacon_ci16_.insert(this->beacon_ci16_.end(), sts_seq_ci16.begin(),
                                sts_seq_ci16.end());
    }

    // Populate gold sequence (two reps, 128 each)
    int gold_reps = 2;
    for (int i = 0; i < gold_reps; i++) {
      this->beacon_ci16_.insert(this->beacon_ci16_.end(),
                                gold_ifft_ci16.begin(), gold_ifft_ci16.end());
    }

    this->beacon_len_ = this->beacon_ci16_.size();

    if (this->samps_per_symbol_ <
        (this->beacon_len_ + this->ofdm_tx_zero_prefix_ +
         this->ofdm_tx_zero_postfix_)) {
      std::string msg = "Minimum supported symbol_size is ";
      msg += std::to_string(this->beacon_len_);
      throw std::invalid_argument(msg);
    }

    this->beacon_ = Utils::Cint16ToUint32(this->beacon_ci16_, false, "QI");
    this->coeffs_ = Utils::Cint16ToUint32(gold_ifft_ci16, true, "QI");

    // Add addition padding for beacon sent from host
    int frac_beacon = this->samps_per_symbol_ % this->beacon_len_;
    std::vector<std::complex<int16_t>> pre_beacon(this->ofdm_tx_zero_prefix_,
                                                  0);
    std::vector<std::complex<int16_t>> post_beacon(
        this->ofdm_tx_zero_postfix_ + frac_beacon, 0);
    this->beacon_ci16_.insert(this->beacon_ci16_.begin(), pre_beacon.begin(),
                              pre_beacon.end());
    this->beacon_ci16_.insert(this->beacon_ci16_.end(), post_beacon.begin(),
                              post_beacon.end());
  }

  // Generate common pilots based on Zadoff-Chu sequence for channel estimation
  auto zc_seq_double =
      CommsLib::GetSequence(this->ofdm_data_num_, CommsLib::kLteZadoffChu);
  auto zc_seq = Utils::DoubleToCfloat(zc_seq_double);
  this->common_pilot_ =
      CommsLib::SeqCyclicShift(zc_seq, M_PI / 4);  // Used in LTE SRS

  this->pilots_ = static_cast<complex_float*>(Agora_memory::PaddedAlignedAlloc(
      Agora_memory::Alignment_t::kAlign64,
      this->ofdm_data_num_ * sizeof(complex_float)));
  this->pilots_sgn_ =
      static_cast<complex_float*>(Agora_memory::PaddedAlignedAlloc(
          Agora_memory::Alignment_t::kAlign64,
          this->ofdm_data_num_ *
              sizeof(complex_float)));  // used in CSI estimation
  for (size_t i = 0; i < ofdm_data_num_; i++) {
    this->pilots_[i] = {this->common_pilot_[i].real(),
                        this->common_pilot_[i].imag()};
    auto pilot_sgn = this->common_pilot_[i] /
                     (float)std::pow(std::abs(this->common_pilot_[i]), 2);
    this->pilots_sgn_[i] = {pilot_sgn.real(), pilot_sgn.imag()};
  }
  complex_float* pilot_ifft;
  AllocBuffer1d(&pilot_ifft, this->ofdm_ca_num_,
                Agora_memory::Alignment_t::kAlign64, 1);
  for (size_t j = 0; j < ofdm_data_num_; j++) {
    pilot_ifft[j + this->ofdm_data_start_] = this->pilots_[j];
  }
  CommsLib::IFFT(pilot_ifft, this->ofdm_ca_num_, false);

  // Generate UE-specific pilots based on Zadoff-Chu sequence for phase tracking
  this->ue_specific_pilot_.Malloc(this->ue_ant_num_, this->ofdm_data_num_,
                                  Agora_memory::Alignment_t::kAlign64);
  this->ue_specific_pilot_t_.Calloc(this->ue_ant_num_, this->samps_per_symbol_,
                                    Agora_memory::Alignment_t::kAlign64);

  Table<complex_float> ue_pilot_ifft;
  ue_pilot_ifft.Calloc(this->ue_ant_num_, this->ofdm_ca_num_,
                       Agora_memory::Alignment_t::kAlign64);
  auto zc_ue_pilot_double =
      CommsLib::GetSequence(this->ofdm_data_num_, CommsLib::kLteZadoffChu);
  auto zc_ue_pilot = Utils::DoubleToCfloat(zc_ue_pilot_double);
  for (size_t i = 0; i < ue_ant_num_; i++) {
    auto zc_ue_pilot_i = CommsLib::SeqCyclicShift(
        zc_ue_pilot,
        (i + this->ue_ant_offset_) * (float)M_PI / 6);  // LTE DMRS
    for (size_t j = 0; j < this->ofdm_data_num_; j++) {
      this->ue_specific_pilot_[i][j] = {zc_ue_pilot_i[j].real(),
                                        zc_ue_pilot_i[j].imag()};
      ue_pilot_ifft[i][j + this->ofdm_data_start_] =
          this->ue_specific_pilot_[i][j];
    }
    CommsLib::IFFT(ue_pilot_ifft[i], ofdm_ca_num_, false);
  }

  // Get uplink and downlink raw bits either from file or random numbers
  size_t num_bytes_per_ue_pad = Roundup<64>(this->num_bytes_per_cb_) *
                                this->ldpc_config_.NumBlocksInSymbol();
  dl_bits_.Malloc(this->frame_.NumDLSyms(),
                  num_bytes_per_ue_pad * this->ue_ant_num_,
                  Agora_memory::Alignment_t::kAlign64);
  dl_iq_f_.Calloc(this->frame_.NumDLSyms(), ofdm_ca_num_ * ue_ant_num_,
                  Agora_memory::Alignment_t::kAlign64);
  dl_iq_t_.Calloc(this->frame_.NumDLSyms(),
                  this->samps_per_symbol_ * this->ue_ant_num_,
                  Agora_memory::Alignment_t::kAlign64);

  ul_bits_.Malloc(this->frame_.NumULSyms(),
                  num_bytes_per_ue_pad * this->ue_ant_num_,
                  Agora_memory::Alignment_t::kAlign64);
  ul_iq_f_.Calloc(this->frame_.NumULSyms(),
                  this->ofdm_ca_num_ * this->ue_ant_num_,
                  Agora_memory::Alignment_t::kAlign64);
  ul_iq_t_.Calloc(this->frame_.NumULSyms(),
                  this->samps_per_symbol_ * this->ue_ant_num_,
                  Agora_memory::Alignment_t::kAlign64);

#ifdef GENERATE_DATA
  for (size_t ue_id = 0; ue_id < this->ue_ant_num_; ue_id++) {
    for (size_t j = 0; j < num_bytes_per_ue_pad; j++) {
      int cur_offset = j * ue_ant_num_ + ue_id;
      for (size_t i = 0; i < this->frame_.NumULSyms(); i++) {
        this->ul_bits_[i][cur_offset] = rand() % mod_order;
      }
      for (size_t i = 0; i < this->frame_.NumDLSyms(); i++) {
        this->dl_bits_[i][cur_offset] = rand() % mod_order;
      }
    }
  }
#else
  std::string cur_directory = TOSTRING(PROJECT_DIRECTORY);
  if (this->frame_.NumUlDataSyms() > 0) {
    std::string ul_data_file = cur_directory + "/data/LDPC_orig_ul_data_" +
                               std::to_string(this->ofdm_ca_num_) + "_ant" +
                               std::to_string(this->ue_ant_total_) + ".bin";
    MLPD_SYMBOL("Config: Reading raw ul data from %s\n", ul_data_file.c_str());
    FILE* fd = std::fopen(ul_data_file.c_str(), "rb");
    if (fd == nullptr) {
      MLPD_ERROR("Failed to open antenna file %s. Error %s.\n",
                 ul_data_file.c_str(), strerror(errno));
      throw std::runtime_error("Config: Failed to open antenna file");
    }

    for (size_t i = this->frame_.ClientUlPilotSymbols();
         i < this->frame_.NumULSyms(); i++) {
      if (std::fseek(fd, (data_bytes_num_persymbol_ * this->ue_ant_offset_),
                     SEEK_CUR) != 0) {
        MLPD_ERROR(" *** Error: failed to seek propertly (pre) into %s file\n",
                   ul_data_file.c_str());
        RtAssert(false,
                 "Failed to seek propertly into " + ul_data_file + "file\n");
      }
      for (size_t j = 0; j < this->ue_ant_num_; j++) {
        size_t r = std::fread(this->ul_bits_[i] + (j * num_bytes_per_ue_pad),
                              sizeof(int8_t), data_bytes_num_persymbol_, fd);
        if (r < data_bytes_num_persymbol_) {
          MLPD_ERROR(
              " *** Error: Uplink bad read from file %s (batch %zu : %zu) "
              "%zu : %zu\n",
              ul_data_file.c_str(), i, j, r, data_bytes_num_persymbol_);
        }
      }
      if (std::fseek(fd,
                     data_bytes_num_persymbol_ *
                         (this->ue_ant_total_ - this->ue_ant_offset_ -
                          this->ue_ant_num_),
                     SEEK_CUR) != 0) {
        MLPD_ERROR(" *** Error: failed to seek propertly (post) into %s file\n",
                   ul_data_file.c_str());
        RtAssert(false,
                 "Failed to seek propertly into " + ul_data_file + "file\n");
      }
    }
    std::fclose(fd);
  }

  if (this->frame_.NumDlDataSyms() > 0) {
    std::string dl_data_file = cur_directory + "/data/LDPC_orig_dl_data_" +
                               std::to_string(this->ofdm_ca_num_) + "_ant" +
                               std::to_string(this->ue_ant_total_) + ".bin";

    MLPD_SYMBOL("Config: Reading raw dl data from %s\n", dl_data_file.c_str());
    FILE* fd = std::fopen(dl_data_file.c_str(), "rb");
    if (fd == nullptr) {
      MLPD_ERROR("Failed to open antenna file %s. Error %s.\n",
                 dl_data_file.c_str(), strerror(errno));
      throw std::runtime_error("Config: Failed to open dl antenna file");
    }

    for (size_t i = this->frame_.ClientDlPilotSymbols();
         i < this->frame_.NumDLSyms(); i++) {
      for (size_t j = 0; j < this->ue_ant_num_; j++) {
        size_t r = std::fread(this->dl_bits_[i] + j * num_bytes_per_ue_pad,
                              sizeof(int8_t), data_bytes_num_persymbol_, fd);
        if (r < data_bytes_num_persymbol_) {
          MLPD_ERROR(
              "***Error: Downlink bad read from file %s (batch %zu : %zu) "
              "\n",
              dl_data_file.c_str(), i, j);
        }
      }
    }
    std::fclose(fd);
  }
#endif

  auto scrambler = std::make_unique<AgoraScrambler::Scrambler>();

  const size_t encoded_bytes_per_block =
      BitsToBytes(this->ldpc_config_.NumCbCodewLen());
  const size_t num_blocks_per_symbol =
      this->ldpc_config_.NumBlocksInSymbol() * this->ue_ant_num_;

  // Used as an input ptr to
  auto* scramble_buffer =
      new int8_t[num_bytes_per_cb_ +
                 kLdpcHelperFunctionInputBufferSizePaddingBytes]();
  int8_t* ldpc_input = nullptr;

  // Encode uplink bits
  ul_encoded_bits_.Malloc(this->frame_.NumULSyms() * num_blocks_per_symbol,
                          encoded_bytes_per_block,
                          Agora_memory::Alignment_t::kAlign64);
  ul_mod_input_.Calloc(this->frame_.NumULSyms(),
                       this->ofdm_data_num_ * this->ue_ant_num_,
                       Agora_memory::Alignment_t::kAlign32);
  auto* temp_parity_buffer = new int8_t[LdpcEncodingParityBufSize(
      this->ldpc_config_.BaseGraph(), this->ldpc_config_.ExpansionFactor())];

  for (size_t i = 0; i < frame_.NumULSyms(); i++) {
    for (size_t j = 0; j < ue_ant_num_; j++) {
      for (size_t k = 0; k < ldpc_config_.NumBlocksInSymbol(); k++) {
        int8_t* coded_bits_ptr =
            ul_encoded_bits_[i * num_blocks_per_symbol +
                             j * ldpc_config_.NumBlocksInSymbol() + k];

        if (scramble_enabled_) {
          std::memcpy(scramble_buffer, GetInfoBits(ul_bits_, i, j, k),
                      num_bytes_per_cb_);
          scrambler->Scramble(scramble_buffer, num_bytes_per_cb_);
          ldpc_input = scramble_buffer;
        } else {
          ldpc_input = GetInfoBits(ul_bits_, i, j, k);
        }

        LdpcEncodeHelper(ldpc_config_.BaseGraph(),
                         ldpc_config_.ExpansionFactor(), ldpc_config_.NumRows(),
                         coded_bits_ptr, temp_parity_buffer, ldpc_input);
        AdaptBitsForMod(reinterpret_cast<uint8_t*>(coded_bits_ptr),
                        ul_mod_input_[i] + j * ofdm_data_num_ +
                            k * encoded_bytes_per_block / mod_order_bits_,
                        encoded_bytes_per_block, mod_order_bits_);
      }
    }
  }

  // Generate freq-domain uplink symbols
  Table<complex_float> ul_iq_ifft;
  ul_iq_ifft.Calloc(this->frame_.NumULSyms(),
                    this->ofdm_ca_num_ * this->ue_ant_num_,
                    Agora_memory::Alignment_t::kAlign64);
  for (size_t i = 0; i < this->frame_.NumULSyms(); i++) {
    for (size_t u = 0; u < this->ue_ant_num_; u++) {
      size_t p = u * this->ofdm_data_num_;
      size_t q = u * this->ofdm_ca_num_;

      for (size_t j = this->ofdm_data_start_; j < this->ofdm_data_stop_; j++) {
        size_t k = j - ofdm_data_start_;
        size_t s = p + k;
        ul_iq_f_[i][q + j] = ModSingleUint8(ul_mod_input_[i][s], mod_table_);
        ul_iq_ifft[i][q + j] = ul_iq_f_[i][q + j];
      }
      CommsLib::IFFT(&ul_iq_ifft[i][q], ofdm_ca_num_, false);
    }
  }

  // Encode downlink bits
  Table<int8_t> dl_encoded_bits;
  dl_encoded_bits.Malloc(this->frame_.NumDLSyms() * num_blocks_per_symbol,
                         encoded_bytes_per_block,
                         Agora_memory::Alignment_t::kAlign64);
  dl_mod_input_.Calloc(this->frame_.NumDLSyms(), ofdm_data_num_ * ue_ant_num_,
                       Agora_memory::Alignment_t::kAlign32);

  for (size_t i = 0; i < this->frame_.NumDLSyms(); i++) {
    for (size_t j = 0; j < this->ue_ant_num_; j++) {
      for (size_t k = 0; k < ldpc_config_.NumBlocksInSymbol(); k++) {
        int8_t* coded_bits_ptr =
            dl_encoded_bits[i * num_blocks_per_symbol +
                            j * ldpc_config_.NumBlocksInSymbol() + k];

        if (scramble_enabled_) {
          std::memcpy(scramble_buffer, GetInfoBits(dl_bits_, i, j, k),
                      num_bytes_per_cb_);
          scrambler->Scramble(scramble_buffer, num_bytes_per_cb_);
          ldpc_input = scramble_buffer;
        } else {
          ldpc_input = GetInfoBits(dl_bits_, i, j, k);
        }

        LdpcEncodeHelper(ldpc_config_.BaseGraph(),
                         ldpc_config_.ExpansionFactor(), ldpc_config_.NumRows(),
                         coded_bits_ptr, temp_parity_buffer, ldpc_input);
        AdaptBitsForMod(reinterpret_cast<uint8_t*>(coded_bits_ptr),
                        dl_mod_input_[i] + j * ofdm_data_num_ +
                            k * encoded_bytes_per_block / mod_order_bits_,
                        encoded_bytes_per_block, mod_order_bits_);
      }
    }
  }

  // Generate freq-domain downlink symbols
  Table<complex_float> dl_iq_ifft;
  dl_iq_ifft.Calloc(this->frame_.NumDLSyms(), ofdm_ca_num_ * ue_ant_num_,
                    Agora_memory::Alignment_t::kAlign64);
  for (size_t i = 0; i < this->frame_.NumDLSyms(); i++) {
    for (size_t u = 0; u < ue_ant_num_; u++) {
      size_t p = u * ofdm_data_num_;
      size_t q = u * ofdm_ca_num_;

      for (size_t j = ofdm_data_start_; j < ofdm_data_stop_; j++) {
        int k = j - ofdm_data_start_;
        size_t s = p + k;
        if (k % ofdm_pilot_spacing_ != 0) {
          dl_iq_f_[i][q + j] = ModSingleUint8(dl_mod_input_[i][s], mod_table_);
        } else {
          dl_iq_f_[i][q + j] = ue_specific_pilot_[u][k];
        }
        dl_iq_ifft[i][q + j] = dl_iq_f_[i][q + j];
      }
      CommsLib::IFFT(&dl_iq_ifft[i][q], ofdm_ca_num_, false);
    }
  }

  // Find normalization factor through searching for max value in IFFT results
  float max_val = CommsLib::FindMaxAbs(ul_iq_ifft, this->frame_.NumULSyms(),
                                       this->ue_ant_num_ * this->ofdm_ca_num_);
  float cur_max_val =
      CommsLib::FindMaxAbs(dl_iq_ifft, this->frame_.NumDLSyms(),
                           this->ue_ant_num_ * this->ofdm_ca_num_);
  if (cur_max_val > max_val) {
    max_val = cur_max_val;
  }
  cur_max_val = CommsLib::FindMaxAbs(ue_pilot_ifft, this->ue_ant_num_,
                                     this->ofdm_ca_num_);
  if (cur_max_val > max_val) {
    max_val = cur_max_val;
  }
  cur_max_val = CommsLib::FindMaxAbs(pilot_ifft, this->ofdm_ca_num_);
  if (cur_max_val > max_val) {
    max_val = cur_max_val;
  }

  this->scale_ = 2 * max_val;  // additional 2^2 (6dB) power backoff

  // Generate time domain symbols for downlink
  for (size_t i = 0; i < this->frame_.NumDLSyms(); i++) {
    for (size_t u = 0; u < this->ue_ant_num_; u++) {
      size_t q = u * this->ofdm_ca_num_;
      size_t r = u * this->samps_per_symbol_;
      CommsLib::Ifft2tx(&dl_iq_ifft[i][q], &this->dl_iq_t_[i][r],
                        this->ofdm_ca_num_, this->ofdm_tx_zero_prefix_,
                        this->cp_len_, this->scale_);
    }
  }

  // Generate time domain uplink symbols
  for (size_t i = 0; i < this->frame_.NumULSyms(); i++) {
    for (size_t u = 0; u < this->ue_ant_num_; u++) {
      size_t q = u * this->ofdm_ca_num_;
      size_t r = u * this->samps_per_symbol_;
      CommsLib::Ifft2tx(&ul_iq_ifft[i][q], &ul_iq_t_[i][r], this->ofdm_ca_num_,
                        this->ofdm_tx_zero_prefix_, this->cp_len_,
                        this->scale_);
    }
  }

  // Generate time domain ue-specific pilot symbols
  for (size_t i = 0; i < this->ue_ant_num_; i++) {
    CommsLib::Ifft2tx(ue_pilot_ifft[i], this->ue_specific_pilot_t_[i],
                      this->ofdm_ca_num_, this->ofdm_tx_zero_prefix_,
                      this->cp_len_, this->scale_);
    if (kDebugPrintPilot == true) {
      std::printf("ue_specific_pilot_t%zu=[", i);
      for (size_t j = 0; j < this->ofdm_ca_num_; j++) {
        std::printf("%2.4f+%2.4fi ", ue_pilot_ifft[i][j].re,
                    ue_pilot_ifft[i][j].im);
      }
      std::printf("]\n");
    }
  }

  this->pilot_ci16_.resize(samps_per_symbol_, 0);
  CommsLib::Ifft2tx(pilot_ifft,
                    (std::complex<int16_t>*)this->pilot_ci16_.data(),
                    ofdm_ca_num_, ofdm_tx_zero_prefix_, cp_len_, scale_);

  for (size_t i = 0; i < ofdm_ca_num_; i++) {
    this->pilot_cf32_.emplace_back(pilot_ifft[i].re / scale_,
                                   pilot_ifft[i].im / scale_);
  }
  this->pilot_cf32_.insert(this->pilot_cf32_.begin(),
                           this->pilot_cf32_.end() - this->cp_len_,
                           this->pilot_cf32_.end());  // add CP

  // generate a UINT32 version to write to FPGA buffers
  this->pilot_ = Utils::Cfloat32ToUint32(this->pilot_cf32_, false, "QI");

  std::vector<uint32_t> pre_uint32(this->ofdm_tx_zero_prefix_, 0);
  this->pilot_.insert(this->pilot_.begin(), pre_uint32.begin(),
                      pre_uint32.end());
  this->pilot_.resize(this->samps_per_symbol_);

  if (kDebugPrintPilot == true) {
    std::cout << "Pilot data: " << std::endl;
    for (size_t i = 0; i < this->ofdm_data_num_; i++) {
      std::cout << this->pilots_[i].re << "+1i*" << this->pilots_[i].im << ",";
    }
    std::cout << std::endl;
  }

  if (kDebugPrintPilot) {
    for (size_t ue_id = 0; ue_id < ue_ant_num_; ue_id++) {
      std::cout << "UE" << ue_id << "_pilot_data =[" << std::endl;
      for (size_t i = 0; i < ofdm_data_num_; i++) {
        std::cout << ue_specific_pilot_[ue_id][i].re << "+1i*"
                  << ue_specific_pilot_[ue_id][i].im << " ";
      }
      std::cout << "];" << std::endl;
    }
  }

  delete[](temp_parity_buffer);
  dl_encoded_bits.Free();
  ul_iq_ifft.Free();
  dl_iq_ifft.Free();
  ue_pilot_ifft.Free();
  ul_mod_input_.Free();
  ul_encoded_bits_.Free();
  dl_mod_input_.Free();
  FreeBuffer1d(&pilot_ifft);
  delete[] scramble_buffer;
}

Config::~Config() {
  if (pilots_ != nullptr) {
    std::free(pilots_);
    pilots_ = nullptr;
  }
  if (pilots_sgn_ != nullptr) {
    std::free(pilots_sgn_);
    pilots_sgn_ = nullptr;
  }
  mod_table_.Free();
  dl_bits_.Free();
  ul_bits_.Free();
  dl_iq_f_.Free();
  dl_iq_t_.Free();
  ul_iq_f_.Free();
  ul_iq_t_.Free();

  ue_specific_pilot_t_.Free();
  ue_specific_pilot_.Free();
}

/* TODO Inspect and document */
size_t Config::GetSymbolId(size_t input_id) const {
  size_t symbol_id = SIZE_MAX;

  if (input_id < this->frame_.NumPilotSyms()) {
    symbol_id = this->Frame().GetPilotSymbol(input_id);
  } else {
    int new_idx = input_id - this->frame_.NumPilotSyms();

    // std::printf("\n*****GetSymbolId %d %zu\n", new_idx, input_id);
    if ((new_idx >= 0) &&
        (static_cast<size_t>(new_idx) < this->frame_.NumULSyms())) {
      symbol_id = this->Frame().GetULSymbol(new_idx);
    }
  }
  return symbol_id;
}

/* Returns True if symbol is valid index and is of symbol type 'P'
   False otherwise */
bool Config::IsPilot(size_t /*frame_id*/, size_t symbol_id) const {
  bool is_pilot = false;
  assert(symbol_id < this->frame_.NumTotalSyms());
  char s = frame_.FrameIdentifier().at(symbol_id);
#ifdef DEBUG3
  std::printf("IsPilot(%zu, %zu) = %c\n", frame_id, symbol_id, s);
#endif
  /* TODO should use the symbol type here */
  is_pilot = (s == 'P');
  return is_pilot;
}

/* Returns True if user equiptment and is a client dl pilot_
 * False otherwise */
bool Config::IsDlPilot(size_t /*frame_id*/, size_t symbol_id) const {
  bool is_pilot = false;
  assert(symbol_id < this->frame_.NumTotalSyms());
  char s = frame_.FrameIdentifier().at(symbol_id);
#ifdef DEBUG3
  std::printf("IsDlPilot(%zu, %zu) = %c\n", frame_id, symbol_id, s);
#endif
  if ((s == 'D') && (this->frame_.ClientDlPilotSymbols() > 0)) {
    size_t dl_index = this->frame_.GetDLSymbolIdx(symbol_id);
    is_pilot = (this->frame_.ClientDlPilotSymbols() > dl_index);
  }
  return is_pilot;
}

bool Config::IsCalDlPilot(size_t /*frame_id*/, size_t symbol_id) const {
  bool is_cal_dl_pilot = false;
  assert(symbol_id < this->frame_.NumTotalSyms());
  is_cal_dl_pilot = (this->frame_.FrameIdentifier().at(symbol_id) == 'C');
  return is_cal_dl_pilot;
}

bool Config::IsCalUlPilot(size_t /*frame_id*/, size_t symbol_id) const {
  bool is_cal_ul_pilot = false;
  assert(symbol_id < this->frame_.NumTotalSyms());
  is_cal_ul_pilot = (this->frame_.FrameIdentifier().at(symbol_id) == 'L');
  return is_cal_ul_pilot;
}

bool Config::IsUplink(size_t /*frame_id*/, size_t symbol_id) const {
  assert(symbol_id < this->frame_.NumTotalSyms());
  char s = frame_.FrameIdentifier().at(symbol_id);
#ifdef DEBUG3
  std::printf("IsUplink(%zu, %zu) = %c\n", frame_id, symbol_id, s);
#endif
  return (s == 'U');
}

bool Config::IsDownlink(size_t frame_id, size_t symbol_id) const {
  assert(symbol_id < this->frame_.NumTotalSyms());
  char s = frame_.FrameIdentifier().at(symbol_id);
#ifdef DEBUG3
  std::printf("IsDownlink(%zu, %zu) = %c\n", frame_id, symbol_id, s);
#else
  unused(frame_id);
#endif
  return (s == 'D');
}

SymbolType Config::GetSymbolType(size_t symbol_id) const {
  return kSymbolMap.at(this->frame_.FrameIdentifier().at(symbol_id));
}

void Config::Print() const {
  if (kDebugPrintConfiguration == true) {
    std::cout << "Freq Ghz: " << freq_ghz_ << std::endl
              << "BaseStation ant num: " << bs_ant_num_ << std::endl
              << "BeamForming ant num: " << bf_ant_num_ << std::endl
              << "Ue num: " << ue_num_ << std::endl
              << "Ue ant num: " << ue_ant_num_ << std::endl
              << "Ue ant total: " << ue_ant_total_ << std::endl
              << "Ue ant offset: " << ue_ant_offset_ << std::endl
              << "OFDM Ca num: " << ofdm_ca_num_ << std::endl
              << "Cp Len: " << cp_len_ << std::endl
              << "Ofdm data num: " << ofdm_data_num_ << std::endl
              << "Ofdm data start: " << ofdm_data_start_ << std::endl
              << "Ofdm data stop: " << ofdm_data_stop_ << std::endl
              << "Ofdm pilot spacing: " << ofdm_pilot_spacing_ << std::endl
              << "Hardware framer: " << hw_framer_ << std::endl
              << "Ue Hardware framer: " << ue_hw_framer_ << std::endl
              << "Freq: " << freq_ << std::endl
              << "Rate: " << rate_ << std::endl
              << "NCO: " << nco_ << std::endl
              << "Scrambler Enabled: " << scramble_enabled_ << std::endl
              << "Radio Rf Freq: " << radio_rf_freq_ << std::endl
              << "Bw filter: " << bw_filter_ << std::endl
              << "Single Gain: " << single_gain_ << std::endl
              << "Tx Gain A: " << tx_gain_a_ << std::endl
              << "Rx Gain A: " << rx_gain_a_ << std::endl
              << "Tx Gain B: " << tx_gain_b_ << std::endl
              << "Rx Gain B: " << rx_gain_b_ << std::endl
              << "Calib Tx Gain A: " << calib_tx_gain_a_ << std::endl
              << "Calib Tx Gain B: " << calib_tx_gain_b_ << std::endl
              << "Num Cells: " << num_cells_ << std::endl
              << "Num Bs Radios: " << num_radios_ << std::endl
              << "Num Bs Channels: " << num_channels_ << std::endl
              << "Num Ue Channels: " << num_ue_channels_ << std::endl
              << "Beacon Ant: " << beacon_ant_ << std::endl
              << "Beacon len: " << beacon_len_ << std::endl
              << "Calib init repeat: " << init_calib_repeat_ << std::endl
              << "Beamsweep " << beamsweep_ << std::endl
              << "Sample Cal En: " << sample_cal_en_ << std::endl
              << "Imbalance Cal: " << imbalance_cal_en_ << std::endl
              << "Bs Channel: " << channel_ << std::endl
              << "Ue Channel: " << ue_channel_ << std::endl
              << "Ant Group num: " << ant_group_num_ << std::endl
              << "Ant Per Group: " << ant_per_group_ << std::endl
              << "Max Frames: " << frames_to_test_ << std::endl
              << "Transport Block Size: " << transport_block_size_ << std::endl
              << "Noise Level: " << noise_level_ << std::endl
              << "Bytes per CB: " << num_bytes_per_cb_ << std::endl
              << "FFT in rru: " << fft_in_rru_ << std::endl;
  }
}

extern "C" {
__attribute__((visibility("default"))) Config* ConfigNew(char* filename) {
  auto* cfg = new Config(filename);
  cfg->GenData();
  return cfg;
}
}<|MERGE_RESOLUTION|>--- conflicted
+++ resolved
@@ -559,13 +559,8 @@
       "modulation %s,\n\t%zu codeblocks per symbol, %zu bytes per code block,"
       "\n\t%zu UL MAC data bytes per frame, %zu UL MAC bytes per frame, "
       "\n\t%zu DL MAC data bytes per frame, %zu DL MAC bytes per frame, "
-<<<<<<< HEAD
-      "frame time %.3f usec \nUplink Max Mac data tp (Mbps) %.3f \nDownlink "
-      "Max Mac data tp (Mbps) %.3f \nChannel model %s, SNR: %.2f\n",
-=======
       "frame time %.3f usec \nUplink Max Mac data tp (Mbps) %.3f "
-      "\nDownlink Max Mac data tp (Mbps) %.3f \n",
->>>>>>> a85e8e1a
+      "\nDownlink Max Mac data tp (Mbps) %.3f \nChannel model %s, SNR: %.2f\n",
       bs_ant_num_, ue_ant_num_, frame_.NumPilotSyms(), frame_.NumULSyms(),
       frame_.NumDLSyms(), ofdm_ca_num_, ofdm_data_num_, modulation_.c_str(),
       ldpc_config_.NumBlocksInSymbol(), num_bytes_per_cb_,
@@ -575,13 +570,9 @@
       (ul_mac_data_bytes_num_perframe_ * 8.0f) /
           (this->GetFrameDurationSec() * 1e6),
       (dl_mac_data_bytes_num_perframe_ * 8.0f) /
-<<<<<<< HEAD
           (this->GetFrameDurationSec() * 1e6),
       channel_type_.c_str(), channel_snr_);
-=======
-          (this->GetFrameDurationSec() * 1e6));
   Print();
->>>>>>> a85e8e1a
 }
 
 void Config::GenData() {

// Copyright (c) 2018-2023, Rice University
// RENEW OPEN SOURCE LICENSE: http://renew-wireless.org/license

/**
 * @file fivegconfig.cc
 * @brief Implementation file for the 5G configuration class which which imports
 * json configuration values into class variables and verifies that the 
 * specified configuration is compatible with 5G standards
 */

#include "fivegconfig.h"

#include "logger.h"
#include "utils.h"

static constexpr size_t kSubframesPerFrame = 10;
static constexpr size_t kFlexibleSlotFormatIdx = 2;
static constexpr bool kDebug = false;

static constexpr size_t kNumerology = 0;

FiveGConfig::FiveGConfig(const nlohmann::json& tdd_conf, size_t user_num)
    : user_num_(user_num),
      valid_ffts_({512, 1024, 1536, 2048}),
      supported_channel_bandwidths_({5, 10, 15, 20}),
      /*supported_formats_({0, 1, 2, 3, 4, 27, 28, 34, 39}),*/
      supported_formats_({0, 1, 2, 19, 22, 23, 25, 26, 37, 38, 40, 41, 54}) {
  tdd_conf_ = tdd_conf;
  subcarrier_spacing_ = 15e3 * pow(2, kNumerology);
  /*
  Maximum number of ofdm subcarriers that can be supported in each
  hannel bandwidth while representing whole reasource blocks
  and satisfying AVX512 requirements. 
  */
  channel_bandwidth_to_ofdm_data_num_[5] = 288;
  channel_bandwidth_to_ofdm_data_num_[10] = 624;
  channel_bandwidth_to_ofdm_data_num_[15] = 912;
  channel_bandwidth_to_ofdm_data_num_[20] = 1200;
  format_table_.at(0) = "DDDDDDDDDDDDDD";
  format_table_.at(1) = "UUUUUUUUUUUUUU";
  format_table_.at(2) = "FFFFFFFFFFFFFF";
  format_table_.at(3) = "DDDDDDDDDDDDDG";
  format_table_.at(4) = "DDDDDDDDDDDDGG";
  format_table_.at(5) = "DDDDDDDDDDDGGG";
  format_table_.at(6) = "DDDDDDDDDDGGGG";
  format_table_.at(7) = "DDDDDDDDDGGGGG";
  format_table_.at(8) = "GGGGGGGGGGGGGU";
  format_table_.at(9) = "GGGGGGGGGGGGUU";
  format_table_.at(10) = "GUUUUUUUUUUUUU";
  format_table_.at(11) = "GGUUUUUUUUUUUU";
  format_table_.at(12) = "GGGUUUUUUUUUUU";
  format_table_.at(13) = "GGGGUUUUUUUUUU";
  format_table_.at(14) = "GGGGGUUUUUUUUU";
  format_table_.at(15) = "GGGGGGUUUUUUUU";
  format_table_.at(16) = "DGGGGGGGGGGGGG";
  format_table_.at(17) = "DDGGGGGGGGGGGG";
  format_table_.at(18) = "DDDGGGGGGGGGGG";
  format_table_.at(19) = "DGGGGGGGGGGGGU";
  format_table_.at(20) = "DDGGGGGGGGGGGU";
  format_table_.at(21) = "DDDGGGGGGGGGGU";
  format_table_.at(22) = "DGGGGGGGGGGGUU";
  format_table_.at(23) = "DDGGGGGGGGGGUU";
  format_table_.at(24) = "DDDGGGGGGGGGUU";
  format_table_.at(25) = "DGGGGGGGGGGUUU";
  format_table_.at(26) = "DDGGGGGGGGGUUU";
  format_table_.at(27) = "DDDGGGGGGGGUUU";
  format_table_.at(28) = "DDDDDDDDDDDDGU";
  format_table_.at(29) = "DDDDDDDDDDDGGU";
  format_table_.at(30) = "DDDDDDDDDDGGGU";
  format_table_.at(31) = "DDDDDDDDDDDGUU";
  format_table_.at(32) = "DDDDDDDDDDGGUU";
  format_table_.at(33) = "DDDDDDDDDGGGUU";
  format_table_.at(34) = "DGUUUUUUUUUUUU";
  format_table_.at(35) = "DDGUUUUUUUUUUU";
  format_table_.at(36) = "DDDGUUUUUUUUUU";
  format_table_.at(37) = "DGGUUUUUUUUUUU";
  format_table_.at(38) = "DDGGUUUUUUUUUU";
  format_table_.at(39) = "DDDGGUUUUUUUUU";
  format_table_.at(40) = "DGGGUUUUUUUUUU";
  format_table_.at(41) = "DDGGGUUUUUUUUU";
  format_table_.at(42) = "DDDGGGUUUUUUUU";
  format_table_.at(43) = "DDDDDDDDDGGGGU";
  format_table_.at(44) = "DDDDDDGGGGGGUU";
  format_table_.at(45) = "DDDDDDGGUUUUUU";
  format_table_.at(46) = "DDDDDGUDDDDDGU";
  format_table_.at(47) = "DDGUUUUDDGUUUU";
  format_table_.at(48) = "DGUUUUUDGUUUUU";
  format_table_.at(49) = "DDDDGGUDDDDGGU";
  format_table_.at(50) = "DDGGUUUDDGGUUU";
  format_table_.at(51) = "DGGUUUUDFFUUUU";
  format_table_.at(52) = "DGGGGGUDGGGGGU";
  format_table_.at(53) = "DDGGGGUDDGGGGU";
  format_table_.at(54) = "GGGGGGGDDDDDDD";
  format_table_.at(55) = "DDGGGUUUDDDDDD";
}

FiveGConfig::~FiveGConfig() = default;

void FiveGConfig::ReadAndVerifyValues() {
  double guard_band;
  double transmission_bandwidth;
  const double num_slots = pow(2, kNumerology);
  const size_t num_symbols = kSubframesPerFrame * num_slots * 14;
  bool fft_is_valid = false;
  //ofdm_data_start and sampling rate should be calculated, not specified.
  RtAssert(!tdd_conf_.contains("ofdm_data_start"),
           "Ofdm data start is calculated using fft_size and ofdm_data_num and "
           "should not be specified by the user in a 5G schema.");
  RtAssert(!tdd_conf_.contains("sample_rate"),
           "The sampling rate is calculated using the fft_size and the "
           "subcarrier spacing which is a result of the numerology and should "
           "not be specified by the user in a 5G schema.");
  nlohmann::json jframes =
      tdd_conf_.value("frame_schedule", nlohmann::json::array());
  assert(jframes.size() == 1);
  frame_schedule_ = jframes.at(0);
  flex_formats_ = tdd_conf_.value("flex_formats", nlohmann::json::array());
  if (tdd_conf_.contains("channel_bandwidth")) {
    channel_bandwidth_ = tdd_conf_.value("channel_bandwidth", 0);
    RtAssert(channel_bandwidth_ <= supported_channel_bandwidths_.back(),
             "Specified channel bandwidth is larger than the max supported "
             "channel bandwidth.");
    RtAssert(
        !tdd_conf_.contains("ofdm_data_num") && !tdd_conf_.contains("fft_size"),
        "The channel bandwidth is not compatible with ofdm_data_num and "
        "fft_size. Either do not specify a channel bandwidth or do not "
        "specify the ofdm_data_num and fft_size.");
    //Calculate ofdm_data_num and fft_size from the channel bandwidth.
    auto iterator =
        std::find(supported_channel_bandwidths_.begin(),
                  supported_channel_bandwidths_.end(), channel_bandwidth_);
    RtAssert(*iterator == channel_bandwidth_,
             "Specified channel bandwidth is not supported.");
    ofdm_data_num_ = channel_bandwidth_to_ofdm_data_num_.at(channel_bandwidth_);
<<<<<<< HEAD
    for (size_t i = 0; i < valid_ffts_.size(); i++) {
      if (valid_ffts_.at(i) > ofdm_data_num_) {
        fft_size_ = valid_ffts_.at(i);
=======
    for (const auto& valid_fft : valid_ffts_) {
      if (valid_fft > ofdm_data_num_) {
        fft_size_ = valid_fft;
>>>>>>> 00d0c668
        break;
      }
    }
  } else {
    RtAssert(
        tdd_conf_.contains("ofdm_data_num") && tdd_conf_.contains("fft_size"),
        "ofdm_data_num and fft_size must both be specified for a 5G "
        "configuration.");
    ofdm_data_num_ = tdd_conf_.value("ofdm_data_num", 0);
    fft_size_ = tdd_conf_.value("fft_size", 0);
    RtAssert((ofdm_data_num_ % 12 == 0),
             "The given number of ofdm data subcarriers is not divisible by "
             "12. Non integer number of reasource blocks.\n");
    RtAssert(fft_size_ > ofdm_data_num_,
             "The fft_size is smaller than the number of subcarriers.\n");
    RtAssert(SetChannelBandwidth(),
             "No supported channel bandwidth compatible with given fft_size "
             "and ofdm_data_num parameters.");
    transmission_bandwidth = ofdm_data_num_ * subcarrier_spacing_;
    //channel bandwidth must be in Mhz and subcarrier spacing must be in Khz
    guard_band = (1e3) *
                 (1000 * (channel_bandwidth_) -
                  (ofdm_data_num_ + 1) * (subcarrier_spacing_ / 1e3)) /
                 2;
    RtAssert(
        transmission_bandwidth + 2 * guard_band <= channel_bandwidth_ * 1e6,
        "The channel bandwidth calculated from the specified parameters "
        "is larger than the selected channel bandwidth. Try using "
        "smaller values.");
    for (const auto& valid_fft : valid_ffts_) {
      if (fft_size_ == valid_fft) {
        fft_is_valid = true;
        break;
      }
    }
    RtAssert(fft_is_valid, "Specified fft_size is not a valid fft size,\n");
  }
  ofdm_data_start_ = (fft_size_ - ofdm_data_num_) / 2;
  sampling_rate_ = subcarrier_spacing_ * (fft_size_);
  RtAssert(num_symbols <= kMaxSymbols, "Number of symbols exceeded " +
                                           std::to_string(kMaxSymbols) +
                                           " symbols.\n");

  if (kDebug == true) {
    AGORA_LOG_INFO("Selected channel bandwidth: %zu Mhz\n", channel_bandwidth_);
    AGORA_LOG_INFO("Calculated CBW: %f\n",
                   transmission_bandwidth + 2 * guard_band);
  }
}
/** 
 * Effects: Verifies that the passed specs are 5G compliant and compatible
 *          with eachother and returns a 5G formated frame.
*/
std::string FiveGConfig::FiveGFormat() {
  ReadAndVerifyValues();
  return FormFrame(frame_schedule_, user_num_, flex_formats_);
}
/**
 * Effects: Generates a subframe that transmits a beacon symbol and as many
 * pilot symbols as there are users.
*/
std::string FiveGConfig::FormBeaconSubframe(int format_num, size_t user_num,
                                            bool calib_needed) {
  std::string subframe = format_table_.at(format_num);
  size_t pilot_num = 0;
  size_t first_guard_id = 0;
  size_t guard_num = 0;
  RtAssert(subframe.at(0) == 'D',
           "First symbol of selected format doesn't start with a downlink "
           "symbol.");
  RtAssert(user_num < 12, "Number of users exceeds pilot symbol limit of 12.");
  //Replace the first symbol with a beacon symbol.
  subframe.replace(0, 1, "B");
  size_t next_symbol = 1;
  if (subframe.at(1) == 'D') {
    subframe.replace(1, 1, "S");
    next_symbol = 2;
  }
  //Add in the pilot symbols.
  for (size_t i = next_symbol; i < subframe.size(); i++) {
    // Break once user_num many pilot_nums have been put in the beacon subframe.
    if (pilot_num >= user_num) {
      break;
    }
    if (subframe.at(i) == 'U') {
      subframe.replace(i, 1, "P");
      pilot_num++;
    } else if (subframe.at(i) == 'G') {
      guard_num++;
      if (subframe.at(i - 1) != 'G') {
        first_guard_id = i;
        guard_num = 1;
      }
    }
  }

  /*
   * The idea for calibration is to use consecutive guard symbols
   * at the BS side for calibration. Given the specific issue
   * in RENEW BS where the Ref node has odd offsets, we need to
   * put in a G between C and L to avoid transmit/receive slots
   * of different antennas overlapping. Thus we need minimum 5
   * gaurd symbols.
  */
  RtAssert(pilot_num == user_num,
           "More users specified than the "
           "chosen slot format can support.");
  RtAssert(!calib_needed || guard_num >= 6,
           "Too few guard symbols to accomodate calibration symbols!");
  if (calib_needed) {
    std::cout << "\n Adding CCGLLC calibration \n" << std::endl;
    subframe.replace(first_guard_id, 6, "CCGLLG");
  }
  /*
  If the last symbol of the first slot is a D and this D is not overwritten
  by a pilot and the first symbol of the next slot is a U we might get a DU 
  pair in the frame which could cause a problem.
  */
  return subframe;
}
/**
 * Effects: Builds a symbol based frame which Agora is built to handle from the 
 *          slot format based frame given in the frame schedule.
*/
std::string FiveGConfig::FormFrame(std::string frame_schedule, size_t user_num,
                                   std::vector<std::string> flex_formats) {
  std::string frame;
  std::string temp = "";
  size_t subframes[kSubframesPerFrame];
  size_t subframe_idx = 0;
  size_t flex_format_idx = 0;
  bool downlink_en = false;

  for (size_t i = 0; i < frame_schedule.size(); i++) {
    RtAssert(subframe_idx < 10,
             "Entered frame_schedule has more than 10 subframes.");

    if (frame_schedule.at(i) == ',') {
      subframes[subframe_idx] = std::stoi(temp);
      // if there is downlink slot, we need to enable calibration symbols
      // TODO: We should count downlink symbols after frame is formed
      if (subframes[subframe_idx] == 0) downlink_en = true;
      if (subframes[subframe_idx] == 54) downlink_en = true;
      RtAssert(IsSupported(subframes[subframe_idx]),
               "Format " + std::to_string(subframes[subframe_idx]) +
                   " isn't supported.");
      subframe_idx++;
      temp.clear();
    } else {
      temp += std::to_string(frame_schedule.at(i) - 48);
    }
    if (i == frame_schedule.size() - 1) {
      subframes[subframe_idx] = std::stoi(temp);
      if (subframes[subframe_idx] == 0) downlink_en = true;
      if (subframes[subframe_idx] == 54) downlink_en = true;
    }
  }
  RtAssert(subframe_idx == 9,
           "Entered frame_schedule has less than 10 subframes.");
  // Create the frame based on the format nums in the subframe array.
<<<<<<< HEAD
  frame += FormBeaconSubframe(subframes[0], user_num, downlink_en);
=======
  frame += FormBeaconSubframe(subframes[0], user_num);
>>>>>>> 00d0c668
  for (size_t i = 1; i < kSubframesPerFrame; i++) {
    if (subframes[i] == kFlexibleSlotFormatIdx) {
      frame += flex_formats.at(flex_format_idx);
      flex_format_idx++;
    } else {
      frame += format_table_.at(subframes[i]);
    }
  }
  return frame;
}
/**
 * Effects: Checks that the passed format is in the list of supported formats.
*/
bool FiveGConfig::IsSupported(size_t format_num) const {
  for (const size_t& supported_format : supported_formats_) {
    if (format_num == supported_format) {
      return true;
    }
  }
  std::string error_message =
      "User specified a non supported subframe format.\nCurrently "
      "supported subframe formats are:\n";
  for (const auto& supported_format : supported_formats_) {
    error_message += std::to_string(supported_format) + " " +
                     format_table_.at(supported_format) + ".\n";
  }
  AGORA_LOG_ERROR(error_message);
  return false;
}
/**
 * Effects: Sets the channel bandwidth based on the ofdm_data_num.
*/
bool FiveGConfig::SetChannelBandwidth() {
  for (const auto& iterator : channel_bandwidth_to_ofdm_data_num_) {
    if (iterator.second >= ofdm_data_num_) {
      channel_bandwidth_ = iterator.first;
      return true;
    }
  }
  return false;
}
//Accessors for sampling rate and ofdm data start.
double FiveGConfig::SamplingRate() const { return sampling_rate_; }
size_t FiveGConfig::FftSize() const { return fft_size_; }
size_t FiveGConfig::OfdmDataNum() const { return ofdm_data_num_; }
size_t FiveGConfig::OfdmDataStart() const { return ofdm_data_start_; }<|MERGE_RESOLUTION|>--- conflicted
+++ resolved
@@ -132,15 +132,9 @@
     RtAssert(*iterator == channel_bandwidth_,
              "Specified channel bandwidth is not supported.");
     ofdm_data_num_ = channel_bandwidth_to_ofdm_data_num_.at(channel_bandwidth_);
-<<<<<<< HEAD
-    for (size_t i = 0; i < valid_ffts_.size(); i++) {
-      if (valid_ffts_.at(i) > ofdm_data_num_) {
-        fft_size_ = valid_ffts_.at(i);
-=======
     for (const auto& valid_fft : valid_ffts_) {
       if (valid_fft > ofdm_data_num_) {
         fft_size_ = valid_fft;
->>>>>>> 00d0c668
         break;
       }
     }
@@ -301,11 +295,7 @@
   RtAssert(subframe_idx == 9,
            "Entered frame_schedule has less than 10 subframes.");
   // Create the frame based on the format nums in the subframe array.
-<<<<<<< HEAD
   frame += FormBeaconSubframe(subframes[0], user_num, downlink_en);
-=======
-  frame += FormBeaconSubframe(subframes[0], user_num);
->>>>>>> 00d0c668
   for (size_t i = 1; i < kSubframesPerFrame; i++) {
     if (subframes[i] == kFlexibleSlotFormatIdx) {
       frame += flex_formats.at(flex_format_idx);

#ifndef BUFFER_HEAD
#define BUFFER_HEAD

#include "Symbols.hpp"
#include "memory_manage.h"
#include "ran_config.h"
#include <sstream>
#include <vector>

/* boost is required for aligned memory allocation (for SIMD instructions) */
#include "common_typedef_sdk.h"
#include <boost/align/aligned_allocator.hpp>

// Event data tag for RX events
union rx_tag_t {
    struct {
        size_t tid : 8; // ID of the socket thread that received the packet
        size_t offset : 56; // Offset in the socket thread's RX buffer
    };
    size_t _tag;

    rx_tag_t(size_t tid, size_t offset)
        : tid(tid)
        , offset(offset)
    {
    }

    rx_tag_t(size_t _tag)
        : _tag(_tag)
    {
    }
};

// Event data tag for FFT task requests
using fft_req_tag_t = rx_tag_t;

// A generic tag type for Agora tasks. The tag for a particular task will
// have only a subset of the fields initialized.
union gen_tag_t {
    static constexpr size_t kInvalidSymbolId = (1ull << 13) - 1;
    static_assert(kMaxSymbols < ((1ull << 13) - 1), "");
    static_assert(kMaxUEs < UINT16_MAX, "");
    static_assert(kMaxAntennas < UINT16_MAX, "");
    static_assert(kMaxDataSCs < UINT16_MAX, "");

    enum TagType { kCodeblocks, kUsers, kAntennas, kSubcarriers, kNone };

    struct {
        uint32_t frame_id;
        uint16_t symbol_id : 13;
        TagType tag_type : 3;
        union {
            uint16_t cb_id; // code block
            uint16_t ue_id;
            uint16_t ant_id;
            uint16_t sc_id;
        };
    };

    size_t _tag;
    gen_tag_t(size_t _tag)
        : _tag(_tag)
    {
    }

    // Return a string representation of this tag
    std::string to_string()
    {
        std::ostringstream ret;
        ret << "[Frame ID " << std::to_string(frame_id) << ", symbol ID "
            << std::to_string(symbol_id);
        switch (tag_type) {
        case kCodeblocks:
            ret << ", code block ID " << std::to_string(cb_id) << "]";
            break;
        case kUsers:
            ret << ", user ID " << std::to_string(ue_id) << "]";
            break;
        case kAntennas:
            ret << ", antenna ID " << std::to_string(ant_id) << "]";
            break;
        case kSubcarriers:
            ret << ", subcarrier ID " << std::to_string(sc_id) << "]";
            break;
        case kNone:
            ret << "] ";
            break;
        }
        return ret.str();
    }

    // Generate a tag with code block ID, frame ID, and symbol ID bits set and
    // other fields blank
    static gen_tag_t frm_sym_cb(size_t frame_id, size_t symbol_id, size_t cb_id)
    {
        gen_tag_t ret(0);
        ret.frame_id = frame_id;
        ret.symbol_id = symbol_id;
        ret.tag_type = TagType::kCodeblocks;
        ret.cb_id = cb_id;
        return ret;
    }

    // Generate a tag with user ID, frame ID, and symbol ID bits set and
    // other fields blank
    static gen_tag_t frm_sym_ue(size_t frame_id, size_t symbol_id, size_t ue_id)
    {
        gen_tag_t ret(0);
        ret.frame_id = frame_id;
        ret.symbol_id = symbol_id;
        ret.tag_type = TagType::kUsers;
        ret.ue_id = ue_id;
        return ret;
    }

    // Generate a tag with frame ID, symbol ID, and subcarrier ID bits set and
    // other fields blank
    static gen_tag_t frm_sym_sc(size_t frame_id, size_t symbol_id, size_t sc_id)
    {
        gen_tag_t ret(0);
        ret.frame_id = frame_id;
        ret.symbol_id = symbol_id;
        ret.tag_type = TagType::kSubcarriers;
        ret.sc_id = sc_id;
        return ret;
    }

    // Generate a tag with antenna ID, frame ID, and symbol ID bits set and
    // other fields blank
    static gen_tag_t frm_sym_ant(
        size_t frame_id, size_t symbol_id, size_t ant_id)
    {
        gen_tag_t ret(0);
        ret.frame_id = frame_id;
        ret.symbol_id = symbol_id;
        ret.tag_type = TagType::kAntennas;
        ret.ant_id = ant_id;
        return ret;
    }

    // Generate a tag with frame ID and subcarrier ID bits set, and other fields
    // blank
    static gen_tag_t frm_sc(size_t frame_id, size_t sc_id)
    {
        gen_tag_t ret(0);
        ret.frame_id = frame_id;
        ret.symbol_id = kInvalidSymbolId;
        ret.tag_type = TagType::kSubcarriers;
        ret.sc_id = sc_id;
        return ret;
    }

    // Generate a tag with frame ID and symbol ID bits set, and other fields
    // blank
    static gen_tag_t frm_sym(size_t frame_id, size_t symbol_id)
    {
        gen_tag_t ret(0);
        ret.frame_id = frame_id;
        ret.symbol_id = symbol_id;
        ret.tag_type = TagType::kNone;
        return ret;
    }
};
static_assert(sizeof(gen_tag_t) == sizeof(size_t), "");

/**
 * Agora uses these event messages for communication between threads. Each
 * tag encodes information about a task.
 */
struct Event_data {
    static constexpr size_t kMaxTags = 7;
    EventType event_type;
    uint32_t num_tags;
    size_t tags[7];

    // Initialize and event with only the event type field set
    Event_data(EventType event_type)
        : event_type(event_type)
        , num_tags(0)
    {
    }

    // Create an event with one tag
    Event_data(EventType event_type, size_t tag)
        : event_type(event_type)
        , num_tags(1)
    {
        tags[0] = tag;
    }

    Event_data()
        : num_tags(0)
    {
    }
};
static_assert(sizeof(Event_data) == 64, "");

struct Packet {
    // The packet's data starts at kOffsetOfData bytes from the start
    static constexpr size_t kOffsetOfData = 64;

    uint32_t frame_id;
    uint32_t symbol_id;
    uint32_t cell_id;
    uint32_t ant_id;
    uint32_t fill[12]; // Padding for 64-byte alignment needed for SIMD
    short data[]; // Elements sent by antennae are two bytes (I/Q samples)
    Packet(int f, int s, int c, int a) // TODO: Should be unsigned integers
        : frame_id(f)
        , symbol_id(s)
        , cell_id(c)
        , ant_id(a)
    {
    }

    std::string to_string() const
    {
        std::ostringstream ret;
        ret << "[Frame seq num " << frame_id << ", symbol ID " << symbol_id
            << ", cell ID " << cell_id << ", antenna ID " << ant_id << ", "
            << sizeof(fill) << " empty bytes]";
        return ret.str();
    }
};

struct MacPacket {
    // The packet's data starts at kOffsetOfData bytes from the start
    static constexpr size_t kOffsetOfData = 16 + sizeof(RBIndicator);

    uint16_t frame_id;
    uint16_t symbol_id;
    uint16_t ue_id;
    uint16_t datalen; // length of payload in bytes or array data[]
    uint16_t crc; // 16 bits CRC over calculated for the data[] array
    uint16_t rsvd[3]; // reserved for future use
    RBIndicator rb_indicator; // RAN scheduling details for PHY
    char data[]; // Mac packet payload data
    MacPacket(int f, int s, int u, int d,
        int cc) // TODO: Should be unsigned integers
        : frame_id(f)
        , symbol_id(s)
        , ue_id(u)
        , datalen(d)
        , crc(cc)
    {
    }

    std::string to_string() const
    {
        std::ostringstream ret;
        ret << "[Frame seq num " << frame_id << ", symbol ID " << symbol_id
            << ", user ID " << ue_id << "]";
        return ret.str();
    }
};

class RxCounters {
public:
    // num_pkt[i] is the total number of packets we've received for frame i
    std::array<size_t, kFrameWnd> num_pkts;

    // num_pilot_pkts[i] is the total number of pilot packets we've received
    // for frame i
    std::array<size_t, kFrameWnd> num_pilot_pkts;

    // num_rc_pkts[i] is the total number of reciprocity pilot packets we've received
    // for frame i
    std::array<size_t, kFrameWnd> num_reciprocity_pkts;

    // Number of packets we'll receive per frame on the uplink
    size_t num_pkts_per_frame;

    // Number of pilot packets we'll receive per frame
    size_t num_pilot_pkts_per_frame;

    // Number of reciprocity pilot packets we'll receive per frame
    size_t num_reciprocity_pkts_per_frame;

    RxCounters()
    {
        num_pkts.fill(0);
        num_pilot_pkts.fill(0);
        num_reciprocity_pkts.fill(0);
    }
};

/**
//  * This class stores the metrics coresponding to a Frame.
//  * Specifically, it contains a) the number of symbols per frame and b) the number of tasks per symbol, per frame.
//  */
class FrameCounters {
public:
    size_t max_symbol_count;
<<<<<<< HEAD
    size_t max_task_count;
=======
    bool last_symbol(int frame_id)
    {
        const size_t frame_slot = frame_id % kFrameWnd;
        if (++symbol_count[frame_slot] == max_symbol_count) {
            symbol_count[frame_slot] = 0;
            return true;
        }
        return false;
    }
>>>>>>> a89bf708

    void init(
        int max_symbol_count, int max_task_count = -1, int max_data_symbol = -1)
    {
        this->max_symbol_count = max_symbol_count;
        this->max_task_count = max_task_count;
        symbol_count.fill(0);
        //define task counters if #tasks is > 0
        if (max_task_count > 0) {
            if (max_data_symbol <= 0)
                throw "the max data symbol should be greater than zero for a "
                      "positive max task count.";

            for (size_t i = 0; i < TASK_BUFFER_FRAME_NUM; i++)
                task_count[i] = new size_t[max_data_symbol]();
        }
    }

    void fini()
    {
<<<<<<< HEAD
        for (size_t i = 0; i < TASK_BUFFER_FRAME_NUM; i++)
            delete[] task_count[i];
    }

    /**
     * Checks whether or not the symbol is the last symbol for a given frame while simultaneously incrementing the symbol count.
     * If the symbol is the last symbol, the count is reset to 0.
     * @arg frame id: the frame id to check
     **/
    bool last_symbol(int frame_id)
=======
        return symbol_count[frame_id % kFrameWnd];
    }

private:
    std::array<size_t, kFrameWnd> symbol_count;
};

class ZF_stats : public Frame_stats {
public:
    size_t coded_frame;
    size_t& max_task_count;
    ZF_stats(void)
        : max_task_count(max_symbol_count)
    {
    }
    void init(int max_tasks)
>>>>>>> a89bf708
    {
        const size_t frame_slot = frame_id % TASK_BUFFER_FRAME_NUM;
        if (++symbol_count[frame_slot] == max_symbol_count) {
            symbol_count[frame_slot] = 0;
            return true;
        }
        return false;
    }

<<<<<<< HEAD
    /**
     * Checks whether or not the task is the last task for a given frame and symbol while simultaneously incrementing the task count.
     * If the task is the last symbol, the count is reset to 0.
     * @arg frame_id: the frame id to check
     * @arg symbol_id: the symbol id to check
     **/
    bool last_task(size_t frame_id, size_t symbol_id)
    {
        const size_t frame_slot = frame_id % TASK_BUFFER_FRAME_NUM;
        if (++task_count[frame_slot][symbol_id] == max_task_count) {
            task_count[frame_slot][symbol_id] = 0;
=======
    void init(int _max_task_count, int max_symbols, int max_data_symbol)
    {
        Frame_stats::init(max_symbols);
        for (size_t i = 0; i < kFrameWnd; i++)
            task_count[i] = new size_t[max_data_symbol]();
        max_task_count = _max_task_count;
    }
    void fini()
    {
        for (size_t i = 0; i < kFrameWnd; i++)
            delete[] task_count[i];
    }
    bool last_task(size_t frame_id, size_t data_symbol_id)
    {
        const size_t frame_slot = frame_id % kFrameWnd;
        if (++task_count[frame_slot][data_symbol_id] == max_task_count) {
            task_count[frame_slot][data_symbol_id] = 0;
>>>>>>> a89bf708
            return true;
        }
        return false;
    }

    size_t get_symbol_count(size_t frame_id)
    {
        return symbol_count[frame_id % TASK_BUFFER_FRAME_NUM];
    }

    size_t get_task_count(size_t frame_id, size_t symbol_id)
    {
        return task_count[frame_id % kFrameWnd][symbol_id];
    }

private:
<<<<<<< HEAD
    //array of tasks, per symbol, per frame. This is a moving window over frames.
    std::array<size_t*, TASK_BUFFER_FRAME_NUM> task_count;

    //array of symbols per frame. This is a moving window
    std::array<size_t, TASK_BUFFER_FRAME_NUM> symbol_count;
=======
    size_t* task_count[kFrameWnd];
};

class FFT_stats : public Data_stats {
public:
    size_t max_symbol_data_count;
    std::array<size_t, kFrameWnd> symbol_rc_count;
    size_t max_symbol_rc_count;

    // cur_frame_for_symbol[i] is the current frame for the symbol whose
    // index in the frame's uplink symbols is i
    std::vector<size_t> cur_frame_for_symbol;
};

class Encode_stats : public Data_stats {
public:
    // cur_frame_for_symbol[i] is the current frame for the symbol whose
    // index in the frame's uplink symbols is i
    std::vector<size_t> cur_frame_for_symbol;
};

class RC_stats {
public:
    size_t max_task_count;
    size_t last_frame;
    RC_stats(void)
        : max_task_count(1)
        , last_frame(SIZE_MAX)
    {
    }
>>>>>>> a89bf708
};

#endif<|MERGE_RESOLUTION|>--- conflicted
+++ resolved
@@ -285,122 +285,75 @@
 };
 
 /**
-//  * This class stores the metrics coresponding to a Frame.
-//  * Specifically, it contains a) the number of symbols per frame and b) the number of tasks per symbol, per frame.
-//  */
+  * @brief This class stores the metrics coresponding to a Frame.
+  * Specifically, it contains a) the number of symbols per frame 
+  * and b) the number of tasks per symbol, per frame.
+  */
 class FrameCounters {
 public:
+    // Maximum number of symbols in a frame
     size_t max_symbol_count;
-<<<<<<< HEAD
+    // Maximum number of tasks in a symbol
     size_t max_task_count;
-=======
+
+    void init(
+        int max_symbol_count, int max_task_count = -1, int max_data_symbol = -1)
+    {
+        this->max_symbol_count = max_symbol_count;
+        this->max_task_count = max_task_count;
+        symbol_count.fill(0);
+        // Define task counters if number of tasks > 0
+        if (max_task_count > 0) {
+            rt_assert(max_data_symbol > 0,
+                "max_data_symbol should be larger than 0.");
+            for (size_t i = 0; i < kFrameWnd; i++)
+                task_count[i] = new size_t[max_data_symbol]();
+        }
+    }
+
+    void fini()
+    {
+        for (size_t i = 0; i < kFrameWnd; i++)
+            delete[] task_count[i];
+    }
+
+    /**
+     * @brief Check whether the symbol is the last symbol for a given frame 
+     * while simultaneously incrementing the symbol count.
+     * If the symbol is the last symbol, the count is reset to 0.
+     * @param frame id The frame id to check
+     */
     bool last_symbol(int frame_id)
     {
         const size_t frame_slot = frame_id % kFrameWnd;
         if (++symbol_count[frame_slot] == max_symbol_count) {
+            // If the symbol is the last symbol, reset count to 0
             symbol_count[frame_slot] = 0;
             return true;
         }
         return false;
     }
->>>>>>> a89bf708
-
-    void init(
-        int max_symbol_count, int max_task_count = -1, int max_data_symbol = -1)
-    {
-        this->max_symbol_count = max_symbol_count;
-        this->max_task_count = max_task_count;
-        symbol_count.fill(0);
-        //define task counters if #tasks is > 0
-        if (max_task_count > 0) {
-            if (max_data_symbol <= 0)
-                throw "the max data symbol should be greater than zero for a "
-                      "positive max task count.";
-
-            for (size_t i = 0; i < TASK_BUFFER_FRAME_NUM; i++)
-                task_count[i] = new size_t[max_data_symbol]();
-        }
-    }
-
-    void fini()
-    {
-<<<<<<< HEAD
-        for (size_t i = 0; i < TASK_BUFFER_FRAME_NUM; i++)
-            delete[] task_count[i];
-    }
 
     /**
-     * Checks whether or not the symbol is the last symbol for a given frame while simultaneously incrementing the symbol count.
-     * If the symbol is the last symbol, the count is reset to 0.
-     * @arg frame id: the frame id to check
-     **/
-    bool last_symbol(int frame_id)
-=======
-        return symbol_count[frame_id % kFrameWnd];
-    }
-
-private:
-    std::array<size_t, kFrameWnd> symbol_count;
-};
-
-class ZF_stats : public Frame_stats {
-public:
-    size_t coded_frame;
-    size_t& max_task_count;
-    ZF_stats(void)
-        : max_task_count(max_symbol_count)
-    {
-    }
-    void init(int max_tasks)
->>>>>>> a89bf708
-    {
-        const size_t frame_slot = frame_id % TASK_BUFFER_FRAME_NUM;
-        if (++symbol_count[frame_slot] == max_symbol_count) {
-            symbol_count[frame_slot] = 0;
+     * @brief Check whether the task is the last task for a given frame and 
+     * symbol while simultaneously incrementing the task count.
+     * @param frame_id The frame id to check
+     * @param symbol_id The symbol id to check
+     */
+    bool last_task(size_t frame_id, size_t symbol_id)
+    {
+        const size_t frame_slot = frame_id % kFrameWnd;
+        if (++task_count[frame_slot][symbol_id] == max_task_count) {
+            // If the task is the last task, reset count is to 0
+            task_count[frame_slot][symbol_id] = 0;
             return true;
         }
         return false;
     }
 
-<<<<<<< HEAD
-    /**
-     * Checks whether or not the task is the last task for a given frame and symbol while simultaneously incrementing the task count.
-     * If the task is the last symbol, the count is reset to 0.
-     * @arg frame_id: the frame id to check
-     * @arg symbol_id: the symbol id to check
-     **/
-    bool last_task(size_t frame_id, size_t symbol_id)
-    {
-        const size_t frame_slot = frame_id % TASK_BUFFER_FRAME_NUM;
-        if (++task_count[frame_slot][symbol_id] == max_task_count) {
-            task_count[frame_slot][symbol_id] = 0;
-=======
-    void init(int _max_task_count, int max_symbols, int max_data_symbol)
-    {
-        Frame_stats::init(max_symbols);
-        for (size_t i = 0; i < kFrameWnd; i++)
-            task_count[i] = new size_t[max_data_symbol]();
-        max_task_count = _max_task_count;
-    }
-    void fini()
-    {
-        for (size_t i = 0; i < kFrameWnd; i++)
-            delete[] task_count[i];
-    }
-    bool last_task(size_t frame_id, size_t data_symbol_id)
-    {
-        const size_t frame_slot = frame_id % kFrameWnd;
-        if (++task_count[frame_slot][data_symbol_id] == max_task_count) {
-            task_count[frame_slot][data_symbol_id] = 0;
->>>>>>> a89bf708
-            return true;
-        }
-        return false;
-    }
-
     size_t get_symbol_count(size_t frame_id)
     {
-        return symbol_count[frame_id % TASK_BUFFER_FRAME_NUM];
+        return symbol_count[frame_id % kFrameWnd];
     }
 
     size_t get_task_count(size_t frame_id, size_t symbol_id)
@@ -409,44 +362,12 @@
     }
 
 private:
-<<<<<<< HEAD
-    //array of tasks, per symbol, per frame. This is a moving window over frames.
-    std::array<size_t*, TASK_BUFFER_FRAME_NUM> task_count;
-
-    //array of symbols per frame. This is a moving window
-    std::array<size_t, TASK_BUFFER_FRAME_NUM> symbol_count;
-=======
-    size_t* task_count[kFrameWnd];
-};
-
-class FFT_stats : public Data_stats {
-public:
-    size_t max_symbol_data_count;
-    std::array<size_t, kFrameWnd> symbol_rc_count;
-    size_t max_symbol_rc_count;
-
-    // cur_frame_for_symbol[i] is the current frame for the symbol whose
-    // index in the frame's uplink symbols is i
-    std::vector<size_t> cur_frame_for_symbol;
-};
-
-class Encode_stats : public Data_stats {
-public:
-    // cur_frame_for_symbol[i] is the current frame for the symbol whose
-    // index in the frame's uplink symbols is i
-    std::vector<size_t> cur_frame_for_symbol;
-};
-
-class RC_stats {
-public:
-    size_t max_task_count;
-    size_t last_frame;
-    RC_stats(void)
-        : max_task_count(1)
-        , last_frame(SIZE_MAX)
-    {
-    }
->>>>>>> a89bf708
+    // task_count[i][j] is the number of tasks completed for
+    // frame (i % kFrameWnd) and symbol j
+    std::array<size_t*, kFrameWnd> task_count;
+    // symbol_count[i] is the number of symbols completed for
+    // frame (i % kFrameWnd)
+    std::array<size_t, kFrameWnd> symbol_count;
 };
 
 #endif
/**
 * @file csv_logger.h
 * @brief Declaration file for the CsvLogger class which records runtime
 * physical-layer performance into csv files. Enabled or disabled by cmake.
 */

#ifndef CSV_LOGGER_H_
#define CSV_LOGGER_H_

#include <array>
#include <string>

#include "config.h"
#include "symbols.h"

#if defined(ENABLE_CSV_LOG)
#include "spdlog/spdlog.h"
#endif

namespace CsvLog {

enum CsvLogId {
<<<<<<< HEAD
  kSNR,
  kSNRUL,
  kRSSI,
  kNOISE,
  kEVM,
  kEVMSC,
  kEVMSNR,
  kBER,
  kSER,
  kCSI,
  kCalib,
=======
  kPltSnr,
  kPltRssi,
  kPltNoise,
  kBfSnr,
  kBfRssi,
  kBfNoise,
  kEvm,
  kEvmSc,
  kEvmSnr,
  kBer,
  kSer,
  kCsi,
>>>>>>> cb881917
  kCsvLogs
};

enum MatLogId { kCalib, kUlCsi, kDlCsi, kUlBeam, kDlBeam, kMatLogs };

static constexpr size_t kAllLogs = kCsvLogs + kMatLogs;

#if defined(ENABLE_CSV_LOG)
static const std::array<std::string, kAllLogs> kCsvName = {
<<<<<<< HEAD
    "snr", "ulsnr", "rssi", "noise", "evm",   "evmsc", "evmsnr",
    "ber", "ser",   "csi",  "calib", "ulcsi", "dlcsi", "dlbeam"};
=======
    "plt-snr", "plt-rssi", "plt-noise", "bf-snr",  "bf-rssi", "bf-noise",
    "evm",     "evm-sc",   "evm-snr",   "ber",     "ser",     "csi",
    "calib",   "ul-csi",   "dl-csi",    "ul-beam", "dl-beam"};
>>>>>>> cb881917
#endif

class CsvLogger {
 public:
  CsvLogger([[maybe_unused]] size_t log_id, [[maybe_unused]] Config* const cfg,
            [[maybe_unused]] Direction dir,
            [[maybe_unused]] bool bs_only = false);

#if defined(ENABLE_CSV_LOG)
  inline void Write(const std::string& str) {
    if (logger_) {
      logger_->info(str);
    }
  }

 protected:
  std::shared_ptr<spdlog::logger> logger_;
#else
  inline void Write(const std::string& /*unused*/) {}
#endif
};  // CsvLogger

}  //namespace CsvLog
#endif  //CSV_LOGGER_H_<|MERGE_RESOLUTION|>--- conflicted
+++ resolved
@@ -20,20 +20,8 @@
 namespace CsvLog {
 
 enum CsvLogId {
-<<<<<<< HEAD
-  kSNR,
-  kSNRUL,
-  kRSSI,
-  kNOISE,
-  kEVM,
-  kEVMSC,
-  kEVMSNR,
-  kBER,
-  kSER,
-  kCSI,
-  kCalib,
-=======
   kPltSnr,
+  kSnrUL,
   kPltRssi,
   kPltNoise,
   kBfSnr,
@@ -45,7 +33,6 @@
   kBer,
   kSer,
   kCsi,
->>>>>>> cb881917
   kCsvLogs
 };
 
@@ -55,14 +42,9 @@
 
 #if defined(ENABLE_CSV_LOG)
 static const std::array<std::string, kAllLogs> kCsvName = {
-<<<<<<< HEAD
-    "snr", "ulsnr", "rssi", "noise", "evm",   "evmsc", "evmsnr",
-    "ber", "ser",   "csi",  "calib", "ulcsi", "dlcsi", "dlbeam"};
-=======
-    "plt-snr", "plt-rssi", "plt-noise", "bf-snr",  "bf-rssi", "bf-noise",
-    "evm",     "evm-sc",   "evm-snr",   "ber",     "ser",     "csi",
-    "calib",   "ul-csi",   "dl-csi",    "ul-beam", "dl-beam"};
->>>>>>> cb881917
+    "plt-snr", "ulsnr",    "plt-rssi",  "plt-noise", "bf-snr",  "bf-rssi", "bf-noise",
+    "evm",     "evm-sc",   "evm-snr",   "ber",       "ser",     "csi",
+    "calib",   "ul-csi",   "dl-csi",    "ul-beam",   "dl-beam"};
 #endif
 
 class CsvLogger {

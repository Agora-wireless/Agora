--- conflicted
+++ resolved
@@ -28,18 +28,14 @@
   kCsvLogs
 };
 
-<<<<<<< HEAD
-enum MatLogId { kULCSI, kDLCSI, kDLZF, kMatLogs };
-=======
-enum MatLogId { kDLCSI, kDlBeam, kMatLogs };
->>>>>>> 49e11c1e
+enum BfMatLogId { kULCSI, kDLCSI, kDlBeam, kBfMatLogs };
 
-constexpr size_t kAllLogs = kCsvLogs + kMatLogs;
+constexpr size_t kAllLogs = kCsvLogs + kBfMatLogs;
 
 #if defined(ENABLE_CSV_LOG)
 const std::array<std::string, kAllLogs> kCsvName = {
     "snr", "rssi", "noise", "evm",   "evmsnr", "ber",
-    "ser", "csi",  "ulcsi", "dlcsi", "dlzf"};
+    "ser", "csi",  "ulcsi", "dlcsi", "dlbeam"};
 #endif
 
 class CsvLogger {

/**
 * @file csv_logger.h
 * @brief Declaration file for the CsvLogger class which records runtime
 * physical-layer performance into csv files. Enabled or disabled by cmake.
 */

#ifndef CSV_LOGGER_H_
#define CSV_LOGGER_H_

#include <array>
#include <string>

#if defined(ENABLE_CSV_LOG)
#include "spdlog/spdlog.h"
#endif

namespace CsvLog {

<<<<<<< HEAD
constexpr size_t kDLPSNR = 0;
constexpr size_t kEVMSNR = 1;
constexpr size_t kBERSER = 2;
constexpr size_t kCsvLogs = 3;
constexpr size_t kMatIdStart = kCsvLogs;
constexpr size_t kMatCSI = 0;
constexpr size_t kMatDlBeam = 1;
constexpr size_t kMatLogs = 2;
=======
enum CsvLogId {
  kSNR,
  kRSSI,
  kNOISE,
  kEVM,
  kEVMSNR,
  kBER,
  kSER,
  kCSI,
  kCsvLogs
};

enum MatLogId { kDLCSI, kDLZF, kMatLogs };

>>>>>>> 71064d85
constexpr size_t kAllLogs = kCsvLogs + kMatLogs;

#if defined(ENABLE_CSV_LOG)
const std::array<std::string, kAllLogs> kCsvName = {
    "snr", "rssi", "noise", "evm",   "evmsnr",
    "ber", "ser",  "csi",   "dlcsi", "dlzf"};
const std::array<std::string, kMatLogs> kMatHeader = {
    "Frame,Subcarrier,BS-Ant,UE-Ant,Real,Imag",
    "Frame,Subcarrier,BS-Ant,UE-Ant,Real,Imag"};
#endif

class CsvLogger {
 public:
  CsvLogger(size_t log_id, const std::string& radio_name);

#if defined(ENABLE_CSV_LOG)
  inline void Write(size_t u1, size_t u2, size_t u3, size_t u4, float f1,
                    float f2) {
    logger_->info("{},{},{},{},{},{}", u1, u2, u3, u4, f1, f2);
  }
  inline void Write(const std::string& str) { logger_->info(str); }

 protected:
  std::shared_ptr<spdlog::logger> logger_;
#else
  inline void Write(size_t /*unused*/, size_t /*unused*/, size_t /*unused*/,
                    size_t /*unused*/, float /*unused*/, float /*unused*/) {}
  inline void Write(const std::string& /*unused*/) {}
#endif
};  // CsvLogger

}  //namespace CsvLog
#endif  //CSV_LOGGER_H_<|MERGE_RESOLUTION|>--- conflicted
+++ resolved
@@ -16,16 +16,6 @@
 
 namespace CsvLog {
 
-<<<<<<< HEAD
-constexpr size_t kDLPSNR = 0;
-constexpr size_t kEVMSNR = 1;
-constexpr size_t kBERSER = 2;
-constexpr size_t kCsvLogs = 3;
-constexpr size_t kMatIdStart = kCsvLogs;
-constexpr size_t kMatCSI = 0;
-constexpr size_t kMatDlBeam = 1;
-constexpr size_t kMatLogs = 2;
-=======
 enum CsvLogId {
   kSNR,
   kRSSI,
@@ -38,9 +28,8 @@
   kCsvLogs
 };
 
-enum MatLogId { kDLCSI, kDLZF, kMatLogs };
+enum MatLogId { kDLCSI, kDlBeam, kMatLogs };
 
->>>>>>> 71064d85
 constexpr size_t kAllLogs = kCsvLogs + kMatLogs;
 
 #if defined(ENABLE_CSV_LOG)

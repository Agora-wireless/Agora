--- conflicted
+++ resolved
@@ -292,32 +292,18 @@
   return 20 * std::log10(window_size * window_power);
 }
 
-<<<<<<< HEAD
-float CommsLib::FindTone(std::vector<float> const& magnitude, double winGain,
-                         double fftBin, size_t fft_size, const size_t delta) {
-  /*
-   * Find the tone level at a specific interval in the input Power Spectrum
-   * fftBins assumed interval is [-0.5, 0.5] which is coverted to [0,
-=======
 float CommsLib::FindTone(std::vector<float> const& magnitude, double win_gain,
                          double fft_bin, size_t fft_size, const size_t delta) {
   /*
    * Find the tone level at a specific interval in the input Power Spectrum
    * fft_bins assumed interval is [-0.5, 0.5] which is coverted to [0,
->>>>>>> 95489656
    * fft_size-1]
    */
   // make sure we don't exceed array bounds
   const size_t first =
-<<<<<<< HEAD
-      std::max<size_t>(0, std::lround((fftBin + 0.5) * fft_size) - delta);
-  const size_t last = std::min<size_t>(
-      fft_size - 1, std::lround((fftBin + 0.5) * fft_size) + delta);
-=======
       std::max<size_t>(0, std::lround((fft_bin + 0.5) * fft_size) - delta);
   const size_t last = std::min<size_t>(
       fft_size - 1, std::lround((fft_bin + 0.5) * fft_size) + delta);
->>>>>>> 95489656
   float ref_level = magnitude[last];
   for (size_t n = first; n < last; n++) {
     if (magnitude[n] > ref_level) {
@@ -329,17 +315,6 @@
 }
 
 float CommsLib::MeasureTone(std::vector<std::complex<float>> const& samps,
-<<<<<<< HEAD
-                            std::vector<float> const& win, double winGain,
-                            double fftBin, size_t fft_size,
-                            const size_t delta) {
-  return FindTone(MagnitudeFft(samps, win, fft_size), winGain, fftBin, fft_size,
-                  delta);
-}
-
-std::vector<size_t> CommsLib::GetDataSc(size_t fft_size, size_t data_sc_num,
-                                        size_t pilot_sc_offset) {
-=======
                             std::vector<float> const& win, double win_gain,
                             double fft_bin, size_t fft_size,
                             const size_t delta) {
@@ -350,7 +325,6 @@
 std::vector<size_t> CommsLib::GetDataSc(size_t fft_size, size_t data_sc_num,
                                         size_t pilot_sc_offset,
                                         size_t pilot_sc_spacing) {
->>>>>>> 95489656
   std::vector<size_t> data_sc;
   if (fft_size == kFftSize_80211) {
     // We follow 802.11 PHY format here
@@ -359,17 +333,6 @@
                                 38, 39, 40, 41, 42, 44, 45, 46, 47, 48, 49, 50,
                                 51, 52, 53, 54, 55, 56, 58, 59, 60, 61, 62, 63};
     data_sc.assign(sc_ind, sc_ind + 48u);
-<<<<<<< HEAD
-  } else {  // Allocate the center subcarriers as data
-    size_t start_sc = (fft_size - data_sc_num) / 2;
-    size_t stop_sc = start_sc + data_sc_num;
-    unused(pilot_sc_offset);
-    for (size_t i = start_sc; i < stop_sc; i++) {
-      ///\todo temp
-      //if ((i - start_sc) % kPilotSubcarrierSpacing != pilot_sc_offset) {
-      data_sc.push_back(i);
-      //}
-=======
   } else {
     // Allocate the center subcarriers as data
     const size_t start_sc = (fft_size - data_sc_num) / 2;
@@ -379,7 +342,6 @@
       if ((sc_cnt % pilot_sc_spacing) != pilot_sc_offset) {
         data_sc.push_back(i);
       }
->>>>>>> 95489656
     }
   }
   return data_sc;
@@ -405,12 +367,8 @@
 }
 
 std::vector<std::complex<float>> CommsLib::GetPilotScValue(
-<<<<<<< HEAD
-    size_t fft_size, size_t data_sc_num, size_t pilot_sc_offset) {
-=======
     size_t fft_size, size_t data_sc_num, size_t pilot_sc_offset,
     size_t pilot_sc_spacing) {
->>>>>>> 95489656
   std::vector<std::complex<float>> pilot_sc;
   if (fft_size == kFftSize_80211) {
     // We follow 802.11 PHY format here
@@ -422,12 +380,7 @@
     const auto zc_seq_double =
         CommsLib::GetSequence(data_sc_num, CommsLib::kLteZadoffChu);
     const auto zc_seq = Utils::DoubleToCfloat(zc_seq_double);
-<<<<<<< HEAD
-    for (size_t i = pilot_sc_offset; i < zc_seq.size();
-         i += kPilotSubcarrierSpacing) {
-=======
     for (size_t i = pilot_sc_offset; i < zc_seq.size(); i += pilot_sc_spacing) {
->>>>>>> 95489656
       pilot_sc.push_back(zc_seq.at(i));
     }
   }
@@ -435,12 +388,8 @@
 }
 
 std::vector<size_t> CommsLib::GetPilotScIdx(size_t fft_size, size_t data_sc_num,
-<<<<<<< HEAD
-                                            size_t pilot_sc_offset) {
-=======
                                             size_t pilot_sc_offset,
                                             size_t pilot_sc_spacing) {
->>>>>>> 95489656
   std::vector<size_t> pilot_sc;
   if (fft_size == kFftSize_80211) {
     // We follow 802.11 standard here
@@ -451,11 +400,7 @@
     const size_t stop_sc = start_sc + data_sc_num;
     // pilot at the center of each RB
     for (size_t i = start_sc + pilot_sc_offset; i < stop_sc;
-<<<<<<< HEAD
-         i += kPilotSubcarrierSpacing) {
-=======
          i += pilot_sc_spacing) {
->>>>>>> 95489656
       pilot_sc.push_back(i);
     }
   }
@@ -688,27 +633,16 @@
 
 std::vector<std::complex<float>> CommsLib::ComposePartialPilotSym(
     const std::vector<std::complex<float>>& pilot, size_t offset,
-<<<<<<< HEAD
-    size_t pilot_sc_num, size_t fft_size, size_t dataSize, size_t dataStart,
-    size_t CP_LEN, bool interleaved_pilot, bool timeDomain) {
-  std::vector<std::complex<float>> result(fft_size, 0);
-  size_t period = dataSize / pilot_sc_num;
-=======
     size_t pilot_sc_num, size_t fft_size, size_t data_size, size_t data_start,
     size_t cp_len, bool interleaved_pilot, bool time_domain) {
   std::vector<std::complex<float>> result(fft_size, 0);
   const size_t period = data_size / pilot_sc_num;
->>>>>>> 95489656
   for (size_t i = 0; i < pilot_sc_num; i++) {
     const size_t index =
         interleaved_pilot ? (i * period + offset) : (i + offset);
     result[index + data_start] = pilot[index];
   }
-<<<<<<< HEAD
-  if (timeDomain) {
-=======
   if (time_domain) {
->>>>>>> 95489656
     CommsLib::IFFT(result, fft_size);
     for (auto& i : result) {
       i /= std::sqrt(period);

/*
 * @file crc.hpp
 * @brief Cyclic Redundancy Check (CRC)
 *
 * NOTE:
 *  Only CRC24 supported at the moment
 *
 * Copyright (c) 2008-2018 by the GPSD project
 * SPDX-License-Identifier: BSD-2-clause
 * https://spdx.org/licenses/BSD-2-Clause.html
 */

#ifndef CRC_H
#define CRC_H

<<<<<<< HEAD
=======
#include "buffer.h"
#include <iostream>
>>>>>>> 112413f5
#include <unistd.h>

#include <iostream>

#include "buffer.inc"

// Generating polynomial
// G_CRC_24_A(D) = [D24 + D23 + D18 + D17 + D14 + D11 + D10 + D7 + D6 + D5 + D4
// + D3 + D + 1]
#define G_CRC_24A 0x1864CFBu;  // Normal representation
#define CRCSEED 0              // could be non-zero to detect leading zeros

// CRC segments
#define LO(x) (unsigned char)((x)&0xff)
#define MID(x) (unsigned char)(((x) >> 8) & 0xff)
#define HI(x) (unsigned char)(((x) >> 16) & 0xff)

class DoCRC {
 private:
  const uint32_t crc24_table_[256];

 public:
  DoCRC()
      : crc24_table_{
            0x00000000u, 0x01864CFBu, 0x028AD50Du, 0x030C99F6u, 0x0493E6E1u,
            0x0515AA1Au, 0x061933ECu, 0x079F7F17u, 0x08A18139u, 0x0927CDC2u,
            0x0A2B5434u, 0x0BAD18CFu, 0x0C3267D8u, 0x0DB42B23u, 0x0EB8B2D5u,
            0x0F3EFE2Eu, 0x10C54E89u, 0x11430272u, 0x124F9B84u, 0x13C9D77Fu,
            0x1456A868u, 0x15D0E493u, 0x16DC7D65u, 0x175A319Eu, 0x1864CFB0u,
            0x19E2834Bu, 0x1AEE1ABDu, 0x1B685646u, 0x1CF72951u, 0x1D7165AAu,
            0x1E7DFC5Cu, 0x1FFBB0A7u, 0x200CD1E9u, 0x218A9D12u, 0x228604E4u,
            0x2300481Fu, 0x249F3708u, 0x25197BF3u, 0x2615E205u, 0x2793AEFEu,
            0x28AD50D0u, 0x292B1C2Bu, 0x2A2785DDu, 0x2BA1C926u, 0x2C3EB631u,
            0x2DB8FACAu, 0x2EB4633Cu, 0x2F322FC7u, 0x30C99F60u, 0x314FD39Bu,
            0x32434A6Du, 0x33C50696u, 0x345A7981u, 0x35DC357Au, 0x36D0AC8Cu,
            0x3756E077u, 0x38681E59u, 0x39EE52A2u, 0x3AE2CB54u, 0x3B6487AFu,
            0x3CFBF8B8u, 0x3D7DB443u, 0x3E712DB5u, 0x3FF7614Eu, 0x4019A3D2u,
            0x419FEF29u, 0x429376DFu, 0x43153A24u, 0x448A4533u, 0x450C09C8u,
            0x4600903Eu, 0x4786DCC5u, 0x48B822EBu, 0x493E6E10u, 0x4A32F7E6u,
            0x4BB4BB1Du, 0x4C2BC40Au, 0x4DAD88F1u, 0x4EA11107u, 0x4F275DFCu,
            0x50DCED5Bu, 0x515AA1A0u, 0x52563856u, 0x53D074ADu, 0x544F0BBAu,
            0x55C94741u, 0x56C5DEB7u, 0x5743924Cu, 0x587D6C62u, 0x59FB2099u,
            0x5AF7B96Fu, 0x5B71F594u, 0x5CEE8A83u, 0x5D68C678u, 0x5E645F8Eu,
            0x5FE21375u, 0x6015723Bu, 0x61933EC0u, 0x629FA736u, 0x6319EBCDu,
            0x648694DAu, 0x6500D821u, 0x660C41D7u, 0x678A0D2Cu, 0x68B4F302u,
            0x6932BFF9u, 0x6A3E260Fu, 0x6BB86AF4u, 0x6C2715E3u, 0x6DA15918u,
            0x6EADC0EEu, 0x6F2B8C15u, 0x70D03CB2u, 0x71567049u, 0x725AE9BFu,
            0x73DCA544u, 0x7443DA53u, 0x75C596A8u, 0x76C90F5Eu, 0x774F43A5u,
            0x7871BD8Bu, 0x79F7F170u, 0x7AFB6886u, 0x7B7D247Du, 0x7CE25B6Au,
            0x7D641791u, 0x7E688E67u, 0x7FEEC29Cu, 0x803347A4u, 0x81B50B5Fu,
            0x82B992A9u, 0x833FDE52u, 0x84A0A145u, 0x8526EDBEu, 0x862A7448u,
            0x87AC38B3u, 0x8892C69Du, 0x89148A66u, 0x8A181390u, 0x8B9E5F6Bu,
            0x8C01207Cu, 0x8D876C87u, 0x8E8BF571u, 0x8F0DB98Au, 0x90F6092Du,
            0x917045D6u, 0x927CDC20u, 0x93FA90DBu, 0x9465EFCCu, 0x95E3A337u,
            0x96EF3AC1u, 0x9769763Au, 0x98578814u, 0x99D1C4EFu, 0x9ADD5D19u,
            0x9B5B11E2u, 0x9CC46EF5u, 0x9D42220Eu, 0x9E4EBBF8u, 0x9FC8F703u,
            0xA03F964Du, 0xA1B9DAB6u, 0xA2B54340u, 0xA3330FBBu, 0xA4AC70ACu,
            0xA52A3C57u, 0xA626A5A1u, 0xA7A0E95Au, 0xA89E1774u, 0xA9185B8Fu,
            0xAA14C279u, 0xAB928E82u, 0xAC0DF195u, 0xAD8BBD6Eu, 0xAE872498u,
            0xAF016863u, 0xB0FAD8C4u, 0xB17C943Fu, 0xB2700DC9u, 0xB3F64132u,
            0xB4693E25u, 0xB5EF72DEu, 0xB6E3EB28u, 0xB765A7D3u, 0xB85B59FDu,
            0xB9DD1506u, 0xBAD18CF0u, 0xBB57C00Bu, 0xBCC8BF1Cu, 0xBD4EF3E7u,
            0xBE426A11u, 0xBFC426EAu, 0xC02AE476u, 0xC1ACA88Du, 0xC2A0317Bu,
            0xC3267D80u, 0xC4B90297u, 0xC53F4E6Cu, 0xC633D79Au, 0xC7B59B61u,
            0xC88B654Fu, 0xC90D29B4u, 0xCA01B042u, 0xCB87FCB9u, 0xCC1883AEu,
            0xCD9ECF55u, 0xCE9256A3u, 0xCF141A58u, 0xD0EFAAFFu, 0xD169E604u,
            0xD2657FF2u, 0xD3E33309u, 0xD47C4C1Eu, 0xD5FA00E5u, 0xD6F69913u,
            0xD770D5E8u, 0xD84E2BC6u, 0xD9C8673Du, 0xDAC4FECBu, 0xDB42B230u,
            0xDCDDCD27u, 0xDD5B81DCu, 0xDE57182Au, 0xDFD154D1u, 0xE026359Fu,
            0xE1A07964u, 0xE2ACE092u, 0xE32AAC69u, 0xE4B5D37Eu, 0xE5339F85u,
            0xE63F0673u, 0xE7B94A88u, 0xE887B4A6u, 0xE901F85Du, 0xEA0D61ABu,
            0xEB8B2D50u, 0xEC145247u, 0xED921EBCu, 0xEE9E874Au, 0xEF18CBB1u,
            0xF0E37B16u, 0xF16537EDu, 0xF269AE1Bu, 0xF3EFE2E0u, 0xF4709DF7u,
            0xF5F6D10Cu, 0xF6FA48FAu, 0xF77C0401u, 0xF842FA2Fu, 0xF9C4B6D4u,
            0xFAC82F22u, 0xFB4E63D9u, 0xFCD11CCEu, 0xFD575035u, 0xFE5BC9C3u,
            0xFFDD8538u} {}
  ~DoCRC();

  /* Initialize CRC:
   * Not used at the moment. We decided to pre-generate the tables and
   * harcode them here. Left function just for reference
   */
  static void InitCrc24(uint32_t table[256]);

  /**
   * Compute CRC
   */
  uint32_t CalculateCrc24(const unsigned char* data, int len);

  /*
   * Compute and add CRC to packet
   */
  void AddCrc24(struct MacPacket* p);

  /*
   * Verify CRC
   */
  bool CheckCrc24(unsigned char* data, int len, uint32_t ref_crc);
};

#endif<|MERGE_RESOLUTION|>--- conflicted
+++ resolved
@@ -13,16 +13,11 @@
 #ifndef CRC_H
 #define CRC_H
 
-<<<<<<< HEAD
-=======
-#include "buffer.h"
-#include <iostream>
->>>>>>> 112413f5
 #include <unistd.h>
 
 #include <iostream>
 
-#include "buffer.inc"
+#include "buffer.h"
 
 // Generating polynomial
 // G_CRC_24_A(D) = [D24 + D23 + D18 + D17 + D14 + D11 + D10 + D7 + D6 + D5 + D4

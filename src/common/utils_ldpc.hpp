--- conflicted
+++ resolved
@@ -122,7 +122,7 @@
 }
 
 // Return the number of bytes needed to store n_bits bits
-static inline size_t bits_to_bytes(size_t n_bits) { return (n_bits + 7) >> 3; }
+static inline size_t bits_to_bytes(size_t n_bits) { return (n_bits + 7) / 8; }
 
 // Return the number of non-expanded base graph columns used for information
 // bits for this base graph
@@ -182,14 +182,8 @@
 // encoding
 static inline size_t ldpc_encoding_parity_buf_size(size_t base_graph, size_t zc)
 {
-<<<<<<< HEAD
     // We add kMaxProcBytes as padding for the encoder's gather function
-    return bits_to_bytes(ldpc_num_parity_bits(base_graph, zc)) + kMaxProcBytes;
-=======
-    // We add avx2enc::PROC_BYTES as padding for the encoder's gather function
-    return bits_to_bytes(ldpc_max_num_parity_bits(base_graph, zc))
-        + avx2enc::PROC_BYTES;
->>>>>>> 1b3dff74
+    return bits_to_bytes(ldpc_max_num_parity_bits(base_graph, zc)) + kMaxProcBytes;
 }
 
 // Return the number of bytes required in the output encoded codeword buffer
@@ -197,9 +191,8 @@
 static inline size_t ldpc_encoding_encoded_buf_size(
     size_t base_graph, size_t zc)
 {
-<<<<<<< HEAD
     // We add kMaxProcBytes as padding for the encoder's gather function
-    return bits_to_bytes(ldpc_num_encoded_bits(base_graph, zc)) + kMaxProcBytes;
+    return bits_to_bytes(ldpc_max_num_encoded_bits(base_graph, zc)) + kMaxProcBytes;
 }
 
 // Return the minimum LDPC expansion factor supported
@@ -209,11 +202,6 @@
 static inline size_t ldpc_get_max_zc()
 {
     return kUseAVX2Encoder ? avx2enc::kZcMax : ZC_MAX;
-=======
-    // We add avx2enc::PROC_BYTES as padding for the encoder's gather function
-    return bits_to_bytes(ldpc_max_num_encoded_bits(base_graph, zc))
-        + avx2enc::PROC_BYTES;
->>>>>>> 1b3dff74
 }
 
 // Generate the codeword output and parity buffer for this input buffer
@@ -227,7 +215,7 @@
     bblib_ldpc_encoder_5gnr_request req;
     bblib_ldpc_encoder_5gnr_response resp;
     req.baseGraph = base_graph;
-    req.nRows = ldpc_num_rows(base_graph);
+    req.nRows = kUseAVX2Encoder ? ldpc_max_num_rows(base_graph) : nRows;
     req.Zc = zc;
     req.nRows = nRows;
     req.numberCodeblocks = 1;
@@ -255,7 +243,6 @@
     } else {
         // Otherwise, we need to memcpy from/to byte-unaligned locations. A
         // simple but perhaps inefficient way to do this is to use the encoder's
-<<<<<<< HEAD
         // internal scatter/gather functions. We don't have access to these
         // functions for FlexRAN's internal AVX-512 encoder.
         if (zc >= avx2enc::kProcBytes * 8) {
@@ -265,76 +252,6 @@
                 zc);
             exit(-1);
         }
-=======
-        // internal scatter/gather functions.
-        ALIGNED_(avx2enc::PROC_BYTES)
-        int8_t internal_buffer0[avx2enc::BG1_COL_INF_NUM * avx2enc::PROC_BYTES]
-            = { 0 };
-        ALIGNED_(avx2enc::PROC_BYTES)
-        int8_t internal_buffer1[avx2enc::BG1_ROW_TOTAL * avx2enc::PROC_BYTES]
-            = { 0 };
-        ALIGNED_(avx2enc::PROC_BYTES)
-        int8_t internal_buffer2[avx2enc::BG1_COL_TOTAL * avx2enc::PROC_BYTES]
-            = { 0 };
-
-        auto adapter_func = avx2enc::ldpc_select_adapter_func(zc);
-
-        // Scatter input and parity into zc-bit chunks
-        adapter_func(
-            (int8_t*)input_buffer, internal_buffer0, zc, num_input_bits, 1);
-        adapter_func(parity_buffer, internal_buffer1, zc, num_parity_bits, 1);
-
-        // Concactenate the chunks for input and parity
-        memcpy(internal_buffer2,
-            internal_buffer0 + kNumPuncturedCols * avx2enc::PROC_BYTES,
-            (ldpc_num_input_cols(base_graph) - kNumPuncturedCols)
-                * avx2enc::PROC_BYTES);
-        memcpy(internal_buffer2
-                + (ldpc_num_input_cols(base_graph) - kNumPuncturedCols)
-                    * avx2enc::PROC_BYTES,
-            internal_buffer1,
-            ldpc_max_num_rows(base_graph) * avx2enc::PROC_BYTES);
-
-        // Gather the concatenated chunks to create the encoded buffer
-        adapter_func(encoded_buffer, internal_buffer2, zc,
-            ldpc_num_encoded_bits(base_graph, zc, nRows), 0);
-    }
-}
-
-// Generate the codeword output and parity buffer for this input buffer
-static inline void ldpc_encode_helper_avx512(size_t base_graph, size_t zc,
-    size_t nRows, int8_t* encoded_buffer, int8_t* parity_buffer,
-    int8_t* input_buffer)
-{
-    const size_t num_input_bits = ldpc_num_input_bits(base_graph, zc);
-    const size_t num_parity_bits = nRows * zc;
-    struct bblib_ldpc_encoder_5gnr_request ldpc_encoder_5gnr_request {
-    };
-    struct bblib_ldpc_encoder_5gnr_response ldpc_encoder_5gnr_response {
-    };
-
-    ldpc_encoder_5gnr_request.Zc = zc;
-    ldpc_encoder_5gnr_request.baseGraph = base_graph;
-    ldpc_encoder_5gnr_request.nRows = nRows;
-    ldpc_encoder_5gnr_request.numberCodeblocks = 1;
-
-    ldpc_encoder_5gnr_request.input[0] = input_buffer;
-    ldpc_encoder_5gnr_response.output[0] = parity_buffer;
-
-    bblib_ldpc_encoder_5gnr(
-        &ldpc_encoder_5gnr_request, &ldpc_encoder_5gnr_response);
-
-    // Copy punctured input bits from the encoding request, and parity bits from
-    // the encoding response into encoded_buffer
-    static size_t kNumPuncturedCols = 2;
-    if (zc % 4 == 0) {
-        // In this case, the start and end of punctured input bits is
-        // byte-aligned, so we can memcpy
-        const size_t num_punctured_bytes
-            = bits_to_bytes(zc * kNumPuncturedCols);
-        const size_t num_input_bytes_to_copy
-            = bits_to_bytes(num_input_bits) - num_punctured_bytes;
->>>>>>> 1b3dff74
 
         __attribute__((aligned(avx2enc::kProcBytes)))
         int8_t internal_buffer0[BG1_COL_INF_NUM * avx2enc::kProcBytes]
@@ -360,14 +277,9 @@
                 * avx2enc::kProcBytes);
         memcpy(internal_buffer2
                 + (ldpc_num_input_cols(base_graph) - kNumPuncturedCols)
-<<<<<<< HEAD
                     * avx2enc::kProcBytes,
-            internal_buffer1, ldpc_num_rows(base_graph) * avx2enc::kProcBytes);
-=======
-                    * avx2enc::PROC_BYTES,
             internal_buffer1,
-            ldpc_max_num_rows(base_graph) * avx2enc::PROC_BYTES);
->>>>>>> 1b3dff74
+            ldpc_max_num_rows(base_graph) * avx2enc::kProcBytes);
 
         // Gather the concatenated chunks to create the encoded buffer
         adapter_func(encoded_buffer, internal_buffer2, zc,

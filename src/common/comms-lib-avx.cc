--- conflicted
+++ resolved
@@ -36,19 +36,10 @@
       padded_window, std::complex<float>(0.0f, 0.0f));
 
   // convert entire frame data to complex float for sync detection
-<<<<<<< HEAD
-  for (size_t i = 0; i < sample_window; i++) {
-    sync_compare.at(i) = (std::complex<float>(
-        static_cast<float>(iq[i].real()) / kShortMaxFloat,
-        static_cast<float>(iq[i].imag()) / kShortMaxFloat));
-  }
-  return CommsLib::FindBeaconAvx(sync_compare, seq, corr_scale);
-=======
   ConvertShortToFloat(reinterpret_cast<const short*>(&iq[0u]),
                       reinterpret_cast<float*>(sync_compare.data()),
                       sample_window * 2);
-  return CommsLib::FindBeaconAvx(sync_compare, seq);
->>>>>>> 49b02dfa
+  return CommsLib::FindBeaconAvx(sync_compare, seq, corr_scale);
 }
 
 /// Correlation and Peak detection of a beacon with Gold code  (2 repetitions)

/**
 * @file buffer.h
 * @brief Self defined functions for message storage and passing
 */
#ifndef BUFFER_H_
#define BUFFER_H_

#include <atomic>
#include <sstream>
#include <vector>

#include "memory_manage.h"
#include "ran_config.h"
#include "symbols.h"

/* boost is required for aligned memory allocation (for SIMD instructions) */
#include <boost/align/aligned_allocator.hpp>

#include "common_typedef_sdk.h"

// A generic tag type for Agora tasks. The tag for a particular task will
// have only a subset of the fields initialized.
union gen_tag_t {
  static constexpr size_t kInvalidSymbolId = (1ull << 13) - 1;
  static_assert(kMaxSymbols < ((1ull << 13) - 1));
  static_assert(kMaxUEs < UINT16_MAX);
  static_assert(kMaxAntennas < UINT16_MAX);
  static_assert(kMaxDataSCs < UINT16_MAX);

  enum TagType { kCodeblocks, kUsers, kAntennas, kSubcarriers, kNone };

  struct {
    uint32_t frame_id_;
    uint16_t symbol_id_ : 13;
    TagType tag_type_ : 3;
    union {
      uint16_t cb_id_;  // code block
      uint16_t ue_id_;
      uint16_t ant_id_;
      uint16_t sc_id_;
    };
  };

  size_t tag_;
  explicit gen_tag_t(size_t _tag) : tag_(_tag) {}

  // Return a string representation of this tag
  std::string ToString() const {
    std::ostringstream ret;
    ret << "[Frame ID " << std::to_string(frame_id_) << ", symbol ID "
        << std::to_string(symbol_id_);
    switch (tag_type_) {
      case kCodeblocks:
        ret << ", code block ID " << std::to_string(cb_id_) << "]";
        break;
      case kUsers:
        ret << ", user ID " << std::to_string(ue_id_) << "]";
        break;
      case kAntennas:
        ret << ", antenna ID " << std::to_string(ant_id_) << "]";
        break;
      case kSubcarriers:
        ret << ", subcarrier ID " << std::to_string(sc_id_) << "]";
        break;
      case kNone:
        ret << "] ";
        break;
    }
    return ret.str();
  }

  // Generate a tag with code block ID, frame ID, and symbol ID bits set and
  // other fields blank
  static gen_tag_t FrmSymCb(size_t frame_id, size_t symbol_id, size_t cb_id) {
    gen_tag_t ret(0);
    ret.frame_id_ = frame_id;
    ret.symbol_id_ = symbol_id;
    ret.tag_type_ = TagType::kCodeblocks;
    ret.cb_id_ = cb_id;
    return ret;
  }

  // Generate a tag with user ID, frame ID, and symbol ID bits set and
  // other fields blank
  static gen_tag_t FrmSymUe(size_t frame_id, size_t symbol_id, size_t ue_id) {
    gen_tag_t ret(0);
    ret.frame_id_ = frame_id;
    ret.symbol_id_ = symbol_id;
    ret.tag_type_ = TagType::kUsers;
    ret.ue_id_ = ue_id;
    return ret;
  }

  // Generate a tag with frame ID, symbol ID, and subcarrier ID bits set and
  // other fields blank
  static gen_tag_t FrmSymSc(size_t frame_id, size_t symbol_id, size_t sc_id) {
    gen_tag_t ret(0);
    ret.frame_id_ = frame_id;
    ret.symbol_id_ = symbol_id;
    ret.tag_type_ = TagType::kSubcarriers;
    ret.sc_id_ = sc_id;
    return ret;
  }

  // Generate a tag with antenna ID, frame ID, and symbol ID bits set and
  // other fields blank
  static gen_tag_t FrmSymAnt(size_t frame_id, size_t symbol_id, size_t ant_id) {
    gen_tag_t ret(0);
    ret.frame_id_ = frame_id;
    ret.symbol_id_ = symbol_id;
    ret.tag_type_ = TagType::kAntennas;
    ret.ant_id_ = ant_id;
    return ret;
  }

  // Generate a tag with frame ID and subcarrier ID bits set, and other fields
  // blank
  static gen_tag_t FrmSc(size_t frame_id, size_t sc_id) {
    gen_tag_t ret(0);
    ret.frame_id_ = frame_id;
    ret.symbol_id_ = kInvalidSymbolId;
    ret.tag_type_ = TagType::kSubcarriers;
    ret.sc_id_ = sc_id;
    return ret;
  }

  // Generate a tag with frame ID and symbol ID bits set, and other fields
  // blank
  static gen_tag_t FrmSym(size_t frame_id, size_t symbol_id) {
    gen_tag_t ret(0);
    ret.frame_id_ = frame_id;
    ret.symbol_id_ = symbol_id;
    ret.tag_type_ = TagType::kNone;
    return ret;
  }
};
static_assert(sizeof(gen_tag_t) == sizeof(size_t));

/**
 * Agora uses these event messages for communication between threads. Each
 * tag encodes information about a task.
 */
struct EventData {
  static constexpr size_t kMaxTags = 7;
  EventType event_type_;
  uint32_t num_tags_{0};
  std::array<size_t, kMaxTags> tags_;

  // Initialize an event with only the event type field set
  explicit EventData(EventType event_type) : event_type_(event_type) {
    tags_.fill(0);
  }

  // Create an event with one tag
  EventData(EventType event_type, size_t tag)
      : event_type_(event_type), num_tags_(1) {
    tags_.fill(0);
    tags_.at(0) = tag;
  }

  EventData() = default;
};
static_assert(sizeof(EventData) == 64);

struct Packet {
  // The packet's data starts at kOffsetOfData bytes from the start
  static constexpr size_t kOffsetOfData = 64;

  uint32_t frame_id_;
  uint32_t symbol_id_;
  uint32_t cell_id_;
  uint32_t ant_id_;
  uint32_t fill_[12];  // Padding for 64-byte alignment needed for SIMD
  short data_[];       // Elements sent by antennae are two bytes (I/Q samples)
  Packet(int f, int s, int c, int a)  // TODO: Should be unsigned integers
      : frame_id_(f), symbol_id_(s), cell_id_(c), ant_id_(a) {}

  std::string ToString() const {
    std::ostringstream ret;
    ret << "[Frame seq num " << frame_id_ << ", symbol ID " << symbol_id_
        << ", cell ID " << cell_id_ << ", antenna ID " << ant_id_ << ", "
        << sizeof(fill_) << " empty bytes]";
    return ret.str();
  }
};

class RxPacket {
 private:
  std::atomic<unsigned> references_;
  Packet *packet_;

  inline virtual void GcPacket() {}

 public:
  RxPacket() : references_(0) { packet_ = nullptr; }
  explicit RxPacket(Packet *in) : references_(0) { Set(in); }
  RxPacket(const RxPacket &copy) : packet_(copy.packet_) {
    references_.store(copy.references_.load());
  }
  virtual ~RxPacket() = default;

  // Disallow copy
  RxPacket &operator=(const RxPacket &) = delete;

  inline bool Set(Packet *in_pkt) {
    if (references_.load() == 0) {
      packet_ = in_pkt;
      return true;
    } else {
      return false;
    }
  }

  inline Packet *RawPacket() { return packet_; }
  inline bool Empty() const { return references_.load() == 0; }
  inline void Use() { references_.fetch_add(1); }
  inline void Free() {
    unsigned value = references_.fetch_sub(1);
    if (value == 0) {
      throw std::runtime_error("RxPacket free called when memory was empty");
    } else if (value == 1) {
      GcPacket();
    }
  }
};

// Event data tag for RX events
union rx_tag_t {
  RxPacket *rx_packet_;
  size_t tag_;

  static_assert(sizeof(RxPacket *) >= sizeof(size_t),
                "RxPacket pounter must fit inside a size_t value");

  explicit rx_tag_t(RxPacket &rx_packet) : rx_packet_(&rx_packet) {}
  explicit rx_tag_t(RxPacket *rx_packet) : rx_packet_(rx_packet) {}
  explicit rx_tag_t(size_t tag) : tag_(tag) {}
};
static_assert(sizeof(rx_tag_t) == sizeof(size_t));

// Event data tag for FFT task requests
using fft_req_tag_t = rx_tag_t;

#pragma pack(push, 1)
struct MacPacketHeaderPacked {
 public:
  inline const uint16_t &Frame() const { return frame_id_; }
  inline const uint16_t &Symbol() const { return symbol_id_; }
  inline const uint16_t &Ue() const { return ue_id_; }
  inline const uint16_t &Crc() const { return crc_; }
  inline const uint16_t &PayloadLength() const { return datalen_; }

  // Modifiers
  inline void Set(const uint16_t &f, const uint16_t &s, const uint16_t &u,
                  const uint16_t &d, const uint16_t &cc) {
    frame_id_ = f;
    symbol_id_ = s;
    ue_id_ = u;
    datalen_ = d;
    crc_ = cc;
  }
  inline void Crc(const uint16_t &crc) { crc_ = crc; }

 private:
  uint16_t frame_id_;
  uint16_t symbol_id_;
  uint16_t ue_id_;
  uint16_t datalen_;  // length of payload in bytes or array data[]
  uint16_t crc_;      // 16 bits CRC over calculated for the data[] array
#if ENABLE_RB_IND
  RBIndicator rb_indicator_;  // RAN scheduling details for PHY
#endif
};

struct MacPacketPacked {
 public:
  static constexpr size_t kHeaderSize = sizeof(MacPacketHeaderPacked);

  inline const uint16_t &Frame() const { return header_.Frame(); }
  inline const uint16_t &Symbol() const { return header_.Symbol(); }
  inline const uint16_t &Ue() const { return header_.Ue(); }
  inline const uint16_t &Crc() const { return header_.Crc(); }
  inline const uint16_t &PayloadLength() const {
    return header_.PayloadLength();
  }
  inline const unsigned char *Data() const { return data_; };

  // Modifiers
  inline void Set(const uint16_t &f, const uint16_t &s, const uint16_t &u,
                  const uint16_t &data_size) {
    header_.Set(f, s, u, data_size, 0);
  }
  inline void LoadData(const unsigned char *src_data) {
    std::memcpy(this->data_, src_data, this->PayloadLength());
  }
  inline void Crc(const uint16_t &crc) { header_.Crc(crc); }
  inline unsigned char *DataPtr() { return data_; };

 private:
  MacPacketHeaderPacked header_;
  unsigned char data_[];  // Mac packet payload data
};
#pragma pack(pop)

// Event data tag for Mac RX events
union rx_mac_tag_t {
  struct {
    size_t tid_ : 8;      // ID of the socket thread that received the packet
    size_t offset_ : 56;  // Offset in the socket thread's RX buffer
  };
  size_t tag_;

  rx_mac_tag_t(size_t tid, size_t offset) : tid_(tid), offset_(offset) {}
  explicit rx_mac_tag_t(size_t _tag) : tag_(_tag) {}
};
static_assert(sizeof(rx_mac_tag_t) == sizeof(size_t));

class RxCounters {
 public:
  // num_pkt[i] is the total number of packets we've received for frame i
  std::array<size_t, kFrameWnd> num_pkts_;

  // num_pilot_pkts[i] is the total number of pilot packets we've received
  // for frame i
  std::array<size_t, kFrameWnd> num_pilot_pkts_;

  // num_rc_pkts[i] is the total number of reciprocity pilot packets we've
  // received for frame i
  std::array<size_t, kFrameWnd> num_reciprocity_pkts_;

  // Number of packets we'll receive per frame on the uplink
  size_t num_rx_pkts_per_frame_;

  // Number of pilot packets we'll receive per frame
  size_t num_pilot_pkts_per_frame_;

  // Number of reciprocity pilot packets we'll receive per frame
  size_t num_reciprocity_pkts_per_frame_;

  RxCounters() {
    num_pkts_.fill(0);
    num_pilot_pkts_.fill(0);
    num_reciprocity_pkts_.fill(0);
  }
};

/**
 * @brief This class stores the counters corresponding to a frame.
 * Specifically, it contains a) the number of symbols per frame
 * and b) the number of tasks per symbol, per frame.
 */
class FrameCounters {
 public:
  FrameCounters() : task_count_(), symbol_count_() {}

  void Init(size_t max_symbol_count, size_t max_task_count = 0) {
    this->max_symbol_count_ = max_symbol_count;
    this->max_task_count_ = max_task_count;
    this->symbol_count_.fill(0);
    for (auto &frame : task_count_) {
      frame.fill(0);
    }
  }

  void Reset(size_t frame_id) {
    const size_t frame_slot = (frame_id % kFrameWnd);
    this->symbol_count_.at(frame_slot) = 0;
    this->task_count_.at(frame_slot).fill(0);
  }

  /**
   * @brief Increments and checks the symbol count for input frame
   * @param frame_id The frame id of the symbol to increment
   */
  bool CompleteSymbol(size_t frame_id) {
    const size_t frame_slot = (frame_id % kFrameWnd);
    this->symbol_count_.at(frame_slot)++;
    return this->IsLastSymbol(frame_slot);
  }

  /**
   * @brief Increments the task count for input frame and symbol
   * @param frame_slot The frame index to increment
   * @param symbol_id The symbol id of the task to increment
   */
  bool CompleteTask(size_t frame_id, size_t symbol_id) {
    const size_t frame_slot = (frame_id % kFrameWnd);
    this->task_count_.at(frame_slot).at(symbol_id)++;
    return this->IsLastTask(frame_id, symbol_id);
  }

  /**
   * @brief Increments the symbol count for input frame
   * @param symbol_id The symbol id to increment
   */
  bool CompleteTask(size_t frame_id) { return this->CompleteSymbol(frame_id); }

  /**
   * @brief Check whether the symbol is the last symbol for a given frame
   * @param frame id The frame id of the symbol to check
   */
  bool IsLastSymbol(size_t frame_id) const {
    const size_t frame_slot = (frame_id % kFrameWnd);
    const size_t symbol_count = symbol_count_.at(frame_slot);
    bool is_last;
    if (symbol_count == max_symbol_count_) {
      is_last = true;
    } else if (symbol_count < max_symbol_count_) {
      is_last = false;
    } else {
      /* This should never happen */
      is_last = true;
      std::printf(
          "Unexpected result in IsLastSymbol: Symbol Count %zu,  Max Count "
          "%zu, Frame %zu\n",
          symbol_count, max_symbol_count_, frame_id);
      assert(false);
      throw std::runtime_error("IsLastSymbol error!");
    }
    return is_last;
  }

  /**
   * @brief Check whether the task is the last task for a given frame
   * while simultaneously incrementing the task count.
   * This is used for tasks performed once per frame (e.g., ZF)
   * @param frame_id The frame id to check
   */
  bool IsLastTask(size_t frame_id) const { return IsLastSymbol(frame_id); }

  /**
   * @brief Check whether the task is the last task for a given frame and
   * @param frame_id The frame id to check
   * @param symbol_id The symbol id to check
   */
  bool IsLastTask(size_t frame_id, size_t symbol_id) const {
    const size_t frame_slot = frame_id % kFrameWnd;
    const size_t task_count = this->task_count_.at(frame_slot).at(symbol_id);
    bool is_last;
    if (task_count == this->max_task_count_) {
      is_last = true;
    } else if (task_count < this->max_task_count_) {
      is_last = false;
    } else {
<<<<<<< HEAD
      is_last = true;
      std::printf(
          "Unexpected result in IsLastTask: Task Count %zu,  Max Count %zu, "
          "Frame %zu, Symbol %zu\n",
          task_count, this->max_task_count_, frame_id, symbol_id);
      std::fflush(stdout);
=======
>>>>>>> 2a7d597f
      // This should never happen
      is_last = true;
      std::printf(
          "Unexpected result in IsLastTask: Task Count %zu,  Max Count %zu, "
          "Frame %zu, Symbol %zu\n",
          task_count, this->max_task_count_, frame_id, symbol_id);
      assert(false);
      throw std::runtime_error("IsLastTask error!");
    }
    return is_last;
  }

  size_t GetSymbolCount(size_t frame_id) const {
    return this->symbol_count_.at(frame_id % kFrameWnd);
  }

  size_t GetTaskCount(size_t frame_id) const {
    return this->GetSymbolCount(frame_id);
  }

  size_t GetTaskCount(size_t frame_id, size_t symbol_id) const {
    return this->task_count_.at(frame_id % kFrameWnd).at(symbol_id);
  }

  inline size_t MaxSymbolCount() const { return this->max_symbol_count_; }
  inline size_t MaxTaskCount() const { return this->max_task_count_; }

 private:
  // task_count[i][j] is the number of tasks completed for
  // frame (i % kFrameWnd) and symbol j
  std::array<std::array<size_t, kMaxSymbols>, kFrameWnd> task_count_;
  // symbol_count[i] is the number of symbols completed for
  // frame (i % kFrameWnd)
  std::array<size_t, kFrameWnd> symbol_count_;

  // Maximum number of symbols in a frame
  size_t max_symbol_count_;
  // Maximum number of tasks in a symbol
  size_t max_task_count_;
};

#endif  // BUFFER_H_<|MERGE_RESOLUTION|>--- conflicted
+++ resolved
@@ -442,15 +442,6 @@
     } else if (task_count < this->max_task_count_) {
       is_last = false;
     } else {
-<<<<<<< HEAD
-      is_last = true;
-      std::printf(
-          "Unexpected result in IsLastTask: Task Count %zu,  Max Count %zu, "
-          "Frame %zu, Symbol %zu\n",
-          task_count, this->max_task_count_, frame_id, symbol_id);
-      std::fflush(stdout);
-=======
->>>>>>> 2a7d597f
       // This should never happen
       is_last = true;
       std::printf(

--- conflicted
+++ resolved
@@ -60,21 +60,6 @@
   static std::vector<std::complex<float>> Modulate(
       const std::vector<int8_t>& in, int type);
 
-<<<<<<< HEAD
-  static std::vector<size_t> GetDataSc(
-      size_t fft_size, size_t data_sc_num,
-      size_t pilot_sc_offset = kDefaultPilotScOffset);
-  static std::vector<size_t> GetNullSc(size_t fft_size, size_t data_sc_num);
-  static std::vector<std::complex<float>> GetPilotScValue(
-      size_t fft_size, size_t data_sc_num,
-      size_t pilot_sc_offset = kDefaultPilotScOffset);
-  static std::vector<size_t> GetPilotScIdx(
-      size_t fft_size, size_t data_sc_num,
-      size_t pilot_sc_offset = kDefaultPilotScOffset);
-
-  static MKL_LONG FFT(std::vector<std::complex<float>>& in_out, int fftsize);
-  static MKL_LONG IFFT(std::vector<std::complex<float>>& in_out, int fftsize,
-=======
   static std::vector<size_t> GetDataSc(size_t fft_size, size_t data_sc_num,
                                        size_t pilot_sc_offset,
                                        size_t pilot_sc_spacing);
@@ -88,7 +73,6 @@
 
   static MKL_LONG FFT(std::vector<std::complex<float>>& in_out, int fft_size);
   static MKL_LONG IFFT(std::vector<std::complex<float>>& in_out, int fft_size,
->>>>>>> 9f1a4214
                        bool normalize = true);
   static MKL_LONG FFT(complex_float* in_out, int fft_size);
   static MKL_LONG IFFT(complex_float* in_out, int fft_size,

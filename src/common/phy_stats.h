--- conflicted
+++ resolved
@@ -32,25 +32,15 @@
                  const arma::cx_fvec& eq_vec, const arma::uvec& ue_list);
   void UpdateEvm(size_t frame_id, size_t data_symbol_id, size_t sc_id,
                  size_t tx_ue_id, size_t rx_ue_id, arma::cx_float eq);
-<<<<<<< HEAD
-  void RecordCsiCond(size_t frame_id);
-  void RecordEvm(size_t frame_id, const arma::uvec& ue_map);
   void RecordEvmSnr(size_t frame_id, const arma::uvec& ue_map);
   void RecordDlPilotSnr(size_t frame_id, const arma::uvec& ue_map);
   void RecordDlCsi(size_t frame_id, size_t num_rec_sc,
                    const Table<complex_float>& csi_buffer,
                    const arma::uvec& ue_list);
-  void RecordUlPilotSnr(size_t frame_id);
-  void RecordCalibMat(size_t frame_id, size_t sc_id,
-                      const arma::cx_fvec& calib_buffer);
   void RecordBer(size_t frame_id, const arma::uvec& ue_map);
   void RecordSer(size_t frame_id, const arma::uvec& ue_map);
-=======
-  void PrintEvmStats(size_t frame_id);
   void RecordCsiCond(size_t frame_id, size_t num_rec_sc);
-  void RecordEvm(size_t frame_id, size_t num_rec_sc);
-  void RecordEvmSnr(size_t frame_id);
->>>>>>> bb932d79
+  void RecordEvm(size_t frame_id, size_t num_rec_sc, const arma::uvec& ue_map);
   float GetEvmSnr(size_t frame_id, size_t ue_id);
   float GetNoise(size_t frame_id, const arma::uvec& ue_list);
   void ClearEvmBuffer(size_t frame_id);
@@ -59,15 +49,9 @@
   void UpdateDlPilotSnr(size_t frame_id, size_t symbol_id, size_t ant_id,
                         complex_float* fft_data);
   void PrintUlSnrStats(size_t frame_id);
-<<<<<<< HEAD
   void PrintDlSnrStats(size_t frame_id, const arma::uvec& ue_list);
-=======
   void PrintDlSnrStats(size_t frame_id);
   void RecordPilotSnr(size_t frame_id);
-  void RecordDlPilotSnr(size_t frame_id);
-  void RecordDlCsi(size_t frame_id, size_t num_rec_sc,
-                   const Table<complex_float>& csi_buffer);
->>>>>>> bb932d79
   void UpdateCalibPilotSnr(size_t frame_id, size_t calib_sym_id, size_t ant_id,
                            complex_float* fft_data);
   void PrintCalibSnrStats(size_t frame_id);
@@ -77,11 +61,8 @@
   void UpdateDlCsi(size_t frame_id, size_t sc_id, const arma::cx_fmat& mat_in);
   void UpdateUlBeam(size_t frame_id, size_t sc_id, const arma::cx_fmat& mat_in);
   void UpdateDlBeam(size_t frame_id, size_t sc_id, const arma::cx_fmat& mat_in);
-<<<<<<< HEAD
-=======
   void UpdateCalibMat(size_t frame_id, size_t sc_id,
                       const arma::cx_fvec& vec_in);
->>>>>>> bb932d79
 
  private:
   Config const* const config_;
@@ -123,13 +104,8 @@
   CsvLog::CsvLogger logger_evm_snr_;
   CsvLog::CsvLogger logger_ber_;
   CsvLog::CsvLogger logger_ser_;
-<<<<<<< HEAD
-  CsvLog::CsvLogger logger_csi_cond_;
-  CsvLog::CsvLogger logger_calib_;
-=======
   CsvLog::CsvLogger logger_csi_;
   CsvLog::MatLogger logger_calib_;
->>>>>>> bb932d79
   CsvLog::MatLogger logger_ul_csi_;
   CsvLog::MatLogger logger_dl_csi_;
   CsvLog::MatLogger logger_ul_beam_;

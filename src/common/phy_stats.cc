/**
 * @file phy_stats.cc
 * @brief Declaration file for the PhyStats class.
 */
#include "phy_stats.h"

#include <cfloat>
#include <cmath>

#include "logger.h"

PhyStats::PhyStats(Config* const cfg, Direction dir)
    : config_(cfg),
      dir_(dir),
<<<<<<< HEAD
      logger_snr_(CsvLog::kSNR, cfg, dir),
      logger_rssi_(CsvLog::kRSSI, cfg, dir),
      logger_noise_(CsvLog::kNOISE, cfg, dir),
      logger_evm_(CsvLog::kEVM, cfg, dir),
      logger_evm_sc_(CsvLog::kEVMSC, cfg, dir),
      logger_evm_snr_(CsvLog::kEVMSNR, cfg, dir),
      logger_ber_(CsvLog::kBER, cfg, dir),
      logger_ser_(CsvLog::kSER, cfg, dir),
      logger_csi_cond_(CsvLog::kCond, cfg, dir),
      logger_calib_(CsvLog::kCalib, cfg, dir, true),
      logger_ul_csi_(CsvLog::kULCSI, cfg, dir),
      logger_dl_csi_(CsvLog::kDLCSI, cfg, dir),
=======
      logger_plt_snr_(CsvLog::kPltSnr, cfg, dir, true),
      logger_plt_rssi_(CsvLog::kPltRssi, cfg, dir, true),
      logger_plt_noise_(CsvLog::kPltNoise, cfg, dir, true),
      logger_bf_snr_(CsvLog::kBfSnr, cfg, dir),
      logger_bf_rssi_(CsvLog::kBfRssi, cfg, dir),
      logger_bf_noise_(CsvLog::kBfNoise, cfg, dir),
      logger_evm_(CsvLog::kEvm, cfg, dir),
      logger_evm_sc_(CsvLog::kEvmSc, cfg, dir),
      logger_evm_snr_(CsvLog::kEvmSnr, cfg, dir),
      logger_ber_(CsvLog::kBer, cfg, dir),
      logger_ser_(CsvLog::kSer, cfg, dir),
      logger_csi_(CsvLog::kCsi, cfg, dir),
      logger_calib_(CsvLog::kCalib, cfg, dir),
      logger_ul_csi_(CsvLog::kUlCsi, cfg, dir),
      logger_dl_csi_(CsvLog::kDlCsi, cfg, dir),
      logger_ul_beam_(CsvLog::kUlBeam, cfg, dir),
>>>>>>> bb932d79
      logger_dl_beam_(CsvLog::kDlBeam, cfg, dir) {
  if (dir_ == Direction::kDownlink) {
    num_rx_symbols_ = cfg->Frame().NumDLSyms();
    num_rxdata_symbols_ = cfg->Frame().NumDlDataSyms();
  } else {
    num_rx_symbols_ = cfg->Frame().NumULSyms();
    num_rxdata_symbols_ = cfg->Frame().NumUlDataSyms();
  }
  const size_t task_buffer_symbol_num = num_rx_symbols_ * kFrameWnd;

  decoded_bits_count_.Calloc(cfg->UeAntNum(), task_buffer_symbol_num,
                             Agora_memory::Alignment_t::kAlign64);
  bit_error_count_.Calloc(cfg->UeAntNum(), task_buffer_symbol_num,
                          Agora_memory::Alignment_t::kAlign64);
  frame_decoded_bits_.Calloc(cfg->UeAntNum(), kFrameWnd,
                             Agora_memory::Alignment_t::kAlign64);
  frame_bit_errors_.Calloc(cfg->UeAntNum(), kFrameWnd,
                           Agora_memory::Alignment_t::kAlign64);

  decoded_blocks_count_.Calloc(cfg->UeAntNum(), task_buffer_symbol_num,
                               Agora_memory::Alignment_t::kAlign64);
  block_error_count_.Calloc(cfg->UeAntNum(), task_buffer_symbol_num,
                            Agora_memory::Alignment_t::kAlign64);
  frame_symbol_errors_.Calloc(cfg->UeAntNum(), kFrameWnd,
                              Agora_memory::Alignment_t::kAlign64);
  frame_decoded_symbols_.Calloc(cfg->UeAntNum(), kFrameWnd,
                                Agora_memory::Alignment_t::kAlign64);

  uncoded_bits_count_.Calloc(cfg->UeAntNum(), task_buffer_symbol_num,
                             Agora_memory::Alignment_t::kAlign64);
  uncoded_bit_error_count_.Calloc(cfg->UeAntNum(), task_buffer_symbol_num,
                                  Agora_memory::Alignment_t::kAlign64);

  evm_buffer_.Calloc(kFrameWnd, cfg->UeAntNum(),
                     Agora_memory::Alignment_t::kAlign64);
  evm_sc_buffer_.Calloc(kFrameWnd, cfg->UeAntNum() * cfg->OfdmDataNum(),
                        Agora_memory::Alignment_t::kAlign64);

  if (num_rxdata_symbols_ > 0) {
    gt_cube_ = arma::cx_fcube(cfg->UeAntNum(), cfg->OfdmDataNum(),
                              num_rxdata_symbols_);
    for (size_t i = 0; i < num_rxdata_symbols_; i++) {
      auto* iq_f_ptr = reinterpret_cast<arma::cx_float*>(
          (dir_ == Direction::kDownlink)
              ? cfg->DlIqF()[cfg->Frame().ClientDlPilotSymbols() + i]
              : cfg->UlIqF()[cfg->Frame().ClientUlPilotSymbols() + i]);
      arma::cx_fmat iq_f_mat(iq_f_ptr, cfg->OfdmDataNum(), cfg->UeAntNum(),
                             false);
      gt_cube_.slice(i) = iq_f_mat.st();
    }
  }
  dl_pilot_snr_.Calloc(kFrameWnd,
                       cfg->UeAntNum() * cfg->Frame().ClientDlPilotSymbols(),
                       Agora_memory::Alignment_t::kAlign64);
  dl_pilot_rssi_.Calloc(kFrameWnd,
                        cfg->UeAntNum() * cfg->Frame().ClientDlPilotSymbols(),
                        Agora_memory::Alignment_t::kAlign64);
  dl_pilot_noise_.Calloc(kFrameWnd,
                         cfg->UeAntNum() * cfg->Frame().ClientDlPilotSymbols(),
                         Agora_memory::Alignment_t::kAlign64);
  pilot_snr_.Calloc(kFrameWnd, cfg->UeAntNum() * cfg->BsAntNum(),
                    Agora_memory::Alignment_t::kAlign64);
  pilot_rssi_.Calloc(kFrameWnd, cfg->UeAntNum() * cfg->BsAntNum(),
                     Agora_memory::Alignment_t::kAlign64);
  pilot_noise_.Calloc(kFrameWnd, cfg->UeAntNum() * cfg->BsAntNum(),
                      Agora_memory::Alignment_t::kAlign64);
  calib_pilot_snr_.Calloc(kFrameWnd, 2 * cfg->BsAntNum(),
                          Agora_memory::Alignment_t::kAlign64);
  csi_cond_.Calloc(kFrameWnd, cfg->OfdmDataNum(),
                   Agora_memory::Alignment_t::kAlign64);
}

PhyStats::~PhyStats() {
  decoded_bits_count_.Free();
  bit_error_count_.Free();

  frame_decoded_bits_.Free();
  frame_bit_errors_.Free();

  decoded_blocks_count_.Free();
  block_error_count_.Free();

  frame_symbol_errors_.Free();
  frame_decoded_symbols_.Free();

  uncoded_bits_count_.Free();
  uncoded_bit_error_count_.Free();

  evm_buffer_.Free();
  evm_sc_buffer_.Free();
  csi_cond_.Free();

  calib_pilot_snr_.Free();
  pilot_snr_.Free();
  pilot_rssi_.Free();
  pilot_noise_.Free();
  dl_pilot_snr_.Free();
  dl_pilot_rssi_.Free();
  dl_pilot_noise_.Free();
}

void PhyStats::PrintPhyStats() {
  const size_t task_buffer_symbol_num = num_rx_symbols_ * kFrameWnd;
  std::string tx_type;
  if (dir_ == Direction::kDownlink) {
    tx_type = "Downlink";
  } else {
    tx_type = "Uplink";
  }

  if (num_rx_symbols_ > 0) {
    for (size_t ue_id = 0; ue_id < this->config_->UeAntNum(); ue_id++) {
      size_t total_decoded_bits(0);
      size_t total_bit_errors(0);
      size_t total_decoded_blocks(0);
      size_t total_block_errors(0);

      for (size_t i = 0u; i < task_buffer_symbol_num; i++) {
        total_decoded_bits += decoded_bits_count_[ue_id][i];
        total_bit_errors += bit_error_count_[ue_id][i];
        total_decoded_blocks += decoded_blocks_count_[ue_id][i];
        total_block_errors += block_error_count_[ue_id][i];
      }

      AGORA_LOG_INFO(
          "UE %zu: %s bit errors (BER) %zu/%zu (%f), block errors (BLER) "
          "%zu/%zu (%f)\n",
          ue_id, tx_type.c_str(), total_bit_errors, total_decoded_bits,
          static_cast<float>(total_bit_errors) /
              static_cast<float>(total_decoded_bits),
          total_block_errors, total_decoded_blocks,
          static_cast<float>(total_block_errors) /
              static_cast<float>(total_decoded_blocks));
    }
  }
}

void PhyStats::PrintEvmStats(size_t frame_id, const arma::uvec& ue_list) {
  arma::fmat evm_buf(evm_buffer_[frame_id % kFrameWnd], config_->UeAntNum(), 1,
                     false);
  arma::fmat evm_mat =
      evm_buf.st() / (config_->OfdmDataNum() * num_rxdata_symbols_);

  [[maybe_unused]] std::stringstream ss;
  ss << "Frame " << frame_id << ", Scheduled User(s): \n  " << ue_list.st()
     << "  EVM " << (100.0f * evm_mat(ue_list).st()) << "  SNR "
     << (-10.0f * arma::log10(evm_mat(ue_list).st()));
  AGORA_LOG_INFO("%s\n", ss.str().c_str());
}

float PhyStats::GetEvmSnr(size_t frame_id, size_t ue_id) {
  float evm = evm_buffer_[frame_id % kFrameWnd][ue_id];
  evm = evm / config_->OfdmDataNum();
  return (-10.0f * std::log10(evm));
}

void PhyStats::ClearEvmBuffer(size_t frame_id) {
  for (size_t i = 0; i < config_->UeAntNum(); i++) {
    evm_buffer_[frame_id % kFrameWnd][i] = 0.0f;
  }
}

void PhyStats::PrintDlSnrStats(size_t frame_id, const arma::uvec& ue_list) {
  [[maybe_unused]] std::stringstream ss;
  ss << "Frame " << frame_id << " DL Pilot SNR (dB) at " << std::fixed
     << std::setw(5) << std::setprecision(1);
  size_t dl_pilots_num = config_->Frame().ClientDlPilotSymbols();
  for (auto& i : ue_list) {
    //for (size_t i = 0; i < config_->UeAntNum(); i++) {
    ss << "UE Antenna " << i << ": [ ";
    for (size_t j = 0; j < dl_pilots_num; j++) {
      float frame_snr =
          dl_pilot_snr_[frame_id % kFrameWnd][i * dl_pilots_num + j];
      ss << frame_snr << " ";
    }
    ss << "] ";
  }
  ss << std::endl;
  AGORA_LOG_INFO("%s", ss.str().c_str());
}

void PhyStats::PrintUlSnrStats(size_t frame_id) {
  [[maybe_unused]] std::stringstream ss;
  ss << "Frame " << frame_id
     << " Pilot Signal SNR (dB) Range at BS Antennas: " << std::fixed
     << std::setw(5) << std::setprecision(1);
  for (size_t i = 0; i < config_->UeAntNum(); i++) {
    float max_snr = FLT_MIN;
    float min_snr = FLT_MAX;
    size_t min_snr_id = 0;
    const float* frame_snr =
        &pilot_snr_[frame_id % kFrameWnd][i * config_->BsAntNum()];
    for (size_t j = 0; j < config_->BsAntNum(); j++) {
      const size_t radio_id = j / config_->NumChannels();
      const size_t cell_id = config_->CellId().at(radio_id);
      if (config_->ExternalRefNode(cell_id) == true &&
          radio_id == config_->RefRadio(cell_id)) {
        continue;
      }
      if (frame_snr[j] < min_snr) {
        min_snr = frame_snr[j];
        min_snr_id = j;
      }
      if (frame_snr[j] > max_snr) {
        max_snr = frame_snr[j];
      }
    }
    if (min_snr == FLT_MAX) {
      min_snr = -100;
    }
    if (max_snr == FLT_MIN) {
      max_snr = -100;
    }
    ss << "User " << i << ": [" << min_snr << "," << max_snr << "]"
       << " ";
    if (max_snr - min_snr > 20 && min_snr < 0) {
      ss << "(Possible bad antenna " << min_snr_id << ") ";
    }
  }
  ss << std::endl;
  AGORA_LOG_INFO("%s", ss.str().c_str());
}

void PhyStats::PrintCalibSnrStats(size_t frame_id) {
  [[maybe_unused]] std::stringstream ss;
  ss << "Cal Index " << frame_id
     << " Calibration Pilot Signal SNR (dB) Range at BS Antennas: "
     << std::fixed << std::setw(5) << std::setprecision(1);
  for (size_t i = 0; i < 2; i++) {
    float max_snr = FLT_MIN;
    float min_snr = FLT_MAX;
    const float* frame_snr =
        &calib_pilot_snr_[frame_id % kFrameWnd][i * config_->BsAntNum()];
    for (size_t j = 0; j < config_->BsAntNum(); j++) {
      const size_t radio_id = j / config_->NumChannels();
      const size_t cell_id = config_->CellId().at(radio_id);
      if (config_->ExternalRefNode(cell_id) == true &&
          radio_id == config_->RefRadio(cell_id)) {
        continue;
      }
      if (frame_snr[j] < min_snr) {
        min_snr = frame_snr[j];
      }
      if (frame_snr[j] > max_snr) {
        max_snr = frame_snr[j];
      }
    }
    if (min_snr == FLT_MAX) {
      min_snr = -100;
    }
    if (max_snr == FLT_MIN) {
      max_snr = -100;
    }
    if (i == 0) {
      ss << "Downlink ";
    } else {
      ss << "Uplink ";
    }
    ss << ": [" << min_snr << "," << max_snr << "] ";
  }
  ss << std::endl;
  AGORA_LOG_INFO("%s", ss.str().c_str());
}

void PhyStats::RecordPilotSnr(size_t frame_id) {
  if (kEnableCsvLog) {
    std::stringstream ss_snr;
    std::stringstream ss_rssi;
    std::stringstream ss_noise;
    ss_snr << frame_id;
    ss_rssi << frame_id;
    ss_noise << frame_id;
    const size_t frame_slot = frame_id % kFrameWnd;
    for (size_t i = 0; i < config_->UeAntNum(); i++) {
      for (size_t j = 0; j < config_->BsAntNum(); j++) {
        const size_t idx_offset = i * config_->BsAntNum() + j;
        ss_snr << "," << pilot_snr_[frame_slot][idx_offset];
        ss_rssi << "," << pilot_rssi_[frame_slot][idx_offset];
        ss_noise << "," << pilot_noise_[frame_slot][idx_offset];
      }
    }
    logger_plt_snr_.Write(ss_snr.str());
    logger_plt_rssi_.Write(ss_rssi.str());
    logger_plt_noise_.Write(ss_noise.str());
  }
}

void PhyStats::RecordCsiCond(size_t frame_id, size_t num_rec_sc) {
  if (kEnableCsvLog) {
    std::stringstream ss;
    ss << frame_id;
    const size_t sc_step = config_->OfdmDataNum() / num_rec_sc;
    const size_t sc_offset = sc_step / 2;
    for (size_t sc_rec = 0; sc_rec < num_rec_sc; sc_rec++) {
      const size_t sc_id = sc_rec * sc_step + sc_offset;
      ss << "," << (csi_cond_[frame_id % kFrameWnd][sc_id]);
    }
    logger_csi_cond_.Write(ss.str());
  }
}

<<<<<<< HEAD
void PhyStats::RecordEvm(size_t frame_id, const arma::uvec& ue_map) {
=======
void PhyStats::RecordEvm(size_t frame_id, size_t num_rec_sc) {
>>>>>>> bb932d79
  if (kEnableCsvLog) {
    std::stringstream ss_evm;
    std::stringstream ss_evm_sc;
    ss_evm << frame_id;
    ss_evm_sc << frame_id;
    const size_t num_frame_data = config_->OfdmDataNum() * num_rxdata_symbols_;
<<<<<<< HEAD
    for (size_t i = 0; i < config_->UeAntNum(); i++) {
      float evm_pcnt =
          ((evm_buffer_[frame_id % kFrameWnd][i] / num_frame_data) * 100.0f);
      ss_evm << "," << ((ue_map.at(i) != 0) ? std::to_string(evm_pcnt) : "ns");
=======
    for (size_t ue_id = 0; ue_id < config_->UeAntNum(); ue_id++) {
      ss_evm << ","
             << ((evm_buffer_[frame_id % kFrameWnd][ue_id] / num_frame_data) *
                 100.0f);
>>>>>>> bb932d79
    }
    const size_t sc_step = config_->OfdmDataNum() / num_rec_sc;
    const size_t sc_offset = sc_step / 2;
    for (size_t ue_id = 0; ue_id < config_->UeAntNum(); ue_id++) {
      for (size_t sc_rec = 0; sc_rec < num_rec_sc; sc_rec++) {
        const size_t sc_id = sc_rec * sc_step + sc_offset;
        const size_t ue_offset = ue_id * config_->OfdmDataNum();
        ss_evm_sc << ","
                  << (evm_sc_buffer_[frame_id % kFrameWnd][ue_offset + sc_id] *
                      100.0f);
      }
    }
    logger_evm_.Write(ss_evm.str());
    logger_evm_sc_.Write(ss_evm_sc.str());
  }
}

void PhyStats::RecordEvmSnr(size_t frame_id, const arma::uvec& ue_map) {
  if (kEnableCsvLog) {
    std::stringstream ss;
    ss << frame_id;
    const size_t num_frame_data = config_->OfdmDataNum() * num_rxdata_symbols_;
    for (size_t i = 0; i < config_->UeAntNum(); i++) {
      float evm_snr_db =
          (-10.0f *
           std::log10(evm_buffer_[frame_id % kFrameWnd][i] / num_frame_data));
      ss << "," << ((ue_map.at(i) != 0) ? std::to_string(evm_snr_db) : "ns");
    }
    logger_evm_snr_.Write(ss.str());
  }
}

void PhyStats::RecordDlPilotSnr(size_t frame_id, const arma::uvec& ue_map) {
  if (kEnableCsvLog) {
    const size_t dl_pilots_num = config_->Frame().ClientDlPilotSymbols();
    if (dl_pilots_num > 0) {
      std::stringstream ss_snr;
      std::stringstream ss_rssi;
      std::stringstream ss_noise;
      ss_snr << frame_id;
      ss_rssi << frame_id;
      ss_noise << frame_id;
      const size_t frame_slot = frame_id % kFrameWnd;
      for (size_t i = 0; i < config_->UeAntNum(); i++) {
        for (size_t j = 0; j < dl_pilots_num; j++) {
          const size_t idx_offset = i * dl_pilots_num + j;
          ss_snr << ","
                 << (ue_map.at(i) != 0
                         ? std::to_string(dl_pilot_snr_[frame_slot][idx_offset])
                         : "ns");
          ss_rssi << ","
                  << (ue_map.at(i) != 0
                          ? std::to_string(
                                dl_pilot_rssi_[frame_slot][idx_offset])
                          : "ns");
          ss_noise << ","
                   << (ue_map.at(i) != 0
                           ? std::to_string(
                                 dl_pilot_noise_[frame_slot][idx_offset])
                           : "ns");
        }
      }
      logger_bf_snr_.Write(ss_snr.str());
      logger_bf_rssi_.Write(ss_rssi.str());
      logger_bf_noise_.Write(ss_noise.str());
    }
  }
}

void PhyStats::RecordDlCsi(size_t frame_id, size_t num_rec_sc,
                           const Table<complex_float>& csi_buffer,
                           const arma::uvec& ue_list) {
  if (kEnableCsvLog) {
    const size_t csi_offset_base = (frame_id % kFrameWnd) * config_->UeAntNum();
    std::stringstream ss;
    ss << frame_id;
<<<<<<< HEAD
    for (long long unsigned i : ue_list) {
      //for (size_t i = 0; i < config_->UeAntNum(); i++) {
=======
    for (size_t ue_id = 0; ue_id < config_->UeAntNum(); ue_id++) {
>>>>>>> bb932d79
      const auto* csi_buffer_ptr = reinterpret_cast<const arma::cx_float*>(
          csi_buffer.At(csi_offset_base + ue_id));
      const size_t sc_step = config_->OfdmDataNum() / num_rec_sc;
      const size_t sc_offset = sc_step / 2;
      for (size_t sc_rec = 0; sc_rec < num_rec_sc; sc_rec++) {
        const size_t sc_id = sc_rec * sc_step + sc_offset;
        ss << "," << std::abs(csi_buffer_ptr[sc_id]);
      }
    }
    logger_csi_cond_.Write(ss.str());
  }
}

<<<<<<< HEAD
void PhyStats::RecordCalibMat(size_t frame_id, size_t sc_id,
                              const arma::cx_fvec& calib_buffer) {
  if (kEnableCsvLog) {
    std::stringstream ss;
    ss << frame_id << "," << sc_id;
    for (size_t j = 0; j < config_->BfAntNum(); j++) {
      ss << "," << calib_buffer[j].real() << "," << calib_buffer[j].imag();
    }
    logger_calib_.Write(ss.str());
  }
}

void PhyStats::RecordBer(size_t frame_id, const arma::uvec& ue_map) {
=======
void PhyStats::RecordBer(size_t frame_id) {
>>>>>>> bb932d79
  if (kEnableCsvLog) {
    std::stringstream ss;
    ss << frame_id;
    const size_t frame_slot = frame_id % kFrameWnd;
    for (size_t i = 0; i < config_->UeAntNum(); i++) {
      size_t& error_bits = frame_bit_errors_[i][frame_slot];
      size_t& total_bits = frame_decoded_bits_[i][frame_slot];
      if (ue_map.at(i) != 0) {
        ss << ","
           << (static_cast<float>(error_bits) / static_cast<float>(total_bits));
      } else {
        ss << ", ns";
      }
      error_bits = 0;
      total_bits = 0;
    }
    logger_ber_.Write(ss.str());
  }
}

void PhyStats::RecordSer(size_t frame_id, const arma::uvec& ue_map) {
  if (kEnableCsvLog) {
    std::stringstream ss;
    ss << frame_id;
    const size_t frame_slot = frame_id % kFrameWnd;
    for (size_t i = 0; i < config_->UeAntNum(); i++) {
      size_t& error_symbols = frame_symbol_errors_[i][frame_slot];
      size_t& total_symbols = frame_decoded_symbols_[i][frame_slot];
      if (ue_map.at(i) != 0) {
        ss << ","
           << (static_cast<float>(error_symbols) /
               static_cast<float>(total_symbols));
      } else {
        ss << ", ns";
      }
      error_symbols = 0;
      total_symbols = 0;
    }
    logger_ser_.Write(ss.str());
  }
}

void PhyStats::UpdateCalibPilotSnr(size_t frame_id, size_t calib_sym_id,
                                   size_t ant_id, complex_float* fft_data) {
  const arma::cx_fmat fft_mat(reinterpret_cast<arma::cx_float*>(fft_data),
                              config_->OfdmCaNum(), 1, false);
  arma::fmat fft_abs_mat = arma::abs(fft_mat);
  arma::fmat fft_abs_mag = fft_abs_mat % fft_abs_mat;
  const float rssi = arma::as_scalar(arma::sum(fft_abs_mag));
  const float noise_per_sc1 = arma::as_scalar(
      arma::mean(fft_abs_mag.rows(0, config_->OfdmDataStart() - 1)));
  const float noise_per_sc2 = arma::as_scalar(arma::mean(
      fft_abs_mag.rows(config_->OfdmDataStop(), config_->OfdmCaNum() - 1)));
  const float noise =
      config_->OfdmCaNum() * (noise_per_sc1 + noise_per_sc2) / 2;
  const float snr = (rssi - noise) / noise;
  calib_pilot_snr_[frame_id % kFrameWnd][calib_sym_id * config_->BsAntNum() +
                                         ant_id] = (10.0f * std::log10(snr));
}

void PhyStats::UpdatePilotSnr(size_t frame_id, size_t ue_id, size_t ant_id,
                              complex_float* fft_data) {
  const arma::cx_fvec fft_vec(reinterpret_cast<arma::cx_float*>(fft_data),
                              config_->OfdmCaNum(), false);
  arma::fvec fft_abs_vec = arma::abs(fft_vec);
  arma::fvec fft_abs_mag = fft_abs_vec % fft_abs_vec;
  const float rssi_per_sc = arma::mean(fft_abs_mag(config_->PilotUeSc(ue_id)));
  fft_abs_mag.shed_rows(config_->OfdmDataStart(), config_->OfdmDataStop() - 1);
  const float noise_per_sc = arma::mean(fft_abs_mag);
  const float snr = (rssi_per_sc - noise_per_sc) / noise_per_sc;
  const size_t frame_slot = frame_id % kFrameWnd;
  const size_t idx_offset = ue_id * config_->BsAntNum() + ant_id;
  pilot_snr_[frame_slot][idx_offset] = 10.0f * std::log10(snr);
  pilot_rssi_[frame_slot][idx_offset] = rssi_per_sc;
  pilot_noise_[frame_slot][idx_offset] = noise_per_sc;
}

void PhyStats::UpdateDlPilotSnr(size_t frame_id, size_t symbol_id,
                                size_t ant_id, complex_float* fft_data) {
<<<<<<< HEAD
  size_t dl_pilots_num = config_->Frame().ClientDlPilotSymbols();
  const size_t frame_slot = frame_id % kFrameWnd;
  const size_t idx_offset = ant_id * dl_pilots_num + symbol_id;

  const arma::cx_fmat fft_mat(reinterpret_cast<arma::cx_float*>(fft_data),
                              config_->OfdmCaNum(), 1, false);
  arma::fmat fft_abs_mat = arma::abs(fft_mat);
  arma::fmat fft_abs_mag = fft_abs_mat % fft_abs_mat;
  float rssi = arma::as_scalar(sum(fft_abs_mag));
  float noise_per_sc1 = arma::as_scalar(
      arma::mean(fft_abs_mag.rows(0, config_->OfdmDataStart() - 1)));
  float noise_per_sc2 = arma::as_scalar(arma::mean(
      fft_abs_mag.rows(config_->OfdmDataStop(), config_->OfdmCaNum() - 1)));
  float noise = config_->OfdmCaNum() * (noise_per_sc1 + noise_per_sc2) / 2;
  float snr = (rssi - noise) / noise;
=======
  const arma::cx_fvec fft_vec(reinterpret_cast<arma::cx_float*>(fft_data),
                              config_->OfdmCaNum(), false);
  arma::fvec fft_abs_vec = arma::abs(fft_vec);
  arma::fvec fft_abs_mag = fft_abs_vec % fft_abs_vec;
  const float rssi_per_sc = arma::mean(fft_abs_mag);
  fft_abs_mag.shed_rows(config_->OfdmDataStart(), config_->OfdmDataStop() - 1);
  const float noise_per_sc = arma::mean(fft_abs_mag);
  const float snr = (rssi_per_sc - noise_per_sc) / noise_per_sc;
  const size_t frame_slot = frame_id % kFrameWnd;
  const size_t idx_offset =
      ant_id * config_->Frame().ClientDlPilotSymbols() + symbol_id;
>>>>>>> bb932d79
  dl_pilot_snr_[frame_slot][idx_offset] = 10.0f * std::log10(snr);
  dl_pilot_rssi_[frame_slot][idx_offset] = rssi_per_sc;
  dl_pilot_noise_[frame_slot][idx_offset] = noise_per_sc;
}

void PhyStats::PrintBeamStats(size_t frame_id) {
  const size_t frame_slot = frame_id % kFrameWnd;
  [[maybe_unused]] std::stringstream ss;
  ss << "Frame " << frame_id
     << " Beamweight matrix inverse condition number range: " << std::fixed
     << std::setw(5) << std::setprecision(2);
  arma::fvec cond_vec(csi_cond_[frame_slot], config_->OfdmDataNum(), false);
  float max_cond = 0;
  float min_cond = 1;
  for (size_t j = 0; j < config_->OfdmDataNum(); j++) {
    if (cond_vec.at(j) < min_cond) {
      min_cond = cond_vec.at(j);
    }
    if (cond_vec.at(j) > max_cond) {
      max_cond = cond_vec.at(j);
    }
  }
  ss << "[" << min_cond << "," << max_cond
     << "], Mean: " << arma::mean(cond_vec);
  ss << std::endl;
  AGORA_LOG_INFO("%s", ss.str().c_str());
}

void PhyStats::UpdateCsiCond(size_t frame_id, size_t sc_id, float cond) {
  csi_cond_[frame_id % kFrameWnd][sc_id] = cond;
}

void PhyStats::UpdateEvm(size_t frame_id, size_t data_symbol_id, size_t sc_id,
<<<<<<< HEAD
                         const arma::cx_fvec& eq_vec,
                         const arma::uvec& ue_list) {
  arma::cx_fvec tx_data = gt_cube_.slice(data_symbol_id).col(sc_id);
  arma::fvec evm_vec = arma::square(arma::abs(eq_vec - tx_data(ue_list)));
  evm_sc_buffer_[frame_id % kFrameWnd][sc_id] = arma::mean(evm_vec);
=======
                         const arma::cx_fvec& eq_vec) {
  const arma::fvec evm_vec = arma::square(
      arma::abs(eq_vec - gt_cube_.slice(data_symbol_id).col(sc_id)));
  for (size_t ue_id = 0; ue_id < config_->UeAntNum(); ue_id++) {
    evm_sc_buffer_[frame_id % kFrameWnd]
                  [ue_id * config_->OfdmDataNum() + sc_id] = evm_vec(ue_id);
  }
>>>>>>> bb932d79
  arma::fvec evm_buf(evm_buffer_[frame_id % kFrameWnd], config_->UeAntNum(),
                     false);
  evm_buf(ue_list) += evm_vec;
}

void PhyStats::UpdateEvm(size_t frame_id, size_t data_symbol_id, size_t sc_id,
                         size_t tx_ue_id, size_t rx_ue_id, arma::cx_float eq) {
  const float evm =
      std::norm(eq - gt_cube_.slice(data_symbol_id)(tx_ue_id, sc_id));
  evm_buffer_[frame_id % kFrameWnd][rx_ue_id] += evm;
  evm_sc_buffer_[frame_id % kFrameWnd]
                [rx_ue_id * config_->OfdmDataNum() + sc_id] = evm;
}

void PhyStats::UpdateBitErrors(size_t ue_id, size_t offset, size_t frame_slot,
                               uint8_t tx_byte, uint8_t rx_byte) {
  static constexpr size_t kBitsInByte = 8;
  AGORA_LOG_TRACE("Updating bit errors: User %zu Offset  %zu Tx %d Rx %d\n",
                  ue_id, offset, tx_byte, rx_byte);
  uint8_t xor_byte(tx_byte ^ rx_byte);
  size_t bit_errors = 0;
  for (size_t j = 0; j < kBitsInByte; j++) {
    bit_errors += (xor_byte & 1);
    xor_byte >>= 1;
  }
  bit_error_count_[ue_id][offset] += bit_errors;
  frame_bit_errors_[ue_id][frame_slot] += bit_errors;
}

void PhyStats::UpdateDecodedBits(size_t ue_id, size_t offset, size_t frame_slot,
                                 size_t new_bits_num) {
  decoded_bits_count_[ue_id][offset] += new_bits_num;
  frame_decoded_bits_[ue_id][frame_slot] += new_bits_num;
}

void PhyStats::UpdateBlockErrors(size_t ue_id, size_t offset, size_t frame_slot,
                                 size_t block_error_count) {
  block_error_count_[ue_id][offset] +=
      static_cast<unsigned long>(block_error_count > 0);
  frame_symbol_errors_[ue_id][frame_slot] += block_error_count;
}

void PhyStats::IncrementDecodedBlocks(size_t ue_id, size_t offset,
                                      size_t frame_slot) {
  decoded_blocks_count_[ue_id][offset]++;
  frame_decoded_symbols_[ue_id][frame_slot] += config_->GetOFDMDataNum();
}

void PhyStats::UpdateUncodedBitErrors(size_t ue_id, size_t offset,
                                      size_t mod_bit_size, uint8_t tx_byte,
                                      uint8_t rx_byte) {
  uint8_t xor_byte(tx_byte ^ rx_byte);
  size_t bit_errors = 0;
  for (size_t j = 0; j < mod_bit_size; j++) {
    bit_errors += xor_byte & 1;
    xor_byte >>= 1;
  }
  uncoded_bit_error_count_[ue_id][offset] += bit_errors;
}

void PhyStats::UpdateUncodedBits(size_t ue_id, size_t offset,
                                 size_t new_bits_num) {
  uncoded_bits_count_[ue_id][offset] += new_bits_num;
}

void PhyStats::UpdateUlCsi(size_t frame_id, size_t sc_id,
                           const arma::cx_fmat& mat_in) {
  logger_ul_csi_.UpdateMatBuf(frame_id, sc_id, mat_in);
}

void PhyStats::UpdateDlCsi(size_t frame_id, size_t sc_id,
                           const arma::cx_fmat& mat_in) {
  logger_dl_csi_.UpdateMatBuf(frame_id, sc_id, mat_in);
}

void PhyStats::UpdateUlBeam(size_t frame_id, size_t sc_id,
                            const arma::cx_fmat& mat_in) {
  logger_ul_beam_.UpdateMatBuf(frame_id, sc_id, mat_in);
}

void PhyStats::UpdateDlBeam(size_t frame_id, size_t sc_id,
                            const arma::cx_fmat& mat_in) {
  logger_dl_beam_.UpdateMatBuf(frame_id, sc_id, mat_in);
}

<<<<<<< HEAD
float PhyStats::GetNoise(size_t frame_id, const arma::uvec& ue_list) {
  arma::fvec noise_vec(bs_noise_[frame_id % kFrameWnd],
                       config_->BsAntNum() * config_->UeAntNum(), false);

  return arma::as_scalar(arma::mean(noise_vec(ue_list)));
=======
void PhyStats::UpdateCalibMat(size_t frame_id, size_t sc_id,
                              const arma::cx_fvec& vec_in) {
  logger_calib_.UpdateMatBuf(frame_id, sc_id, vec_in);
}

float PhyStats::GetNoise(size_t frame_id) {
  arma::fvec noise_vec(pilot_noise_[frame_id % kFrameWnd],
                       config_->BsAntNum() * config_->UeAntNum(), false);

  return (arma::mean(noise_vec));
>>>>>>> bb932d79
}<|MERGE_RESOLUTION|>--- conflicted
+++ resolved
@@ -12,20 +12,6 @@
 PhyStats::PhyStats(Config* const cfg, Direction dir)
     : config_(cfg),
       dir_(dir),
-<<<<<<< HEAD
-      logger_snr_(CsvLog::kSNR, cfg, dir),
-      logger_rssi_(CsvLog::kRSSI, cfg, dir),
-      logger_noise_(CsvLog::kNOISE, cfg, dir),
-      logger_evm_(CsvLog::kEVM, cfg, dir),
-      logger_evm_sc_(CsvLog::kEVMSC, cfg, dir),
-      logger_evm_snr_(CsvLog::kEVMSNR, cfg, dir),
-      logger_ber_(CsvLog::kBER, cfg, dir),
-      logger_ser_(CsvLog::kSER, cfg, dir),
-      logger_csi_cond_(CsvLog::kCond, cfg, dir),
-      logger_calib_(CsvLog::kCalib, cfg, dir, true),
-      logger_ul_csi_(CsvLog::kULCSI, cfg, dir),
-      logger_dl_csi_(CsvLog::kDLCSI, cfg, dir),
-=======
       logger_plt_snr_(CsvLog::kPltSnr, cfg, dir, true),
       logger_plt_rssi_(CsvLog::kPltRssi, cfg, dir, true),
       logger_plt_noise_(CsvLog::kPltNoise, cfg, dir, true),
@@ -42,7 +28,6 @@
       logger_ul_csi_(CsvLog::kUlCsi, cfg, dir),
       logger_dl_csi_(CsvLog::kDlCsi, cfg, dir),
       logger_ul_beam_(CsvLog::kUlBeam, cfg, dir),
->>>>>>> bb932d79
       logger_dl_beam_(CsvLog::kDlBeam, cfg, dir) {
   if (dir_ == Direction::kDownlink) {
     num_rx_symbols_ = cfg->Frame().NumDLSyms();
@@ -340,32 +325,24 @@
       const size_t sc_id = sc_rec * sc_step + sc_offset;
       ss << "," << (csi_cond_[frame_id % kFrameWnd][sc_id]);
     }
-    logger_csi_cond_.Write(ss.str());
-  }
-}
-
-<<<<<<< HEAD
-void PhyStats::RecordEvm(size_t frame_id, const arma::uvec& ue_map) {
-=======
-void PhyStats::RecordEvm(size_t frame_id, size_t num_rec_sc) {
->>>>>>> bb932d79
+    logger_csi_.Write(ss.str());
+  }
+}
+
+void PhyStats::RecordEvm(size_t frame_id, size_t num_rec_sc,
+                         const arma::uvec& ue_map) {
   if (kEnableCsvLog) {
     std::stringstream ss_evm;
     std::stringstream ss_evm_sc;
     ss_evm << frame_id;
     ss_evm_sc << frame_id;
     const size_t num_frame_data = config_->OfdmDataNum() * num_rxdata_symbols_;
-<<<<<<< HEAD
-    for (size_t i = 0; i < config_->UeAntNum(); i++) {
+    for (size_t ue_id = 0; ue_id < config_->UeAntNum(); ue_id++) {
       float evm_pcnt =
-          ((evm_buffer_[frame_id % kFrameWnd][i] / num_frame_data) * 100.0f);
-      ss_evm << "," << ((ue_map.at(i) != 0) ? std::to_string(evm_pcnt) : "ns");
-=======
-    for (size_t ue_id = 0; ue_id < config_->UeAntNum(); ue_id++) {
+          ((evm_buffer_[frame_id % kFrameWnd][ue_id] / num_frame_data) *
+           100.0f);
       ss_evm << ","
-             << ((evm_buffer_[frame_id % kFrameWnd][ue_id] / num_frame_data) *
-                 100.0f);
->>>>>>> bb932d79
+             << ((ue_map.at(ue_id) != 0) ? std::to_string(evm_pcnt) : "ns");
     }
     const size_t sc_step = config_->OfdmDataNum() / num_rec_sc;
     const size_t sc_offset = sc_step / 2;
@@ -442,12 +419,7 @@
     const size_t csi_offset_base = (frame_id % kFrameWnd) * config_->UeAntNum();
     std::stringstream ss;
     ss << frame_id;
-<<<<<<< HEAD
-    for (long long unsigned i : ue_list) {
-      //for (size_t i = 0; i < config_->UeAntNum(); i++) {
-=======
-    for (size_t ue_id = 0; ue_id < config_->UeAntNum(); ue_id++) {
->>>>>>> bb932d79
+    for (long long unsigned ue_id : ue_list) {
       const auto* csi_buffer_ptr = reinterpret_cast<const arma::cx_float*>(
           csi_buffer.At(csi_offset_base + ue_id));
       const size_t sc_step = config_->OfdmDataNum() / num_rec_sc;
@@ -457,27 +429,11 @@
         ss << "," << std::abs(csi_buffer_ptr[sc_id]);
       }
     }
-    logger_csi_cond_.Write(ss.str());
-  }
-}
-
-<<<<<<< HEAD
-void PhyStats::RecordCalibMat(size_t frame_id, size_t sc_id,
-                              const arma::cx_fvec& calib_buffer) {
-  if (kEnableCsvLog) {
-    std::stringstream ss;
-    ss << frame_id << "," << sc_id;
-    for (size_t j = 0; j < config_->BfAntNum(); j++) {
-      ss << "," << calib_buffer[j].real() << "," << calib_buffer[j].imag();
-    }
-    logger_calib_.Write(ss.str());
+    logger_csi_.Write(ss.str());
   }
 }
 
 void PhyStats::RecordBer(size_t frame_id, const arma::uvec& ue_map) {
-=======
-void PhyStats::RecordBer(size_t frame_id) {
->>>>>>> bb932d79
   if (kEnableCsvLog) {
     std::stringstream ss;
     ss << frame_id;
@@ -557,23 +513,6 @@
 
 void PhyStats::UpdateDlPilotSnr(size_t frame_id, size_t symbol_id,
                                 size_t ant_id, complex_float* fft_data) {
-<<<<<<< HEAD
-  size_t dl_pilots_num = config_->Frame().ClientDlPilotSymbols();
-  const size_t frame_slot = frame_id % kFrameWnd;
-  const size_t idx_offset = ant_id * dl_pilots_num + symbol_id;
-
-  const arma::cx_fmat fft_mat(reinterpret_cast<arma::cx_float*>(fft_data),
-                              config_->OfdmCaNum(), 1, false);
-  arma::fmat fft_abs_mat = arma::abs(fft_mat);
-  arma::fmat fft_abs_mag = fft_abs_mat % fft_abs_mat;
-  float rssi = arma::as_scalar(sum(fft_abs_mag));
-  float noise_per_sc1 = arma::as_scalar(
-      arma::mean(fft_abs_mag.rows(0, config_->OfdmDataStart() - 1)));
-  float noise_per_sc2 = arma::as_scalar(arma::mean(
-      fft_abs_mag.rows(config_->OfdmDataStop(), config_->OfdmCaNum() - 1)));
-  float noise = config_->OfdmCaNum() * (noise_per_sc1 + noise_per_sc2) / 2;
-  float snr = (rssi - noise) / noise;
-=======
   const arma::cx_fvec fft_vec(reinterpret_cast<arma::cx_float*>(fft_data),
                               config_->OfdmCaNum(), false);
   arma::fvec fft_abs_vec = arma::abs(fft_vec);
@@ -585,7 +524,6 @@
   const size_t frame_slot = frame_id % kFrameWnd;
   const size_t idx_offset =
       ant_id * config_->Frame().ClientDlPilotSymbols() + symbol_id;
->>>>>>> bb932d79
   dl_pilot_snr_[frame_slot][idx_offset] = 10.0f * std::log10(snr);
   dl_pilot_rssi_[frame_slot][idx_offset] = rssi_per_sc;
   dl_pilot_noise_[frame_slot][idx_offset] = noise_per_sc;
@@ -619,21 +557,11 @@
 }
 
 void PhyStats::UpdateEvm(size_t frame_id, size_t data_symbol_id, size_t sc_id,
-<<<<<<< HEAD
                          const arma::cx_fvec& eq_vec,
                          const arma::uvec& ue_list) {
   arma::cx_fvec tx_data = gt_cube_.slice(data_symbol_id).col(sc_id);
   arma::fvec evm_vec = arma::square(arma::abs(eq_vec - tx_data(ue_list)));
   evm_sc_buffer_[frame_id % kFrameWnd][sc_id] = arma::mean(evm_vec);
-=======
-                         const arma::cx_fvec& eq_vec) {
-  const arma::fvec evm_vec = arma::square(
-      arma::abs(eq_vec - gt_cube_.slice(data_symbol_id).col(sc_id)));
-  for (size_t ue_id = 0; ue_id < config_->UeAntNum(); ue_id++) {
-    evm_sc_buffer_[frame_id % kFrameWnd]
-                  [ue_id * config_->OfdmDataNum() + sc_id] = evm_vec(ue_id);
-  }
->>>>>>> bb932d79
   arma::fvec evm_buf(evm_buffer_[frame_id % kFrameWnd], config_->UeAntNum(),
                      false);
   evm_buf(ue_list) += evm_vec;
@@ -719,22 +647,14 @@
   logger_dl_beam_.UpdateMatBuf(frame_id, sc_id, mat_in);
 }
 
-<<<<<<< HEAD
-float PhyStats::GetNoise(size_t frame_id, const arma::uvec& ue_list) {
-  arma::fvec noise_vec(bs_noise_[frame_id % kFrameWnd],
-                       config_->BsAntNum() * config_->UeAntNum(), false);
-
-  return arma::as_scalar(arma::mean(noise_vec(ue_list)));
-=======
 void PhyStats::UpdateCalibMat(size_t frame_id, size_t sc_id,
                               const arma::cx_fvec& vec_in) {
   logger_calib_.UpdateMatBuf(frame_id, sc_id, vec_in);
 }
 
-float PhyStats::GetNoise(size_t frame_id) {
+float PhyStats::GetNoise(size_t frame_id, const arma::uvec& ue_list) {
   arma::fvec noise_vec(pilot_noise_[frame_id % kFrameWnd],
                        config_->BsAntNum() * config_->UeAntNum(), false);
 
-  return (arma::mean(noise_vec));
->>>>>>> bb932d79
+  return arma::as_scalar(arma::mean(noise_vec(ue_list)));
 }
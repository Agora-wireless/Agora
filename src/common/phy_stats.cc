/**
 * @file phy_stats.cc
 * @brief Declaration file for the PhyStats class.
 */
#include "phy_stats.h"

#include <cfloat>
#include <cmath>

#include "logger.h"

PhyStats::PhyStats(Config* const cfg, Direction dir)
    : config_(cfg),
      dir_(dir),
      logger_ul_snr_(CsvLog::kSnrUL, cfg, dir),
      logger_plt_snr_(CsvLog::kPltSnr, cfg, dir, true),
      logger_plt_rssi_(CsvLog::kPltRssi, cfg, dir, true),
      logger_plt_noise_(CsvLog::kPltNoise, cfg, dir, true),
      logger_bf_snr_(CsvLog::kBfSnr, cfg, dir),
      logger_bf_rssi_(CsvLog::kBfRssi, cfg, dir),
      logger_bf_noise_(CsvLog::kBfNoise, cfg, dir),
      logger_evm_(CsvLog::kEvm, cfg, dir),
      logger_evm_sc_(CsvLog::kEvmSc, cfg, dir),
      logger_evm_snr_(CsvLog::kEvmSnr, cfg, dir),
      logger_ber_(CsvLog::kBer, cfg, dir),
      logger_ser_(CsvLog::kSer, cfg, dir),
      logger_csi_(CsvLog::kCsi, cfg, dir),
      logger_calib_(CsvLog::kCalib, cfg, dir),
      logger_ul_csi_(CsvLog::kUlCsi, cfg, dir),
      logger_dl_csi_(CsvLog::kDlCsi, cfg, dir),
      logger_ul_beam_(CsvLog::kUlBeam, cfg, dir),
      logger_dl_beam_(CsvLog::kDlBeam, cfg, dir) {
  valid_EVM_count_.assign(cfg->UeAntNum(), 0);
  error_bits_per_frame_.assign(cfg->UeAntNum(), std::vector<size_t>());
  if (dir_ == Direction::kDownlink) {
    num_rx_symbols_ = cfg->Frame().NumDLSyms();
    num_rxdata_symbols_ = cfg->Frame().NumDlDataSyms();
  } else {
    num_rx_symbols_ = cfg->Frame().NumULSyms();
    num_rxdata_symbols_ = cfg->Frame().NumUlDataSyms();
  }
  const size_t task_buffer_symbol_num = num_rx_symbols_ * kFrameWnd;

  decoded_bits_count_.Calloc(cfg->UeAntNum(), task_buffer_symbol_num,
                             Agora_memory::Alignment_t::kAlign64);
  bit_error_count_.Calloc(cfg->UeAntNum(), task_buffer_symbol_num,
                          Agora_memory::Alignment_t::kAlign64);
  frame_decoded_bits_.Calloc(cfg->UeAntNum(), kFrameWnd,
                             Agora_memory::Alignment_t::kAlign64);
  frame_bit_errors_.Calloc(cfg->UeAntNum(), kFrameWnd,
                           Agora_memory::Alignment_t::kAlign64);

  decoded_blocks_count_.Calloc(cfg->UeAntNum(), task_buffer_symbol_num,
                               Agora_memory::Alignment_t::kAlign64);
  block_error_count_.Calloc(cfg->UeAntNum(), task_buffer_symbol_num,
                            Agora_memory::Alignment_t::kAlign64);
  frame_symbol_errors_.Calloc(cfg->UeAntNum(), kFrameWnd,
                              Agora_memory::Alignment_t::kAlign64);
  frame_decoded_symbols_.Calloc(cfg->UeAntNum(), kFrameWnd,
                                Agora_memory::Alignment_t::kAlign64);

  uncoded_bits_count_.Calloc(cfg->UeAntNum(), task_buffer_symbol_num,
                             Agora_memory::Alignment_t::kAlign64);
  uncoded_bit_error_count_.Calloc(cfg->UeAntNum(), task_buffer_symbol_num,
                                  Agora_memory::Alignment_t::kAlign64);

  evm_buffer_.Calloc(kFrameWnd, cfg->UeAntNum(),
                     Agora_memory::Alignment_t::kAlign64);
  evm_sc_buffer_.Calloc(kFrameWnd, cfg->UeAntNum() * cfg->OfdmDataNum(),
                        Agora_memory::Alignment_t::kAlign64);

  if (num_rxdata_symbols_ > 0) {
    gt_cube_ = arma::cx_fcube(cfg->UeAntNum(), cfg->OfdmDataNum(),
                              num_rxdata_symbols_);
    for (size_t i = 0; i < num_rxdata_symbols_; i++) {
      auto* iq_f_ptr = reinterpret_cast<arma::cx_float*>(
          (dir_ == Direction::kDownlink)
              ? cfg->DlIqF()[cfg->Frame().ClientDlPilotSymbols() + i]
              : cfg->UlIqF()[cfg->Frame().ClientUlPilotSymbols() + i]);
      arma::cx_fmat iq_f_mat(iq_f_ptr, cfg->OfdmDataNum(), cfg->UeAntNum(),
                             false);
      gt_cube_.slice(i) = iq_f_mat.st();
    }
  }
  dl_pilot_snr_.Calloc(kFrameWnd,
                       cfg->UeAntNum() * cfg->Frame().ClientDlPilotSymbols(),
                       Agora_memory::Alignment_t::kAlign64);
  dl_pilot_rssi_.Calloc(kFrameWnd,
                        cfg->UeAntNum() * cfg->Frame().ClientDlPilotSymbols(),
                        Agora_memory::Alignment_t::kAlign64);
  dl_pilot_noise_.Calloc(kFrameWnd,
                         cfg->UeAntNum() * cfg->Frame().ClientDlPilotSymbols(),
                         Agora_memory::Alignment_t::kAlign64);

  ul_snr_.Calloc(kFrameWnd, cfg->UeAntNum() * cfg->BsAntNum(),
                 Agora_memory::Alignment_t::kAlign64);
  pilot_snr_.Calloc(kFrameWnd, cfg->UeAntNum() * cfg->BsAntNum(),
                    Agora_memory::Alignment_t::kAlign64);
  pilot_rssi_.Calloc(kFrameWnd, cfg->UeAntNum() * cfg->BsAntNum(),
                     Agora_memory::Alignment_t::kAlign64);
  pilot_noise_.Calloc(kFrameWnd, cfg->UeAntNum() * cfg->BsAntNum(),
                      Agora_memory::Alignment_t::kAlign64);
  calib_pilot_snr_.Calloc(kFrameWnd, 2 * cfg->BsAntNum(),
                          Agora_memory::Alignment_t::kAlign64);
  csi_cond_.Calloc(kFrameWnd, cfg->OfdmDataNum(),
                   Agora_memory::Alignment_t::kAlign64);
}

PhyStats::~PhyStats() {
  decoded_bits_count_.Free();
  bit_error_count_.Free();

  frame_decoded_bits_.Free();
  frame_bit_errors_.Free();

  decoded_blocks_count_.Free();
  block_error_count_.Free();

  frame_symbol_errors_.Free();
  frame_decoded_symbols_.Free();

  uncoded_bits_count_.Free();
  uncoded_bit_error_count_.Free();

  evm_buffer_.Free();
  evm_sc_buffer_.Free();
  csi_cond_.Free();

  calib_pilot_snr_.Free();
  ul_snr_.Free();
  pilot_snr_.Free();
  pilot_rssi_.Free();
  pilot_noise_.Free();
  dl_pilot_snr_.Free();
  dl_pilot_rssi_.Free();
  dl_pilot_noise_.Free();
}

void PhyStats::PrintPhyStats() {
  const size_t task_buffer_symbol_num = num_rx_symbols_ * kFrameWnd;
  std::string tx_type;
  if (dir_ == Direction::kDownlink) {
    tx_type = "Downlink";
  } else {
    tx_type = "Uplink";
  }

  if (num_rx_symbols_ > 0) {
    for (size_t ue_id = 0; ue_id < this->config_->UeAntNum(); ue_id++) {
      size_t total_decoded_bits(0);
      size_t total_bit_errors(0);
      size_t total_decoded_blocks(0);
      size_t total_block_errors(0);
      size_t true_total_block_errors(0);
      size_t true_total_decoded_bits(0);
      size_t true_total_bit_errors(0);

      for (size_t i = 0u; i < task_buffer_symbol_num; i++) {
        total_decoded_bits += decoded_bits_count_[ue_id][i];
        total_bit_errors += bit_error_count_[ue_id][i];
        total_decoded_blocks += decoded_blocks_count_[ue_id][i];
        total_block_errors += block_error_count_[ue_id][i];
      }

      for (size_t j = (total_decoded_blocks -
                       valid_EVM_count_[ue_id] *
                           (num_rx_symbols_ -
                            this->config_->Frame().ClientUlPilotSymbols())) /
                      (num_rx_symbols_ -
                       this->config_->Frame().ClientUlPilotSymbols());
           j < total_decoded_blocks /
                   (num_rx_symbols_ -
                    this->config_->Frame().ClientUlPilotSymbols());
           j++) {
        true_total_bit_errors += error_bits_per_frame_[ue_id][j];
      }
      true_total_bit_errors *=
          (num_rx_symbols_ - this->config_->Frame().ClientUlPilotSymbols());
      true_total_block_errors =
          total_block_errors -
          (total_decoded_blocks -
           valid_EVM_count_[ue_id] *
               (num_rx_symbols_ -
                this->config_->Frame().ClientUlPilotSymbols()));
      true_total_decoded_bits =
          total_decoded_bits / total_decoded_blocks * valid_EVM_count_[ue_id] *
          (num_rx_symbols_ - this->config_->Frame().ClientUlPilotSymbols());

      AGORA_LOG_INFO(
          "UE %zu: %s bit errors (BER) %zu/%zu (%f), block errors (BLER) "
          "%zu/%zu (%f)\n",
          ue_id, tx_type.c_str(), total_bit_errors, total_decoded_bits,
          static_cast<float>(total_bit_errors) /
              static_cast<float>(total_decoded_bits),
          total_block_errors, total_decoded_blocks,
          static_cast<float>(total_block_errors) /
              static_cast<float>(total_decoded_blocks));
      AGORA_LOG_FRAME("VALID frames after Sync is: %zu\n",
                      valid_EVM_count_[ue_id] *
                          (num_rx_symbols_ -
                           this->config_->Frame().ClientUlPilotSymbols()));
      AGORA_LOG_FRAME(
          "UE %zu: %s VALID bit errors (BER) %zu/%zu (%f), VALID block errors "
          "(BLER) "
          "%zu/%zu (%f)\n",
          ue_id, tx_type.c_str(), true_total_bit_errors,
          true_total_decoded_bits,
          static_cast<float>(true_total_bit_errors) /
              static_cast<float>(true_total_decoded_bits),
          true_total_block_errors,
          valid_EVM_count_[ue_id] *
              (num_rx_symbols_ - this->config_->Frame().ClientUlPilotSymbols()),
          static_cast<float>(true_total_block_errors) /
              static_cast<float>(
                  valid_EVM_count_[ue_id] *
                  (num_rx_symbols_ -
                   this->config_->Frame().ClientUlPilotSymbols())));
    }
  }
}

void PhyStats::PrintEvmStats(size_t frame_id, const arma::uvec& ue_list) {
  arma::fmat evm_buf(evm_buffer_[frame_id % kFrameWnd], config_->UeAntNum(), 1,
                     false);
  arma::fmat evm_mat =
      evm_buf.st() / (config_->OfdmDataNum() * num_rxdata_symbols_);

  [[maybe_unused]] std::stringstream ss;
<<<<<<< HEAD
  ss << "Frame " << frame_id << " Constellation:\n"
     << "  EVM " << (100.0f * evm_mat) << ", SNR "
     << (-10.0f * arma::log10(evm_mat));

  // for (size_t i = 0; i < config_->UeAntNum(); i++) {
  //   float max_snr = FLT_MIN;
  //   float min_snr = FLT_MAX;
  //   const float* frame_snr =
  //       &ul_snr_[frame_id % kFrameWnd][i * config_->BsAntNum()];
  //   for (size_t j = 0; j < config_->BsAntNum(); j++) {
  //     const size_t radio_id = j / config_->NumChannels();
  //     const size_t cell_id = config_->CellId().at(radio_id);
  //     if (config_->ExternalRefNode(cell_id) == true &&
  //         radio_id == config_->RefRadio(cell_id)) {
  //       continue;
  //     }
  //     if (frame_snr[j] < min_snr) {
  //       min_snr = frame_snr[j];
  //     }
  //     if (frame_snr[j] > max_snr) {
  //       max_snr = frame_snr[j];
  //     }
  //   }
  //   if (min_snr == FLT_MAX) {
  //     min_snr = -100;
  //   }
  //   if (max_snr == FLT_MIN) {
  //     max_snr = -100;
  //   }
  //   ss << "True SNR is: " << (min_snr) << "\n";
  // }
=======
  ss << "Frame " << frame_id << ", Scheduled User(s): \n  " << ue_list.st()
     << "  EVM " << (100.0f * evm_mat(ue_list).st()) << "  SNR "
     << (-10.0f * arma::log10(evm_mat(ue_list).st()));
>>>>>>> e722ee77
  AGORA_LOG_INFO("%s\n", ss.str().c_str());
}

float PhyStats::GetEvmSnr(size_t frame_id, size_t ue_id) {
  float evm = evm_buffer_[frame_id % kFrameWnd][ue_id];
  evm = evm / config_->OfdmDataNum();
  return (-10.0f * std::log10(evm));
}

void PhyStats::ClearEvmBuffer(size_t frame_id) {
  for (size_t i = 0; i < config_->UeAntNum(); i++) {
    evm_buffer_[frame_id % kFrameWnd][i] = 0.0f;
  }
}

void PhyStats::PrintDlSnrStats(size_t frame_id, const arma::uvec& ue_list) {
  [[maybe_unused]] std::stringstream ss;
  ss << "Frame " << frame_id << " DL Pilot SNR (dB) at " << std::fixed
     << std::setw(5) << std::setprecision(1);
  size_t dl_pilots_num = config_->Frame().ClientDlPilotSymbols();
  for (const auto& i : ue_list) {
    //for (size_t i = 0; i < config_->UeAntNum(); i++) {
    ss << "UE Antenna " << i << ": [ ";
    for (size_t j = 0; j < dl_pilots_num; j++) {
      float frame_snr =
          dl_pilot_snr_[frame_id % kFrameWnd][i * dl_pilots_num + j];
      ss << frame_snr << " ";
    }
    ss << "] ";
  }
  ss << std::endl;
  AGORA_LOG_INFO("%s", ss.str().c_str());
}

void PhyStats::PrintUlSnrStats(size_t frame_id) {
  [[maybe_unused]] std::stringstream ss;
  ss << "Frame " << frame_id
     << " Pilot Signal SNR (dB) Range at BS Antennas: " << std::fixed
     << std::setw(5) << std::setprecision(1);
  for (size_t i = 0; i < config_->UeAntNum(); i++) {
    float max_snr = FLT_MIN;
    float min_snr = FLT_MAX;
    size_t min_snr_id = 0;
    const float* frame_snr =
        &pilot_snr_[frame_id % kFrameWnd][i * config_->BsAntNum()];
    for (size_t j = 0; j < config_->BsAntNum(); j++) {
      const size_t radio_id = j / config_->NumChannels();
      const size_t cell_id = config_->CellId().at(radio_id);
      if (config_->ExternalRefNode(cell_id) == true &&
          radio_id == config_->RefRadio(cell_id)) {
        continue;
      }
      if (frame_snr[j] < min_snr) {
        min_snr = frame_snr[j];
        min_snr_id = j;
      }
      if (frame_snr[j] > max_snr) {
        max_snr = frame_snr[j];
      }
    }
    if (min_snr == FLT_MAX) {
      min_snr = -100;
    }
    if (max_snr == FLT_MIN) {
      max_snr = -100;
    }
    ss << "User " << i << ": [" << min_snr << "," << max_snr << "]"
       << " ";
    if (max_snr - min_snr > 20 && min_snr < 0) {
      ss << "(Possible bad antenna " << min_snr_id << ") ";
    }
    if (min_snr > 5.0f) {
      valid_EVM_count_[i]++;
    }
  }
  ss << std::endl;
  AGORA_LOG_INFO("%s", ss.str().c_str());
}

void PhyStats::PrintCalibSnrStats(size_t frame_id) {
  [[maybe_unused]] std::stringstream ss;
  ss << "Cal Index " << frame_id
     << " Calibration Pilot Signal SNR (dB) Range at BS Antennas: "
     << std::fixed << std::setw(5) << std::setprecision(1);
  for (size_t i = 0; i < 2; i++) {
    float max_snr = FLT_MIN;
    float min_snr = FLT_MAX;
    const float* frame_snr =
        &calib_pilot_snr_[frame_id % kFrameWnd][i * config_->BsAntNum()];
    for (size_t j = 0; j < config_->BsAntNum(); j++) {
      const size_t radio_id = j / config_->NumChannels();
      const size_t cell_id = config_->CellId().at(radio_id);
      if (config_->ExternalRefNode(cell_id) == true &&
          radio_id == config_->RefRadio(cell_id)) {
        continue;
      }
      if (frame_snr[j] < min_snr) {
        min_snr = frame_snr[j];
      }
      if (frame_snr[j] > max_snr) {
        max_snr = frame_snr[j];
      }
    }
    if (min_snr == FLT_MAX) {
      min_snr = -100;
    }
    if (max_snr == FLT_MIN) {
      max_snr = -100;
    }
    if (i == 0) {
      ss << "Downlink ";
    } else {
      ss << "Uplink ";
    }
    ss << ": [" << min_snr << "," << max_snr << "] ";
  }
  ss << std::endl;
  AGORA_LOG_INFO("%s", ss.str().c_str());
}

void PhyStats::RecordPilotSnr(size_t frame_id) {
  if (kEnableCsvLog) {
    std::stringstream ss_snr;
    std::stringstream ss_rssi;
    std::stringstream ss_noise;
    ss_snr << frame_id;
    ss_rssi << frame_id;
    ss_noise << frame_id;
    const size_t frame_slot = frame_id % kFrameWnd;
    for (size_t i = 0; i < config_->UeAntNum(); i++) {
      for (size_t j = 0; j < config_->BsAntNum(); j++) {
        const size_t idx_offset = i * config_->BsAntNum() + j;
        ss_snr << "," << pilot_snr_[frame_slot][idx_offset];
        ss_rssi << "," << pilot_rssi_[frame_slot][idx_offset];
        ss_noise << "," << pilot_noise_[frame_slot][idx_offset];
      }
    }
    logger_plt_snr_.Write(ss_snr.str());
    logger_plt_rssi_.Write(ss_rssi.str());
    logger_plt_noise_.Write(ss_noise.str());
  }
}

void PhyStats::RecordUlSnr(size_t frame_id) {
  if (kEnableCsvLog) {
    std::stringstream ss;
    ss << frame_id;
    for (size_t i = 0; i < config_->UeAntNum(); i++) {
      for (size_t j = 0; j < config_->BsAntNum(); j++) {
        ss << "," << ul_snr_[frame_id % kFrameWnd][i * config_->BsAntNum() + j];
      }
    }
    logger_ul_snr_.Write(ss.str());
  }
}

void PhyStats::RecordCsiCond(size_t frame_id, size_t num_rec_sc) {
  if (kEnableCsvLog) {
    std::stringstream ss;
    ss << frame_id;
    const size_t sc_step = config_->OfdmDataNum() / num_rec_sc;
    const size_t sc_offset = sc_step / 2;
    for (size_t sc_rec = 0; sc_rec < num_rec_sc; sc_rec++) {
      const size_t sc_id = sc_rec * sc_step + sc_offset;
      ss << "," << (csi_cond_[frame_id % kFrameWnd][sc_id]);
    }
    logger_csi_.Write(ss.str());
  }
}

void PhyStats::RecordEvm(size_t frame_id, size_t num_rec_sc,
                         const arma::uvec& ue_map) {
  if (kEnableCsvLog) {
    std::stringstream ss_evm;
    std::stringstream ss_evm_sc;
    ss_evm << frame_id;
    ss_evm_sc << frame_id;
    const size_t num_frame_data = config_->OfdmDataNum() * num_rxdata_symbols_;
    for (size_t ue_id = 0; ue_id < config_->UeAntNum(); ue_id++) {
      float evm_pcnt =
          ((evm_buffer_[frame_id % kFrameWnd][ue_id] / num_frame_data) *
           100.0f);
      ss_evm << ","
             << ((ue_map.at(ue_id) != 0) ? std::to_string(evm_pcnt) : "ns");
    }
    const size_t sc_step = config_->OfdmDataNum() / num_rec_sc;
    const size_t sc_offset = sc_step / 2;
    for (size_t ue_id = 0; ue_id < config_->UeAntNum(); ue_id++) {
      for (size_t sc_rec = 0; sc_rec < num_rec_sc; sc_rec++) {
        const size_t sc_id = sc_rec * sc_step + sc_offset;
        const size_t ue_offset = ue_id * config_->OfdmDataNum();
        ss_evm_sc << ","
                  << (evm_sc_buffer_[frame_id % kFrameWnd][ue_offset + sc_id] *
                      100.0f);
      }
    }
    logger_evm_.Write(ss_evm.str());
    logger_evm_sc_.Write(ss_evm_sc.str());
  }
}

void PhyStats::RecordEvmSnr(size_t frame_id, const arma::uvec& ue_map) {
  if (kEnableCsvLog) {
    std::stringstream ss;
    ss << frame_id;
    const size_t num_frame_data = config_->OfdmDataNum() * num_rxdata_symbols_;
    for (size_t i = 0; i < config_->UeAntNum(); i++) {
      float evm_snr_db =
          (-10.0f *
           std::log10(evm_buffer_[frame_id % kFrameWnd][i] / num_frame_data));
      ss << "," << ((ue_map.at(i) != 0) ? std::to_string(evm_snr_db) : "ns");
    }
    logger_evm_snr_.Write(ss.str());
  }
}

void PhyStats::RecordDlPilotSnr(size_t frame_id, const arma::uvec& ue_map) {
  if (kEnableCsvLog) {
    const size_t dl_pilots_num = config_->Frame().ClientDlPilotSymbols();
    if (dl_pilots_num > 0) {
      std::stringstream ss_snr;
      std::stringstream ss_rssi;
      std::stringstream ss_noise;
      ss_snr << frame_id;
      ss_rssi << frame_id;
      ss_noise << frame_id;
      const size_t frame_slot = frame_id % kFrameWnd;
      for (size_t i = 0; i < config_->UeAntNum(); i++) {
        for (size_t j = 0; j < dl_pilots_num; j++) {
          const size_t idx_offset = i * dl_pilots_num + j;
          ss_snr << ","
                 << (ue_map.at(i) != 0
                         ? std::to_string(dl_pilot_snr_[frame_slot][idx_offset])
                         : "ns");
          ss_rssi << ","
                  << (ue_map.at(i) != 0
                          ? std::to_string(
                                dl_pilot_rssi_[frame_slot][idx_offset])
                          : "ns");
          ss_noise << ","
                   << (ue_map.at(i) != 0
                           ? std::to_string(
                                 dl_pilot_noise_[frame_slot][idx_offset])
                           : "ns");
        }
      }
      logger_bf_snr_.Write(ss_snr.str());
      logger_bf_rssi_.Write(ss_rssi.str());
      logger_bf_noise_.Write(ss_noise.str());
    }
  }
}

void PhyStats::RecordDlCsi(size_t frame_id, size_t num_rec_sc,
                           const Table<complex_float>& csi_buffer,
                           const arma::uvec& ue_list) {
  if (kEnableCsvLog) {
    const size_t csi_offset_base = (frame_id % kFrameWnd) * config_->UeAntNum();
    std::stringstream ss;
    ss << frame_id;
    for (long long unsigned ue_id : ue_list) {
      const auto* csi_buffer_ptr = reinterpret_cast<const arma::cx_float*>(
          csi_buffer.At(csi_offset_base + ue_id));
      const size_t sc_step = config_->OfdmDataNum() / num_rec_sc;
      const size_t sc_offset = sc_step / 2;
      for (size_t sc_rec = 0; sc_rec < num_rec_sc; sc_rec++) {
        const size_t sc_id = sc_rec * sc_step + sc_offset;
        ss << "," << std::abs(csi_buffer_ptr[sc_id]);
      }
    }
    logger_csi_.Write(ss.str());
  }
}

void PhyStats::RecordBer(size_t frame_id, const arma::uvec& ue_map) {
  if (kEnableCsvLog) {
    std::stringstream ss;
    ss << frame_id;
    const size_t frame_slot = frame_id % kFrameWnd;
    for (size_t i = 0; i < config_->UeAntNum(); i++) {
      size_t& error_bits = frame_bit_errors_[i][frame_slot];
      error_bits_per_frame_[i].push_back(error_bits);
      size_t& total_bits = frame_decoded_bits_[i][frame_slot];
      if (ue_map.at(i) != 0) {
        ss << ","
           << (static_cast<float>(error_bits) / static_cast<float>(total_bits));
      } else {
        ss << ", ns";
      }
      error_bits = 0;
      total_bits = 0;
    }
    logger_ber_.Write(ss.str());
  } else {
    for (size_t i = 0; i < config_->UeAntNum(); i++) {
      size_t& error_bits = frame_bit_errors_[i][frame_id % kFrameWnd];
      error_bits_per_frame_[i].push_back(error_bits);
      error_bits = 0;
    }
  }
}

void PhyStats::RecordSer(size_t frame_id, const arma::uvec& ue_map) {
  if (kEnableCsvLog) {
    std::stringstream ss;
    ss << frame_id;
    const size_t frame_slot = frame_id % kFrameWnd;
    for (size_t i = 0; i < config_->UeAntNum(); i++) {
      size_t& error_symbols = frame_symbol_errors_[i][frame_slot];
      size_t& total_symbols = frame_decoded_symbols_[i][frame_slot];
      if (ue_map.at(i) != 0) {
        ss << ","
           << (static_cast<float>(error_symbols) /
               static_cast<float>(total_symbols));
      } else {
        ss << ", ns";
      }
      error_symbols = 0;
      total_symbols = 0;
    }
    logger_ser_.Write(ss.str());
  }
}

void PhyStats::UpdateCalibPilotSnr(size_t frame_id, size_t calib_sym_id,
                                   size_t ant_id, complex_float* fft_data) {
  const arma::cx_fmat fft_mat(reinterpret_cast<arma::cx_float*>(fft_data),
                              config_->OfdmCaNum(), 1, false);
  arma::fmat fft_abs_mat = arma::abs(fft_mat);
  arma::fmat fft_abs_mag = fft_abs_mat % fft_abs_mat;
  const float rssi = arma::as_scalar(arma::sum(fft_abs_mag));
  const float noise_per_sc1 = arma::as_scalar(
      arma::mean(fft_abs_mag.rows(0, config_->OfdmDataStart() - 1)));
  const float noise_per_sc2 = arma::as_scalar(arma::mean(
      fft_abs_mag.rows(config_->OfdmDataStop(), config_->OfdmCaNum() - 1)));
  const float noise =
      config_->OfdmCaNum() * (noise_per_sc1 + noise_per_sc2) / 2;
  const float snr = (rssi - noise) / noise;
  calib_pilot_snr_[frame_id % kFrameWnd][calib_sym_id * config_->BsAntNum() +
                                         ant_id] = (10.0f * std::log10(snr));
}

void PhyStats::UpdatePilotSnr(size_t frame_id, size_t ue_id, size_t ant_id,
                              complex_float* fft_data) {
  const arma::cx_fvec fft_vec(reinterpret_cast<arma::cx_float*>(fft_data),
                              config_->OfdmCaNum(), false);
  arma::fvec fft_abs_vec = arma::abs(fft_vec);
  arma::fvec fft_abs_mag = fft_abs_vec % fft_abs_vec;
  const float rssi_per_sc = arma::mean(fft_abs_mag(config_->PilotUeSc(ue_id)));
  fft_abs_mag.shed_rows(config_->OfdmDataStart(), config_->OfdmDataStop() - 1);
  const float noise_per_sc = arma::mean(fft_abs_mag);
  const float snr = (rssi_per_sc - noise_per_sc) / noise_per_sc;
  const size_t frame_slot = frame_id % kFrameWnd;
  const size_t idx_offset = ue_id * config_->BsAntNum() + ant_id;
  pilot_snr_[frame_slot][idx_offset] = 10.0f * std::log10(snr);
  pilot_rssi_[frame_slot][idx_offset] = rssi_per_sc;
  pilot_noise_[frame_slot][idx_offset] = noise_per_sc;
}

void PhyStats::UpdateUlSnr(size_t frame_id, size_t ue_id, size_t ant_id,
                           std::complex<float>* rx_samps_tmp_) {
  const arma::cx_fmat sig_mat(reinterpret_cast<arma::cx_float*>(rx_samps_tmp_),
                              config_->SampsPerSymbol(), 1, false);
  arma::fmat sig_abs_mat = arma::abs(sig_mat);
  arma::fmat sig_abs_mag = arma::pow(sig_abs_mat, 2);
  const float rssi = arma::as_scalar(arma::sum(sig_abs_mag));
  const float noise_per_sc1 = arma::as_scalar(
      arma::mean(sig_abs_mag.rows(0, (config_->OfdmTxZeroPrefix())) / 2));
  const float noise_per_sc2 = arma::as_scalar(arma::mean(sig_abs_mag.rows(
      config_->SampsPerSymbol() - (config_->OfdmTxZeroPostfix() / 2),
      config_->SampsPerSymbol() - 1)));
  // Full band noise power
  const float fb_noise =
      config_->SampsPerSymbol() * ((noise_per_sc1 + noise_per_sc2) / 2);
  float dataSamps = config_->OfdmCaNum();
  float numSamps = config_->SampsPerSymbol();
  float ratio = dataSamps / numSamps;
  const float snr = rssi / ratio / fb_noise;
  //bs_noise_[frame_id % kFrameWnd][ue_id * config_->BsAntNum() + ant_id] =
  //     fb_noise / config_->OfdmCaNum();
  ul_snr_[frame_id % kFrameWnd][ue_id * config_->BsAntNum() + ant_id] =
      (10.0f * std::log10(snr));
}

void PhyStats::UpdateDlPilotSnr(size_t frame_id, size_t symbol_id,
                                size_t ant_id, complex_float* fft_data) {
  const arma::cx_fvec fft_vec(reinterpret_cast<arma::cx_float*>(fft_data),
                              config_->OfdmCaNum(), false);
  arma::fvec fft_abs_vec = arma::abs(fft_vec);
  arma::fvec fft_abs_mag = fft_abs_vec % fft_abs_vec;
  const float rssi_per_sc = arma::mean(fft_abs_mag);
  fft_abs_mag.shed_rows(config_->OfdmDataStart(), config_->OfdmDataStop() - 1);
  const float noise_per_sc = arma::mean(fft_abs_mag);
  const float snr = (rssi_per_sc - noise_per_sc) / noise_per_sc;
  const size_t frame_slot = frame_id % kFrameWnd;
  const size_t idx_offset =
      ant_id * config_->Frame().ClientDlPilotSymbols() + symbol_id;
  dl_pilot_snr_[frame_slot][idx_offset] = 10.0f * std::log10(snr);
  dl_pilot_rssi_[frame_slot][idx_offset] = rssi_per_sc;
  dl_pilot_noise_[frame_slot][idx_offset] = noise_per_sc;
}

void PhyStats::PrintBeamStats(size_t frame_id) {
  const size_t frame_slot = frame_id % kFrameWnd;
  [[maybe_unused]] std::stringstream ss;
  ss << "Frame " << frame_id
     << " Beamweight matrix inverse condition number range: " << std::fixed
     << std::setw(5) << std::setprecision(2);
  arma::fvec cond_vec(csi_cond_[frame_slot], config_->OfdmDataNum(), false);
  float max_cond = 0;
  float min_cond = 1;
  for (size_t j = 0; j < config_->OfdmDataNum(); j++) {
    if (cond_vec.at(j) < min_cond) {
      min_cond = cond_vec.at(j);
    }
    if (cond_vec.at(j) > max_cond) {
      max_cond = cond_vec.at(j);
    }
  }
  ss << "[" << min_cond << "," << max_cond
     << "], Mean: " << arma::mean(cond_vec);
  ss << std::endl;
  AGORA_LOG_INFO("%s", ss.str().c_str());
}

void PhyStats::UpdateCsiCond(size_t frame_id, size_t sc_id, float cond) {
  csi_cond_[frame_id % kFrameWnd][sc_id] = cond;
}

void PhyStats::UpdateEvm(size_t frame_id, size_t data_symbol_id, size_t sc_id,
                         const arma::cx_fvec& eq_vec,
                         const arma::uvec& ue_list) {
  arma::cx_fvec tx_data = gt_cube_.slice(data_symbol_id).col(sc_id);
  arma::fvec evm_vec = arma::square(arma::abs(eq_vec - tx_data(ue_list)));
  evm_sc_buffer_[frame_id % kFrameWnd][sc_id] = arma::mean(evm_vec);
  arma::fvec evm_buf(evm_buffer_[frame_id % kFrameWnd], config_->UeAntNum(),
                     false);
  evm_buf(ue_list) += evm_vec;
}

void PhyStats::UpdateEvm(size_t frame_id, size_t data_symbol_id, size_t sc_id,
                         size_t tx_ue_id, size_t rx_ue_id, arma::cx_float eq) {
  const float evm =
      std::norm(eq - gt_cube_.slice(data_symbol_id)(tx_ue_id, sc_id));
  evm_buffer_[frame_id % kFrameWnd][rx_ue_id] += evm;
  evm_sc_buffer_[frame_id % kFrameWnd]
                [rx_ue_id * config_->OfdmDataNum() + sc_id] = evm;
}

void PhyStats::UpdateBitErrors(size_t ue_id, size_t offset, size_t frame_slot,
                               uint8_t tx_byte, uint8_t rx_byte) {
  static constexpr size_t kBitsInByte = 8;
  AGORA_LOG_TRACE("Updating bit errors: User %zu Offset  %zu Tx %d Rx %d\n",
                  ue_id, offset, tx_byte, rx_byte);
  uint8_t xor_byte(tx_byte ^ rx_byte);
  size_t bit_errors = 0;
  for (size_t j = 0; j < kBitsInByte; j++) {
    bit_errors += (xor_byte & 1);
    xor_byte >>= 1;
  }
  bit_error_count_[ue_id][offset] += bit_errors;
  frame_bit_errors_[ue_id][frame_slot] += bit_errors;
}

void PhyStats::UpdateDecodedBits(size_t ue_id, size_t offset, size_t frame_slot,
                                 size_t new_bits_num) {
  decoded_bits_count_[ue_id][offset] += new_bits_num;
  frame_decoded_bits_[ue_id][frame_slot] += new_bits_num;
}

void PhyStats::UpdateBlockErrors(size_t ue_id, size_t offset, size_t frame_slot,
                                 size_t block_error_count) {
  block_error_count_[ue_id][offset] +=
      static_cast<unsigned long>(block_error_count > 0);
  frame_symbol_errors_[ue_id][frame_slot] += block_error_count;
}

void PhyStats::IncrementDecodedBlocks(size_t ue_id, size_t offset,
                                      size_t frame_slot) {
  decoded_blocks_count_[ue_id][offset]++;
  frame_decoded_symbols_[ue_id][frame_slot] += config_->GetOFDMDataNum();
}

void PhyStats::UpdateUncodedBitErrors(size_t ue_id, size_t offset,
                                      size_t mod_bit_size, uint8_t tx_byte,
                                      uint8_t rx_byte) {
  uint8_t xor_byte(tx_byte ^ rx_byte);
  size_t bit_errors = 0;
  for (size_t j = 0; j < mod_bit_size; j++) {
    bit_errors += xor_byte & 1;
    xor_byte >>= 1;
  }
  uncoded_bit_error_count_[ue_id][offset] += bit_errors;
}

void PhyStats::UpdateUncodedBits(size_t ue_id, size_t offset,
                                 size_t new_bits_num) {
  uncoded_bits_count_[ue_id][offset] += new_bits_num;
}

void PhyStats::UpdateUlCsi(size_t frame_id, size_t sc_id,
                           const arma::cx_fmat& mat_in) {
  logger_ul_csi_.UpdateMatBuf(frame_id, sc_id, mat_in);
}

void PhyStats::UpdateDlCsi(size_t frame_id, size_t sc_id,
                           const arma::cx_fmat& mat_in) {
  logger_dl_csi_.UpdateMatBuf(frame_id, sc_id, mat_in);
}

void PhyStats::UpdateUlBeam(size_t frame_id, size_t sc_id,
                            const arma::cx_fmat& mat_in) {
  logger_ul_beam_.UpdateMatBuf(frame_id, sc_id, mat_in);
}

void PhyStats::UpdateDlBeam(size_t frame_id, size_t sc_id,
                            const arma::cx_fmat& mat_in) {
  logger_dl_beam_.UpdateMatBuf(frame_id, sc_id, mat_in);
}

void PhyStats::UpdateCalibMat(size_t frame_id, size_t sc_id,
                              const arma::cx_fvec& vec_in) {
  logger_calib_.UpdateMatBuf(frame_id, sc_id, vec_in);
}

float PhyStats::GetNoise(size_t frame_id, const arma::uvec& ue_list) {
  arma::fvec noise_vec(pilot_noise_[frame_id % kFrameWnd],
                       config_->BsAntNum() * config_->UeAntNum(), false);

  return arma::as_scalar(arma::mean(noise_vec(ue_list)));
}<|MERGE_RESOLUTION|>--- conflicted
+++ resolved
@@ -226,43 +226,9 @@
       evm_buf.st() / (config_->OfdmDataNum() * num_rxdata_symbols_);
 
   [[maybe_unused]] std::stringstream ss;
-<<<<<<< HEAD
-  ss << "Frame " << frame_id << " Constellation:\n"
-     << "  EVM " << (100.0f * evm_mat) << ", SNR "
-     << (-10.0f * arma::log10(evm_mat));
-
-  // for (size_t i = 0; i < config_->UeAntNum(); i++) {
-  //   float max_snr = FLT_MIN;
-  //   float min_snr = FLT_MAX;
-  //   const float* frame_snr =
-  //       &ul_snr_[frame_id % kFrameWnd][i * config_->BsAntNum()];
-  //   for (size_t j = 0; j < config_->BsAntNum(); j++) {
-  //     const size_t radio_id = j / config_->NumChannels();
-  //     const size_t cell_id = config_->CellId().at(radio_id);
-  //     if (config_->ExternalRefNode(cell_id) == true &&
-  //         radio_id == config_->RefRadio(cell_id)) {
-  //       continue;
-  //     }
-  //     if (frame_snr[j] < min_snr) {
-  //       min_snr = frame_snr[j];
-  //     }
-  //     if (frame_snr[j] > max_snr) {
-  //       max_snr = frame_snr[j];
-  //     }
-  //   }
-  //   if (min_snr == FLT_MAX) {
-  //     min_snr = -100;
-  //   }
-  //   if (max_snr == FLT_MIN) {
-  //     max_snr = -100;
-  //   }
-  //   ss << "True SNR is: " << (min_snr) << "\n";
-  // }
-=======
   ss << "Frame " << frame_id << ", Scheduled User(s): \n  " << ue_list.st()
      << "  EVM " << (100.0f * evm_mat(ue_list).st()) << "  SNR "
      << (-10.0f * arma::log10(evm_mat(ue_list).st()));
->>>>>>> e722ee77
   AGORA_LOG_INFO("%s\n", ss.str().c_str());
 }
 

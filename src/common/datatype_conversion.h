/**
 * @file datatype-conversion.inc
 * @brief SIMD functions for converting between data types
 */

#ifndef DATATYPE_CONVERSION_INC_
#define DATATYPE_CONVERSION_INC_

#include <emmintrin.h>
#include <immintrin.h>

#include <bitset>
#include <climits>

#include "utils.h"

//#define DATATYPE_MEMORY_CHECK
//Needs to be a factor of 2?
static constexpr float kShrtFltConvFactor = 32768.0f;
<<<<<<< HEAD

#if defined(__AVX512F__)
constexpr size_t kAvx512Bits = 512;
constexpr size_t kAvx512Bytes = kAvx512Bits / 8;
constexpr size_t kAvx512FloatsPerInstr = kAvx512Bytes / sizeof(float);
//2 because of the 32->16 ints
constexpr size_t kAvx512FloatsPerLoop = kAvx512FloatsPerInstr * 2;
constexpr size_t kAvx512ShortsPerInstr = kAvx512Bytes / sizeof(short);
//Half because read->expand->use 512 instr
constexpr size_t kAvx512ShortsPerLoop = kAvx512ShortsPerInstr / 2;
=======

#if defined(__AVX512F__)
constexpr size_t kAvx512Bits = 512;
constexpr size_t kAvx512Bytes = kAvx512Bits / 8;
constexpr size_t kAvx512FloatsPerInstr = kAvx512Bytes / sizeof(float);
//2 because of the 32->16 ints
constexpr size_t kAvx512FloatsPerLoop = kAvx512FloatsPerInstr * 2;
constexpr size_t kAvx512ShortsPerInstr = kAvx512Bytes / sizeof(short);
//Half because read->expand->use 512 instr
constexpr size_t kAvx512ShortsPerLoop = kAvx512ShortsPerInstr / 2;
#endif

constexpr size_t kAvx2Bits = 256;
constexpr size_t kAvx2Bytes = kAvx2Bits / 8;
constexpr size_t kAvx2FloatsPerInstr = kAvx2Bytes / sizeof(float);
//2 because of the 32->16 ints
constexpr size_t kAvx2FloatsPerLoop = kAvx2FloatsPerInstr * 2;
constexpr size_t kAvx2ShortsPerInstr = kAvx2Bytes / sizeof(short);
//Half because read->expand->use 256 instr
constexpr size_t kAvx2ShortsPerLoop = kAvx2ShortsPerInstr / 2;

///Produces outputs -1->+0.999
static inline void ConvertShortToFloat(const short* in_buf, float* out_buf,
                                       size_t n_elems) {
  for (size_t i = 0; i < n_elems; i++) {
    out_buf[i] = static_cast<float>(in_buf[i]) / kShrtFltConvFactor;
  }
}

static inline void SimdConvertShortToFloatAVX512(const short* in_buf,
                                                 float* out_buf,
                                                 size_t n_elems) {
#if defined(__AVX512F__)
  const __m512 magic =
      _mm512_set1_ps(float((1 << 23) + (1 << 15)) / kShrtFltConvFactor);
  const __m512i magic_i = _mm512_castps_si512(magic);
  for (size_t i = 0; i < n_elems; i += kAvx512ShortsPerLoop) {
    // Load shorts with 1/2 instr so we have room for expansion
    const __m256i val = _mm256_load_si256(
        reinterpret_cast<const __m256i*>(in_buf + i));  // port 2,3
    // Expand and  interleave with 0x0000
    const __m512i val_unpacked = _mm512_cvtepu16_epi32(val);  // port 5
    /* convert by xor-ing and subtracting magic value:
     * VPXOR avoids port5 bottlenecks on Intel CPUs before SKL */
    const __m512i val_f_int =
        _mm512_xor_si512(val_unpacked, magic_i);           // port 0,1,5
    const __m512 val_f = _mm512_castsi512_ps(val_f_int);   // no instruction
    const __m512 converted = _mm512_sub_ps(val_f, magic);  // port 1,5 ?
    _mm512_store_ps(out_buf + i, converted);               // port 2,3,4,7
  }
#else
  unused(in_buf);
  unused(out_buf);
  unused(n_elems);
  throw std::runtime_error("AVX512 is not supported");
#endif
}

static inline void SimdConvertShortToFloatAVX2(const short* in_buf,
                                               float* out_buf, size_t n_elems) {
  // https://stackoverflow.com/questions/50597764/convert-signed-short-to-float-in-c-simd
  //Divisior must be power of 2?
  const __m256 magic =
      _mm256_set1_ps(float((1 << 23) + (1 << 15)) / kShrtFltConvFactor);
  const __m256i magic_i = _mm256_castps_si256(magic);
  for (size_t i = 0; i < n_elems; i += kAvx2ShortsPerLoop) {
    const __m128i val = _mm_load_si128(
        reinterpret_cast<const __m128i*>(in_buf + i));  // port 2,3
    // expand to 32bits and interleave with 0x0000
    const __m256i val_unpacked = _mm256_cvtepu16_epi32(val);  // port 5
    /* convert by xor-ing and subtracting magic value:
     * VPXOR avoids port5 bottlenecks on Intel CPUs before SKL */
    const __m256i val_f_int =
        _mm256_xor_si256(val_unpacked, magic_i);           // port 0,1,5
    const __m256 val_f = _mm256_castsi256_ps(val_f_int);   // no instruction
    const __m256 converted = _mm256_sub_ps(val_f, magic);  // port 1,5 ?
    _mm256_store_ps(out_buf + i, converted);               // port 2,3,4,7
  }
}

// Convert a short array [in_buf] to a float array [out_buf]. Each array must
// have [n_elems] elements.
// in_buf and out_buf must be 64-byte aligned
// n_elems must be a multiple of 16
static inline void SimdConvertShortToFloat(const short* in_buf, float* out_buf,
                                           size_t n_elems) {
#if defined(DATATYPE_MEMORY_CHECK)
  RtAssert(((n_elems % 16) == 0) &&
               ((reinterpret_cast<intptr_t>(in_buf) % 64) == 0) &&
               ((reinterpret_cast<intptr_t>(out_buf) % 64) == 0),
           "Data Alignment not correct before calling into AVX optimizations");
>>>>>>> edcf4211
#endif

constexpr size_t kAvx2Bits = 256;
constexpr size_t kAvx2Bytes = kAvx2Bits / 8;
constexpr size_t kAvx2FloatsPerInstr = kAvx2Bytes / sizeof(float);
//2 because of the 32->16 ints
constexpr size_t kAvx2FloatsPerLoop = kAvx2FloatsPerInstr * 2;
constexpr size_t kAvx2ShortsPerInstr = kAvx2Bytes / sizeof(short);
//Half because read->expand->use 256 instr
constexpr size_t kAvx2ShortsPerLoop = kAvx2ShortsPerInstr / 2;

///Produces outputs -1->+0.999
static inline void ConvertShortToFloat(const short* in_buf, float* out_buf,
                                       size_t n_elems) {
  for (size_t i = 0; i < n_elems; i++) {
    out_buf[i] = static_cast<float>(in_buf[i]) / kShrtFltConvFactor;
  }
}

static inline void SimdConvertShortToFloatAVX512(const short* in_buf,
                                                 float* out_buf,
                                                 size_t n_elems) {
#if defined(__AVX512F__)
<<<<<<< HEAD
  const bool unaligned = ((reinterpret_cast<size_t>(in_buf) % 64) > 0);
  const __m512 magic =
      _mm512_set1_ps(float((1 << 23) + (1 << 15)) / kShrtFltConvFactor);
  const __m512i magic_i = _mm512_castps_si512(magic);
  for (size_t i = 0; i < n_elems; i += kAvx512ShortsPerLoop) {
    // Load shorts with 1/2 instr so we have room for expansion
	const __m256i val = unaligned
                      ? _mm256_loadu_si256(reinterpret_cast<const __m256i*>(in_buf + i))
                      : _mm256_load_si256(reinterpret_cast<const __m256i*>((in_buf + i));  // port 2,3
        reinterpret_cast<const __m256i*>(in_buf + i));  // port 2,3
    // Expand and  interleave with 0x0000
    const __m512i val_unpacked = _mm512_cvtepu16_epi32(val);  // port 5
    /* convert by xor-ing and subtracting magic value:
     * VPXOR avoids port5 bottlenecks on Intel CPUs before SKL */
    const __m512i val_f_int =
        _mm512_xor_si512(val_unpacked, magic_i);           // port 0,1,5
    const __m512 val_f = _mm512_castsi512_ps(val_f_int);   // no instruction
    const __m512 converted = _mm512_sub_ps(val_f, magic);  // port 1,5 ?
    _mm512_store_ps(out_buf + i, converted);               // port 2,3,4,7
  }
#else
  unused(in_buf);
  unused(out_buf);
  unused(n_elems);
  throw std::runtime_error("AVX512 is not supported");
#endif
}

static inline void SimdConvertShortToFloatAVX2(const short* in_buf,
                                               float* out_buf, size_t n_elems) {
  bool unaligned = ((reinterpret_cast<size_t>(in_buf) % 32) > 0);
  //Divisior must be power of 2?
  const __m256 magic =
      _mm256_set1_ps(float((1 << 23) + (1 << 15)) / kShrtFltConvFactor);
  const __m256i magic_i = _mm256_castps_si256(magic);
  for (size_t i = 0; i < n_elems; i += kAvx2ShortsPerLoop) {
    const __m128i val = unaligned
                      ? _mm_loadu_si128(reinterpret_cast<const __m128i*>(in_buf + i))
                      : _mm_load_si128(reinterpret_cast<const __m128i*>(in_buf + i));  // port 2,3

    // expand to 32bits and interleave with 0x0000
    const __m256i val_unpacked = _mm256_cvtepu16_epi32(val);  // port 5
    /* convert by xor-ing and subtracting magic value:
     * VPXOR avoids port5 bottlenecks on Intel CPUs before SKL */
    const __m256i val_f_int =
        _mm256_xor_si256(val_unpacked, magic_i);           // port 0,1,5
    const __m256 val_f = _mm256_castsi256_ps(val_f_int);   // no instruction
    const __m256 converted = _mm256_sub_ps(val_f, magic);  // port 1,5 ?
    _mm256_store_ps(out_buf + i, converted);               // port 2,3,4,7
  }
}

// Convert a short array [in_buf] to a float array [out_buf]. Each array must
// have [n_elems] elements.
// in_buf and out_buf must be 64-byte aligned
// n_elems must be a multiple of 16
static inline void SimdConvertShortToFloat(const short* in_buf, float* out_buf,
                                           size_t n_elems) {
#if defined(DATATYPE_MEMORY_CHECK)
  RtAssert(((n_elems % 16) == 0) &&
               ((reinterpret_cast<intptr_t>(in_buf) % 64) == 0) &&
               ((reinterpret_cast<intptr_t>(out_buf) % 64) == 0),
           "Data Alignment not correct before calling into AVX optimizations");
#endif

#if defined(__AVX512F__)
  return SimdConvertShortToFloatAVX512(in_buf, out_buf, n_elems);
#else
  return SimdConvertShortToFloatAVX2(in_buf, out_buf, n_elems);
#endif
}

// Convert a float array [in_buf] to a short array [out_buf]. Input array must
// have [n_elems] elements. Output array must have [n_elems + n_prefix] elements.
// in_buf and out_buf must be 64-byte aligned
// n_elems must be a multiple of 16 for AVX512
// scale_down_factor is used for scaling down values in the input array
static inline void SimdConvertFloatToShortAVX512(const float* in_buf,
                                                 short* out_buf, size_t n_elems,
                                                 size_t n_prefix,
                                                 size_t scale_down_factor) {
#if defined(__AVX512F__)
#if defined(DATATYPE_MEMORY_CHECK)
  constexpr size_t kAvx512ShortPerInstr = kAvx512Bytes / sizeof(short);
  RtAssert(((n_elems % kAvx512FloatsPerInstr) == 0) &&
               ((n_prefix % kAvx512ShortPerInstr) == 0) &&
               ((reinterpret_cast<intptr_t>(in_buf) % kAvx512Bytes) == 0) &&
               ((reinterpret_cast<intptr_t>(out_buf) % kAvx512Bytes) == 0),
           "Data Alignment not correct before calling into AVX optimizations");
#endif
=======
  return SimdConvertShortToFloatAVX512(in_buf, out_buf, n_elems);
#else
  return SimdConvertShortToFloatAVX2(in_buf, out_buf, n_elems);
#endif
}

// Convert a float array [in_buf] to a short array [out_buf]. Input array must
// have [n_elems] elements. Output array must have [n_elems + n_prefix] elements.
// in_buf and out_buf must be 64-byte aligned
// n_elems must be a multiple of 16 for AVX512
// scale_down_factor is used for scaling down values in the input array
static inline void SimdConvertFloatToShortAVX512(const float* in_buf,
                                                 short* out_buf, size_t n_elems,
                                                 size_t n_prefix,
                                                 size_t scale_down_factor) {
#if defined(__AVX512F__)
#if defined(DATATYPE_MEMORY_CHECK)
  constexpr size_t kAvx512ShortPerInstr = kAvx512Bytes / sizeof(short);
  RtAssert(((n_elems % kAvx512FloatsPerInstr) == 0) &&
               ((n_prefix % kAvx512ShortPerInstr) == 0) &&
               ((reinterpret_cast<intptr_t>(in_buf) % kAvx512Bytes) == 0) &&
               ((reinterpret_cast<intptr_t>(out_buf) % kAvx512Bytes) == 0),
           "Data Alignment not correct before calling into AVX optimizations");
#endif
>>>>>>> edcf4211
  const float scale_factor_float =
      kShrtFltConvFactor / static_cast<float>(scale_down_factor);
  const __m512 scale_factor = _mm512_set1_ps(scale_factor_float);
  const __m512i permute_index = _mm512_setr_epi64(0, 2, 4, 6, 1, 3, 5, 7);
  for (size_t i = 0; i < n_elems; i += kAvx512FloatsPerLoop) {
    const __m512 in1 = _mm512_load_ps(&in_buf[i]);
    const __m512 in2 = _mm512_load_ps(&in_buf[i + kAvx512FloatsPerInstr]);
    const __m512 scaled_in1 = _mm512_mul_ps(in1, scale_factor);
    const __m512 scaled_in2 = _mm512_mul_ps(in2, scale_factor);
    const __m512i int32_1 = _mm512_cvtps_epi32(scaled_in1);
    const __m512i int32_2 = _mm512_cvtps_epi32(scaled_in2);
    const __m512i short_int16 = _mm512_packs_epi32(int32_1, int32_2);
    const __m512i shuffled =
        _mm512_permutexvar_epi64(permute_index, short_int16);
    _mm512_stream_si512(reinterpret_cast<__m512i*>(&out_buf[i + n_prefix]),
                        shuffled);
    // Prepend / Set cyclic prefix
    const size_t repeat_idx = n_elems - n_prefix;
    if (i >= repeat_idx) {
      _mm512_stream_si512(reinterpret_cast<__m512i*>(&out_buf[i - repeat_idx]),
                          shuffled);
    }
  }
#else
  unused(in_buf);
  unused(out_buf);
  unused(n_elems);
  unused(n_prefix);
  unused(scale_down_factor);
  throw std::runtime_error("AVX512 is not supported");
#endif
}

// Convert a float array [in_buf] to a short array [out_buf]. Input array must
// have [n_elems] elements. Output array must have [n_elems + n_prefix] elements.
// in_buf and out_buf must be 64-byte aligned
// n_elems must be a multiple of 8 for AVX2
// scale_down_factor is used for scaling down values in the input array
static inline void SimdConvertFloatToShortAVX2(const float* in_buf,
                                               short* out_buf, size_t n_elems,
                                               size_t n_prefix,
                                               size_t scale_down_factor) {
#if defined(DATATYPE_MEMORY_CHECK)
  constexpr size_t kAvx2ShortPerInstr = kAvx2Bytes / sizeof(short);
  RtAssert(((n_elems % kAvx2FloatsPerLoop) == 0) &&
               ((n_prefix % kAvx2ShortPerInstr) == 0) &&
               ((reinterpret_cast<intptr_t>(in_buf) % kAvx2Bytes) == 0) &&
               ((reinterpret_cast<intptr_t>(out_buf) % kAvx2Bytes) == 0),
           "Data Alignment not correct before calling into AVX optimizations");
#endif

  const float scale_factor_float =
      kShrtFltConvFactor / static_cast<float>(scale_down_factor);

  const __m256 scale_factor = _mm256_set1_ps(scale_factor_float);
  //Operates on 2 elements at a time
  for (size_t i = 0; i < n_elems; i += kAvx2FloatsPerLoop) {
    const __m256 in1 = _mm256_load_ps(&in_buf[i]);
    //Grab the next value, and interate over 2 values
    const __m256 in2 = _mm256_load_ps(&in_buf[i + kAvx2FloatsPerInstr]);
    const __m256 scaled_in1 = _mm256_mul_ps(in1, scale_factor);
    const __m256 scaled_in2 = _mm256_mul_ps(in2, scale_factor);
    //Packed float to 32bit ints (_mm256_cvttps_epi32 vs _mm256_cvtps_epi32)
    const __m256i integer1 = _mm256_cvtps_epi32(scaled_in1);
    const __m256i integer2 = _mm256_cvtps_epi32(scaled_in2);
    //Convert dword to word and saturate
    const __m256i short_ints = _mm256_packs_epi32(integer1, integer2);
    //packing shuffles groups of 4 floats
    const __m256i slice = _mm256_permute4x64_epi64(short_ints, 0xD8);
    // _mm256_store_si256 or _mm256_stream_si256 (cache vs non-temperal) offset by n_prefix
    _mm256_stream_si256(reinterpret_cast<__m256i*>(&out_buf[i + n_prefix]),
                        slice);
    // Prepend / Set cyclic prefix
    const size_t repeat_idx = n_elems - n_prefix;
    if (i >= repeat_idx) {
      _mm256_stream_si256(reinterpret_cast<__m256i*>(&out_buf[i - repeat_idx]),
                          slice);
    }
  }
}

// Convert a float array [in_buf] to a short array [out_buf]. Input array must
// have [n_elems] elements. Output array must have [n_elems + n_prefix] elements.
// in_buf and out_buf must be 64-byte aligned
// n_prefix prepends the output with the last n_prefix values
// scale_down_factor is used for scaling down values in the input array
static inline void ConvertFloatToShort(const float* in_buf, short* out_buf,
                                       size_t n_elems, size_t n_prefix = 0,
                                       size_t scale_down_factor = 1) {
  for (size_t i = 0; i < n_elems; i++) {
    short converted_value;
    const float scaled_value =
        in_buf[i] *
        (kShrtFltConvFactor / static_cast<float>(scale_down_factor));

    //Saturate the output
    if (scaled_value >= SHRT_MAX) {
      converted_value = SHRT_MAX;
    } else if (scaled_value <= SHRT_MIN) {
      converted_value = SHRT_MIN;
    } else {
      converted_value = static_cast<short>(scaled_value);
    }
    out_buf[i + n_prefix] = converted_value;
<<<<<<< HEAD
  }
  //Prepend with last cp len
  for (size_t i = 0; i < n_prefix; i++) {
    out_buf[i] = out_buf[i + n_elems];
  }
=======
  }
  //Prepend with last cp len
  for (size_t i = 0; i < n_prefix; i++) {
    out_buf[i] = out_buf[i + n_elems];
  }
>>>>>>> edcf4211
}

// Convert a float array [in_buf] to a short array [out_buf]. Input array must
// have [n_elems] elements. Output array must have [n_elems + n_prefix] elements.
// in_buf and out_buf must be 64-byte aligned
// n_elems must be a multiple of 8 for AVX2 and 16 for AVX512
// scale_down_factor is used for scaling down values in the input array
static inline void SimdConvertFloatToShort(const float* in_buf, short* out_buf,
                                           size_t n_elems, size_t n_prefix = 0,
                                           size_t scale_down_factor = 1) {
#if defined(DATATYPE_MEMORY_CHECK)
  RtAssert(((n_elems % 16) == 0) &&
               ((reinterpret_cast<intptr_t>(in_buf) % 64) == 0) &&
               ((reinterpret_cast<intptr_t>(out_buf) % 64) == 0),
           "Data Alignment not correct before calling into AVX optimizations");
#endif

#if defined(__AVX512F__)
  //ConvertFloatToShort(in_buf, out_buf, n_elems, n_prefix, scale_down_factor);
  SimdConvertFloatToShortAVX512(in_buf, out_buf, n_elems, n_prefix,
                                scale_down_factor);
#else
  SimdConvertFloatToShortAVX2(in_buf, out_buf, n_elems, n_prefix,
                              scale_down_factor);
#endif
}

//Assumes complex float == float float
static inline void SimdConvertCxFloatToCxShort(
    const std::complex<float>* in_buf, std::complex<short>* out_buf,
    size_t n_elems, size_t n_prefix, size_t scale_down_factor) {
  auto* in = reinterpret_cast<const float*>(in_buf);
  auto* out = reinterpret_cast<short*>(out_buf);
#if defined(__AVX512F__)
  SimdConvertFloatToShortAVX512(in, out, n_elems * 2, n_prefix * 2,
                                scale_down_factor);
#else
  SimdConvertFloatToShortAVX2(in, out, n_elems * 2, n_prefix * 2,
                              scale_down_factor);
#endif
}

// Convert a float IQ array [in_buf] to an uint8_t IQ array [out_buf].
// Each float is converted to 12-bit data (2 floats corresponds to 3 uint8_t).
// Input array must have [n_elems] elements.
// Output array must have [n_elems / 2 * 3] elements.
// n_elems must be multiples of 2
static inline void ConvertFloatTo12bitIq(const float* in_buf, uint8_t* out_buf,
                                         size_t n_elems) {
#if defined(DATATYPE_MEMORY_CHECK)
  RtAssert((n_elems % 2) == 0,
           "ConvertFloatTo12bitIq n_elems not multiple of 2");
#endif
  size_t index_short = 0;
  for (size_t i = 0; i < n_elems; i = i + 2) {
    const auto temp_i =
        static_cast<unsigned short>(in_buf[i] * kShrtFltConvFactor * 4);
    const auto temp_q =
        static_cast<unsigned short>(in_buf[i + 1] * kShrtFltConvFactor * 4);
    // Take the higher 12 bits and ignore the lower 4 bits
    out_buf[index_short] = (uint8_t)(temp_i >> 4);
    out_buf[index_short + 1] =
        ((uint8_t)(temp_i >> 12)) | ((uint8_t)(temp_q & 0xf0));
    out_buf[index_short + 2] = (uint8_t)(temp_q >> 8);
    if (kDebug12BitIQ) {
      std::cout << "i: " << i << " " << std::bitset<16>(temp_i) << " "
                << std::bitset<16>(temp_q) << " => "
                << std::bitset<8>(out_buf[index_short]) << " "
                << std::bitset<8>(out_buf[index_short + 1]) << " "
                << std::bitset<8>(out_buf[index_short + 2]) << std::endl;
      std::printf("Original: %.4f+%.4fi \n", in_buf[i], in_buf[i + 1]);
    }
    index_short += 3;
  }
}

#ifdef __AVX512F__
static inline void SimdConvert16bitIqToFloat(__m256i val, float* out_buf,
                                             __m512 magic, __m512i magic_i) {
  /* interleave with 0x0000 */
  __m512i val_unpacked = _mm512_cvtepu16_epi32(val);  // port 5
  /* convert by xor-ing and subtracting magic value:
   * VPXOR avoids port5 bottlenecks on Intel CPUs before SKL */
  __m512i val_f_int = _mm512_xor_si512(val_unpacked, magic_i);  // port 0,1,5
  __m512 val_f = _mm512_castsi512_ps(val_f_int);   // no instruction
  __m512 converted = _mm512_sub_ps(val_f, magic);  // port 1,5 ?
  _mm512_store_ps(out_buf, converted);             // port 2,3,4,7
}
#endif

static inline void Convert12bitIqTo16bitIq(uint8_t* in_buf, uint16_t* out_buf,
                                           size_t n_elems) {
#if defined(DATATYPE_MEMORY_CHECK)
  RtAssert(((n_elems % 16) == 0) &&
               ((reinterpret_cast<intptr_t>(in_buf) % 32) == 0) &&
               ((reinterpret_cast<intptr_t>(out_buf) % 32) == 0),
           "Convert12bitIqTo16bitIq: Data Alignment not correct before calling "
           "into AVX optimizations");
#endif
  for (size_t i = 0; i < n_elems; i += 16) {
    _mm256_loadu_si256((__m256i const*)in_buf);
    _mm256_loadu_si256((__m256i const*)(in_buf + 16));
    __m256i temp_i =
        _mm256_setr_epi16(*(uint16_t*)in_buf, *(uint16_t*)(in_buf + 3),
                          *(uint16_t*)(in_buf + 6), *(uint16_t*)(in_buf + 9),
                          *(uint16_t*)(in_buf + 12), *(uint16_t*)(in_buf + 15),
                          *(uint16_t*)(in_buf + 18), *(uint16_t*)(in_buf + 21),
                          *(uint16_t*)(in_buf + 24), *(uint16_t*)(in_buf + 27),
                          *(uint16_t*)(in_buf + 30), *(uint16_t*)(in_buf + 33),
                          *(uint16_t*)(in_buf + 36), *(uint16_t*)(in_buf + 39),
                          *(uint16_t*)(in_buf + 42), *(uint16_t*)(in_buf + 45));

    __m256i mask_q = _mm256_set1_epi16(0xfff0);
    __m256i temp_q =
        _mm256_setr_epi16(*(uint16_t*)(in_buf + 1), *(uint16_t*)(in_buf + 4),
                          *(uint16_t*)(in_buf + 7), *(uint16_t*)(in_buf + 10),
                          *(uint16_t*)(in_buf + 13), *(uint16_t*)(in_buf + 16),
                          *(uint16_t*)(in_buf + 19), *(uint16_t*)(in_buf + 22),
                          *(uint16_t*)(in_buf + 25), *(uint16_t*)(in_buf + 28),
                          *(uint16_t*)(in_buf + 31), *(uint16_t*)(in_buf + 34),
                          *(uint16_t*)(in_buf + 37), *(uint16_t*)(in_buf + 40),
                          *(uint16_t*)(in_buf + 43), *(uint16_t*)(in_buf + 46));

    temp_q = _mm256_and_si256(temp_q, mask_q);  // Set lower 4 bits to 0
    temp_i = _mm256_slli_epi16(temp_i, 4);      // Shift left by 4 bits

    __m256i iq_0 = _mm256_unpacklo_epi16(temp_i, temp_q);
    __m256i iq_1 = _mm256_unpackhi_epi16(temp_i, temp_q);
    __m256i output_0 = _mm256_permute2f128_si256(iq_0, iq_1, 0x20);
    __m256i output_1 = _mm256_permute2f128_si256(iq_0, iq_1, 0x31);
    _mm256_store_si256((__m256i*)(out_buf + i * 2), output_0);
    _mm256_store_si256((__m256i*)(out_buf + i * 2 + 16), output_1);
  }

  // for (size_t i = 0; i < n_elems; i++) {
  //     // out_buf[i * 2]
  //     //     = (((uint16_t)in_buf[i * 3]) << 8) | (in_buf[i * 3 + 1] & 0xf0);
  //     // out_buf[i * 2 + 1] = (uint16_t)in_buf[i * 3 + 2] << 4
  //     //     | ((uint16_t)(in_buf[i * 3 + 1] & 0xf) << 12);
  //     // if (kDebug12BitIQ) {
  //     std::cout << "i: " << i << " " << std::bitset<8>(in_buf[i * 3]) << " "
  //               << std::bitset<8>(in_buf[i * 3 + 1]) << " "
  //               << std::bitset<8>(in_buf[i * 3 + 2]) << "=>"
  //               << std::bitset<16>(out_buf[i * 2]) << " "
  //               << std::bitset<16>(out_buf[i * 2 + 1]) << std::endl;
  //     // }
  // }
}

// Convert an uint8_t IQ array [in_buf] to a float IQ array [out_buf].
// Each 12-bit I/Q is converted to a float (3 uint8_t corresponds to 2 floats).
// Input array must have [n_elems] elements.
// Output array must have [n_elems / 3 * 2] elements.
// n_elems must be multiples of 3
static inline void SimdConvert12bitIqToFloat(const uint8_t* in_buf,
                                             float* out_buf,
                                             const uint16_t* in_16bits_buf,
                                             size_t n_elems) {
  unused(in_16bits_buf);
#ifdef __AVX512F__
  const __m512 magic = _mm512_set1_ps(float((1 << 23) + (1 << 15)) / 131072.f);
  const __m512i magic_i = _mm512_castps_si512(magic);
#else
  const __m256 magic = _mm256_set1_ps(float((1 << 23) + (1 << 15)) / 131072.f);
  const __m256i magic_i = _mm256_castps_si256(magic);
#endif
#ifdef __AVX512F__
  for (size_t i = 0; i < n_elems / 3; i += 32) {
    __m512i temp_i =
        _mm512_set_epi16(*(uint16_t*)(in_buf + 93), *(uint16_t*)(in_buf + 90),
                         *(uint16_t*)(in_buf + 87), *(uint16_t*)(in_buf + 84),
                         *(uint16_t*)(in_buf + 81), *(uint16_t*)(in_buf + 78),
                         *(uint16_t*)(in_buf + 75), *(uint16_t*)(in_buf + 72),
                         *(uint16_t*)(in_buf + 69), *(uint16_t*)(in_buf + 66),
                         *(uint16_t*)(in_buf + 63), *(uint16_t*)(in_buf + 60),
                         *(uint16_t*)(in_buf + 57), *(uint16_t*)(in_buf + 54),
                         *(uint16_t*)(in_buf + 51), *(uint16_t*)(in_buf + 48),
                         *(uint16_t*)(in_buf + 45), *(uint16_t*)(in_buf + 42),
                         *(uint16_t*)(in_buf + 39), *(uint16_t*)(in_buf + 36),
                         *(uint16_t*)(in_buf + 33), *(uint16_t*)(in_buf + 30),
                         *(uint16_t*)(in_buf + 27), *(uint16_t*)(in_buf + 24),
                         *(uint16_t*)(in_buf + 21), *(uint16_t*)(in_buf + 18),
                         *(uint16_t*)(in_buf + 15), *(uint16_t*)(in_buf + 12),
                         *(uint16_t*)(in_buf + 9), *(uint16_t*)(in_buf + 6),
                         *(uint16_t*)(in_buf + 3), *(uint16_t*)(in_buf + 0));

    __m512i mask_q = _mm512_set1_epi16(0xfff0);
    __m512i temp_q =
        _mm512_set_epi16(*(uint16_t*)(in_buf + 94), *(uint16_t*)(in_buf + 91),
                         *(uint16_t*)(in_buf + 88), *(uint16_t*)(in_buf + 85),
                         *(uint16_t*)(in_buf + 82), *(uint16_t*)(in_buf + 79),
                         *(uint16_t*)(in_buf + 76), *(uint16_t*)(in_buf + 73),
                         *(uint16_t*)(in_buf + 70), *(uint16_t*)(in_buf + 67),
                         *(uint16_t*)(in_buf + 64), *(uint16_t*)(in_buf + 61),
                         *(uint16_t*)(in_buf + 58), *(uint16_t*)(in_buf + 55),
                         *(uint16_t*)(in_buf + 52), *(uint16_t*)(in_buf + 49),
                         *(uint16_t*)(in_buf + 46), *(uint16_t*)(in_buf + 43),
                         *(uint16_t*)(in_buf + 40), *(uint16_t*)(in_buf + 37),
                         *(uint16_t*)(in_buf + 34), *(uint16_t*)(in_buf + 31),
                         *(uint16_t*)(in_buf + 28), *(uint16_t*)(in_buf + 25),
                         *(uint16_t*)(in_buf + 22), *(uint16_t*)(in_buf + 19),
                         *(uint16_t*)(in_buf + 16), *(uint16_t*)(in_buf + 13),
                         *(uint16_t*)(in_buf + 10), *(uint16_t*)(in_buf + 7),
                         *(uint16_t*)(in_buf + 4), *(uint16_t*)(in_buf + 1));

    temp_q = _mm512_and_si512(temp_q, mask_q);  // Set lower 4 bits to 0
    temp_i = _mm512_slli_epi16(temp_i, 4);      // Shift left by 4 bits

    __m512i iq_0 = _mm512_unpacklo_epi16(temp_i, temp_q);
    __m512i iq_1 = _mm512_unpackhi_epi16(temp_i, temp_q);
    __m512i output_0 = _mm512_permutex2var_epi64(
        iq_0, _mm512_set_epi64(11, 10, 3, 2, 9, 8, 1, 0), iq_1);
    __m512i output_1 = _mm512_permutex2var_epi64(
        iq_0, _mm512_set_epi64(15, 14, 7, 6, 13, 12, 5, 4), iq_1);

    SimdConvert16bitIqToFloat(_mm512_extracti64x4_epi64(output_0, 0),
                              out_buf + i * 2, magic, magic_i);
    SimdConvert16bitIqToFloat(_mm512_extracti64x4_epi64(output_0, 1),
                              out_buf + i * 2 + 16, magic, magic_i);
    SimdConvert16bitIqToFloat(_mm512_extracti64x4_epi64(output_1, 0),
                              out_buf + i * 2 + 32, magic, magic_i);
    SimdConvert16bitIqToFloat(_mm512_extracti64x4_epi64(output_1, 1),
                              out_buf + i * 2 + 48, magic, magic_i);
    in_buf += 96;
  }

#else
  for (size_t i = 0; i < n_elems / 3; i += 16) {
    // Convert 16 IQ smaples from 48 uint8_t to 32 shorts
    // convert_12bit_iq_to_16bit_iq(in_buf + i * 3, in_16bits_buf, 16);
    __m256i temp_i =
        _mm256_setr_epi16(*(uint16_t*)in_buf, *(uint16_t*)(in_buf + 3),
                          *(uint16_t*)(in_buf + 6), *(uint16_t*)(in_buf + 9),
                          *(uint16_t*)(in_buf + 12), *(uint16_t*)(in_buf + 15),
                          *(uint16_t*)(in_buf + 18), *(uint16_t*)(in_buf + 21),
                          *(uint16_t*)(in_buf + 24), *(uint16_t*)(in_buf + 27),
                          *(uint16_t*)(in_buf + 30), *(uint16_t*)(in_buf + 33),
                          *(uint16_t*)(in_buf + 36), *(uint16_t*)(in_buf + 39),
                          *(uint16_t*)(in_buf + 42), *(uint16_t*)(in_buf + 45));

    __m256i mask_q = _mm256_set1_epi16(0xfff0);
    __m256i temp_q =
        _mm256_setr_epi16(*(uint16_t*)(in_buf + 1), *(uint16_t*)(in_buf + 4),
                          *(uint16_t*)(in_buf + 7), *(uint16_t*)(in_buf + 10),
                          *(uint16_t*)(in_buf + 13), *(uint16_t*)(in_buf + 16),
                          *(uint16_t*)(in_buf + 19), *(uint16_t*)(in_buf + 22),
                          *(uint16_t*)(in_buf + 25), *(uint16_t*)(in_buf + 28),
                          *(uint16_t*)(in_buf + 31), *(uint16_t*)(in_buf + 34),
                          *(uint16_t*)(in_buf + 37), *(uint16_t*)(in_buf + 40),
                          *(uint16_t*)(in_buf + 43), *(uint16_t*)(in_buf + 46));

    temp_q = _mm256_and_si256(temp_q, mask_q);  // Set lower 4 bits to 0
    temp_i = _mm256_slli_epi16(temp_i, 4);      // Shift left by 4 bits

    __m256i iq_0 = _mm256_unpacklo_epi16(temp_i, temp_q);
    __m256i iq_1 = _mm256_unpackhi_epi16(temp_i, temp_q);
    __m256i output_0 = _mm256_permute2f128_si256(iq_0, iq_1, 0x20);
    __m256i output_1 = _mm256_permute2f128_si256(iq_0, iq_1, 0x31);

    _mm256_store_si256((__m256i*)(in_16bits_buf), output_0);
    _mm256_store_si256((__m256i*)(in_16bits_buf + 16), output_1);

    // Conver short to float
    for (size_t j = 0; j < 2; j++) {
      /* get input */
      __m128i val =
          _mm_load_si128((__m128i*)(in_16bits_buf + j * 16));  // port 2,3

      __m128i val1 = _mm_load_si128((__m128i*)(in_16bits_buf + j * 16 + 8));
      /* interleave with 0x0000 */
      __m256i val_unpacked = _mm256_cvtepu16_epi32(val);  // port 5
      /* convert by xor-ing and subtracting magic value:
       * VPXOR avoids port5 bottlenecks on Intel CPUs before SKL */
      __m256i val_f_int =
          _mm256_xor_si256(val_unpacked, magic_i);           // port 0,1,5
      __m256 val_f = _mm256_castsi256_ps(val_f_int);         // no instruction
      __m256 converted = _mm256_sub_ps(val_f, magic);        // port 1,5 ?
      _mm256_store_ps(out_buf + i * 2 + j * 16, converted);  // port 2,3,4,7

      __m256i val_unpacked1 = _mm256_cvtepu16_epi32(val1);  // port 5
      __m256i val_f_int1 =
          _mm256_xor_si256(val_unpacked1, magic_i);      // port 0,1,5
      __m256 val_f1 = _mm256_castsi256_ps(val_f_int1);   // no instruction
      __m256 converted1 = _mm256_sub_ps(val_f1, magic);  // port 1,5 ?
      _mm256_store_ps(out_buf + i * 2 + j * 16 + 8,
                      converted1);  // port 2,3,4,7
    }
    in_buf += 48;
  }
#endif
}

// Convert a float16 array [in_buf] to a float32 array [out_buf]. Each array
// must have [n_elems] elements
// in_buf and out_buf must be 64-byte aligned
// n_elems must be a multiple of 16
static inline void SimdConvertFloat16ToFloat32(float* out_buf,
                                               const float* in_buf,
                                               size_t n_elems) {
#if defined(DATATYPE_MEMORY_CHECK)
  RtAssert(((n_elems % 16) == 0) &&
               ((reinterpret_cast<size_t>(in_buf) % 32) == 0) &&
               ((reinterpret_cast<size_t>(out_buf) % 32) == 0),
           "SimdConvertFloat16ToFloat32: Data Alignment not correct before "
<<<<<<< HEAD
           "calling into AVX optimizations");
=======
           "calling "
           "into AVX optimizations");
>>>>>>> edcf4211
#endif
#ifdef __AVX512F__
  for (size_t i = 0; i < n_elems; i += 16) {
    __m256i val_a = _mm256_load_si256((__m256i*)(in_buf + i / 2));
    __m512 val = _mm512_cvtph_ps(val_a);
    _mm512_store_ps(out_buf + i, val);
  }
#else
  for (size_t i = 0; i < n_elems; i += 8) {
    __m128i val_a = _mm_load_si128((__m128i*)(in_buf + i / 2));
    __m256 val = _mm256_cvtph_ps(val_a);
    _mm256_store_ps(out_buf + i, val);
  }
#endif
}

// Convert a float32 array [in_buf] to a float16 array [out_buf]. Each array
// must have [n_elems] elements
// in_buf and out_buf must be 64-byte aligned
// n_elems must be a multiple of 16
static inline void SimdConvertFloat32ToFloat16(float* out_buf,
                                               const float* in_buf,
                                               size_t n_elems) {
#if defined(DATATYPE_MEMORY_CHECK)
  RtAssert(((n_elems % 16) == 0) &&
               ((reinterpret_cast<size_t>(in_buf) % 32) == 0) &&
               ((reinterpret_cast<size_t>(out_buf) % 32) == 0),
           "SimdConvertFloat32ToFloat16: Data Alignment not correct before "
<<<<<<< HEAD
           "calling into AVX optimizations");
=======
           "calling "
           "into AVX optimizations");
>>>>>>> edcf4211
#endif

#ifdef __AVX512F__
  for (size_t i = 0; i < n_elems; i += 16) {
    __m512 val_a = _mm512_load_ps(in_buf + i);
    __m256i val = _mm512_cvtps_ph(val_a, _MM_FROUND_NO_EXC);
    _mm256_store_si256(reinterpret_cast<__m256i*>(out_buf + i / 2), val);
  }
#else
  for (size_t i = 0; i < n_elems; i += 8) {
    __m256 val_a = _mm256_load_ps(in_buf + i);
    __m128i val = _mm256_cvtps_ph(val_a, _MM_FROUND_NO_EXC);
    _mm_store_si128(reinterpret_cast<__m128i*>(out_buf + i / 2), val);
  }
#endif
}
#endif  // DATATYPE_CONVERSION_INC_<|MERGE_RESOLUTION|>--- conflicted
+++ resolved
@@ -10,14 +10,12 @@
 #include <immintrin.h>
 
 #include <bitset>
-#include <climits>
 
 #include "utils.h"
 
 //#define DATATYPE_MEMORY_CHECK
 //Needs to be a factor of 2?
 static constexpr float kShrtFltConvFactor = 32768.0f;
-<<<<<<< HEAD
 
 #if defined(__AVX512F__)
 constexpr size_t kAvx512Bits = 512;
@@ -28,17 +26,6 @@
 constexpr size_t kAvx512ShortsPerInstr = kAvx512Bytes / sizeof(short);
 //Half because read->expand->use 512 instr
 constexpr size_t kAvx512ShortsPerLoop = kAvx512ShortsPerInstr / 2;
-=======
-
-#if defined(__AVX512F__)
-constexpr size_t kAvx512Bits = 512;
-constexpr size_t kAvx512Bytes = kAvx512Bits / 8;
-constexpr size_t kAvx512FloatsPerInstr = kAvx512Bytes / sizeof(float);
-//2 because of the 32->16 ints
-constexpr size_t kAvx512FloatsPerLoop = kAvx512FloatsPerInstr * 2;
-constexpr size_t kAvx512ShortsPerInstr = kAvx512Bytes / sizeof(short);
-//Half because read->expand->use 512 instr
-constexpr size_t kAvx512ShortsPerLoop = kAvx512ShortsPerInstr / 2;
 #endif
 
 constexpr size_t kAvx2Bits = 256;
@@ -62,89 +49,6 @@
                                                  float* out_buf,
                                                  size_t n_elems) {
 #if defined(__AVX512F__)
-  const __m512 magic =
-      _mm512_set1_ps(float((1 << 23) + (1 << 15)) / kShrtFltConvFactor);
-  const __m512i magic_i = _mm512_castps_si512(magic);
-  for (size_t i = 0; i < n_elems; i += kAvx512ShortsPerLoop) {
-    // Load shorts with 1/2 instr so we have room for expansion
-    const __m256i val = _mm256_load_si256(
-        reinterpret_cast<const __m256i*>(in_buf + i));  // port 2,3
-    // Expand and  interleave with 0x0000
-    const __m512i val_unpacked = _mm512_cvtepu16_epi32(val);  // port 5
-    /* convert by xor-ing and subtracting magic value:
-     * VPXOR avoids port5 bottlenecks on Intel CPUs before SKL */
-    const __m512i val_f_int =
-        _mm512_xor_si512(val_unpacked, magic_i);           // port 0,1,5
-    const __m512 val_f = _mm512_castsi512_ps(val_f_int);   // no instruction
-    const __m512 converted = _mm512_sub_ps(val_f, magic);  // port 1,5 ?
-    _mm512_store_ps(out_buf + i, converted);               // port 2,3,4,7
-  }
-#else
-  unused(in_buf);
-  unused(out_buf);
-  unused(n_elems);
-  throw std::runtime_error("AVX512 is not supported");
-#endif
-}
-
-static inline void SimdConvertShortToFloatAVX2(const short* in_buf,
-                                               float* out_buf, size_t n_elems) {
-  // https://stackoverflow.com/questions/50597764/convert-signed-short-to-float-in-c-simd
-  //Divisior must be power of 2?
-  const __m256 magic =
-      _mm256_set1_ps(float((1 << 23) + (1 << 15)) / kShrtFltConvFactor);
-  const __m256i magic_i = _mm256_castps_si256(magic);
-  for (size_t i = 0; i < n_elems; i += kAvx2ShortsPerLoop) {
-    const __m128i val = _mm_load_si128(
-        reinterpret_cast<const __m128i*>(in_buf + i));  // port 2,3
-    // expand to 32bits and interleave with 0x0000
-    const __m256i val_unpacked = _mm256_cvtepu16_epi32(val);  // port 5
-    /* convert by xor-ing and subtracting magic value:
-     * VPXOR avoids port5 bottlenecks on Intel CPUs before SKL */
-    const __m256i val_f_int =
-        _mm256_xor_si256(val_unpacked, magic_i);           // port 0,1,5
-    const __m256 val_f = _mm256_castsi256_ps(val_f_int);   // no instruction
-    const __m256 converted = _mm256_sub_ps(val_f, magic);  // port 1,5 ?
-    _mm256_store_ps(out_buf + i, converted);               // port 2,3,4,7
-  }
-}
-
-// Convert a short array [in_buf] to a float array [out_buf]. Each array must
-// have [n_elems] elements.
-// in_buf and out_buf must be 64-byte aligned
-// n_elems must be a multiple of 16
-static inline void SimdConvertShortToFloat(const short* in_buf, float* out_buf,
-                                           size_t n_elems) {
-#if defined(DATATYPE_MEMORY_CHECK)
-  RtAssert(((n_elems % 16) == 0) &&
-               ((reinterpret_cast<intptr_t>(in_buf) % 64) == 0) &&
-               ((reinterpret_cast<intptr_t>(out_buf) % 64) == 0),
-           "Data Alignment not correct before calling into AVX optimizations");
->>>>>>> edcf4211
-#endif
-
-constexpr size_t kAvx2Bits = 256;
-constexpr size_t kAvx2Bytes = kAvx2Bits / 8;
-constexpr size_t kAvx2FloatsPerInstr = kAvx2Bytes / sizeof(float);
-//2 because of the 32->16 ints
-constexpr size_t kAvx2FloatsPerLoop = kAvx2FloatsPerInstr * 2;
-constexpr size_t kAvx2ShortsPerInstr = kAvx2Bytes / sizeof(short);
-//Half because read->expand->use 256 instr
-constexpr size_t kAvx2ShortsPerLoop = kAvx2ShortsPerInstr / 2;
-
-///Produces outputs -1->+0.999
-static inline void ConvertShortToFloat(const short* in_buf, float* out_buf,
-                                       size_t n_elems) {
-  for (size_t i = 0; i < n_elems; i++) {
-    out_buf[i] = static_cast<float>(in_buf[i]) / kShrtFltConvFactor;
-  }
-}
-
-static inline void SimdConvertShortToFloatAVX512(const short* in_buf,
-                                                 float* out_buf,
-                                                 size_t n_elems) {
-#if defined(__AVX512F__)
-<<<<<<< HEAD
   const bool unaligned = ((reinterpret_cast<size_t>(in_buf) % 64) > 0);
   const __m512 magic =
       _mm512_set1_ps(float((1 << 23) + (1 << 15)) / kShrtFltConvFactor);
@@ -153,7 +57,7 @@
     // Load shorts with 1/2 instr so we have room for expansion
 	const __m256i val = unaligned
                       ? _mm256_loadu_si256(reinterpret_cast<const __m256i*>(in_buf + i))
-                      : _mm256_load_si256(reinterpret_cast<const __m256i*>((in_buf + i));  // port 2,3
+                      : _mm256_load_si256(reinterpret_cast<const __m256i*>(in_buf + i));  // port 2,3
         reinterpret_cast<const __m256i*>(in_buf + i));  // port 2,3
     // Expand and  interleave with 0x0000
     const __m512i val_unpacked = _mm512_cvtepu16_epi32(val);  // port 5
@@ -185,6 +89,7 @@
                       ? _mm_loadu_si128(reinterpret_cast<const __m128i*>(in_buf + i))
                       : _mm_load_si128(reinterpret_cast<const __m128i*>(in_buf + i));  // port 2,3
 
+
     // expand to 32bits and interleave with 0x0000
     const __m256i val_unpacked = _mm256_cvtepu16_epi32(val);  // port 5
     /* convert by xor-ing and subtracting magic value:
@@ -235,32 +140,6 @@
                ((reinterpret_cast<intptr_t>(out_buf) % kAvx512Bytes) == 0),
            "Data Alignment not correct before calling into AVX optimizations");
 #endif
-=======
-  return SimdConvertShortToFloatAVX512(in_buf, out_buf, n_elems);
-#else
-  return SimdConvertShortToFloatAVX2(in_buf, out_buf, n_elems);
-#endif
-}
-
-// Convert a float array [in_buf] to a short array [out_buf]. Input array must
-// have [n_elems] elements. Output array must have [n_elems + n_prefix] elements.
-// in_buf and out_buf must be 64-byte aligned
-// n_elems must be a multiple of 16 for AVX512
-// scale_down_factor is used for scaling down values in the input array
-static inline void SimdConvertFloatToShortAVX512(const float* in_buf,
-                                                 short* out_buf, size_t n_elems,
-                                                 size_t n_prefix,
-                                                 size_t scale_down_factor) {
-#if defined(__AVX512F__)
-#if defined(DATATYPE_MEMORY_CHECK)
-  constexpr size_t kAvx512ShortPerInstr = kAvx512Bytes / sizeof(short);
-  RtAssert(((n_elems % kAvx512FloatsPerInstr) == 0) &&
-               ((n_prefix % kAvx512ShortPerInstr) == 0) &&
-               ((reinterpret_cast<intptr_t>(in_buf) % kAvx512Bytes) == 0) &&
-               ((reinterpret_cast<intptr_t>(out_buf) % kAvx512Bytes) == 0),
-           "Data Alignment not correct before calling into AVX optimizations");
-#endif
->>>>>>> edcf4211
   const float scale_factor_float =
       kShrtFltConvFactor / static_cast<float>(scale_down_factor);
   const __m512 scale_factor = _mm512_set1_ps(scale_factor_float);
@@ -365,19 +244,11 @@
       converted_value = static_cast<short>(scaled_value);
     }
     out_buf[i + n_prefix] = converted_value;
-<<<<<<< HEAD
   }
   //Prepend with last cp len
   for (size_t i = 0; i < n_prefix; i++) {
     out_buf[i] = out_buf[i + n_elems];
   }
-=======
-  }
-  //Prepend with last cp len
-  for (size_t i = 0; i < n_prefix; i++) {
-    out_buf[i] = out_buf[i + n_elems];
-  }
->>>>>>> edcf4211
 }
 
 // Convert a float array [in_buf] to a short array [out_buf]. Input array must
@@ -682,12 +553,7 @@
                ((reinterpret_cast<size_t>(in_buf) % 32) == 0) &&
                ((reinterpret_cast<size_t>(out_buf) % 32) == 0),
            "SimdConvertFloat16ToFloat32: Data Alignment not correct before "
-<<<<<<< HEAD
            "calling into AVX optimizations");
-=======
-           "calling "
-           "into AVX optimizations");
->>>>>>> edcf4211
 #endif
 #ifdef __AVX512F__
   for (size_t i = 0; i < n_elems; i += 16) {
@@ -716,12 +582,7 @@
                ((reinterpret_cast<size_t>(in_buf) % 32) == 0) &&
                ((reinterpret_cast<size_t>(out_buf) % 32) == 0),
            "SimdConvertFloat32ToFloat16: Data Alignment not correct before "
-<<<<<<< HEAD
            "calling into AVX optimizations");
-=======
-           "calling "
-           "into AVX optimizations");
->>>>>>> edcf4211
 #endif
 
 #ifdef __AVX512F__

// Copyright (c) 2018-2020, Rice University
// RENEW OPEN SOURCE LICENSE: http://renew-wireless.org/license

/**
 * @file config.h
 * @brief Declaration file for the configuration class which importants
 * json configuration values into class variables
 */

#ifndef CONFIG_H_
#define CONFIG_H_

#include <atomic>
#include <cstddef>
#include <string>
#include <vector>

#include "armadillo"
#include "common_typedef_sdk.h"
#include "concurrent_queue_wrapper.h"
#include "framestats.h"
#include "gettime.h"
#include "ldpc_config.h"
#include "memory_manage.h"
#include "nlohmann/json.hpp"
#include "symbols.h"
#include "utils.h"
#include "gettime.h"
#include "concurrent_queue_wrapper.h"

class Config {
 public:
  static constexpr bool kDebugRecipCal = false;
  // Constructor
  explicit Config(std::string jsonfilename);
  ~Config();

  inline void Running(bool value) { this->running_.store(value); }
  inline bool Running() const { return this->running_.load(); }
  inline size_t BsAntNum() const { return this->bs_ant_num_; }
  inline void BsAntNum(size_t n_bs_ant) { this->bs_ant_num_ = n_bs_ant; }

  // Inline accessors (basic types)
  inline size_t BfAntNum() const { return this->bf_ant_num_; }
  inline size_t UeNum() const { return this->ue_num_; }
  inline size_t UeAntNum() const { return this->ue_ant_num_; }
  inline bool AdaptUes() const { return this->adapt_ues_; }
  inline size_t UeAntOffset() const { return this->ue_ant_offset_; }
  inline size_t UeAntTotal() const { return this->ue_ant_total_; }

  inline size_t OfdmCaNum() const { return this->ofdm_ca_num_; }
  inline size_t CpLen() const { return this->cp_len_; }
  inline size_t OfdmDataNum() const { return this->ofdm_data_num_; }
  inline size_t OfdmDataStart() const { return this->ofdm_data_start_; }

  inline size_t OfdmDataStop() const { return this->ofdm_data_stop_; }
  inline size_t OfdmPilotSpacing() const { return this->ofdm_pilot_spacing_; }

  inline bool HwFramer() const { return this->hw_framer_; }
  inline bool UeHwFramer() const { return this->ue_hw_framer_; }
  inline size_t UeResyncPeriod() const { return this->ue_resync_period_; }
  inline double FreqGhz() const { return this->freq_ghz_; };
  inline double Freq() const { return this->freq_; }
  inline double Rate() const { return this->rate_; }
  inline double Nco() const { return this->nco_; }

  inline double RadioRfFreq() const { return this->radio_rf_freq_; }
  inline double BwFilter() const { return this->bw_filter_; }
  inline bool SingleGain() const { return this->single_gain_; }
  inline double TxGainA() const { return this->tx_gain_a_; }
  inline double RxGainA() const { return this->rx_gain_a_; }
  inline double TxGainB() const { return this->tx_gain_b_; }
  inline double RxGainB() const { return this->rx_gain_b_; }
  inline double CalibTxGainA() const { return this->calib_tx_gain_a_; }
  inline double CalibTxGainB() const { return this->calib_tx_gain_b_; }
  inline double ClientTxGainA(size_t id) const {
    return this->client_tx_gain_a_.at(id);
  }
  inline double ClientRxGainA(size_t id) const {
    return this->client_rx_gain_a_.at(id);
  }
  inline double ClientTxGainB(size_t id) const {
    return this->client_tx_gain_b_.at(id);
  }
  inline double ClientRxGainB(size_t id) const {
    return this->client_rx_gain_b_.at(id);
  }
  inline const std::vector<double>& ClientTxGainA() const {
    return this->client_tx_gain_a_;
  }
  inline const std::vector<double>& ClientRxGainA() const {
    return this->client_rx_gain_a_;
  }
  inline const std::vector<double>& ClientTxGainB() const {
    return this->client_tx_gain_b_;
  }
  inline const std::vector<double>& ClientRxGainB() const {
    return this->client_rx_gain_b_;
  }
  inline size_t NumCells() const { return this->num_cells_; }
  inline size_t NumRadios() const { return this->num_radios_; }
  inline size_t InitCalibRepeat() const { return this->init_calib_repeat_; }

  inline size_t NumChannels() const { return this->num_channels_; }
  inline size_t NumUeChannels() const { return this->num_ue_channels_; }
  inline size_t RefAnt(size_t id) const { return this->ref_ant_.at(id); }
  inline size_t RefRadio(size_t id) const { return this->ref_radio_.at(id); }
  inline size_t BeaconAnt() const { return this->beacon_ant_; }
  inline size_t BeaconLen() const { return this->beacon_len_; }

  inline bool DynamicCoreAlloc() const {
    return this->dynamic_core_allocation_;
  }
  inline bool SmoothCalib() const { return this->smooth_calib_; }
  inline bool Beamsweep() const { return this->beamsweep_; }
  inline bool SampleCalEn() const { return this->sample_cal_en_; }
  inline bool ImbalanceCalEn() const { return this->imbalance_cal_en_; }
  inline size_t BeamformingAlgo() const { return this->beamforming_algo_; }
  inline std::string Beamforming() const { return this->beamforming_str_; }
  inline void UpdateSpatialStreamsNum(size_t num_spatial_streams) {
    this->num_spatial_streams_ = num_spatial_streams;
  }
  inline size_t SpatialStreamsNum() const { return this->num_spatial_streams_; }
  inline bool ExternalRefNode(size_t id) const {
    return this->external_ref_node_.at(id);
  }
  inline std::string Channel() const { return this->channel_; }
  inline std::string UeChannel() const { return this->ue_channel_; }

  // Groups for Downlink Recip Cal
  // Returns antenna number for rec cal dl symbol
  // Assumes that there are the same number of dl cal symbols in each frame
  inline size_t RecipCalDlAnt(size_t frame_id, size_t dl_cal_symbol) const {
    assert(this->Frame().GetSymbolType(dl_cal_symbol) == SymbolType::kCalDL);
    const size_t dl_cal_offset = (frame_id * frame_.NumDLCalSyms()) +
                                 frame_.GetDLCalSymbolIdx(dl_cal_symbol);

    const size_t tx_ant = dl_cal_offset % bf_ant_num_;

    if (kDebugRecipCal) {
      std::printf("RecipCalDlAnt (Frame %zu, Symbol %zu) tx antenna %zu\n",
                  frame_id, dl_cal_symbol, tx_ant);
    }
    return (tx_ant);
  };

  inline size_t ModifyRecCalIndex(size_t previous_index,
                                  int mod_value = 0) const {
    return (previous_index + mod_value) % kFrameWnd;
  }

  inline size_t RecipCalIndex(size_t frame_id) const {
    const size_t frame_cal_idx = frame_id / RecipCalFrameCnt();
    return ModifyRecCalIndex(frame_cal_idx);
  }

  // Returns the cal index if ant tx dl cal pilots this frame
  // SIZE_MAX otherwise
  inline size_t RecipCalUlRxIndex(size_t frame_id, size_t ant) const {
    const size_t num_frames_for_full_cal = RecipCalFrameCnt();
    const size_t num_cal_per_idx = frame_.NumDLCalSyms();
    const size_t cal_offset = (frame_id % num_frames_for_full_cal);
    const size_t tx_ant_start = cal_offset * num_cal_per_idx;
    const size_t tx_ant_end = tx_ant_start + (num_cal_per_idx - 1);

    size_t cal_ind;
    if ((ant >= tx_ant_start) && (ant <= tx_ant_end)) {
      cal_ind = RecipCalIndex(frame_id);
    } else {
      cal_ind = SIZE_MAX;
    }

    if (kDebugRecipCal) {
      std::printf(
          "RecipCalUlRxIndex (Frame %zu, Antenna %zu) index %zu - Start %zu, "
          "End %zu, full %zu\n",
          frame_id, ant, cal_ind, tx_ant_start, tx_ant_end,
          num_frames_for_full_cal);
    }
    return (cal_ind);
  };

  // Returns the number of frames to obtain a full set of RecipCal data
  // assumes that bf_ant_num_ % frame_.NumDLCalSyms() == 0
  inline size_t RecipCalFrameCnt() const {
    if ((frame_.IsRecCalEnabled() == false) || (frame_.NumDLCalSyms() == 0)) {
      return 0;
    } else {
      assert((bf_ant_num_ % frame_.NumDLCalSyms()) == 0);
      return bf_ant_num_ / frame_.NumDLCalSyms();
    }
  }

  inline std::vector<size_t> ExcludedCores() const { return this->excluded_; }
  inline size_t CoreOffset() const { return this->core_offset_; }
  inline size_t WorkerThreadNum() const { return this->worker_thread_num_; }
  inline size_t SocketThreadNum() const { return this->socket_thread_num_; }
  inline size_t UeCoreOffset() const { return this->ue_core_offset_; }
  inline size_t UeWorkerThreadNum() const {
    return this->ue_worker_thread_num_;
  }
  inline size_t UeSocketThreadNum() const {
    return this->ue_socket_thread_num_;
  }

  inline size_t FftThreadNum() const { return this->fft_thread_num_; }
  inline size_t DemulThreadNum() const { return this->demul_thread_num_; }
  inline size_t DecodeThreadNum() const { return this->decode_thread_num_; }
  inline size_t BeamThreadNum() const { return this->beam_thread_num_; }
  inline size_t DemulBlockSize() const { return this->demul_block_size_; }

  inline size_t DemulEventsPerSymbol() const {
    return this->demul_events_per_symbol_;
  }
  inline size_t BeamBlockSize() const { return this->beam_block_size_; }
  inline size_t BeamEventsPerSymbol() const {
    return this->beam_events_per_symbol_;
  }
  inline size_t FftBlockSize() const { return this->fft_block_size_; }

  inline size_t EncodeBlockSize() const { return this->encode_block_size_; }
  inline bool FreqOrthogonalPilot() const {
    return this->freq_orthogonal_pilot_;
  }
  inline size_t PilotScGroupSize() const { return this->pilot_sc_group_size_; }
  inline size_t OfdmTxZeroPrefix() const { return this->ofdm_tx_zero_prefix_; }
  inline size_t OfdmTxZeroPostfix() const {
    return this->ofdm_tx_zero_postfix_;
  }
  inline size_t OfdmRxZeroPrefixBs() const {
    return this->ofdm_rx_zero_prefix_bs_;
  }

  inline size_t OfdmRxZeroPrefixCalUl() const {
    return this->ofdm_rx_zero_prefix_cal_ul_;
  }
  void OfdmRxZeroPrefixCalUl(size_t prefix) {
    this->ofdm_rx_zero_prefix_cal_ul_ = prefix;
  }
  inline size_t OfdmRxZeroPrefixCalDl() const {
    return this->ofdm_rx_zero_prefix_cal_dl_;
  }
  void OfdmRxZeroPrefixCalDl(const size_t prefix) {
    this->ofdm_rx_zero_prefix_cal_dl_ = prefix;
  }
  inline size_t OfdmRxZeroPrefixClient() const {
    return this->ofdm_rx_zero_prefix_client_;
  }
  inline size_t SampsPerSymbol() const { return this->samps_per_symbol_; }
  inline size_t SampsPerFrame() const {
    return this->frame_.NumTotalSyms() * this->samps_per_symbol_;
  }
  inline size_t PacketLength() const { return this->packet_length_; }

  inline float Scale() const { return this->scale_; }
  inline bool BigstationMode() const { return this->bigstation_mode_; }
  inline size_t DlPacketLength() const { return this->dl_packet_length_; }
  inline std::string Modulation(Direction dir) const {
    return dir == Direction::kUplink ? this->ul_modulation_
                                     : this->dl_modulation_;
  }
  inline size_t ModOrderBits(Direction dir) const {
    return dir == Direction::kUplink ? this->ul_mod_order_bits_
                                     : this->dl_mod_order_bits_;
  }
  inline size_t NumBytesPerCb(Direction dir) const {
    return dir == Direction::kUplink ? this->ul_num_bytes_per_cb_
                                     : this->dl_num_bytes_per_cb_;
  }
  inline size_t NumPaddingBytesPerCb(Direction dir) const {
    return dir == Direction::kUplink ? this->ul_num_padding_bytes_per_cb_
                                     : this->dl_num_padding_bytes_per_cb_;
  }
  inline size_t MacDataBytesNumPerframe(Direction dir) const {
    return dir == Direction::kUplink ? this->ul_mac_data_bytes_num_perframe_
                                     : this->dl_mac_data_bytes_num_perframe_;
  }
  inline size_t MacBytesNumPerframe(Direction dir) const {
    return dir == Direction::kUplink ? this->ul_mac_bytes_num_perframe_
                                     : this->dl_mac_bytes_num_perframe_;
  }

  inline size_t MacPacketLength(Direction dir) const {
    return dir == Direction::kUplink ? this->ul_mac_packet_length_
                                     : this->dl_mac_packet_length_;
  }
  inline size_t MacPayloadMaxLength(Direction dir) const {
    return dir == Direction::kUplink ? this->ul_mac_data_length_max_
                                     : this->dl_mac_data_length_max_;
  }
  inline size_t MacPacketsPerframe(Direction dir) const {
    return dir == Direction::kUplink ? this->ul_mac_packets_perframe_
                                     : this->dl_mac_packets_perframe_;
  }
  inline const LDPCconfig& LdpcConfig(Direction dir) const {
    return dir == Direction::kUplink ? this->ul_ldpc_config_
                                     : this->dl_ldpc_config_;
  }
  inline const LDPCconfig& BcLdpcConfig() const {
    return dl_bcast_ldpc_config_;
  }
  inline size_t BcModOrderBits() const {
    return this->dl_bcast_mod_order_bits_;
  }
  inline Table<complex_float>& ModTable(Direction dir) {
    return dir == Direction::kUplink ? this->ul_mod_table_
                                     : this->dl_mod_table_;
  }
  inline const nlohmann::json& MCSParams(Direction dir) const {
    return dir == Direction::kUplink ? this->ul_mcs_params_
                                     : this->dl_mcs_params_;
  }
  inline size_t SubcarrierPerCodeBlock(Direction dir) const {
    return this->LdpcConfig(dir).NumCbCodewLen() / this->ModOrderBits(dir);
  }
  inline size_t McsIndex(Direction dir) const {
    return dir == Direction::kUplink ? this->ul_mcs_index_
                                     : this->dl_mcs_index_;
  }

  inline bool ScrambleEnabled() const { return this->scramble_enabled_; }

  inline std::string UeServerAddr() const { return this->ue_server_addr_; }
  inline std::string BsServerAddr() const { return this->bs_server_addr_; }

  inline std::string UeRruAddr() const { return this->ue_rru_addr_; }
  inline std::string BsRruAddr() const { return this->bs_rru_addr_; }

  inline int BsServerPort() const { return this->bs_server_port_; }
  inline int BsRruPort() const { return this->bs_rru_port_; }
  inline int UeServerPort() const { return this->ue_server_port_; }
  inline int UeRruPort() const { return this->ue_rru_port_; }

  inline size_t FramesToTest() const { return this->frames_to_test_; }
  inline size_t FrameToProfile() const { return this->frame_to_profile_; }
  inline float NoiseLevel() const { return this->noise_level_; }

  inline bool FreqDomainChannel() const { return this->freq_domain_channel_; }
  inline uint16_t DpdkNumPorts() const { return this->dpdk_num_ports_; }
  inline uint16_t DpdkPortOffset() const { return this->dpdk_port_offset_; }

  inline std::string SchedulerType() const { return this->scheduler_type_; }

  inline const std::string& DpdkMacAddrs() const {
    return this->dpdk_mac_addrs_;
  }

  inline size_t BsMacRxPort() const { return this->bs_mac_rx_port_; }
  inline size_t BsMacTxPort() const { return this->bs_mac_tx_port_; }

  inline size_t UeMacRxPort() const { return this->ue_mac_rx_port_; }
  inline size_t UeMacTxPort() const { return this->ue_mac_tx_port_; }

  inline std::string RpRemoteHostName() const {
    return this->rp_remote_host_name_;
  }
  inline size_t RpRxPort() const { return this->rp_rx_port_; }
  inline size_t RpTxPort() const { return this->rp_tx_port_; }

  inline const std::string& LogListenerAddr() const {
    return this->log_listener_addr_;
  }

  inline size_t LogListenerPort() const { return this->log_listener_port_; }

  inline size_t LogScNum() const { return this->log_sc_num_; }
  inline bool LogTimestamp() const { return this->log_timestamp_; }

  /* Inline accessors (complex types) */
  inline const std::vector<int>& ClTxAdvance() const {
    return this->cl_tx_advance_;
  }
  inline const std::vector<float>& ClCorrScale() const {
    return this->cl_corr_scale_;
  }

  inline const FrameStats& Frame() const { return this->frame_; }
  inline const std::vector<std::complex<float>>& PilotCf32() const {
    return this->pilot_cf32_;
  };
  inline const std::vector<std::complex<float>>& GoldCf32() const {
    return this->gold_cf32_;
  };
  inline const std::vector<uint32_t>& Coeffs() const { return this->coeffs_; };

  inline const std::vector<uint32_t>& Pilot() const { return this->pilot_; };
  inline const std::vector<uint32_t>& Beacon() const { return this->beacon_; };
  inline const complex_float* pilots(void) const { return this->pilots_; };
  inline const complex_float* PilotsSgn() const { return this->pilots_sgn_; };
  inline const std::vector<std::complex<float>>& CommonPilot() const {
    return this->common_pilot_;
  };
  inline const std::vector<std::string>& RadioId() const {
    return this->radio_id_;
  };
  inline const std::vector<std::string>& HubId() const {
    return this->hub_id_;
  };
  inline const std::vector<std::string>& UeRadioId() const {
    return this->ue_radio_id_;
  };
  inline const std::vector<std::string>& UeRadioName() const {
    return this->ue_radio_name_;
  };
  inline const std::vector<size_t>& CellId() const { return this->cell_id_; }

  // non-const (can modify)
  inline Table<complex_float>& UeSpecificPilot() {
    return this->ue_specific_pilot_;
  };
  inline Table<std::complex<int16_t>>& UeSpecificPilotT() {
    return this->ue_specific_pilot_t_;
  };
  inline std::vector<std::complex<int16_t>>& PilotCi16() {
    return this->pilot_ci16_;
  };
  inline std::vector<std::complex<int16_t>>& PilotUeCi16(size_t ue_id,
                                                         size_t pilot_idx) {
    return this->pilot_ue_ci16_.at(ue_id).at(pilot_idx);
  };
  inline const arma::uvec& PilotUeSc(size_t ue_id) const {
    return this->pilot_ue_sc_.at(ue_id);
  };
  inline std::vector<std::complex<int16_t>>& BeaconCi16() {
    return this->beacon_ci16_;
  };

  inline Table<int8_t>& DlBits() { return this->dl_bits_; }
  inline Table<int8_t>& UlBits() { return this->ul_bits_; }
  inline Table<int8_t>& DlModBits() { return this->dl_mod_bits_; }
  inline Table<int8_t>& UlModBits() { return this->ul_mod_bits_; }
  inline Table<complex_float>& UlIqF() { return this->ul_iq_f_; }
  inline Table<complex_float>& DlIqF() { return this->dl_iq_f_; }
  inline Table<std::complex<int16_t>>& UlIqT() { return this->ul_iq_t_; }
  inline Table<std::complex<int16_t>>& DlIqT() { return this->dl_iq_t_; }

  // Public functions
  void GenPilots();
  void LoadUplinkData();
  void LoadDownlinkData();
  void LoadTestVectors();
  void UpdateUlMCS(const nlohmann::json& ul_mcs_params);
  void UpdateDlMCS(const nlohmann::json& dl_mcs_params);
  void UpdateCtrlMCS();

  /// Return total number of data symbols of all frames in a buffer
  /// that holds data of kFrameWnd frames
  inline size_t GetTotalDataSymbolIdx(size_t frame_id, size_t symbol_id) const {
    return ((frame_id % kFrameWnd) * this->frame_.NumDataSyms() + symbol_id);
  }

  /// Return total number of uplink data symbols of all frames in a buffer
  /// that holds data of kFrameWnd frames
  inline size_t GetTotalDataSymbolIdxUl(size_t frame_id,
                                        size_t data_symbol_idx_ul) const {
    return ((frame_id % kFrameWnd) * this->frame_.NumUlDataSyms() +
            data_symbol_idx_ul);
  }

  /// Return total number of uplink data symbols of all frames in a buffer
  /// that holds data of kFrameWnd frames
  inline size_t GetTotalSymbolIdxUl(size_t frame_id,
                                    size_t symbol_idx_ul) const {
    return ((frame_id % kFrameWnd) * this->frame_.NumULSyms() + symbol_idx_ul);
  }

  /// Return total number of downlink data symbols of all frames in a buffer
  /// that holds data of kFrameWnd frames
  inline size_t GetTotalDataSymbolIdxDl(size_t frame_id,
                                        size_t data_symbol_idx_dl) const {
    return ((frame_id % kFrameWnd) * this->frame_.NumDlDataSyms() +
            data_symbol_idx_dl);
  }

  /// Return total number of downlink data and pilot symbols of all frames in a buffer
  /// that holds data of kFrameWnd frames
  inline size_t GetTotalSymbolIdxDl(size_t frame_id,
                                    size_t symbol_idx_dl) const {
    return ((frame_id % kFrameWnd) * this->frame_.NumDLSyms() + symbol_idx_dl);
  }

  /// Return total number of downlink data, pilot, and broadcast symbols of all frames
  /// in a buffer that holds data of kFrameWnd frames
  inline size_t GetTotalSymbolIdxDlBcast(size_t frame_id, size_t symbol_id) {
    const size_t symbol_idx_dl =
        symbol_id < this->frame_.GetDLSymbol(0)
            ? this->frame_.GetDLControlSymbolIdx(symbol_id)
            : this->frame_.GetDLSymbolIdx(symbol_id) +
                  this->frame_.NumDlControlSyms();
    return (frame_id % kFrameWnd) *
               (this->frame_.NumDlControlSyms() + this->frame_.NumDLSyms()) +
           symbol_idx_dl;
  }

<<<<<<< HEAD
=======
  //Returns Beacon+Dl symbol index
  inline size_t GetBeaconDlIdx(size_t symbol_id) const {
    size_t symbol_idx = SIZE_MAX;
    const auto type = GetSymbolType(symbol_id);
    if (type == SymbolType::kBeacon) {
      symbol_idx = Frame().GetBeaconSymbolIdx(symbol_id);
    } else if (type == SymbolType::kControl) {
      symbol_idx =
          Frame().GetDLControlSymbolIdx(symbol_id) + Frame().NumBeaconSyms();
    } else if (type == SymbolType::kDL) {
      symbol_idx = Frame().GetDLSymbolIdx(symbol_id) + Frame().NumDlBcastSyms();
    } else {
      throw std::runtime_error("Invalid BS Beacon or DL symbol id " +
                               std::to_string(symbol_id));
    }
    return symbol_idx;
  }

  //Returns Pilot+Ul symbol index
  inline size_t GetPilotUlIdx(size_t symbol_id) const {
    size_t symbol_idx = SIZE_MAX;
    const auto type = GetSymbolType(symbol_id);
    if (type == SymbolType::kPilot) {
      symbol_idx = Frame().GetPilotSymbolIdx(symbol_id);
    } else if (type == SymbolType::kUL) {
      symbol_idx = Frame().GetULSymbolIdx(symbol_id) + Frame().NumPilotSyms();
    } else {
      throw std::runtime_error("Invalid Ue Pilot or UL symbol id " +
                               std::to_string(symbol_id));
    }
    return symbol_idx;
  }

  /// Return the symbol duration in seconds
  inline double GetSymbolDurationSec() const {
    return (this->samps_per_symbol_ / this->rate_);
  }

>>>>>>> 54b10cc0
  /// Return the frame duration in seconds
  inline double GetFrameDurationSec() const {
    return ((this->frame_.NumTotalSyms() * this->samps_per_symbol_) /
            this->rate_);
  }

  /// Fetch the data buffer for this frame and symbol ID. The symbol must
  /// be an uplink symbol.
  inline complex_float* GetDataBuf(Table<complex_float>& data_buffers,
                                   size_t frame_id, size_t symbol_id) const {
    size_t frame_slot = frame_id % kFrameWnd;
    size_t symbol_offset = (frame_slot * this->frame_.NumULSyms()) +
                           this->frame_.GetULSymbolIdx(symbol_id);
    return data_buffers[symbol_offset];
  }

  /// Return the subcarrier ID which we should refer to for the beamweight
  /// matrices of subcarrier [sc_id].
  inline size_t GetBeamScId(size_t sc_id) const {
    return this->freq_orthogonal_pilot_
               ? sc_id - (sc_id % this->pilot_sc_group_size_)
               : sc_id;
  }

  /// Get the calibration buffer for this frame and subcarrier ID
  inline complex_float* GetCalibBuffer(Table<complex_float>& calib_buffer,
                                       size_t frame_id, size_t sc_id) const {
    size_t frame_slot = frame_id % kFrameWnd;
    return &calib_buffer[frame_slot][sc_id * bs_ant_num_];
  }

  /// Get mac bits for this frame, symbol, user and code block ID
  inline int8_t* GetMacBits(Table<int8_t>& info_bits, Direction dir,
                            size_t frame_id, size_t symbol_id, size_t ue_id,
                            size_t cb_id) const {
    size_t mac_bytes_perframe;
    size_t num_bytes_per_cb;
    size_t mac_packet_length;
    if (dir == Direction::kDownlink) {
      mac_bytes_perframe = this->dl_mac_bytes_num_perframe_;
      num_bytes_per_cb = this->dl_num_bytes_per_cb_;
      mac_packet_length = this->dl_mac_packet_length_;
    } else {
      mac_bytes_perframe = this->ul_mac_bytes_num_perframe_;
      num_bytes_per_cb = this->ul_num_bytes_per_cb_;
      mac_packet_length = this->ul_mac_packet_length_;
    }
    return &info_bits[ue_id][(frame_id % kFrameWnd) * mac_bytes_perframe +
                             symbol_id * mac_packet_length +
                             cb_id * num_bytes_per_cb];
  }

  /// Get info bits for this symbol, user and code block ID
  inline int8_t* GetInfoBits(Table<int8_t>& info_bits, Direction dir,
                             size_t symbol_id, size_t ue_id,
                             size_t cb_id) const {
    size_t num_bytes_per_cb;
    size_t num_blocks_in_symbol;
    if (dir == Direction::kDownlink) {
      num_bytes_per_cb = this->dl_num_bytes_per_cb_;
      num_blocks_in_symbol = this->dl_ldpc_config_.NumBlocksInSymbol();
    } else {
      num_bytes_per_cb = this->ul_num_bytes_per_cb_;
      num_blocks_in_symbol = this->ul_ldpc_config_.NumBlocksInSymbol();
    }
    return &info_bits[symbol_id][(Roundup<64>(num_bytes_per_cb) *
                                 num_blocks_in_symbol *
                                 this->ue_ant_num_ *
                                 (this->num_spatial_streams_ - 1)) +
                                 (Roundup<64>(num_bytes_per_cb) *
                                 num_blocks_in_symbol * ue_id)];
  }

  /// Get encoded_buffer for this frame, symbol, user and code block ID
  inline int8_t* GetModBitsBuf(Table<int8_t>& mod_bits_buffer, Direction dir,
                               size_t frame_id, size_t symbol_id, size_t ue_id,
                               size_t sc_id) const {
    size_t total_data_symbol_id;
    size_t ofdm_data_num;
    if (dir == Direction::kDownlink) {
      total_data_symbol_id = GetTotalDataSymbolIdxDl(frame_id, symbol_id);
      ofdm_data_num = GetOFDMDataNum();
    } else {
      total_data_symbol_id = GetTotalDataSymbolIdxUl(frame_id, symbol_id);
      ofdm_data_num = this->ofdm_data_num_;
    }

    return &mod_bits_buffer[total_data_symbol_id]
                           [Roundup<64>(ofdm_data_num) * ue_id + sc_id];
  }

  // Returns the number of pilot subcarriers in downlink symbols used for
  // phase tracking
  inline size_t GetOFDMPilotNum() const {
    return ofdm_data_num_ / ofdm_pilot_spacing_;
  }

  inline size_t GetOFDMDataNum() const {
    return ofdm_data_num_ - GetOFDMPilotNum();
  }

  inline size_t GetOFDMCtrlNum() const {
    return ofdm_data_num_ - 2 * GetOFDMPilotNum();
  }

  inline size_t GetOFDMDataIndex(size_t sc_id) const {
    return dl_symbol_data_id_.at(sc_id);
  }

  inline size_t GetOFDMCtrlIndex(size_t sc_id) const {
    return dl_symbol_ctrl_id_.at(sc_id);
  }

  inline bool IsDataSubcarrier(size_t sc_id) const {
    return dl_symbol_map_.at(sc_id) == SubcarrierType::kData;
  }
  inline bool IsControlSubcarrier(size_t sc_id) const {
    return control_symbol_map_.at(sc_id) == SubcarrierType::kData;
  }
  inline const std::string& ConfigFilename() const { return config_filename_; }
  inline const std::string& TraceFilename() const { return trace_file_; }
  inline const std::string& Timestamp() const { return timestamp_; }
  inline const std::vector<std::string>& UlTxFreqDataFiles() const {
    return ul_tx_f_data_files_;
  }

  inline void TryEnqueueLogStatsMaster(moodycamel::ConcurrentQueue<EventData>* mc_queue,
                                       moodycamel::ProducerToken* producer_token, 
                                       const EventData& event,
                                       size_t frame_id,
                                       size_t symbol_id) {
    size_t enqueue_start_tsc_ = 0;
    size_t enqueue_end_tsc_ = 0;
    if (frame_id == this->frame_to_profile_) {
      enqueue_start_tsc_ = GetTime::WorkerRdtsc();
    }
    TryEnqueueFallback(mc_queue,
                       producer_token,
                       event);
    if (frame_id == this->frame_to_profile_) {
      enqueue_end_tsc_ = GetTime::WorkerRdtsc();
      enqueue_stats_[symbol_id][enqueue_stats_id_.at(symbol_id)].tsc_start_ =
        enqueue_start_tsc_;
      enqueue_stats_[symbol_id][enqueue_stats_id_.at(symbol_id)].tsc_end_ =
        enqueue_end_tsc_;
      enqueue_stats_[symbol_id][enqueue_stats_id_.at(symbol_id)].event_type_ =
        event.event_type_;
      enqueue_stats_id_.at(symbol_id)++;
    }
  }

  inline void TryEnqueueLogStatsMaster(moodycamel::ConcurrentQueue<EventData>* mc_queue,
                                       const EventData& event,
                                       size_t frame_id,
                                       size_t symbol_id) {
    size_t enqueue_start_tsc_ = 0;
    size_t enqueue_end_tsc_ = 0;
    if (frame_id == this->frame_to_profile_) {
      enqueue_start_tsc_ = GetTime::WorkerRdtsc();
    }
    TryEnqueueFallback(mc_queue,
                       event);
    if (frame_id == this->frame_to_profile_) {
      enqueue_end_tsc_ = GetTime::WorkerRdtsc();
      enqueue_stats_[symbol_id][enqueue_stats_id_.at(symbol_id)].tsc_start_ =
        enqueue_start_tsc_;
      enqueue_stats_[symbol_id][enqueue_stats_id_.at(symbol_id)].tsc_end_ =
        enqueue_end_tsc_;
      enqueue_stats_[symbol_id][enqueue_stats_id_.at(symbol_id)].event_type_ =
        event.event_type_;
      enqueue_stats_id_.at(symbol_id)++;
    }
  }

  inline void LogDequeueStatsMaster(EventType event_type,
                                    size_t frame_id,
                                    size_t tsc_dequeue_start,
                                    size_t tsc_dequeue_end) {
    dequeue_stats_[dequeue_stats_id_].tsc_start_ = tsc_dequeue_start;
    dequeue_stats_[dequeue_stats_id_].tsc_end_ = tsc_dequeue_end;
    dequeue_stats_[dequeue_stats_id_].event_type_ = event_type;
    dequeue_stats_id_++;
  }

  inline void UpdateDequeueTscWorker(int tid,
                                     size_t frame_id,
                                     size_t dequeue_tsc,
                                     size_t valid_dequeue_tsc) {
    total_worker_dequeue_tsc_[tid][frame_id] += dequeue_tsc;
    total_worker_valid_dequeue_tsc_[tid][frame_id] += valid_dequeue_tsc;
  }

  inline void UpdateEnqueueTscWorker(int tid,
                                     size_t frame_id,
                                     size_t enqueue_tsc) {
    total_worker_enqueue_tsc_[tid][frame_id] += enqueue_tsc;
    worker_num_valid_enqueue_[tid][frame_id]++;
  }

  inline void LogEnqueueStatsWorker(int tid,
                                    size_t symbol_id,
                                    size_t start_tsc,
                                    size_t end_tsc,
                                    EventType event_type) {
    size_t id = worker_enqueue_stats_id_[tid][symbol_id];
    worker_enqueue_stats_[tid][symbol_id][id].tsc_start_ = start_tsc;
    worker_enqueue_stats_[tid][symbol_id][id].tsc_end_ = end_tsc;
    worker_enqueue_stats_[tid][symbol_id][id].event_type_ = event_type;
    worker_enqueue_stats_id_[tid][symbol_id]++;
  }

  inline void LogDequeueStatsWorker(int tid,
                                    size_t symbol_id,
                                    size_t start_tsc,
                                    size_t end_tsc,
                                    EventType event_type) {
    size_t id = worker_dequeue_stats_id_[tid][symbol_id];
    worker_dequeue_stats_[tid][symbol_id][id].tsc_start_ = start_tsc;
    worker_dequeue_stats_[tid][symbol_id][id].tsc_end_ = end_tsc;
    worker_dequeue_stats_[tid][symbol_id][id].event_type_ = event_type;
    worker_dequeue_stats_id_[tid][symbol_id]++;
  }

  // Task enqueue/dequeue start and end timestamps and task type
  struct QueueTsStat {
    EventType event_type_;
    size_t tsc_start_ = 0;  // Unit = TSC cycles
    size_t tsc_end_ = 0;    // Unit = TSC cycles
  };

  std::array<std::array<QueueTsStat, kMaxLoggingEventsMaster>, kMaxSymbols> enqueue_stats_;
  std::array<QueueTsStat, kMaxLoggingEventsMaster> dequeue_stats_;
  std::array<size_t, kMaxSymbols> enqueue_stats_id_ = {};
  size_t dequeue_stats_id_ = 0;

  std::array<std::array<size_t, kNumStatsFrames>, kMaxThreads>
      total_worker_dequeue_tsc_ = {};
  std::array<std::array<size_t, kNumStatsFrames>, kMaxThreads>
      total_worker_enqueue_tsc_ = {};
  std::array<std::array<size_t, kNumStatsFrames>, kMaxThreads>
      total_worker_valid_dequeue_tsc_ = {};
  std::array<std::array<size_t, kNumStatsFrames>, kMaxThreads>
      worker_num_valid_enqueue_ = {};

  std::array<std::array<std::array<QueueTsStat, kMaxLoggingEventsWorker>, kMaxSymbols>,
             kMaxThreads> worker_enqueue_stats_;
  std::array<std::array<std::array<QueueTsStat, kMaxLoggingEventsWorker>, kMaxSymbols>,
             kMaxThreads> worker_dequeue_stats_;
  std::array<std::array<size_t, kMaxSymbols>, kMaxThreads>
      worker_enqueue_stats_id_ = {};
  std::array<std::array<size_t, kMaxSymbols>, kMaxThreads>
      worker_dequeue_stats_id_ = {};

 private:
  void Print() const;
  nlohmann::json Parse(const nlohmann::json& in_json,
                       const std::string& json_handle);
  void DumpMcsInfo();

  /* Class constants */
  inline static const size_t kDefaultSymbolNumPerFrame = 70;
  inline static const size_t kDefaultFreqOrthPilotSymbolNum = 1;
  inline static const size_t kDefaultULSymPerFrame = 30;
  inline static const size_t kDefaultULSymStart = 9;
  inline static const size_t kDefaultDLSymPerFrame = 30;
  inline static const size_t kDefaultDLSymStart = 40;

  // Number of code blocks per OFDM symbol
  // Temporarily set to 1
  // TODO: This number should independent of OFDM symbols
  static constexpr size_t kCbPerSymbol = 1;

  /* Private class variables */
  const double freq_ghz_;  // RDTSC frequency in GHz

  size_t bs_ant_num_;  // Total number of BS antennas
  size_t bf_ant_num_;  // Number of antennas used in beamforming

  // The count of ues an instance is responsable for
  size_t ue_num_;
  // The count of ue antennas an instance is responsable for
  size_t ue_ant_num_;
  // Feature to adapt the number of ues from 1 to ue_ant_num_
  // across frames_to_test_ frames
  bool adapt_ues_;

  // Total number of us antennas in this experiment including the ones
  // instantiated on other runs/machines.
  size_t ue_ant_total_;
  // The offset into the number total ue antennas this instantiation is
  // responsible for.
  size_t ue_ant_offset_;

  // The total number of OFDM subcarriers, which is a power of two
  size_t ofdm_ca_num_;

  // The number of cyclic prefix IQ samples. These are taken from the tail of
  // the time-domain OFDM samples and prepended to the beginning.
  size_t cp_len_;

  // The number of OFDM subcarriers that are non-zero in the frequency domain
  size_t ofdm_data_num_;

  // The index of the first non-zero OFDM subcarrier (in the frequency domain)
  // in block of ofdm_ca_num_ subcarriers.
  size_t ofdm_data_start_;

  // The index of the last non-zero OFDM subcarrier (in the frequency domain)
  // in block of ofdm_ca_num_ subcarriers.
  size_t ofdm_data_stop_;

  size_t ofdm_pilot_spacing_;

  std::string ul_modulation_;  // Modulation order as a string, e.g., "16QAM"
  size_t
      ul_mod_order_bits_;  // Number of binary bits used for a modulation order
  std::string dl_modulation_;
  size_t dl_mod_order_bits_;
  size_t dl_bcast_mod_order_bits_;

  // Modulation lookup table for mapping binary bits to constellation points
  Table<complex_float> ul_mod_table_;
  Table<complex_float> dl_mod_table_;

  LDPCconfig ul_ldpc_config_;        // Uplink LDPC parameters
  LDPCconfig dl_ldpc_config_;        // Downlink LDPC parameters
  LDPCconfig dl_bcast_ldpc_config_;  // Downlink Broadcast LDPC parameters
  nlohmann::json ul_mcs_params_;     // Uplink Modulation and Coding (MCS)
  nlohmann::json dl_mcs_params_;     // Downlink Modulation and Coding (MCS)
  size_t ul_mcs_index_;
  size_t dl_mcs_index_;
  size_t dl_code_rate_;
  size_t ul_code_rate_;
  bool scramble_enabled_;

  // A class that holds the frame configuration the id contains letters
  // representing the symbol types in the frame (e.g., 'P' for pilot symbols,
  // 'U' for uplink data symbols)
  FrameStats frame_;

  std::atomic<bool> running_;

  size_t dl_packet_length_;  // HAS_TIME & END_BURST, fixme

  std::vector<SubcarrierType> ul_symbol_map_;
  std::vector<SubcarrierType> dl_symbol_map_;
  std::vector<SubcarrierType> control_symbol_map_;
  std::vector<size_t> dl_symbol_data_id_;
  std::vector<size_t> dl_symbol_ctrl_id_;

  Table<int8_t> dl_bits_;
  Table<int8_t> ul_bits_;
  Table<int8_t> ul_mod_bits_;
  Table<int8_t> dl_mod_bits_;
  Table<complex_float> dl_iq_f_;
  Table<complex_float> ul_iq_f_;
  Table<std::complex<int16_t>> dl_iq_t_;
  Table<std::complex<int16_t>> ul_iq_t_;

  std::vector<std::complex<float>> gold_cf32_;
  std::vector<std::complex<int16_t>> beacon_ci16_;
  std::vector<uint32_t> coeffs_;

  /// I/Q samples of common pilot
  std::vector<std::complex<int16_t>> pilot_ci16_;

  std::vector<std::complex<float>> pilot_cf32_;

  /// I/Q samples of pilots per UE antenna per pilot symbol
  std::vector<std::vector<std::vector<std::complex<int16_t>>>> pilot_ue_ci16_;

  /// List of subcarriers used per UE to transmit pilot
  std::vector<arma::uvec> pilot_ue_sc_;

  std::vector<uint32_t> pilot_;
  std::vector<uint32_t> beacon_;
  complex_float* pilots_{nullptr};
  complex_float* pilots_sgn_{nullptr};
  complex_float* pilot_pre_ifft_{nullptr};
  complex_float* pilot_ifft_{nullptr};
  Table<complex_float> ue_specific_pilot_;
  Table<complex_float> ue_pilot_pre_ifft_;
  Table<complex_float> ue_pilot_ifft_;
  Table<std::complex<int16_t>> ue_specific_pilot_t_;
  std::vector<std::complex<float>> common_pilot_;

  std::vector<double> client_gain_tx_a_;
  std::vector<double> client_gain_tx_b_;
  std::vector<double> client_gain_rx_a_;
  std::vector<double> client_gain_rx_b_;

  std::vector<std::string> radio_id_;
  std::vector<std::string> hub_id_;
  std::vector<std::string> ue_radio_id_;
  std::vector<std::string> ue_radio_name_;
  std::vector<size_t> ref_radio_;
  std::vector<size_t> ref_ant_;
  std::vector<size_t> cell_id_;

  // Controls whether the synchronization and frame time keeping is done
  // in hardware or software
  // true: use hardware correlator; false: use software corrleator
  bool hw_framer_;
  bool ue_hw_framer_;
  size_t ue_resync_period_;

  double freq_;
  double rate_;
  double nco_;
  double radio_rf_freq_;
  double bw_filter_;
  bool single_gain_;
  double tx_gain_a_;
  double rx_gain_a_;
  double tx_gain_b_;
  double rx_gain_b_;
  double calib_tx_gain_a_;
  double calib_tx_gain_b_;
  std::vector<double> client_tx_gain_a_;
  std::vector<double> client_rx_gain_a_;
  std::vector<double> client_tx_gain_b_;
  std::vector<double> client_rx_gain_b_;

  size_t num_cells_;
  size_t num_radios_;
  size_t num_channels_;
  size_t num_ue_channels_;
  size_t beacon_ant_;
  size_t beacon_len_;
  size_t init_calib_repeat_;
  bool dynamic_core_allocation_;
  bool smooth_calib_;
  bool beamsweep_;
  bool sample_cal_en_;
  bool imbalance_cal_en_;
  size_t beamforming_algo_;
  size_t num_spatial_streams_;
  std::string beamforming_str_;
  std::vector<bool> external_ref_node_;
  std::string channel_;
  std::string ue_channel_;

  std::vector<size_t> excluded_;
  size_t core_offset_;
  size_t worker_thread_num_;
  size_t socket_thread_num_;
  size_t fft_thread_num_;
  size_t demul_thread_num_;
  size_t decode_thread_num_;
  size_t beam_thread_num_;

  size_t ue_core_offset_;
  size_t ue_worker_thread_num_;
  size_t ue_socket_thread_num_;

  // Number of OFDM data subcarriers handled in one demodulation event
  size_t demul_block_size_;
  // Derived from demul_block_size
  size_t demul_events_per_symbol_;

  /// Number of OFDM data subcarriers handled in 1 kBeam event
  size_t beam_block_size_;
  /// Beam Events generated per Frame.  Derived from beam_block_size
  size_t beam_events_per_symbol_;

  // Number of antennas handled in one FFT event
  size_t fft_block_size_;

  // Number of code blocks handled in one encode event
  size_t encode_block_size_;

  // Whether to enable frequency orthogonal pilot
  bool freq_orthogonal_pilot_;

  // Frequency orthogonal pilot subcarrier group size
  size_t pilot_sc_group_size_;

  // The number of zero IQ samples prepended to a time-domain symbol (i.e.,
  // before the cyclic prefix) before transmission. Its value depends on
  // over-the-air and RF delays, and is currently calculated by manual tuning.
  size_t ofdm_tx_zero_prefix_;

  // The number of zero IQ samples appended to a time-domain symbol before
  // transmission. Its value depends on over-the-air and RF delays, and is
  // currently calculated by manual tuning.
  size_t ofdm_tx_zero_postfix_;

  // The number of IQ samples to skip from the beginning of symbol received by
  // Agora on the uplink at the base station. Due to over-the-air and RF
  // delays, this can be different from (prefix + cp_len_), and is currently
  // calculated by manual tuning.
  size_t ofdm_rx_zero_prefix_bs_;

  size_t ofdm_rx_zero_prefix_cal_ul_;
  size_t ofdm_rx_zero_prefix_cal_dl_;

  // The number of IQ samples to skip from the beginning of symbol received by
  // Agora on the downlink at the client. Due to over-the-air and RF
  // delays, this can be different from (prefix + cp_len_), and is currently
  // calculated by manual tuning.
  size_t ofdm_rx_zero_prefix_client_;

  // The total number of IQ samples in one physical layer time-domain packet
  // received or sent by Agora
  size_t samps_per_symbol_;

  // The number of bytes in one physical layer time-domain packet received or
  // sent by Agora. This includes Agora's packet header, but not the
  // Ethernet/IP/UDP headers.
  size_t packet_length_;

  std::vector<int> cl_tx_advance_;
  std::vector<float> cl_corr_scale_;

  float scale_;  // Scaling factor for all transmit symbols

  bool bigstation_mode_;  // If true, use pipeline-parallel scheduling

  // The total number of uncoded uplink data bytes in each OFDM symbol
  size_t ul_data_bytes_num_persymbol_;

  // The total number of uplink MAC payload data bytes in each Frame
  size_t ul_mac_data_bytes_num_perframe_;

  // The total number of uplink MAC packet bytes in each Frame
  size_t ul_mac_bytes_num_perframe_;

  // The length (in bytes) of a uplink MAC packet including the header
  size_t ul_mac_packet_length_;

  // The length (in bytes) of a uplink MAC packet payload (data)
  size_t ul_mac_data_length_max_;

  // The total number of uncoded downlink data bytes in each OFDM symbol
  size_t dl_data_bytes_num_persymbol_;

  // The total number of downlink MAC payload data bytes in each Frame
  size_t dl_mac_data_bytes_num_perframe_;

  // The total number of downlink MAC packet bytes in each Frame
  size_t dl_mac_bytes_num_perframe_;

  // The length (in bytes) of a downlink MAC packet including the header
  size_t dl_mac_packet_length_;

  // The length (in bytes) of a downlink MAC packet payload (data)
  size_t dl_mac_data_length_max_;

  // The total number of downlink mac packets sent/received in each frame
  size_t dl_mac_packets_perframe_;

  // The total number of uplink mac packets sent/received in each frame
  size_t ul_mac_packets_perframe_;

  // IP address of the machine running the baseband processing for UE
  std::string ue_server_addr_;

  // IP address of the machine running the baseband processing for BS
  std::string bs_server_addr_;

  // IP address of the base station RRU, RRU emulator (sender),
  // or channel simulator
  std::string bs_rru_addr_;

  // IP address of the Ue RRU, RRU emulator (sender), or channel simulator
  // could be multiple addresses
  std::string ue_rru_addr_;

  // IP address of the data source/sink server communicating with MAC (BS/UE)
  std::string mac_remote_addr_;

  // IP address of the listening server for runtime stats log
  std::string log_listener_addr_;

  int bs_server_port_;  // Base UDP port used by BS to receive data

  // Base RRU/channel simulator UDP port used by BS to transmit downlink data
  int bs_rru_port_;

  int ue_server_port_;  // Base UDP port used by UEs to receive data

  // Base RRU/channel simulator UDP port used by UEs to transmit uplink data
  int ue_rru_port_;

  // Number of NIC ports used for DPDK
  uint16_t dpdk_num_ports_;

  // Offset of the first NIC port used by Agora's DPDK mode
  uint16_t dpdk_port_offset_;

  // MAC addresses of NIC ports separated by ';'
  std::string dpdk_mac_addrs_;

  // Port ID at BaseStation MAC layer side
  size_t bs_mac_rx_port_;
  size_t bs_mac_tx_port_;

  // Port ID at Client MAC layer side
  size_t ue_mac_rx_port_;
  size_t ue_mac_tx_port_;

  // Port ID at RP
  std::string rp_remote_host_name_;
  size_t rp_rx_port_;
  size_t rp_tx_port_;

  // Port ID at log listening server
  size_t log_listener_port_;

  // Number of logged subcarrier data samples
  size_t log_sc_num_;

  // Whether use unique timestamp as subdirectory of csv log files
  bool log_timestamp_;

  // Number of frames_ sent by sender during testing = number of frames_
  // processed by Agora before exiting.
  size_t frames_to_test_;

  // Frame number for which the timestamps of different tasks are logged for profiling
  size_t frame_to_profile_;

  // Size of tranport block given by upper layer
  size_t transport_block_size_;

  float noise_level_;

  // Number of bytes per code block
  size_t ul_num_bytes_per_cb_;
  size_t dl_num_bytes_per_cb_;

  // Number of padding bytes per code block
  size_t ul_num_padding_bytes_per_cb_;
  size_t dl_num_padding_bytes_per_cb_;

  const std::string config_filename_;
  std::string trace_file_;
  std::string timestamp_;
  std::vector<std::string> ul_tx_f_data_files_;

  // If true, channel matrix H will be applied in the frequency domain
  bool freq_domain_channel_;

  std::string scheduler_type_;
};
#endif /* CONFIG_HPP_ */<|MERGE_RESOLUTION|>--- conflicted
+++ resolved
@@ -25,8 +25,6 @@
 #include "nlohmann/json.hpp"
 #include "symbols.h"
 #include "utils.h"
-#include "gettime.h"
-#include "concurrent_queue_wrapper.h"
 
 class Config {
  public:
@@ -492,47 +490,11 @@
            symbol_idx_dl;
   }
 
-<<<<<<< HEAD
-=======
-  //Returns Beacon+Dl symbol index
-  inline size_t GetBeaconDlIdx(size_t symbol_id) const {
-    size_t symbol_idx = SIZE_MAX;
-    const auto type = GetSymbolType(symbol_id);
-    if (type == SymbolType::kBeacon) {
-      symbol_idx = Frame().GetBeaconSymbolIdx(symbol_id);
-    } else if (type == SymbolType::kControl) {
-      symbol_idx =
-          Frame().GetDLControlSymbolIdx(symbol_id) + Frame().NumBeaconSyms();
-    } else if (type == SymbolType::kDL) {
-      symbol_idx = Frame().GetDLSymbolIdx(symbol_id) + Frame().NumDlBcastSyms();
-    } else {
-      throw std::runtime_error("Invalid BS Beacon or DL symbol id " +
-                               std::to_string(symbol_id));
-    }
-    return symbol_idx;
-  }
-
-  //Returns Pilot+Ul symbol index
-  inline size_t GetPilotUlIdx(size_t symbol_id) const {
-    size_t symbol_idx = SIZE_MAX;
-    const auto type = GetSymbolType(symbol_id);
-    if (type == SymbolType::kPilot) {
-      symbol_idx = Frame().GetPilotSymbolIdx(symbol_id);
-    } else if (type == SymbolType::kUL) {
-      symbol_idx = Frame().GetULSymbolIdx(symbol_id) + Frame().NumPilotSyms();
-    } else {
-      throw std::runtime_error("Invalid Ue Pilot or UL symbol id " +
-                               std::to_string(symbol_id));
-    }
-    return symbol_idx;
-  }
-
   /// Return the symbol duration in seconds
   inline double GetSymbolDurationSec() const {
     return (this->samps_per_symbol_ / this->rate_);
   }
 
->>>>>>> 54b10cc0
   /// Return the frame duration in seconds
   inline double GetFrameDurationSec() const {
     return ((this->frame_.NumTotalSyms() * this->samps_per_symbol_) /
@@ -587,7 +549,7 @@
 
   /// Get info bits for this symbol, user and code block ID
   inline int8_t* GetInfoBits(Table<int8_t>& info_bits, Direction dir,
-                             size_t symbol_id, size_t ue_id,
+                             size_t symbol_id, size_t ue_id, size_t sp_num,
                              size_t cb_id) const {
     size_t num_bytes_per_cb;
     size_t num_blocks_in_symbol;
@@ -598,12 +560,11 @@
       num_bytes_per_cb = this->ul_num_bytes_per_cb_;
       num_blocks_in_symbol = this->ul_ldpc_config_.NumBlocksInSymbol();
     }
-    return &info_bits[symbol_id][(Roundup<64>(num_bytes_per_cb) *
-                                 num_blocks_in_symbol *
-                                 this->ue_ant_num_ *
-                                 (this->num_spatial_streams_ - 1)) +
-                                 (Roundup<64>(num_bytes_per_cb) *
-                                 num_blocks_in_symbol * ue_id)];
+    return &info_bits[symbol_id]
+                     [(Roundup<64>(num_bytes_per_cb) * num_blocks_in_symbol *
+                       this->ue_ant_num_ * (sp_num - 1)) +
+                      (Roundup<64>(num_bytes_per_cb) * num_blocks_in_symbol *
+                       ue_id)];
   }
 
   /// Get encoded_buffer for this frame, symbol, user and code block ID
@@ -659,56 +620,50 @@
     return ul_tx_f_data_files_;
   }
 
-  inline void TryEnqueueLogStatsMaster(moodycamel::ConcurrentQueue<EventData>* mc_queue,
-                                       moodycamel::ProducerToken* producer_token, 
-                                       const EventData& event,
-                                       size_t frame_id,
-                                       size_t symbol_id) {
+  inline void TryEnqueueLogStatsMaster(
+      moodycamel::ConcurrentQueue<EventData>* mc_queue,
+      moodycamel::ProducerToken* producer_token, const EventData& event,
+      size_t frame_id, size_t symbol_id) {
     size_t enqueue_start_tsc_ = 0;
     size_t enqueue_end_tsc_ = 0;
     if (frame_id == this->frame_to_profile_) {
       enqueue_start_tsc_ = GetTime::WorkerRdtsc();
     }
-    TryEnqueueFallback(mc_queue,
-                       producer_token,
-                       event);
+    TryEnqueueFallback(mc_queue, producer_token, event);
     if (frame_id == this->frame_to_profile_) {
       enqueue_end_tsc_ = GetTime::WorkerRdtsc();
       enqueue_stats_[symbol_id][enqueue_stats_id_.at(symbol_id)].tsc_start_ =
-        enqueue_start_tsc_;
+          enqueue_start_tsc_;
       enqueue_stats_[symbol_id][enqueue_stats_id_.at(symbol_id)].tsc_end_ =
-        enqueue_end_tsc_;
+          enqueue_end_tsc_;
       enqueue_stats_[symbol_id][enqueue_stats_id_.at(symbol_id)].event_type_ =
-        event.event_type_;
+          event.event_type_;
       enqueue_stats_id_.at(symbol_id)++;
     }
   }
 
-  inline void TryEnqueueLogStatsMaster(moodycamel::ConcurrentQueue<EventData>* mc_queue,
-                                       const EventData& event,
-                                       size_t frame_id,
-                                       size_t symbol_id) {
+  inline void TryEnqueueLogStatsMaster(
+      moodycamel::ConcurrentQueue<EventData>* mc_queue, const EventData& event,
+      size_t frame_id, size_t symbol_id) {
     size_t enqueue_start_tsc_ = 0;
     size_t enqueue_end_tsc_ = 0;
     if (frame_id == this->frame_to_profile_) {
       enqueue_start_tsc_ = GetTime::WorkerRdtsc();
     }
-    TryEnqueueFallback(mc_queue,
-                       event);
+    TryEnqueueFallback(mc_queue, event);
     if (frame_id == this->frame_to_profile_) {
       enqueue_end_tsc_ = GetTime::WorkerRdtsc();
       enqueue_stats_[symbol_id][enqueue_stats_id_.at(symbol_id)].tsc_start_ =
-        enqueue_start_tsc_;
+          enqueue_start_tsc_;
       enqueue_stats_[symbol_id][enqueue_stats_id_.at(symbol_id)].tsc_end_ =
-        enqueue_end_tsc_;
+          enqueue_end_tsc_;
       enqueue_stats_[symbol_id][enqueue_stats_id_.at(symbol_id)].event_type_ =
-        event.event_type_;
+          event.event_type_;
       enqueue_stats_id_.at(symbol_id)++;
     }
   }
 
-  inline void LogDequeueStatsMaster(EventType event_type,
-                                    size_t frame_id,
+  inline void LogDequeueStatsMaster(EventType event_type, size_t frame_id,
                                     size_t tsc_dequeue_start,
                                     size_t tsc_dequeue_end) {
     dequeue_stats_[dequeue_stats_id_].tsc_start_ = tsc_dequeue_start;
@@ -717,26 +672,21 @@
     dequeue_stats_id_++;
   }
 
-  inline void UpdateDequeueTscWorker(int tid,
-                                     size_t frame_id,
+  inline void UpdateDequeueTscWorker(int tid, size_t frame_id,
                                      size_t dequeue_tsc,
                                      size_t valid_dequeue_tsc) {
     total_worker_dequeue_tsc_[tid][frame_id] += dequeue_tsc;
     total_worker_valid_dequeue_tsc_[tid][frame_id] += valid_dequeue_tsc;
   }
 
-  inline void UpdateEnqueueTscWorker(int tid,
-                                     size_t frame_id,
+  inline void UpdateEnqueueTscWorker(int tid, size_t frame_id,
                                      size_t enqueue_tsc) {
     total_worker_enqueue_tsc_[tid][frame_id] += enqueue_tsc;
     worker_num_valid_enqueue_[tid][frame_id]++;
   }
 
-  inline void LogEnqueueStatsWorker(int tid,
-                                    size_t symbol_id,
-                                    size_t start_tsc,
-                                    size_t end_tsc,
-                                    EventType event_type) {
+  inline void LogEnqueueStatsWorker(int tid, size_t symbol_id, size_t start_tsc,
+                                    size_t end_tsc, EventType event_type) {
     size_t id = worker_enqueue_stats_id_[tid][symbol_id];
     worker_enqueue_stats_[tid][symbol_id][id].tsc_start_ = start_tsc;
     worker_enqueue_stats_[tid][symbol_id][id].tsc_end_ = end_tsc;
@@ -744,11 +694,8 @@
     worker_enqueue_stats_id_[tid][symbol_id]++;
   }
 
-  inline void LogDequeueStatsWorker(int tid,
-                                    size_t symbol_id,
-                                    size_t start_tsc,
-                                    size_t end_tsc,
-                                    EventType event_type) {
+  inline void LogDequeueStatsWorker(int tid, size_t symbol_id, size_t start_tsc,
+                                    size_t end_tsc, EventType event_type) {
     size_t id = worker_dequeue_stats_id_[tid][symbol_id];
     worker_dequeue_stats_[tid][symbol_id][id].tsc_start_ = start_tsc;
     worker_dequeue_stats_[tid][symbol_id][id].tsc_end_ = end_tsc;
@@ -763,7 +710,8 @@
     size_t tsc_end_ = 0;    // Unit = TSC cycles
   };
 
-  std::array<std::array<QueueTsStat, kMaxLoggingEventsMaster>, kMaxSymbols> enqueue_stats_;
+  std::array<std::array<QueueTsStat, kMaxLoggingEventsMaster>, kMaxSymbols>
+      enqueue_stats_;
   std::array<QueueTsStat, kMaxLoggingEventsMaster> dequeue_stats_;
   std::array<size_t, kMaxSymbols> enqueue_stats_id_ = {};
   size_t dequeue_stats_id_ = 0;
@@ -777,10 +725,14 @@
   std::array<std::array<size_t, kNumStatsFrames>, kMaxThreads>
       worker_num_valid_enqueue_ = {};
 
-  std::array<std::array<std::array<QueueTsStat, kMaxLoggingEventsWorker>, kMaxSymbols>,
-             kMaxThreads> worker_enqueue_stats_;
-  std::array<std::array<std::array<QueueTsStat, kMaxLoggingEventsWorker>, kMaxSymbols>,
-             kMaxThreads> worker_dequeue_stats_;
+  std::array<
+      std::array<std::array<QueueTsStat, kMaxLoggingEventsWorker>, kMaxSymbols>,
+      kMaxThreads>
+      worker_enqueue_stats_;
+  std::array<
+      std::array<std::array<QueueTsStat, kMaxLoggingEventsWorker>, kMaxSymbols>,
+      kMaxThreads>
+      worker_dequeue_stats_;
   std::array<std::array<size_t, kMaxSymbols>, kMaxThreads>
       worker_enqueue_stats_id_ = {};
   std::array<std::array<size_t, kMaxSymbols>, kMaxThreads>

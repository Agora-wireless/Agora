--- conflicted
+++ resolved
@@ -17,15 +17,10 @@
 // is the frame window that we track in Agora.
 static constexpr size_t kFrameWnd = 40;
 
-<<<<<<< HEAD
 static constexpr size_t kNumGeneratedFrames = 1;
 
-#define TX_FRAME_DELTA 8
-#define SETTLE_TIME_MS 1
-=======
 #define TX_FRAME_DELTA (4)
 #define SETTLE_TIME_MS (1)
->>>>>>> b34d79c5
 
 // Just-in-time optimization for MKL cgemm is available only after MKL 2019
 // update 3. Disable this on systems with an older MKL version.

#ifndef SYMBOLS_H_
#define SYMBOLS_H_

#include <mkl.h>

#include <array>
#include <cstddef>
#include <map>
#include <string>

#define EXPORT __attribute__((visibility("default")))

#define STRINGIFY(x) #x
#define TOSTRING(x) STRINGIFY(x)

// Number of frames received that we allocate space for in worker threads. This
// is the frame window that we track in Agora.
static constexpr size_t kFrameWnd = 40;

#define TX_FRAME_DELTA (4)
#define SETTLE_TIME_MS (1)

// Just-in-time optimization for MKL cgemm is available only after MKL 2019
// update 3. Disable this on systems with an older MKL version.
#if __INTEL_MKL__ >= 2020 || (__INTEL_MKL__ == 2019 && __INTEL_MKL_UPDATE__ > 3)
#define USE_MKL_JIT (1)
#else
#undef USE_MKL_JIT
#endif

#define ENABLE_RB_IND (0)

/// Return true at compile time iff a constant is a power of two
template <typename T>
static constexpr inline bool IsPowerOfTwo(T x) {
  return x && ((x & T(x - 1)) == 0);
}

enum class Direction : int { kDownlink, kUplink };

/// \todo Merge EventType and DoerType into WorkType
enum class EventType : int {
  kPacketRX,
  kFFT,
  kBeam,
  kDemul,
  kIFFT,
  kPrecode,
  kPacketTX,
  kPacketPilotTX,
  kDecode,
  kEncode,
  kModul,
  kPacketFromMac,
  kPacketToMac,
  kFFTPilot,
  kSNRReport,    // Signal new SNR measurement from PHY to MAC
  kRANUpdate,    // Signal new RAN config to Agora
  kRBIndicator,  // Signal RB schedule to UEs
  kThreadTermination
};

static constexpr size_t kNumEventTypes =
    static_cast<size_t>(EventType::kThreadTermination) + 1;

// Types of Agora Doers
enum class DoerType : size_t {
  kFFT,
  kCSI,
  kBeam,
  kDemul,
  kDecode,
  kEncode,
  kIFFT,
  kPrecode,
  kRC
};

static constexpr std::array<DoerType, (static_cast<size_t>(DoerType::kRC) + 1)>
    kAllDoerTypes = {DoerType::kFFT,   DoerType::kCSI,     DoerType::kBeam,
                     DoerType::kDemul, DoerType::kDecode,  DoerType::kEncode,
                     DoerType::kIFFT,  DoerType::kPrecode, DoerType::kRC};
static constexpr size_t kNumDoerTypes = kAllDoerTypes.size();

static const std::map<DoerType, std::string> kDoerNames = {
    {DoerType::kFFT, std::string("FFT")},
    {DoerType::kCSI, std::string("CSI")},
    {DoerType::kBeam, std::string("Beamweights")},
    {DoerType::kDemul, std::string("Demul")},
    {DoerType::kDecode, std::string("Decode")},
    {DoerType::kEncode, std::string("Encode")},
    {DoerType::kIFFT, std::string("iFFT")},
    {DoerType::kPrecode, std::string("Precode")},
    {DoerType::kRC, std::string("RC")}};

enum class PrintType : int {
  kPacketRXPilots,
  kPacketRX,
  kFFTPilots,
  kFFTData,
  kFFTCal,
  kBeam,
  kDemul,
  kIFFT,
  kPrecode,
  kPacketTXFirst,
  kPacketTX,
  kDecode,
  kEncode,
  kRC,
  kPacketFromMac,
  kPacketToMac,
  kModul
};

enum ScheduleProcessingFlags : uint8_t {
  kNone = 0,
  kUplinkComplete = 0x1,
  kDownlinkComplete = 0x2,
  kProcessingComplete = (kUplinkComplete + kDownlinkComplete)
};

// Moved from Agora class
/// \todo need organization
static constexpr size_t kDefaultMessageQueueSize = 512;
static constexpr size_t kDefaultWorkerQueueSize = 256;
// Max number of worker threads allowed
//static constexpr size_t kMaxWorkerNum = 50;
static constexpr size_t kScheduleQueues = 2;
// Dequeue batch size, used to reduce the overhead of dequeue in main thread
static constexpr size_t kDequeueBulkSizeTXRX = 8;
static constexpr size_t kDequeueBulkSizeWorker = 4;

// Enable thread pinning and exit if thread pinning fails. Thread pinning is
// crucial for good performance. For testing or developing Agora on machines
// with insufficient cores, disable this flag.
static constexpr bool kEnableThreadPinning = true;
static constexpr bool kEnableCoreReuse = false;

#define BIGSTATION (0)
#if defined(USE_DPDK)
static constexpr bool kUseDPDK = true;
#else
static constexpr bool kUseDPDK = false;
#endif

#if defined(ENABLE_MAC)
static constexpr bool kEnableMac = true;
#else
static constexpr bool kEnableMac = false;
#endif

#if defined(USE_ARGOS)
static constexpr bool kUseArgos = true;
#else
static constexpr bool kUseArgos = false;
#endif

#if defined(USE_UHD)
static constexpr bool kUseUHD = true;
#else
static constexpr bool kUseUHD = false;
#endif

#if defined(USE_PURE_UHD)
static constexpr bool kUsePureUHD = true;
#else
static constexpr bool kUsePureUHD = false;
#endif

#if defined(ENABLE_CSV_LOG)
static constexpr bool kEnableCsvLog = true;
#else
static constexpr bool kEnableCsvLog = false;
#endif

#if defined(ENABLE_MAT_LOG)
static constexpr bool kEnableMatLog = true;
#else
static constexpr bool kEnableMatLog = false;
#endif

// Use 12-bit IQ sample to reduce network throughput
static constexpr bool kUse12BitIQ = false;
static constexpr bool kDebug12BitIQ = false;
static constexpr bool kDebugDownlink = false;
static constexpr bool kDebugUplink = false;

static constexpr bool kUsePartialTrans = true;

// Enable hard demodulation and disable LDPC decoding
// Useful for evaluating constellation quality
static constexpr bool kDownlinkHardDemod = false;
static constexpr bool kUplinkHardDemod = false;

static constexpr bool kExportConstellation = false;
static constexpr bool kPrintPhyStats = true;
static constexpr bool kCollectPhyStats = true;
static constexpr bool kPrintBeamStats = true;

static constexpr bool kStatsPrintFrameSummary = true;
static constexpr bool kDebugPrintPerFrameDone = true;
static constexpr bool kDebugPrintPerFrameStart = true;
static constexpr bool kDebugPrintPerSymbolDone = false;
static constexpr bool kDebugPrintPerTaskDone = false;
static constexpr bool kDebugPrintStatsPerThread = false;
static constexpr bool kDebugPrintInTask = false;
static constexpr bool kDebugMulticell = false;
static constexpr bool kRecordCalibrationMats = false;

/// Print the I/Q samples in the pilots
static constexpr bool kDebugPrintPilot = false;

static constexpr bool kDebugRadioTX = false;
static constexpr bool kDebugRadioRX = false;

static constexpr bool kLogMacPackets = false;

enum class ThreadType {
  kMaster,
  kWorker,
  kWorkerFFT,
  kWorkerBeam,
  kWorkerDemul,
  kWorkerDecode,
  kWorkerRX,
  kWorkerTX,
  kWorkerTXRX,
  kWorkerMacTXRX,
  kMasterRX,
  kMasterTX,
  kRecorderWorker
};

static inline std::string ThreadTypeStr(ThreadType thread_type) {
  switch (thread_type) {
    case ThreadType::kMaster:
      return "Master";
    case ThreadType::kWorker:
      return "Worker";
    case ThreadType::kWorkerFFT:
      return "Worker (FFT)";
    case ThreadType::kWorkerBeam:
      return "Worker (Beamweights)";
    case ThreadType::kWorkerDemul:
      return "Worker (Demul)";
    case ThreadType::kWorkerDecode:
      return "Worker (Decode)";
    case ThreadType::kWorkerRX:
      return "RX";
    case ThreadType::kWorkerTX:
      return "TX";
    case ThreadType::kWorkerTXRX:
      return "TXRX";
    case ThreadType::kWorkerMacTXRX:
      return "MAC TXRX";
    case ThreadType::kMasterRX:
      return "Master (RX)";
    case ThreadType::kMasterTX:
      return "Master (TX)";
    case ThreadType::kRecorderWorker:
      return "Recorder Worker";
  }
  return "Invalid thread type";
}

enum class SymbolType {
  kBeacon,
  kUL,
  kDL,
  kPilot,
  kCalDL,
  kCalUL,
  kGuard,
  kUnknown
};
static const std::map<char, SymbolType> kSymbolMap = {
    {'B', SymbolType::kBeacon}, {'C', SymbolType::kCalDL},
    {'D', SymbolType::kDL},     {'G', SymbolType::kGuard},
    {'L', SymbolType::kCalUL},  {'P', SymbolType::kPilot},
    {'U', SymbolType::kUL}};

enum class SubcarrierType { kNull, kDMRS, kData };

// Maximum number of symbols per frame allowed by Agora
static constexpr size_t kMaxSymbols = 70;

// Maximum number of OFDM data subcarriers in the 5G spec
static constexpr size_t kMaxDataSCs = 3300;

// Maximum number of antennas supported by Agora
static constexpr size_t kMaxAntennas = 64;

// Maximum number of UEs supported by Agora
static constexpr size_t kMaxUEs = 64;

// Maximum number of transceiver channels per radio
static constexpr size_t kMaxChannels = 2;

// Maximum modulation (QAM256) supported by Agora. The implementation might
// support only lower modulation orders (e.g., up to QAM64), but using 8 here
// helps reduce false cache line sharing.
static constexpr size_t kMaxModType = 8;

// Number of cellular frames tracked by Agora stats
static constexpr size_t kNumStatsFrames = 10000;

// If true, enable timing measurements in workers
static constexpr bool kIsWorkerTimingEnabled = true;

// Maximum breakdown of a statistic (e.g., timing)
static constexpr size_t kMaxStatsBreakdown = 4;

// Maximum number of hardware threads on one machine
static constexpr size_t kMaxThreads = 128;

// Number of subcarriers in one cache line, when represented as complex floats
static constexpr size_t kSCsPerCacheline = 64 / (2 * sizeof(float));

// Agora Client sends UDP packets for UE #i (downlink packets at the client) to
// destination port kMacUserRemotePort + i
static constexpr size_t kMacUserRemotePort = 9070;

// Agora Client Mac Thread listens for UDP packets from applications (uplink
// packets at the client)
static constexpr size_t kMacUserLocalPort = 9170;

// After receiving decoded codeblocks from the PHY (uplink at the
// server, downlink at the client), we send UDP packets to kRemoteHostname
static constexpr char kMacRemoteHostname[] = "127.0.0.1";

// Agora sends UDP packets for UE #i (uplink packets at the server) to
// destination port kMacBaseRemotePort + i
static constexpr size_t kMacBaseRemotePort = 8080;

// Agora listens for UDP packets (downlink data packets at the server) at
// port kBaseLocalPort
static constexpr size_t kMacBaseLocalPort = 8180;

// Agora sends control information over an out-of-band control channel
// to each UE #i, at port kBaseClientPort + i
/// \todo need to generalize for hostname, port pairs for each client
static constexpr size_t kMacBaseClientPort = 7070;

// Number of subcarriers in a partial transpose block
static constexpr size_t kTransposeBlockSize = 8;
static_assert(IsPowerOfTwo(kTransposeBlockSize));  // For cheap modulo
static_assert(kTransposeBlockSize % kSCsPerCacheline == 0);

static constexpr size_t kCalibScGroupSize = 8;
static_assert(kCalibScGroupSize % kSCsPerCacheline == 0);

#ifdef USE_AVX2_ENCODER
static constexpr bool kUseAVX2Encoder = true;
#else
static constexpr bool kUseAVX2Encoder = false;
#endif

// Enable debugging for sender and receiver applications
static constexpr bool kDebugSenderReceiver = false;

<<<<<<< HEAD
static constexpr bool kOutputUlScData = true;
=======
#if defined(ENABLE_HDF5)
static constexpr bool kOutputUlScData = true;
#else
static constexpr bool kOutputUlScData = false;
#endif

>>>>>>> 9f1a4214
static constexpr size_t kOfdmSymbolPerSlot = 1;
static constexpr size_t kOutputFrameNum = 1;

static constexpr bool kDebugTxData = false;
#endif  // SYMBOLS_H_<|MERGE_RESOLUTION|>--- conflicted
+++ resolved
@@ -359,16 +359,12 @@
 // Enable debugging for sender and receiver applications
 static constexpr bool kDebugSenderReceiver = false;
 
-<<<<<<< HEAD
-static constexpr bool kOutputUlScData = true;
-=======
 #if defined(ENABLE_HDF5)
 static constexpr bool kOutputUlScData = true;
 #else
 static constexpr bool kOutputUlScData = false;
 #endif
 
->>>>>>> 9f1a4214
 static constexpr size_t kOfdmSymbolPerSlot = 1;
 static constexpr size_t kOutputFrameNum = 1;
 

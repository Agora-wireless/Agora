#ifndef SYMBOLS
#define SYMBOLS

#include <stdint.h>
#include <string>

#define EXPORT __attribute__((visibility("default")))

#define ENABLE_CPU_ATTACH

#define ARMA_ALLOW_FAKE_GCC

#define SEPARATE_TX_RX_UE 0

#define MOD_ORDER 4

#define STRINGIFY(x) #x
#define TOSTRING(x) STRINGIFY(x)

#define CODED_LEN 32
#define ORIG_CODE_LEN 16
#define N_ITE 10
#define NUM_CODE_BLOCK 36
#define NUM_BITS 4
#define MAX_CODED_SC 1152

// Number of frames received that we allocate space for in worker threads
#define TASK_BUFFER_FRAME_NUM 40

// Number of frames received that we allocate space for in TX/RX threads
#define SOCKET_BUFFER_FRAME_NUM 40

#define TX_FRAME_DELTA 8
#define SETTLE_TIME_MS 1

/// Return true at compile time iff a constant is a power of two
template <typename T> static constexpr inline bool is_power_of_two(T x)
{
    return x && ((x & T(x - 1)) == 0);
}

// TODO: Merge EventType and DoerType into WorkType
enum class EventType : int {
    kPacketRX,
    kFFT,
    kZF,
    kDemul,
    kIFFT,
    kPrecode,
    kPacketTX,
    kDecode,
    kEncode,
    kRC,
    kRXSymbol,
    kModul,
<<<<<<< HEAD
    kMap
=======
    kPacketFromMac,
    kPacketToMac
>>>>>>> d2acf6d0
};
static constexpr size_t kNumEventTypes
    = static_cast<size_t>(EventType::kPacketToMac) + 1;

// Types of Millipede Doers
enum class DoerType : size_t {
    kFFT,
    kCSI,
    kZF,
    kDemul,
    kDecode,
    kEncode,
    kIFFT,
    kPrecode,
    kRC
};
static constexpr size_t kNumDoerTypes = static_cast<size_t>(DoerType::kRC) + 1;

enum class PrintType : int {
    kPacketRXPilots,
    kPacketRX,
    kFFTPilots,
    kFFTData,
    kFFTCal,
    kZF,
    kDemul,
    kIFFT,
    kPrecode,
    kPacketTXFirst,
    kPacketTX,
    kDecode,
    kEncode,
    kRC,
    kPacketFromMac,
    kPacketToMac
};

#define BIGSTATION 0
#define USE_IPV4 1
#if USE_IPV4
static constexpr bool kUseIPv4 = true;
#else
static constexpr bool kUseIPv4 = false;
#endif

#ifdef USE_DPDK
static constexpr bool kUseDPDK = true;
#else
static constexpr bool kUseDPDK = false;
#endif

#ifdef ENABLE_MAC
static constexpr bool kEnableMac = true;
#else
static constexpr bool kEnableMac = false;
#endif

static constexpr bool kConnectUDP = true;
static constexpr bool kExportConstellation = false;
static constexpr bool kPrintPhyStats = false;
static constexpr bool kUseL2 = false;

#define COMBINE_EQUAL_DECODE 1

#define DO_PREDICTION 0
#define INIT_FRAME_NUM 10

static constexpr bool kDebugPrintPerFrameDone = true;
static constexpr bool kDebugPrintPerFrameStart = false;
static constexpr bool kDebugPrintPerSymbolDone = false;
static constexpr bool kDebugPrintPerTaskDone = false;
static constexpr bool kDebugPrintStatsPerThread = false;
static constexpr bool kDebugPrintInTask = false;
static constexpr bool kDebugPrintPilot = false;
static constexpr bool kDebugBSSender = false;

#define DEBUG_DL_PILOT 0
#define DEBUG_PLOT 0
#define DEBUG_RECV 0
#define DEBUG_RADIO_TX 0
#define DEBUG_RADIO_RX 0
#define DEBUG_DOWNLINK 0
#define WRITE_RECV 0

#define CORR_THRESHOLD 0x4
#define CORR_RST 0x0
#define CORR_SCNT 0x8
#define CORR_CONF 60
#define RF_RST_REG 48
#define TDD_CONF_REG 120
#define SCH_ADDR_REG 136
#define SCH_MODE_REG 140
#define TX_GAIN_CTRL 88

enum class ThreadType {
    kMaster,
    kWorker,
    kWorkerFFT,
    kWorkerZF,
    kWorkerDemul,
    kWorkerRX,
    kWorkerTX,
    kWorkerTXRX,
    kWorkerMacTXRX,
    kMasterRX,
    kMasterTX,
};

static inline std::string thread_type_str(ThreadType thread_type)
{
    switch (thread_type) {
    case ThreadType::kMaster:
        return "Master";
    case ThreadType::kWorker:
        return "Worker";
    case ThreadType::kWorkerFFT:
        return "Worker (FFT)";
    case ThreadType::kWorkerZF:
        return "Worker (ZF)";
    case ThreadType::kWorkerDemul:
        return "Worker (Demul)";
    case ThreadType::kWorkerRX:
        return "RX";
    case ThreadType::kWorkerTX:
        return "TX";
    case ThreadType::kWorkerTXRX:
        return "TXRX";
    case ThreadType::kWorkerMacTXRX:
        return "MAC TXRX";
    case ThreadType::kMasterRX:
        return "Master (RX)";
    case ThreadType::kMasterTX:
        return "Master (TX)";
    }
    return "Invalid thread type";
}

enum class SymbolType { kUL, kDL, kPilot, kCalDL, kCalUL, kUnknown };

struct LDPCconfig {
    uint16_t Bg;
    bool earlyTermination;
    int16_t decoderIter;
    uint16_t Zc;
    int nRows;
    uint32_t cbEncLen;
    uint32_t cbLen;
    uint32_t cbCodewLen;
    int nblocksInSymbol;
};

typedef struct LDPCconfig LDPCconfig;

// Maximum number of symbols per frame allowed by Millipede
static constexpr size_t kMaxSymbolsPerFrame = 1400;

// Maximum number of OFDM subcarriers in the 5G spec
static constexpr size_t k5GMaxSubcarriers = 3300;

// Maximum number of antennas supported by Millipede
static constexpr size_t kMaxAntennas = 64;

// Maximum number of UEs supported by Millipede
static constexpr size_t kMaxUEs = 1000;

// Number of cellular frames tracked by Millipede stats
static constexpr size_t kNumStatsFrames = 10000;

// If true, enable timing measurements in workers
static constexpr bool kIsWorkerTimingEnabled = true;

// Maximum breakdown of a statistic (e.g., timing)
static constexpr size_t kMaxStatsBreakdown = 4;

// Maximum number of hardware threads on one machine
static constexpr size_t kMaxThreads = 128;

// Number of subcarriers in one cache line, when represented as complex floats
static constexpr size_t kSCsPerCacheline = 64 / (2 * sizeof(float));

// Number of subcarriers in a partial transpose block
static constexpr size_t kTransposeBlockSize = 8;
static_assert(is_power_of_two(kTransposeBlockSize), ""); // For cheap modulo
static_assert(kTransposeBlockSize % kSCsPerCacheline == 0, "");

#ifdef USE_LDPC
static constexpr bool kUseLDPC = true;
#else
static constexpr bool kUseLDPC = false;
#endif

// Enable debugging for sender and receiver applications
static constexpr bool kDebugSenderReceiver = false;
#endif<|MERGE_RESOLUTION|>--- conflicted
+++ resolved
@@ -53,12 +53,8 @@
     kRC,
     kRXSymbol,
     kModul,
-<<<<<<< HEAD
-    kMap
-=======
     kPacketFromMac,
     kPacketToMac
->>>>>>> d2acf6d0
 };
 static constexpr size_t kNumEventTypes
     = static_cast<size_t>(EventType::kPacketToMac) + 1;

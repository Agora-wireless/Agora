--- conflicted
+++ resolved
@@ -15,12 +15,8 @@
 #define GENERATE_PILOT
 #endif
 
-<<<<<<< HEAD
-#define SEPARATE_TX_RX 1
 #define SEPARATE_TX_RX_UE 0
 
-=======
->>>>>>> ebd5a5a2
 #define MOD_ORDER 4
 
 #define STRINGIFY(x) #x

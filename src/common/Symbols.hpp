#ifndef SYMBOLS
#define SYMBOLS

#include <mkl.h>
#include <string>
#include <map>

#define EXPORT __attribute__((visibility("default")))

#define ARMA_ALLOW_FAKE_GCC

#define STRINGIFY(x) #x
#define TOSTRING(x) STRINGIFY(x)

// Number of frames received that we allocate space for in worker threads. This
// is the frame window that we track in Agora.
static constexpr size_t kFrameWnd = 40;

#define TX_FRAME_DELTA 8
#define SETTLE_TIME_MS 1

// Just-in-time optimization for MKL cgemm is available only after MKL 2019
// update 3. Disable this on systems with an older MKL version.
#if __INTEL_MKL__ >= 2020 || (__INTEL_MKL__ == 2019 && __INTEL_MKL_UPDATE__ > 3)
#define USE_MKL_JIT 1
#else
#define USE_MKL_JIT 0
#endif

/// Return true at compile time iff a constant is a power of two
template <typename T> static constexpr inline bool is_power_of_two(T x)
{
    return x && ((x & T(x - 1)) == 0);
}

// TODO: Merge EventType and DoerType into WorkType
enum class EventType : int {
    kPacketRX,
    kFFT,
    kZF,
    kDemul,
    kIFFT,
    kPrecode,
    kPacketTX,
    kPacketPilotTX,
    kDecode,
    kEncode,
    kModul,
    kPacketFromMac,
    kPacketToMac,
    kSNRReport, // Signal new SNR measurement from PHY to MAC
    kRANUpdate, // Signal new RAN config to Agora
    kRBIndicator // Signal RB schedule to UEs
};
static constexpr size_t kNumEventTypes
    = static_cast<size_t>(EventType::kPacketToMac) + 1;

// Types of Agora Doers
enum class DoerType : size_t {
    kFFT,
    kCSI,
    kZF,
    kDemul,
    kDecode,
    kEncode,
    kIFFT,
    kPrecode,
    kRC
};
static constexpr size_t kNumDoerTypes = static_cast<size_t>(DoerType::kRC) + 1;

enum class PrintType : int {
    kPacketRXPilots,
    kPacketRX,
    kFFTPilots,
    kFFTData,
    kFFTCal,
    kZF,
    kDemul,
    kIFFT,
    kPrecode,
    kPacketTXFirst,
    kPacketTX,
    kDecode,
    kEncode,
    kRC,
    kPacketFromMac,
    kPacketToMac
};

// Enable thread pinning and exit if thread pinning fails. Thread pinning is
// crucial for good performance. For testing or developing Agora on machines
// with insufficient cores, disable this flag.
static constexpr size_t kEnableThreadPinning = true;

#define BIGSTATION 0
#ifdef USE_DPDK
static constexpr bool kUseDPDK = true;
#else
static constexpr bool kUseDPDK = false;
#endif

#ifdef ENABLE_MAC
static constexpr bool kEnableMac = true;
#else
static constexpr bool kEnableMac = false;
#endif

#ifdef USE_ARGOS
static constexpr bool kUseArgos = true;
#else
static constexpr bool kUseArgos = false;
#endif

#ifdef USE_UHD
static constexpr bool kUseUHD = true;
#else
static constexpr bool kUseUHD = false;
#endif

// Use 12-bit IQ sample to reduce network throughput
static constexpr bool kUse12BitIQ = false;
static constexpr bool kDebug12BitIQ = false;

static constexpr bool kUsePartialTrans = true;

static constexpr bool kExportConstellation = false;
static constexpr bool kPrintPhyStats = true;
static constexpr bool kCollectPhyStats = true;

static constexpr bool kStatsPrintFrameSummary = true;
static constexpr bool kDebugPrintPerFrameDone = true;
static constexpr bool kDebugPrintPerFrameStart = true;
static constexpr bool kDebugPrintPerSymbolDone = true;
static constexpr bool kDebugPrintPerTaskDone = true;
static constexpr bool kDebugPrintStatsPerThread = false;
static constexpr bool kDebugPrintInTask = false;
static constexpr bool kDebugMulticell = false;

/// Print the I/Q samples in the pilots
static constexpr bool kDebugPrintPilot = false;

static constexpr bool kDebugRadioTX = false;
static constexpr bool kDebugRadioRX = false;

static constexpr bool kLogMacPackets = true;

enum class ThreadType {
    kMaster,
    kWorker,
    kWorkerFFT,
    kWorkerZF,
    kWorkerDemul,
    kWorkerDecode,
    kWorkerRX,
    kWorkerTX,
    kWorkerTXRX,
    kWorkerMacTXRX,
    kMasterRX,
    kMasterTX,
};

static inline std::string thread_type_str(ThreadType thread_type)
{
    switch (thread_type) {
    case ThreadType::kMaster:
        return "Master";
    case ThreadType::kWorker:
        return "Worker";
    case ThreadType::kWorkerFFT:
        return "Worker (FFT)";
    case ThreadType::kWorkerZF:
        return "Worker (ZF)";
    case ThreadType::kWorkerDemul:
        return "Worker (Demul)";
    case ThreadType::kWorkerDecode:
        return "Worker (Decode)";
    case ThreadType::kWorkerRX:
        return "RX";
    case ThreadType::kWorkerTX:
        return "TX";
    case ThreadType::kWorkerTXRX:
        return "TXRX";
    case ThreadType::kWorkerMacTXRX:
        return "MAC TXRX";
    case ThreadType::kMasterRX:
        return "Master (RX)";
    case ThreadType::kMasterTX:
        return "Master (TX)";
    }
    return "Invalid thread type";
}

<<<<<<< HEAD
enum class SymbolType { kBeacon, kUL, kDL, kPilot, kCalDL, kCalUL, kUnknown };
static const std::map<char, SymbolType> kSymbolMap = {
    {'B', SymbolType::kBeacon},
    {'C', SymbolType::kCalDL},
    {'D', SymbolType::kDL},
    {'L', SymbolType::kCalUL},
    {'P', SymbolType::kPilot},
    {'U', SymbolType::kUL}
};
=======
enum class SymbolType { kBeacon, kUL, kDL, kPilot, kCalDL, kCalUL, kGuard, kUnknown };
>>>>>>> b1322b26

// Intervals for beacon detection at the client (in frames)
static constexpr size_t kBeaconDetectInterval = 10;

// Maximum number of symbols per frame allowed by Agora
static constexpr size_t kMaxSymbols = 70;

// Maximum number of OFDM data subcarriers in the 5G spec
static constexpr size_t kMaxDataSCs = 3300;

// Maximum number of antennas supported by Agora
static constexpr size_t kMaxAntennas = 64;

// Maximum number of UEs supported by Agora
static constexpr size_t kMaxUEs = 64;

// Maximum modulation (QAM256) supported by Agora. The implementation might
// support only lower modulation orders (e.g., up to QAM64), but using 8 here
// helps reduce false cache line sharing.
static constexpr size_t kMaxModType = 8;

// Number of cellular frames tracked by Agora stats
static constexpr size_t kNumStatsFrames = 10000;

// If true, enable timing measurements in workers
static constexpr bool kIsWorkerTimingEnabled = true;

// Maximum breakdown of a statistic (e.g., timing)
static constexpr size_t kMaxStatsBreakdown = 4;

// Maximum number of hardware threads on one machine
static constexpr size_t kMaxThreads = 128;

// Number of subcarriers in one cache line, when represented as complex floats
static constexpr size_t kSCsPerCacheline = 64 / (2 * sizeof(float));

// Number of subcarriers in a partial transpose block
static constexpr size_t kTransposeBlockSize = 8;
static_assert(is_power_of_two(kTransposeBlockSize), ""); // For cheap modulo
static_assert(kTransposeBlockSize % kSCsPerCacheline == 0, "");

static constexpr size_t kCalibScGroupSize = 8;
static_assert(kCalibScGroupSize % kSCsPerCacheline == 0, "");

#ifdef USE_AVX2_ENCODER
static constexpr bool kUseAVX2Encoder = true;
#else
static constexpr bool kUseAVX2Encoder = false;
#endif

// Enable debugging for sender and receiver applications
static constexpr bool kDebugSenderReceiver = false;
#endif<|MERGE_RESOLUTION|>--- conflicted
+++ resolved
@@ -191,19 +191,16 @@
     return "Invalid thread type";
 }
 
-<<<<<<< HEAD
-enum class SymbolType { kBeacon, kUL, kDL, kPilot, kCalDL, kCalUL, kUnknown };
+enum class SymbolType { kBeacon, kUL, kDL, kPilot, kCalDL, kCalUL, kGuard, kUnknown };
 static const std::map<char, SymbolType> kSymbolMap = {
     {'B', SymbolType::kBeacon},
     {'C', SymbolType::kCalDL},
     {'D', SymbolType::kDL},
+	{'G', SymbolType::kGuard},
     {'L', SymbolType::kCalUL},
     {'P', SymbolType::kPilot},
     {'U', SymbolType::kUL}
 };
-=======
-enum class SymbolType { kBeacon, kUL, kDL, kPilot, kCalDL, kCalUL, kGuard, kUnknown };
->>>>>>> b1322b26
 
 // Intervals for beacon detection at the client (in frames)
 static constexpr size_t kBeaconDetectInterval = 10;

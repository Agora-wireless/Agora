--- conflicted
+++ resolved
@@ -381,8 +381,7 @@
             int cur_offset = j * UE_ANT_NUM;
             in_modul.push_back(dl_bits[i][cur_offset]);
         }
-        auto modul_data
-            = CommsLib::modulate(in_modul, mod_type);
+        auto modul_data = CommsLib::modulate(in_modul, mod_type);
         std::vector<std::complex<float>> ifft_in_data(OFDM_CA_NUM, 0);
         for (size_t j = OFDM_DATA_START; j < OFDM_DATA_STOP; j++) {
             ifft_in_data[j] = modul_data[j - OFDM_DATA_START];
@@ -415,21 +414,15 @@
                 = { zc_pilot_i[j].real(), zc_pilot_i[j].imag() };
             pilot_ifft_in[j + OFDM_DATA_START] = ue_specific_pilot[i][j];
         }
-<<<<<<< HEAD
-        alloc_buffer_1d(&pilot_ifft_in, OFDM_CA_NUM, 64, 0);
-        memcpy((void*)(pilot_ifft_in + OFDM_DATA_START),
-            (void*)ue_specific_pilot[i], OFDM_DATA_NUM * sizeof(complex_float));
-=======
->>>>>>> 0d9aab09
         CommsLib::IFFT(pilot_ifft_in, OFDM_CA_NUM);
         for (size_t j = 0; j < OFDM_CA_NUM; j++) {
             ue_specific_pilot_t[i][prefix + CP_LEN + j]
-                = std::complex<int16_t>( (int16_t)(pilot_ifft_in[j].re * 32768),
-                      (int16_t)(pilot_ifft_in[j].im * 32768) );
+                = std::complex<int16_t>((int16_t)(pilot_ifft_in[j].re * 32768),
+                    (int16_t)(pilot_ifft_in[j].im * 32768));
         }
         for (size_t j = 0; j < CP_LEN; j++) {
-            ue_specific_pilot_t[i][prefix + j] = 
-                pilot_ifft_in[i][OFDM_CA_NUM - CP_LEN + j];
+            ue_specific_pilot_t[i][prefix + j]
+                = pilot_ifft_in[i][OFDM_CA_NUM - CP_LEN + j];
         }
         free_buffer_1d(&pilot_ifft_in);
     }
@@ -445,20 +438,17 @@
             for (size_t j = OFDM_DATA_START; j < OFDM_DATA_STOP; j++) {
                 size_t k = j - OFDM_DATA_START;
                 ul_iq_f[i][ue_id * OFDM_CA_NUM + j]
-                    = {modul_data[k].real(),
-                          modul_data[k].imag()};
+                    = { modul_data[k].real(), modul_data[k].imag() };
                 ifft_ul_data_in[j] = modul_data[k];
             }
 
-            auto ifft_ul_data
-                = CommsLib::IFFT(ifft_ul_data_in, OFDM_CA_NUM);
+            auto ifft_ul_data = CommsLib::IFFT(ifft_ul_data_in, OFDM_CA_NUM);
             ifft_ul_data.insert(ifft_ul_data.begin(),
                 ifft_ul_data.end() - CP_LEN, ifft_ul_data.end());
             for (size_t j = prefix; j < prefix + CP_LEN + OFDM_CA_NUM; j++) {
-                ul_iq_t[i][ue_id * sampsPerSymbol + j] = {
-                    (int16_t)(ifft_ul_data[j - prefix].real() * 32768),
-                    (int16_t)(ifft_ul_data[j - prefix].imag() * 32768)
-                };
+                ul_iq_t[i][ue_id * sampsPerSymbol + j]
+                    = { (int16_t)(ifft_ul_data[j - prefix].real() * 32768),
+                          (int16_t)(ifft_ul_data[j - prefix].imag() * 32768) };
             }
         }
     }

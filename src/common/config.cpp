
#include "config.hpp"
#include <boost/range/algorithm/count.hpp>

Config::Config(std::string jsonfile)
{
    std::string conf;
    Utils::loadTDDConfig(jsonfile, conf);
    const auto tddConf = json::parse(conf);

    /* antenna configurations */
    hub_file = tddConf.value("hubs", "");
    Utils::loadDevices(hub_file, hub_ids);
    serial_file = tddConf.value("irises", "");
    ref_ant = tddConf.value("ref_ant", 0);
    nCells = tddConf.value("cells", 1);
    channel = tddConf.value("channel", "A");
    nChannels = std::min(channel.size(), (size_t)2);
    BS_ANT_NUM = tddConf.value("antenna_num", 8);
    isUE = tddConf.value("UE", false);
    UE_NUM = tddConf.value("ue_num", 8);
    UE_ANT_NUM = UE_NUM;
    Utils::loadDevices(hub_file, hub_ids);
    Utils::loadDevices(serial_file, radio_ids);
    if (radio_ids.size() != 0) {
        nRadios = radio_ids.size();
        nAntennas = nChannels * nRadios;
        if (isUE) {
            UE_ANT_NUM = nAntennas;
            UE_NUM = nRadios;
        } else {
            if (ref_ant >= nAntennas)
                ref_ant = 0;
            if (BS_ANT_NUM != nAntennas)
                BS_ANT_NUM = nAntennas;
        }
    }

    /* radio configurations */
    freq = tddConf.value("frequency", 3.6e9);
    txgainA = tddConf.value("txgainA", 20);
    rxgainA = tddConf.value("rxgainA", 20);
    txgainB = tddConf.value("txgainB", 20);
    rxgainB = tddConf.value("rxgainB", 20);
    calTxGainA = tddConf.value("calTxGainA", 10);
    calTxGainB = tddConf.value("calTxGainB", 10);
    rate = tddConf.value("rate", 5e6);
    nco = tddConf.value("nco_frequency", 0.75 * rate);
    bwFilter = rate + 2 * nco;
    radioRfFreq = freq - nco;
    beacon_ant = tddConf.value("beacon_antenna", 0);
    beamsweep = tddConf.value("beamsweep", false);
    sampleCalEn = tddConf.value("sample_calibrate", false);
    imbalanceCalEn = tddConf.value("imbalance_calibrate", false);
    modulation = tddConf.value("modulation", "16QAM");

    rx_addr = tddConf.value("rx_addr", "127.0.0.1");
    tx_addr = tddConf.value("tx_addr", "127.0.0.1");
    bs_port = tddConf.value("bs_port", 8000);
    ue_rx_port = tddConf.value("ue_rx_port", 7000);
    ue_tx_port = tddConf.value("ue_tx_port", 6000);

    /* frame configurations */
    auto symbolSize = tddConf.value("symbol_size", 1);
    prefix = tddConf.value("prefix", 0);
    dl_prefix = tddConf.value("dl_prefix", 0);
    postfix = tddConf.value("postfix", 0);
    TX_PREFIX_LEN = tddConf.value("tx_prefix_len", 0);
    CP_LEN = tddConf.value("cp_len", 0);
    OFDM_PREFIX_LEN = tddConf.value("ofdm_prefix_len", 0 + CP_LEN);
    OFDM_CA_NUM = tddConf.value("ofdm_ca_num", 2048);
    OFDM_DATA_NUM = tddConf.value("ofdm_data_num", 1200);
    OFDM_DATA_START
        = tddConf.value("ofdm_data_start", (OFDM_CA_NUM - OFDM_DATA_NUM) / 2);
    downlink_mode = tddConf.value("downlink_mode", false);
    bigstation_mode = tddConf.value("bigstation_mode", false);
    freq_orthogonal_pilot = tddConf.value("freq_orthogonal_pilot", false);
    if (tddConf.find("frames") == tddConf.end()) {
        symbol_num_perframe = tddConf.value("subframe_num_perframe", 70);
        size_t pilot_num_default = freq_orthogonal_pilot ? 1 : UE_ANT_NUM;
        pilot_symbol_num_perframe
            = tddConf.value("pilot_num", pilot_num_default);
        data_symbol_num_perframe = tddConf.value("data_subframe_num_perframe",
            symbol_num_perframe - pilot_symbol_num_perframe);
        ul_data_symbol_num_perframe = tddConf.value("ul_subframe_num_perframe",
            downlink_mode ? 0
                          : symbol_num_perframe - pilot_symbol_num_perframe);
        dl_data_symbol_num_perframe
            = tddConf.value("dl_subframe_num_perframe", downlink_mode ? 10 : 0);
        dl_data_symbol_start = tddConf.value("dl_data_subframe_start", 10);
        dl_data_symbol_end = dl_data_symbol_start + dl_data_symbol_num_perframe;
        std::string sched("");
        for (size_t s = 0; s < pilot_symbol_num_perframe; s++)
            sched += "P";
        if (downlink_mode) { // here it is assumed either dl or ul to be active
                             // at one time
            size_t dl_symbol_start
                = pilot_symbol_num_perframe + dl_data_symbol_start;
            size_t dl_symbol_end
                = dl_symbol_start + dl_data_symbol_num_perframe;
            for (size_t s = pilot_symbol_num_perframe; s < dl_symbol_start; s++)
                sched += "G";
            for (size_t s = dl_symbol_start; s < dl_symbol_end; s++)
                sched += "D";
            for (size_t s = dl_symbol_end; s < symbol_num_perframe; s++)
                sched += "G";
        } else {
            size_t ul_data_symbol_end
                = pilot_symbol_num_perframe + ul_data_symbol_num_perframe;
            for (size_t s = pilot_symbol_num_perframe; s < ul_data_symbol_end;
                 s++)
                sched += "U";
            for (size_t s = ul_data_symbol_end; s < symbol_num_perframe; s++)
                sched += "G";
        }
        frames.push_back(sched);
        framePeriod = 1;
        printf("frame schedule %s\n", sched.c_str());
    } else {
        json jframes = tddConf.value("frames", json::array());
        framePeriod = jframes.size();
        for (size_t f = 0; f < framePeriod; f++) {
            frames.push_back(jframes.at(f).get<std::string>());
        }
    }

    pilotSymbols = Utils::loadSymbols(frames, 'P');
    ULSymbols = Utils::loadSymbols(frames, 'U');
    DLSymbols = Utils::loadSymbols(frames, 'D');
    ULCalSymbols = Utils::loadSymbols(frames, 'L');
    DLCalSymbols = Utils::loadSymbols(frames, 'C');
    recipCalEn = (ULCalSymbols[0].size() == 1 and DLCalSymbols[0].size() == 1);

    symbol_num_perframe = frames.at(0).size();
    pilot_symbol_num_perframe = pilotSymbols[0].size();
    data_symbol_num_perframe = symbol_num_perframe - pilot_symbol_num_perframe;
    ul_data_symbol_num_perframe = ULSymbols[0].size();
    dl_data_symbol_num_perframe = DLSymbols[0].size();
    downlink_mode = dl_data_symbol_num_perframe > 0;
    dl_data_symbol_start = dl_data_symbol_num_perframe > 0
        ? DLSymbols[0][0] - pilot_symbol_num_perframe
        : 0;
    dl_data_symbol_end = dl_data_symbol_num_perframe > 0
        ? DLSymbols[0].back() - pilot_symbol_num_perframe + 1
        : 0;

    if (isUE and !freq_orthogonal_pilot
        and nRadios != pilot_symbol_num_perframe) {
        std::cerr << "Number of Pilot Symbols don't match number of Clients!"
                  << std::endl;
        exit(0);
    }
    if (!isUE and !freq_orthogonal_pilot
        and tddConf.find("ue_num") == tddConf.end()) {
        UE_NUM = pilot_symbol_num_perframe;
        UE_ANT_NUM = UE_NUM;
    }

    /* Millipede configurations */
    tx_frame_num = tddConf.value("tx_frame_num", 9600);
    core_offset = tddConf.value("core_offset", 18);
    transpose_block_size = tddConf.value("transpose_block_size", 16);
    worker_thread_num = tddConf.value("worker_thread_num", 25);
    socket_thread_num = tddConf.value("socket_thread_num", 4);
    fft_thread_num = tddConf.value("fft_thread_num", 4);
    demul_thread_num = tddConf.value("demul_thread_num", 11);
    zf_thread_num = worker_thread_num - fft_thread_num - demul_thread_num;

    demul_block_size = tddConf.value("demul_block_size", 48);
    zf_block_size = tddConf.value("zf_block_size", 1);
    if (freq_orthogonal_pilot)
        zf_block_size = UE_ANT_NUM;
    demul_block_num = 1 + (OFDM_DATA_NUM - 1) / demul_block_size;
    zf_block_num = 1 + (OFDM_DATA_NUM - 1) / zf_block_size;

    /* Modulation configurations */
    mod_type = modulation == "64QAM"
        ? CommsLib::QAM64
        : (modulation == "16QAM" ? CommsLib::QAM16 : CommsLib::QPSK);
    printf("modulation: %s\n", modulation.c_str());
    mod_order = (size_t)pow(2, mod_type);

    /* LDPC Coding configurations */
    LDPC_config.Bg = tddConf.value("base_graph", 1);
    LDPC_config.earlyTermination = tddConf.value("earlyTermination", 1);
    LDPC_config.decoderIter = tddConf.value("decoderIter", 5);
    LDPC_config.Zc = tddConf.value("Zc", 72);
    LDPC_config.nRows = (LDPC_config.Bg == 1) ? 46 : 42;
    LDPC_config.cbEncLen = LDPC_config.nRows * LDPC_config.Zc;
    LDPC_config.cbLen
        = (LDPC_config.Bg == 1) ? LDPC_config.Zc * 22 : LDPC_config.Zc * 10;
    LDPC_config.cbCodewLen
        = (LDPC_config.Bg == 1) ? LDPC_config.Zc * 66 : LDPC_config.Zc * 50;
    LDPC_config.nblocksInSymbol
        = OFDM_DATA_NUM * mod_type / LDPC_config.cbCodewLen;

    printf("Encoder: Zc: %d, code block per symbol: %d, code block len: %d, "
           "encoded block len: %d, decoder iterations: %d\n",
        LDPC_config.Zc, LDPC_config.nblocksInSymbol, LDPC_config.cbLen,
        LDPC_config.cbCodewLen, LDPC_config.decoderIter);

    OFDM_SYM_LEN = OFDM_CA_NUM + CP_LEN;
    OFDM_FRAME_LEN = OFDM_CA_NUM + OFDM_PREFIX_LEN;
    sampsPerSymbol = symbolSize * OFDM_SYM_LEN + prefix + postfix;
    packet_length = offsetof(Packet, data) + sizeof(short) * sampsPerSymbol * 2;
    // packet_length = offsetof(Packet, data) + sizeof(short) * OFDM_FRAME_LEN *
    // 2;

#ifdef USE_ARGOS
    std::vector<std::vector<double>> gold_ifft
        = CommsLib::getSequence(128, CommsLib::GOLD_IFFT);
    std::vector<std::complex<int16_t>> gold_ifft_ci16
        = Utils::double_to_cint16(gold_ifft);

    std::vector<std::vector<double>> sts_seq
        = CommsLib::getSequence(0, CommsLib::STS_SEQ);
    std::vector<std::complex<int16_t>> sts_seq_ci16
        = Utils::double_to_cint16(sts_seq);

    // Populate STS (stsReps repetitions)
    int stsReps = 15;
    for (int i = 0; i < stsReps; i++) {
        beacon_ci16.insert(
            beacon_ci16.end(), sts_seq_ci16.begin(), sts_seq_ci16.end());
    }

    // Populate gold sequence (two reps, 128 each)
    int goldReps = 2;
    for (int i = 0; i < goldReps; i++) {
        beacon_ci16.insert(
            beacon_ci16.end(), gold_ifft_ci16.begin(), gold_ifft_ci16.end());
    }

    beacon_len = beacon_ci16.size();

    if (sampsPerSymbol < beacon_len + prefix + postfix) {
        std::string msg = "Minimum supported subframe_size is ";
        msg += std::to_string(beacon_len);
        throw std::invalid_argument(msg);
    }

    beacon = Utils::cint16_to_uint32(beacon_ci16, false, "QI");
    coeffs = Utils::cint16_to_uint32(gold_ifft_ci16, true, "QI");
#endif

    pilots_ = (float*)aligned_alloc(64, OFDM_CA_NUM * sizeof(float));
    size_t r = 0;
#ifdef GENERATE_PILOT
    for (size_t i = 0; i < OFDM_CA_NUM; i++) {
        if (i < OFDM_DATA_START || i >= OFDM_DATA_START + OFDM_DATA_NUM)
            pilots_[i] = 0;
        else
            pilots_[i] = 1 - 2 * (rand() % 2);
    }
#else
    // read pilots from file
    std::string cur_directory = TOSTRING(PROJECT_DIRECTORY);
    std::string filename = cur_directory + "/data/pilot_f_2048.bin";
    FILE* fp = fopen(filename.c_str(), "rb");
    if (fp == NULL) {
        printf("open file %s faild.\n", filename.c_str());
        std::cerr << "Error: " << strerror(errno) << std::endl;
    }
    r = fread(pilots_, sizeof(float), 2048, fp);
    if (r < 2048)
        printf("bad read from file %s \n", filename.c_str());
    fclose(fp);
#endif

    pilotsF.resize(OFDM_CA_NUM);
    for (size_t i = 0; i < OFDM_CA_NUM; i++)
        pilotsF[i] = pilots_[i];
    pilot_cf32 = CommsLib::IFFT(pilotsF, OFDM_CA_NUM);
    pilot_cf32.insert(pilot_cf32.begin(), pilot_cf32.end() - CP_LEN,
        pilot_cf32.end()); // add CP

    std::vector<std::complex<int16_t>> pre_ci16(prefix, 0);
    std::vector<std::complex<int16_t>> post_ci16(postfix, 0);
    for (size_t i = 0; i < OFDM_CA_NUM + CP_LEN; i++)
        pilot_ci16.push_back(
            std::complex<int16_t>((int16_t)(pilot_cf32[i].real() * 32768),
                (int16_t)(pilot_cf32[i].imag() * 32768)));
    pilot_ci16.insert(pilot_ci16.begin(), pre_ci16.begin(), pre_ci16.end());
    pilot_ci16.insert(pilot_ci16.end(), post_ci16.begin(), post_ci16.end());
    size_t seq_len = pilot_cf32.size();
    for (size_t i = 0; i < seq_len; i++) {
        std::complex<float> cf = pilot_cf32[i];
        // pilot_cs16.push_back(std::complex<int16_t>((int16_t)(cf.real() *
        // 32768), (int16_t)(cf.imag() * 32768)));
        pilot_cd64.push_back(std::complex<double>(cf.real(), cf.imag()));
    }

    pilot = Utils::cint16_to_uint32(pilot_ci16, false, "QI");
    if (pilot.size() != sampsPerSymbol) {
        std::cout << "generated pilot symbol size does not match configured "
                     "symbol size!"
                  << std::endl;
        exit(1);
    }

<<<<<<< HEAD
    dl_IQ_data.malloc(
        dl_data_symbol_num_perframe, OFDM_DATA_NUM * UE_ANT_NUM, 64);
    dl_IQ_modul.malloc(data_symbol_num_perframe * UE_ANT_NUM, OFDM_CA_NUM,
        64); // used for debug
    dl_IQ_symbol.malloc(
        data_symbol_num_perframe, sampsPerSymbol, 64); // used for debug
    ul_IQ_data.malloc(
        ul_data_symbol_num_perframe * UE_ANT_NUM, OFDM_DATA_NUM, 64);
    ul_IQ_modul.malloc(
        ul_data_symbol_num_perframe * UE_ANT_NUM, OFDM_CA_NUM, 64);
=======
    dl_IQ_data.malloc(dl_data_symbol_num_perframe, OFDM_DATA_NUM * UE_ANT_NUM, 64);
    dl_IQ_symbol.malloc(dl_data_symbol_num_perframe, sampsPerSymbol, 64); // used for debug
    ul_IQ_data.malloc(ul_data_symbol_num_perframe * UE_ANT_NUM, OFDM_DATA_NUM, 64);
    ul_IQ_modul.malloc(ul_data_symbol_num_perframe * UE_ANT_NUM, OFDM_CA_NUM, 64);
>>>>>>> 05e8cf4a

#ifdef GENERATE_DATA
    for (size_t i = 0; i < dl_data_symbol_num_perframe; i++) {
        for (size_t ue_id = 0; ue_id < UE_ANT_NUM; ue_id++) {
            std::vector<int8_t> in_modul;
            for (size_t j = 0; j < OFDM_DATA_NUM; j++) {
                int cur_offset = j * UE_ANT_NUM + ue_id;
                dl_IQ_data[i][cur_offset] = rand() % mod_order;
                in_modul.push_back(dl_IQ_data[i][cur_offset]);
            }

            std::vector<std::complex<float>> modul_data
                = CommsLib::modulate(in_modul, mod_type);
            std::vector<std::complex<float>> ifft_in_data;
            for (size_t j = 0; j < OFDM_CA_NUM; j++) {
<<<<<<< HEAD
                if (j < OFDM_DATA_START
                    || j >= OFDM_DATA_START + OFDM_DATA_NUM) {
                    dl_IQ_modul[i * data_symbol_num_perframe + ue_id][j].re = 0;
                    dl_IQ_modul[i * data_symbol_num_perframe + ue_id][j].im = 0;
                    ifft_in_data.push_back(0);
                } else {
                    dl_IQ_modul[i * data_symbol_num_perframe + ue_id][j].re
                        = modul_data[j - OFDM_DATA_START].real();
                    dl_IQ_modul[i * data_symbol_num_perframe + ue_id][j].im
                        = modul_data[j - OFDM_DATA_START].imag();
=======
                if (j < OFDM_DATA_START || j >= OFDM_DATA_START + OFDM_DATA_NUM) {
                    ifft_in_data.push_back(0);
                } else {
>>>>>>> 05e8cf4a
                    ifft_in_data.push_back(modul_data[j - OFDM_DATA_START]);
                }
            }

            // size_t c = i / UE_ANT_NUM;
            std::vector<std::complex<float>> ifft_dl_data
                = CommsLib::IFFT(ifft_in_data, OFDM_CA_NUM);
            ifft_dl_data.insert(ifft_dl_data.begin(),
                ifft_dl_data.end() - CP_LEN, ifft_dl_data.end());
            for (size_t j = 0; j < sampsPerSymbol; j++) {
                if (j < prefix || j >= prefix + CP_LEN + OFDM_CA_NUM) {
                    dl_IQ_symbol[i][j] = 0;
                } else {
                    dl_IQ_symbol[i][j] = {
                        (int16_t)(ifft_dl_data[j - prefix].real() * 32768),
                        (int16_t)(ifft_dl_data[j - prefix].imag() * 32768)
                    };
                }
            }
        }
    }

    for (size_t i = 0; i < ul_data_symbol_num_perframe * UE_ANT_NUM; i++) {
        for (size_t j = 0; j < OFDM_DATA_NUM; j++)
            ul_IQ_data[i][j] = rand() % mod_order;
        std::vector<std::complex<float>> modul_data = CommsLib::modulate(
            std::vector<int8_t>(ul_IQ_data[i], ul_IQ_data[i] + OFDM_DATA_NUM),
            mod_type);
        for (size_t j = 0; j < OFDM_CA_NUM; j++) {
            if (j < OFDM_DATA_START || j >= OFDM_DATA_START + OFDM_DATA_NUM)
                continue;
            size_t k = j - OFDM_DATA_START;
            ul_IQ_modul[i][j].re = modul_data[k].real();
            ul_IQ_modul[i][j].im = modul_data[k].imag();
        }
    }
#else
    std::string cur_directory1 = TOSTRING(PROJECT_DIRECTORY);
#ifdef USE_LDPC
    std::string filename1 = cur_directory1 + "/data/LDPC_orig_data_2048_ant"
        + std::to_string(BS_ANT_NUM) + ".bin";
    size_t num_bytes_per_ue = (LDPC_config.cbLen + 7) >> 3;
#else
    std::string filename1 = cur_directory1 + "/data/orig_data_2048_ant"
        + std::to_string(BS_ANT_NUM) + ".bin";
    size_t num_bytes_per_ue = OFDM_DATA_NUM;
#endif
    FILE* fd = fopen(filename1.c_str(), "rb");
    if (fd == NULL) {
        printf("open file %s faild.\n", filename1.c_str());
        std::cerr << "Error: " << strerror(errno) << std::endl;
    }
    for (size_t i = 0; i < dl_data_symbol_num_perframe; i++) {
        r = fread(
            dl_IQ_data[i], sizeof(int8_t), num_bytes_per_ue * UE_ANT_NUM, fd);
        if (r < num_bytes_per_ue)
            printf(
                "bad read from file %s (batch %zu) \n", filename1.c_str(), i);
    }
    fclose(fd);
<<<<<<< HEAD

#ifdef USE_ARGOS
    // read uplink
    std::string filename2 = cur_directory1 + "/data/tx_ul_data_"
        + std::to_string(BS_ANT_NUM) + "x" + std::to_string(UE_ANT_NUM)
        + ".bin";
    fp = fopen(filename2.c_str(), "rb");
    if (fp == NULL) {
        std::cerr << "Openning File " << filename2
                  << " fails. Error: " << strerror(errno) << std::endl;
    }
    size_t total_sc = OFDM_DATA_NUM * UE_ANT_NUM
        * ul_data_symbol_num_perframe; // coding is not considered yet
    L2_data = new mac_dtype[total_sc];
    r = fread(L2_data, sizeof(mac_dtype), total_sc, fp);
    if (r < total_sc)
        printf("bad read from file %s \n", filename2.c_str());
    fclose(fp);
    for (size_t i = 0; i < total_sc; i++) {
        size_t sid = i / (data_sc_len * UE_ANT_NUM);
        size_t cid = i % (data_sc_len * UE_ANT_NUM) + OFDM_DATA_START;
        ul_IQ_modul[sid][cid] = L2_data[i];
    }
#endif
=======
>>>>>>> 05e8cf4a
#endif

    running = true;
    std::cout << "BS_ANT_NUM " << BS_ANT_NUM << std::endl;
    std::cout << "UE_ANT_NUM " << UE_ANT_NUM << std::endl;
    std::cout << "PILOT SYM NUM " << pilot_symbol_num_perframe << std::endl;
    std::cout << "UL SYM NUM " << ul_data_symbol_num_perframe << std::endl;
    std::cout << "DL SYM NUM " << dl_data_symbol_num_perframe << std::endl;
    std::cout << "OFDM_CA_NUM " << OFDM_CA_NUM << std::endl;
    std::cout << "OFDM_DATA_NUM " << OFDM_DATA_NUM << std::endl;
    std::cout << "Packet length " << packet_length << std::endl;
    if (packet_length >= 9000)
        std::cout << "\033[1;31mWarning: packet length is larger than jumbo "
                     "frame size (9000)! "
                  << "Packets will be fragmented.\033[0m" << std::endl;
    std::cout << "Config Done!" << std::endl;
}

Config::~Config()
{
    free_buffer_1d(&pilots_);
    dl_IQ_data.free();
#ifdef GENERATE_DATA
    dl_IQ_symbol.free();
    ul_IQ_data.free();
    ul_IQ_modul.free();
#endif
}

int Config::getSymbolId(size_t symbol_id)
{
    return (symbol_id < pilot_symbol_num_perframe
            ? pilotSymbols[0][symbol_id]
            : ULSymbols[0][symbol_id - pilot_symbol_num_perframe]);
}

int Config::getDownlinkPilotId(size_t frame_id, size_t symbol_id)
{
    std::vector<size_t>::iterator it;
    size_t fid = frame_id % framePeriod;
    it = find(DLSymbols[fid].begin(), DLSymbols[fid].end(), symbol_id);
    if (it != DLSymbols[fid].end()) {
        int id = it - DLSymbols[fid].begin();
        if (id < DL_PILOT_SYMS) {
#ifdef DEBUG3
            printf("getDownlinkPilotId(%zu, %zu) = %zu\n", frame_id, symbol_id,
                id);
#endif
            return id;
        }
    }
    return -1;
}

int Config::getDlSFIndex(size_t frame_id, size_t symbol_id)
{
    std::vector<size_t>::iterator it;
    size_t fid = frame_id % framePeriod;
    it = find(DLSymbols[fid].begin(), DLSymbols[fid].end(), symbol_id);
    if (it != DLSymbols[fid].end())
        return it - DLSymbols[fid].begin();
    else
        return -1;
}

int Config::getPilotSFIndex(size_t frame_id, size_t symbol_id)
{
    std::vector<size_t>::iterator it;
    size_t fid = frame_id % framePeriod;
    it = find(pilotSymbols[fid].begin(), pilotSymbols[fid].end(), symbol_id);
    if (it != pilotSymbols[fid].end()) {
#ifdef DEBUG3
        printf("getPilotSFIndex(%zu, %zu) = %zu\n", frame_id, symbol_id,
            it - pilotSymbols[fid].begin());
#endif
        return it - pilotSymbols[fid].begin();
    } else
        return -1;
}

int Config::getUlSFIndex(size_t frame_id, size_t symbol_id)
{
    std::vector<size_t>::iterator it;
    size_t fid = frame_id % framePeriod;
    it = find(ULSymbols[fid].begin(), ULSymbols[fid].end(), symbol_id);
    if (it != ULSymbols[fid].end()) {
#ifdef DEBUG3
        printf("getUlSFIndexId(%zu, %zu) = %zu\n", frame_id, symbol_id,
            it - ULSymbols[fid].begin());
#endif
        return it - ULSymbols[fid].begin();
    } else
        return -1;
}

bool Config::isPilot(size_t frame_id, size_t symbol_id)
{
    if (symbol_id > symbol_num_perframe) {
        printf("\x1B[31mERROR: Received out of range symbol %zu at frame "
               "%zu\x1B[0m\n",
            symbol_id, frame_id);
        return false;
    }
    size_t fid = frame_id % framePeriod;
    char s = frames[fid].at(symbol_id);
#ifdef DEBUG3
    printf("isPilot(%zu, %zu) = %c\n", frame_id, symbol_id, s);
#endif
    if (isUE) {
        std::vector<size_t>::iterator it;
        it = find(DLSymbols[fid].begin(), DLSymbols[fid].end(), symbol_id);
        int ind = DL_PILOT_SYMS;
        if (it != DLSymbols[fid].end())
            ind = it - DLSymbols[fid].begin();
        return (ind < DL_PILOT_SYMS);
        // return cfg->frames[fid].at(symbol_id) == 'P' ? true : false;
    } else
        return s == 'P';
    // return (symbol_id < UE_NUM);
}

bool Config::isCalDlPilot(size_t frame_id, size_t symbol_id)
{
    if (symbol_id > symbol_num_perframe) {
        printf("\x1B[31mERROR: Received out of range symbol %zu at frame %zu\x1B[0m\n", symbol_id, frame_id);
        return false;
    }
    size_t fid = frame_id % framePeriod;
    char s = frames[fid].at(symbol_id);
    if (isUE) {
        return false;
    } else
        return (s == 'C');
}

bool Config::isCalUlPilot(size_t frame_id, size_t symbol_id)
{
    if (symbol_id > symbol_num_perframe) {
        printf("\x1B[31mERROR: Received out of range symbol %zu at frame %zu\x1B[0m\n", symbol_id, frame_id);
        return false;
    }
    size_t fid = frame_id % framePeriod;
    char s = frames[fid].at(symbol_id);
    if (isUE) {
        return false;
    } else
        return (s == 'L');
}

bool Config::isUplink(size_t frame_id, size_t symbol_id)
{
    if (symbol_id > symbol_num_perframe) {
        printf("\x1B[31mERROR: Received out of range symbol %zu at frame "
               "%zu\x1B[0m\n",
            symbol_id, frame_id);
        return false;
    }
    size_t fid = frame_id % framePeriod;
    char s = frames[fid].at(symbol_id);
#ifdef DEBUG3
    printf("isUplink(%zu, %zu) = %c\n", frame_id, symbol_id, s);
#endif
    return s == 'U';
    // return (symbol_id < symbol_num_perframe) && (symbol_id >= UE_NUM);
}

bool Config::isDownlink(size_t frame_id, size_t symbol_id)
{
    if (symbol_id > symbol_num_perframe) {
        printf("\x1B[31mERROR: Received out of range symbol %zu at frame %zu\x1B[0m\n", symbol_id, frame_id);
        return false;
    }
    size_t fid = frame_id % framePeriod;
    char s = frames[fid].at(symbol_id);
#ifdef DEBUG3
    printf("isDownlink(%zu, %zu) = %c\n", frame_id, symbol_id, s);
#endif
    if (isUE)
        return s == 'D' && !this->isPilot(frame_id, symbol_id);
    else
        return s == 'D';
}

extern "C" {
__attribute__((visibility("default"))) Config* Config_new(char* filename)
{

    auto* cfg = new Config(filename);
    return cfg;
}
}<|MERGE_RESOLUTION|>--- conflicted
+++ resolved
@@ -298,23 +298,14 @@
         exit(1);
     }
 
-<<<<<<< HEAD
     dl_IQ_data.malloc(
         dl_data_symbol_num_perframe, OFDM_DATA_NUM * UE_ANT_NUM, 64);
-    dl_IQ_modul.malloc(data_symbol_num_perframe * UE_ANT_NUM, OFDM_CA_NUM,
-        64); // used for debug
     dl_IQ_symbol.malloc(
-        data_symbol_num_perframe, sampsPerSymbol, 64); // used for debug
+        dl_data_symbol_num_perframe, sampsPerSymbol, 64); // used for debug
     ul_IQ_data.malloc(
         ul_data_symbol_num_perframe * UE_ANT_NUM, OFDM_DATA_NUM, 64);
     ul_IQ_modul.malloc(
         ul_data_symbol_num_perframe * UE_ANT_NUM, OFDM_CA_NUM, 64);
-=======
-    dl_IQ_data.malloc(dl_data_symbol_num_perframe, OFDM_DATA_NUM * UE_ANT_NUM, 64);
-    dl_IQ_symbol.malloc(dl_data_symbol_num_perframe, sampsPerSymbol, 64); // used for debug
-    ul_IQ_data.malloc(ul_data_symbol_num_perframe * UE_ANT_NUM, OFDM_DATA_NUM, 64);
-    ul_IQ_modul.malloc(ul_data_symbol_num_perframe * UE_ANT_NUM, OFDM_CA_NUM, 64);
->>>>>>> 05e8cf4a
 
 #ifdef GENERATE_DATA
     for (size_t i = 0; i < dl_data_symbol_num_perframe; i++) {
@@ -330,22 +321,9 @@
                 = CommsLib::modulate(in_modul, mod_type);
             std::vector<std::complex<float>> ifft_in_data;
             for (size_t j = 0; j < OFDM_CA_NUM; j++) {
-<<<<<<< HEAD
-                if (j < OFDM_DATA_START
-                    || j >= OFDM_DATA_START + OFDM_DATA_NUM) {
-                    dl_IQ_modul[i * data_symbol_num_perframe + ue_id][j].re = 0;
-                    dl_IQ_modul[i * data_symbol_num_perframe + ue_id][j].im = 0;
-                    ifft_in_data.push_back(0);
-                } else {
-                    dl_IQ_modul[i * data_symbol_num_perframe + ue_id][j].re
-                        = modul_data[j - OFDM_DATA_START].real();
-                    dl_IQ_modul[i * data_symbol_num_perframe + ue_id][j].im
-                        = modul_data[j - OFDM_DATA_START].imag();
-=======
                 if (j < OFDM_DATA_START || j >= OFDM_DATA_START + OFDM_DATA_NUM) {
                     ifft_in_data.push_back(0);
                 } else {
->>>>>>> 05e8cf4a
                     ifft_in_data.push_back(modul_data[j - OFDM_DATA_START]);
                 }
             }
@@ -406,33 +384,6 @@
                 "bad read from file %s (batch %zu) \n", filename1.c_str(), i);
     }
     fclose(fd);
-<<<<<<< HEAD
-
-#ifdef USE_ARGOS
-    // read uplink
-    std::string filename2 = cur_directory1 + "/data/tx_ul_data_"
-        + std::to_string(BS_ANT_NUM) + "x" + std::to_string(UE_ANT_NUM)
-        + ".bin";
-    fp = fopen(filename2.c_str(), "rb");
-    if (fp == NULL) {
-        std::cerr << "Openning File " << filename2
-                  << " fails. Error: " << strerror(errno) << std::endl;
-    }
-    size_t total_sc = OFDM_DATA_NUM * UE_ANT_NUM
-        * ul_data_symbol_num_perframe; // coding is not considered yet
-    L2_data = new mac_dtype[total_sc];
-    r = fread(L2_data, sizeof(mac_dtype), total_sc, fp);
-    if (r < total_sc)
-        printf("bad read from file %s \n", filename2.c_str());
-    fclose(fp);
-    for (size_t i = 0; i < total_sc; i++) {
-        size_t sid = i / (data_sc_len * UE_ANT_NUM);
-        size_t cid = i % (data_sc_len * UE_ANT_NUM) + OFDM_DATA_START;
-        ul_IQ_modul[sid][cid] = L2_data[i];
-    }
-#endif
-=======
->>>>>>> 05e8cf4a
 #endif
 
     running = true;

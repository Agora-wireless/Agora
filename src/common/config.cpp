--- conflicted
+++ resolved
@@ -132,13 +132,8 @@
         } else {
             size_t ul_data_symbol_end
                 = 1 + pilot_symbol_num_perframe + ul_data_symbol_num_perframe;
-<<<<<<< HEAD
-            for (size_t s = 1 + pilot_symbol_num_perframe; s < ul_data_symbol_end;
-                 s++)
-=======
             for (size_t s = 1 + pilot_symbol_num_perframe;
                  s < ul_data_symbol_end; s++)
->>>>>>> c17b3c61
                 sched += "U";
             for (size_t s = ul_data_symbol_end; s < symbol_num_perframe; s++)
                 sched += "G";

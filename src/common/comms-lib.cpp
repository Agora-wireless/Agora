/*

 Generate training sequence for pilots and preambles.

 Supports:
 STS - 802.11 Short training sequence. Generates one symbol, 16 complex I/Q samples.
 LTS - 802.11 Long training sequence. Generates 2.5 symbols, cp length of 32 samples, 
       for a total of 160 complex I/Q samples.
 LTE Zadoff Chu - Generates the 25th root length-63 Zadoff-Chu sequence.
       Total of 63-long complex IQ samples.
 Gold IFFT - Total of 128-long complex IQ samples including a 32-sample cyclic prefix
 Hadamard - Real valued sequence. Possible lenghts: {2, 4, 8, 16, 32, 64}

---------------------------------------------------------------------
 Copyright (c) 2018-2019, Rice University 
 RENEW OPEN SOURCE LICENSE: http://renew-wireless.org/license
 Author(s): Oscar Bejarano: obejarano@rice.edu
            Rahman Doost-Mohamamdy: doost@rice.edu
---------------------------------------------------------------------
*/

#include "comms-lib.h"

size_t CommsLib::find_pilot_seq(std::vector<std::complex<double>> iq, std::vector<std::complex<double>> pilot, size_t seq_len)
{

    size_t best_peak = 0;

    // Re-arrange into complex vector, flip, and compute conjugate
    std::vector<std::complex<double>> pilot_conj;
    for (size_t i = 0; i < seq_len; i++) {
        // conjugate
        pilot_conj.push_back(std::conj(pilot[seq_len - i - 1]));
    }

    // Equivalent to numpy's sign function
    std::vector<std::complex<double>> iq_sign = CommsLib::csign(iq);

    // Convolution
    std::vector<double> pilot_corr = CommsLib::convolve(iq_sign, pilot_conj);

    // Find all peaks
    double max_peak = 0;
    for (size_t i = 0; i < pilot_corr.size(); i++) {
        if (abs(pilot_corr[i]) > max_peak) {
            max_peak = abs(pilot_corr[i]);
            best_peak = i;
        }
    }
    return best_peak;
}

int CommsLib::findLTS(std::vector<std::complex<double>> iq, int seqLen)
{
    /*
     * Find 802.11-based LTS (Long Training Sequence)
     * Input:
     *     iq        - IQ complex samples (vector)
     *     seqLen    - Length of sequence
     * Output:
     *     best_peak - LTS peak index (correlation peak)
     */

    float lts_thresh = 0.8;
    std::vector<std::vector<double>> lts_seq;
    int best_peak;

    // Original LTS sequence
    lts_seq = CommsLib::getSequence(seqLen, LTS_SEQ);

    // Re-arrange into complex vector, flip, and compute conjugate
    std::vector<std::complex<double>> lts_sym;
    std::vector<std::complex<double>> lts_sym_conj;
    for (int i = 0; i < 64; i++) {
        // lts_seq is a 2x160 matrix (real/imag by seqLen=160 elements)
        // grab one symbol and flip around
        lts_sym.push_back(std::complex<double>(lts_seq[0][seqLen - 1 - i], lts_seq[1][seqLen - 1 - i]));
        // conjugate
        lts_sym_conj.push_back(std::conj(lts_sym[i]));
    }

    // Equivalent to numpy's sign function
    std::vector<std::complex<double>> iq_sign = CommsLib::csign(iq);

    // Convolution
    std::vector<double> lts_corr = CommsLib::convolve(iq_sign, lts_sym_conj);

    // Find all peaks
    std::vector<int> peaks;
    for (size_t i = 0; i < lts_corr.size(); i++) {
        if (lts_corr[i] > (lts_thresh * *std::max_element(lts_corr.begin(), lts_corr.end()))) {
            // Index of valid peaks
            peaks.push_back(i);
        }
    }

    std::vector<std::vector<int>> x_vec(peaks.size());
    std::vector<std::vector<int>> y_vec(peaks.size());
    CommsLib::meshgrid(peaks, peaks, x_vec, y_vec);

    // Find peaks that are 64 samples apart
    std::vector<int> valid_peaks;
    for (size_t i = 0; i < x_vec.size(); i++) {
        for (size_t j = 0; j < x_vec[0].size(); j++) {
            int idx_diff = y_vec[i][j] - x_vec[i][j];
            if (idx_diff == static_cast<int>(lts_sym.size())) {
                valid_peaks.push_back(peaks[i]);
            }
        }
    }
    // Use first LTS found
    if (valid_peaks.empty()) {
        best_peak = -1;
    } else {
        best_peak = valid_peaks[0];
    }

    return best_peak;
}

void CommsLib::meshgrid(std::vector<int> x_in, std::vector<int> y_in, std::vector<std::vector<int>>& x, std::vector<std::vector<int>>& y)
{
    /*
     * Simplified version of numpy's meshgrid function. Input vectors must be of same length.
     * Returns coordinate matrices from coordinate vectors.
     */
    int nx = x_in.size();
    int ny = y_in.size();

    if (nx != ny) {
        throw std::invalid_argument(" Input vectors to meshgrid function must have same length. ");
    }
    for (int i = 0; i < nx; i++) {
        for (int j = 0; j < ny; j++) {
            x[i].push_back(x_in[j]);
            y[i].push_back(y_in[i]);
            //std::cout << "XXXX x[" << i << "][" << j << "]: " << x[i][j] << std::endl;
            //std::cout << "YYYY y[" << i << "][" << j << "]: " << y[i][j] << std::endl;
        }
    }
}

std::vector<std::complex<double>> CommsLib::csign(std::vector<std::complex<double>> iq)
{
    /*
     * Return element-wise indication of the sign of a number (for complex vector).
     *
     * For complex-valued inputs:
     *     sign(x.real) + 0j if x.real != 0 else sign(x.imag) + 0j
     *
     * where sign(x) is given by
     *     -1 if x < 0, 0 if x==0, 1 if x > 0
     */
    std::vector<std::complex<double>> iq_sign;
    for (int i = 0; i < static_cast<int>(iq.size()); i++) {
        // sign(x.real) + 0j if x.real != 0 else sign(x.imag) + 0j
        std::complex<double> x = iq[i];
        if (x.real() != 0) {
            iq_sign.push_back((x.real() > 0) ? 1 : (x.real() < 0) ? -1 : 0);
        } else {
            iq_sign.push_back((x.imag() > 0) ? 1 : (x.imag() < 0) ? -1 : 0);
        }
    }
    return iq_sign;
}

std::vector<double> CommsLib::convolve(std::vector<std::complex<double>> const& f, std::vector<std::complex<double>> const& g)
{
    /* Convolution of two vectors
     * Source:
     * https://stackoverflow.com/questions/24518989/how-to-perform-1-dimensional-valid-convolution
     */
    int const nf = f.size();
    int const ng = g.size();
    int const n = nf + ng - 1;
    std::vector<double> out(n, 0);
    std::vector<std::complex<double>> outc(n, 0);
    for (auto i(0); i < n; ++i) {
        int const jmn = (i >= ng - 1) ? i - (ng - 1) : 0;
        int const jmx = (i < nf - 1) ? i : nf - 1;
        for (auto j(jmn); j <= jmx; ++j) {
            outc[i] += f[j] * g[i - j];
        }
        out[i] += abs(outc[i]);
    }
    return out;
}

std::vector<float> CommsLib::magnitudeFFT(std::vector<std::complex<float>> const& samps, std::vector<float> const& win, size_t fftSize)
{
    std::vector<std::complex<float>> preFFT(samps.size());

    for (size_t n = 0; n < fftSize; n++) {
        preFFT[n] = samps[n] * win[n];
    }

    std::vector<std::complex<float>> fftSamps = CommsLib::FFT(preFFT, fftSize);

    // compute magnitudes
    std::vector<float> fftMag;
    fftMag.reserve(fftSize);
    for (size_t n = fftSize / 2; n < fftSize; n++) {
        fftMag.push_back(std::norm(fftSamps[n]));
    }
    for (size_t n = 0; n < fftSize / 2; n++) {
        fftMag.push_back(std::norm(fftSamps[n]));
    }
    std::reverse(fftMag.begin(), fftMag.end()); // not sure why we need reverse here, but this seems to give the right spectrum
    return fftMag;
}

// Take ffsSize samples of (1 - cos(x)) / 2 from 0 up to 2pi
std::vector<float> CommsLib::hannWindowFunction(size_t fftSize)
{
    std::vector<float> winFcn(1, 0);
    double step = 2 * M_PI / fftSize;

    // Compute the samples for the first half.
    for (size_t n = 1; n < fftSize / 2; n++) {
        winFcn.push_back((1 - std::cos(step * n)) / 2);
    }
    // If a sample lies at the center, just use (1-cos(pi))/2 == 1.
    if (fftSize % 2 == 0)
        winFcn.push_back(1);
    // The second half is a mirror image of the first, so just copy.
    for (size_t n = fftSize / 2 + 1; n < fftSize; n++)
        winFcn.push_back(winFcn[fftSize - n]);
    return winFcn;
}

double CommsLib::windowFunctionPower(std::vector<float> const& win)
{
    double windowPower = (0);
    size_t N = win.size();
    for (size_t n = 0; n < win.size(); n++) {
        windowPower += std::norm(win[n]);
    }
    windowPower = std::sqrt(windowPower / N);
    return 20 * std::log10(N * windowPower);
}

float CommsLib::findTone(std::vector<float> const& magnitude, double winGain, double fftBin, size_t fftSize, const size_t delta)
{
    /*
     * Find the tone level at a specific interval in the input Power Spectrum
     * fftBins assumed interval is [-0.5, 0.5] which is coverted to [0, fftSize-1]
     */
    // make sure we don't exceed array bounds
    size_t first = std::max<size_t>(0, std::lround((fftBin + 0.5) * fftSize) - delta);
    size_t last = std::min<size_t>(fftSize - 1, std::lround((fftBin + 0.5) * fftSize) + delta);
    float refLevel = magnitude[last];
    for (size_t n = first; n < last; n++) {
        if (magnitude[n] > refLevel)
            refLevel = magnitude[n];
    }
    return 10 * std::max(std::log10(refLevel), (float)(-20.0)) - (float)winGain;
}

float CommsLib::measureTone(std::vector<std::complex<float>> const& samps, std::vector<float> const& win, double winGain, double fftBin, size_t fftSize, const size_t delta)
{
    return findTone(magnitudeFFT(samps, win, fftSize), winGain, fftBin, fftSize, delta);
}

std::vector<int> CommsLib::getDataSc(int fftSize)
{
    std::vector<int> data_sc;
    if (fftSize == 64) {
        int sc_ind[48] = { 1, 2, 3, 4, 5, 6, 8, 9, 10, 11, 12, 13, 14, 15, 16, 17, 18, 19, 20,
            22, 23, 24, 25, 26, 38, 39, 40, 41, 42, 44, 45, 46, 47, 48, 49, 50,
            51, 52, 53, 54, 55, 56, 58, 59, 60, 61, 62, 63 };
        data_sc.assign(sc_ind, sc_ind + 48);
    } else
        for (int i = 0; i < fftSize; i++)
            data_sc.push_back(i);
    return data_sc;
}

std::vector<int> CommsLib::getNullSc(int fftSize)
{
    std::vector<int> null_sc;
    if (fftSize == 64) {
        int null[12] = { 0, 1, 2, 3, 4, 5, 32, 59, 60, 61, 62, 63 };
        null_sc.assign(null, null + 12);
    }
    return null_sc;
}

std::vector<int> CommsLib::getPilotScInd(int fftSize)
{
    std::vector<int> pilot_sc;
    if (fftSize == 64) {
        int sc_ind[4] = { 7, 21, 43, 57 };
        pilot_sc.assign(sc_ind, sc_ind + 4);
    }
    return pilot_sc;
}

std::vector<std::complex<float>> CommsLib::getPilotSc(int fftSize)
{
    std::vector<std::complex<float>> pilot_sc;
    if (fftSize == 64) {
        std::complex<float> sc_val[4] = { 1.0, 1.0, -1.0, 1.0 };
        pilot_sc.assign(sc_val, sc_val + 4);
    }
    return pilot_sc;
}

std::vector<std::complex<float>> CommsLib::IFFT(std::vector<std::complex<float>> in, int fftsize, bool normalize)
{
    std::vector<std::complex<float>> out(in.size());

    void* fft_in = mufft_alloc(fftsize * sizeof(std::complex<float>));
    void* fft_out = mufft_alloc(fftsize * sizeof(std::complex<float>));
    mufft_plan_1d* mufftplan = mufft_create_plan_1d_c2c(fftsize, MUFFT_INVERSE, MUFFT_FLAG_CPU_ANY);

    memcpy(fft_in, in.data(), fftsize * sizeof(std::complex<float>));
    mufft_execute_plan_1d(mufftplan, fft_out, fft_in);
    memcpy(out.data(), fft_out, fftsize * sizeof(std::complex<float>));
    if (normalize) {
        //for (int i = 0; i < fftsize; i++) out[i] /= fftsize;
        float max_val = 0;
        //int max_ind = 0;
        float scale = 0.5;
        for (int i = 0; i < fftsize; i++) {
            if (std::abs(out[i]) > max_val) {
                max_val = std::abs(out[i]);
                //max_ind = i;
            }
        }
        std::cout << "IFFT output is normalized with " << std::to_string(max_val) << std::endl;
        //std::cout << "max sample is " << std::to_string(out[max_ind].real()) << "+1j*" << std::to_string(out[max_ind].imag()) << std::endl;
        for (int i = 0; i < fftsize; i++)
            out[i] /= (max_val / scale);
    }
    mufft_free_plan_1d(mufftplan);
    mufft_free(fft_in);
    mufft_free(fft_out);
    return out;
}

std::vector<std::complex<float>> CommsLib::FFT(std::vector<std::complex<float>> in, int fftsize)
{
    std::vector<std::complex<float>> out(in.size());

    void* fft_in = mufft_alloc(fftsize * sizeof(std::complex<float>));
    void* fft_out = mufft_alloc(fftsize * sizeof(std::complex<float>));
    mufft_plan_1d* mufftplan = mufft_create_plan_1d_c2c(fftsize, MUFFT_FORWARD, MUFFT_FLAG_CPU_ANY);

    memcpy(fft_in, in.data(), fftsize * sizeof(std::complex<float>));
    mufft_execute_plan_1d(mufftplan, fft_out, fft_in);
    memcpy(out.data(), fft_out, fftsize * sizeof(std::complex<float>));

    mufft_free_plan_1d(mufftplan);
    mufft_free(fft_in);
    mufft_free(fft_out);
    return out;
}

<<<<<<< HEAD
std::vector<std::complex<float>> CommsLib::composeRefSymbol(std::vector<std::complex<float>> pilot, size_t offset, size_t period, size_t fftSize, bool timeDomain)
{
    std::vector<std::complex<float>> fft_in(fftSize, 0);
    size_t pilotNum = fftSize / period;
    for (size_t i = 0; i < pilotNum; i++) {
        size_t index = i * period + offset;
        fft_in[index] = pilot[index];
    }
    if (timeDomain)
        return CommsLib::IFFT(fft_in, fftSize);
    else
        return fft_in;
}

std::vector<std::complex<float>> CommsLib::modulate(std::vector<int> in, int type)
=======
std::vector<std::complex<float>> CommsLib::modulate(std::vector<int8_t> in, int type)
>>>>>>> 9ba9e4cc
{
    std::vector<std::complex<float>> out(in.size());
    if (type == QPSK) {
        float qpsk_table[2][4]; // = init_qpsk();
        float scale = 1 / sqrt(2);
        float mod_qpsk[2] = { -scale, scale };
        for (int i = 0; i < 4; i++) {
            qpsk_table[0][i] = mod_qpsk[i / 2];
            qpsk_table[1][i] = mod_qpsk[i % 2];
        }
        for (size_t i = 0; i < in.size(); i++) {
            if (in[i] >= 0 and in[i] < 4)
                out[i] = std::complex<float>(qpsk_table[0][in[i]], qpsk_table[1][in[i]]);
            else {
                std::cout << "Error: No compatible input vector!" << std::endl;
                break;
            }
        }
    } else if (type == QAM16) {
        float qam16_table[2][16]; //= init_qam16();
        float scale = 1 / sqrt(10);
        float mod_16qam[4] = { -3 * scale, -1 * scale, 3 * scale, scale };
        for (int i = 0; i < 16; i++) {
            qam16_table[0][i] = mod_16qam[i / 4];
            qam16_table[1][i] = mod_16qam[i % 4];
        }
        for (size_t i = 0; i < in.size(); i++) {
            if (in[i] >= 0 and in[i] < 16)
                out[i] = std::complex<float>(qam16_table[0][in[i]], qam16_table[1][in[i]]);
            else {
                std::cout << "Error: No compatible input vector!" << std::endl;
                break;
            }
        }
    } else if (type == QAM64) {
        float qam64_table[2][64]; // = init_qam64();
        float scale = 1 / sqrt(42);
        float mod_64qam[8] = { -7 * scale, -5 * scale, -3 * scale, -1 * scale, scale, 3 * scale, 5 * scale, 7 * scale };
        for (int i = 0; i < 64; i++) {
            qam64_table[0][i] = mod_64qam[i / 8];
            qam64_table[1][i] = mod_64qam[i % 8];
        }
        for (size_t i = 0; i < in.size(); i++) {
            if (in[i] >= 0 and in[i] < 64)
                out[i] = std::complex<float>(qam64_table[0][in[i]], qam64_table[1][in[i]]);
            else {
                std::cout << "Error: No compatible input vector!" << std::endl;
                break;
            }
        }
    } else {
        // Not Supported
        std::cout << "Modulation Type " << type << " not supported!" << std::endl;
    }
    return out;
}

std::vector<std::vector<double>> CommsLib::getSequence(int N, int type)
{
    std::vector<std::vector<double>> matrix;

    if (type == STS_SEQ) {
        // STS - 802.11 Short training sequence (one symbol)
        matrix.resize(2);

        double sts_re[16] = { 0.04599876, -0.13244371, -0.01347272, 0.1427553, 0.09199751,
            0.1427553, -0.01347272, -0.13244371, 0.04599876, 0.00233959,
            -0.07852478, -0.01265117, 0, -0.01265117, -0.07852478, 0.00233959 };

        double sts_im[16] = { 0.04599876, 0.00233959, -0.07852478, -0.01265117, 0.0,
            -0.01265117, -0.07852478, 0.00233959, 0.04599876, -0.13244371,
            -0.01347272, 0.1427553, 0.09199751, 0.1427553, -0.01347272, -0.13244371 };

        for (int j = 0; j < 2; j++) {
            std::vector<double> a;
            for (int i = 0; i < 16; i++) {
                if (j == 0) {
                    a.push_back(sts_re[i]);
                } else {
                    a.push_back(sts_im[i]);
                }
            }
            matrix[j] = a;
        }
    } else if (type == LTS_F_SEQ) {
        matrix.resize(1);
        std::vector<double> lts_f = { 0, 1, -1, -1, 1, 1, -1, 1, -1, 1, -1, -1, -1, -1, -1, 1, 1, -1, -1, 1, -1, 1, -1, 1, 1, 1, 1, 0, 0, 0, 0, 0, 0, 0, 0, 0, 0, 0, 1, 1, -1, -1, 1, 1, -1, 1, -1, 1, 1, 1, 1, 1, 1, -1, -1, 1, 1, -1, 1, -1, 1, 1, 1, 1 };
        matrix[0] = (lts_f);
    } else if (type == LTS_SEQ) {
        // LTS - 802.11 Long training sequence (2.5 symbols, cp length of 32 samples)
        matrix.resize(2);

        double lts_re[160] = { -0.15625, 0.012284590458567165, 0.09171654912240956, -0.09188755526278, -0.002805944173488664,
            0.07507369706822604, -0.12732435990770957, -0.12188700906074086, -0.03504126073623884, -0.056455128448539,
            -0.060310100316213804, 0.06955684740689412, 0.08221832230305733, -0.1312626089753594, -0.05720634587149917,
            0.03691794200106715, 0.0625, 0.1192390885103326, -0.022483206307774027, 0.05866876712873733,
            0.0244758515211019, -0.13680487681585982, 0.0009889797089880949, 0.05333773437415131, 0.09754126073623881,
            -0.03831596747441851, -0.11513121478170157, 0.05982384485901423, 0.021111770349329442, 0.09683188459112747,
            0.0397496983535005, -0.005121250360419827, 0.15625, -0.005121250360419823, 0.0397496983535005,
            0.09683188459112749, 0.02111177034932945, 0.05982384485901426, -0.11513121478170157, -0.0383159674744185,
            0.09754126073623884, 0.05333773437415131, 0.0009889797089880983, -0.1368048768158598, 0.024475851521101908,
            0.05866876712873735, -0.02248320630777403, 0.1192390885103326, 0.0625, 0.03691794200106713,
            -0.05720634587149916, -0.1312626089753594, 0.08221832230305731, 0.06955684740689413, -0.0603101003162138,
            -0.05645512844853901, -0.03504126073623881, -0.12188700906074088, -0.12732435990770957, 0.07507369706822604,
            -0.002805944173488671, -0.09188755526278002, 0.09171654912240956, 0.01228459045856714, -0.15625,
            0.012284590458567165, 0.09171654912240956, -0.09188755526278, -0.002805944173488664, 0.07507369706822604,
            -0.12732435990770957, -0.12188700906074086, -0.03504126073623884, -0.056455128448539, -0.060310100316213804,
            0.06955684740689412, 0.08221832230305733, -0.1312626089753594, -0.05720634587149917, 0.03691794200106715,
            0.0625, 0.1192390885103326, -0.022483206307774027, 0.05866876712873733, 0.0244758515211019,
            -0.13680487681585982, 0.0009889797089880949, 0.05333773437415131, 0.09754126073623881, -0.03831596747441851,
            -0.11513121478170157, 0.05982384485901423, 0.021111770349329442, 0.09683188459112747, 0.0397496983535005,
            -0.005121250360419827, 0.15625, -0.005121250360419823, 0.0397496983535005, 0.09683188459112749,
            0.02111177034932945, 0.05982384485901426, -0.11513121478170157, -0.0383159674744185, 0.09754126073623884,
            0.05333773437415131, 0.0009889797089880983, -0.1368048768158598, 0.024475851521101908, 0.05866876712873735,
            -0.02248320630777403, 0.1192390885103326, 0.0625, 0.03691794200106713, -0.05720634587149916,
            -0.1312626089753594, 0.08221832230305731, 0.06955684740689413, -0.0603101003162138, -0.05645512844853901,
            -0.03504126073623881, -0.12188700906074088, -0.12732435990770957, 0.07507369706822604, -0.002805944173488671,
            -0.09188755526278002, 0.09171654912240956, 0.01228459045856714, -0.15625, 0.012284590458567165,
            0.09171654912240956, -0.09188755526278, -0.002805944173488664, 0.07507369706822604, -0.12732435990770957,
            -0.12188700906074086, -0.03504126073623884, -0.056455128448539, -0.060310100316213804, 0.06955684740689412,
            0.08221832230305733, -0.1312626089753594, -0.05720634587149917, 0.03691794200106715, 0.0625,
            0.1192390885103326, -0.022483206307774027, 0.05866876712873733, 0.0244758515211019, -0.13680487681585982,
            0.0009889797089880949, 0.05333773437415131, 0.09754126073623881, -0.03831596747441851, -0.11513121478170157,
            0.05982384485901423, 0.021111770349329442, 0.09683188459112747, 0.0397496983535005, -0.005121250360419827 };

        double lts_im[160] = { 0.0, -0.09759955359207202, -0.10587165981863113, -0.11512870891096853, -0.053774266476545984,
            0.07404041892509948, 0.020501379986300285, 0.01656621813913718, 0.15088834764831843, 0.021803920607437133,
            -0.08128612411572139, -0.014121958590578302, -0.09235655195372787, -0.06522722901814465, -0.039298588174111096,
            -0.0983441502870872, 0.0625, 0.004095594414801514, -0.1606573329526341, 0.01493899945069943,
            0.05853179569459056, 0.04737981136568012, 0.11500464362403023, -0.0040763264805083466, 0.025888347648318433,
            0.10617091261510256, 0.05518049537437035, 0.08770675983572167, -0.027885918828227545, -0.08279790948776067,
            0.11115794305116433, 0.12032513267372755, 0.0, -0.1203251326737275, -0.11115794305116432,
            0.08279790948776065, 0.027885918828227538, -0.0877067598357217, -0.05518049537437036, -0.10617091261510254,
            -0.025888347648318433, 0.00407632648050834, -0.11500464362403023, -0.04737981136568013, -0.05853179569459056,
            -0.014938999450699438, 0.16065733295263412, -0.0040955944148015275, -0.0625, 0.09834415028708718,
            0.0392985881741111, 0.06522722901814465, 0.09235655195372787, 0.014121958590578316, 0.08128612411572139,
            -0.021803920607437126, -0.15088834764831843, -0.01656621813913719, -0.02050137998630029, -0.07404041892509945,
            0.05377426647654598, 0.11512870891096855, 0.10587165981863114, 0.09759955359207204, 0.0,
            -0.09759955359207202, -0.10587165981863113, -0.11512870891096853, -0.053774266476545984, 0.07404041892509948,
            0.020501379986300285, 0.01656621813913718, 0.15088834764831843, 0.021803920607437133, -0.08128612411572139,
            -0.014121958590578302, -0.09235655195372787, -0.06522722901814465, -0.039298588174111096, -0.0983441502870872,
            0.0625, 0.004095594414801514, -0.1606573329526341, 0.01493899945069943, 0.05853179569459056,
            0.04737981136568012, 0.11500464362403023, -0.0040763264805083466, 0.025888347648318433, 0.10617091261510256,
            0.05518049537437035, 0.08770675983572167, -0.027885918828227545, -0.08279790948776067, 0.11115794305116433,
            0.12032513267372755, 0.0, -0.1203251326737275, -0.11115794305116432, 0.08279790948776065,
            0.027885918828227538, -0.0877067598357217, -0.05518049537437036, -0.10617091261510254, -0.025888347648318433,
            0.00407632648050834, -0.11500464362403023, -0.04737981136568013, -0.05853179569459056, -0.014938999450699438,
            0.16065733295263412, -0.0040955944148015275, -0.0625, 0.09834415028708718, 0.0392985881741111,
            0.06522722901814465, 0.09235655195372787, 0.014121958590578316, 0.08128612411572139, -0.021803920607437126,
            -0.15088834764831843, -0.01656621813913719, -0.02050137998630029, -0.07404041892509945, 0.05377426647654598,
            0.11512870891096855, 0.10587165981863114, 0.09759955359207204, 0.0, -0.09759955359207202,
            -0.10587165981863113, -0.11512870891096853, -0.053774266476545984, 0.07404041892509948, 0.020501379986300285,
            0.01656621813913718, 0.15088834764831843, 0.021803920607437133, -0.08128612411572139, -0.014121958590578302,
            -0.09235655195372787, -0.06522722901814465, -0.039298588174111096, -0.0983441502870872, 0.0625,
            0.004095594414801514, -0.1606573329526341, 0.01493899945069943, 0.05853179569459056, 0.04737981136568012,
            0.11500464362403023, -0.0040763264805083466, 0.025888347648318433, 0.10617091261510256, 0.05518049537437035,
            0.08770675983572167, -0.027885918828227545, -0.08279790948776067, 0.11115794305116433, 0.12032513267372755 };

        // Grab the last N samples (sequence length specified, provide more flexibility)
        int startIdx = 160 - N;
        for (int j = 0; j < 2; j++) {
            std::vector<double> a;
            for (int i = startIdx; i < 160; i++) {
                if (j == 0) {
                    a.push_back(lts_re[i]);
                } else {
                    a.push_back(lts_im[i]);
                }
            }
            matrix[j] = a;
        }
    } else if (type == LTE_ZADOFF_CHU) {
        // LTE Zadoff Chu Sequence: Generate the 25th root length-63 Zadoff-Chu sequence
        matrix.resize(2);

        double lts_re[63] = { 1.0, -0.7971325072229225, 0.3653410243663958, -0.7330518718298251, 0.9801724878485435,
            0.955572805786141, -0.49999999999999617, 0.7660444431189757, -0.222520933956311, 0.6234898018587135,
            0.4562106573531701, 0.3653410243663966, 0.9555728057861371, 0.7660444431189751, -0.49999999999995753,
            -0.7330518718298601, 0.9801724878485425, -0.22252093395630812, 0.6234898018586816, -0.7971325072229237,
            -0.5000000000000849, -0.5000000000000051, -0.7971325072228729, -0.9888308262251311, 0.9555728057861521,
            0.9801724878485374, -0.22252093395631578, 1.0, 0.7660444431189537, -0.7330518718300307,
            -0.9888308262251518, 0.4562106573531763, -0.9888308262251305, -0.733051871829836, 0.76604444311897,
            1.0, -0.22252093395601577, 0.9801724878485049, 0.9555728057861584, -0.988830826225147,
            -0.797132507222964, -0.4999999999997504, -0.4999999999996758, -0.7971325072227249, 0.6234898018583583,
            -0.2225209339562393, 0.9801724878485397, -0.7330518718300426, -0.5000000000003123, 0.7660444431190734,
            0.9555728057861007, 0.3653410243666958, 0.4562106573529356, 0.6234898018587859, -0.22252093395649927,
            0.7660444431189057, -0.5000000000002512, 0.9555728057860857, 0.9801724878483727, -0.7330518718292615,
            0.3653410243664768, -0.797132507222648, 1.0 };

        double lts_im[63] = { 0.0, -0.6038044103254774, -0.9308737486442039, -0.6801727377709207, 0.1981461431993993,
            0.2947551744109033, -0.8660254037844408, -0.642787609686542, -0.9749279121818244, 0.7818314824680458,
            0.8898718088114649, -0.9308737486442037, 0.294755174410916, -0.6427876096865428, 0.8660254037844631,
            0.680172737770883, 0.19814614319940435, 0.9749279121818251, 0.7818314824680712, -0.6038044103254757,
            -0.8660254037843896, 0.8660254037844357, -0.6038044103255429, 0.1490422661761573, -0.2947551744108673,
            0.19814614319942933, -0.9749279121818233, -6.273657903199343e-14, -0.6427876096865683, 0.6801727377706992,
            0.14904226617601968, 0.8898718088114618, 0.14904226617616118, 0.6801727377709089, -0.6427876096865488,
            -6.666535247945037e-14, -0.9749279121818918, 0.1981461431995907, -0.2947551744108467, 0.14904226617605265,
            -0.6038044103254225, 0.8660254037845827, -0.8660254037846258, -0.6038044103257382, 0.781831482468329,
            0.9749279121818407, 0.19814614319941776, 0.6801727377706862, 0.8660254037842583, -0.6427876096864258,
            0.29475517441103394, -0.9308737486440862, 0.8898718088115852, 0.7818314824679881, -0.9749279121817814,
            -0.6427876096866254, -0.8660254037842936, 0.2947551744110826, 0.19814614320024387, -0.6801727377715282,
            -0.9308737486441722, -0.6038044103258398, 1.021155254707157e-12 };

        for (int j = 0; j < 2; j++) {
            std::vector<double> a;
            for (int i = 0; i < 63; i++) {
                if (j == 0) {
                    a.push_back(lts_re[i]);
                } else {
                    a.push_back(lts_im[i]);
                }
            }
            matrix[j] = a;
        }
    } else if (type == GOLD_IFFT) {
        // Gold IFFT Sequence - seq_length=128, cp=32, upsample=1
        matrix.resize(2);

        double lts_re[128] = { -0.5646359, 0.4669951, 0.8769358, 0.5407985, -0.48144832,
            -0.88476783, 0.33639774, -0.43609348, -0.26278743, 0.6910331,
            -0.25535262, 0.11774132, 0.46892625, 0.77644444, -0.14834122,
            -0.13464923, -0.26617187, 0.1341292, 0.133574, 0.15594807,
            -0.057847068, 0.3967621, 0.047606125, 0.01414329, 0.41560003,
            0.12632199, -0.33603117, -0.5669182, -0.2004348, 0.55602646,
            0.24340886, -0.16611233, 0.7904902, -0.42025912, -0.38651145,
            -0.14808364, -0.27662534, -0.74715126, 0.5908927, -0.75451213,
            -0.33933204, 0.36646086, -0.57852495, 0.10015667, -0.34719938,
            0.35134, 0.7383081, -0.3743101, -0.53234375, -0.33714586,
            0.012157675, -0.399321, -0.3871609, 0.27705255, 0.4469853,
            -0.16857521, 0.60894567, -0.04652265, 0.21421923, 0.014229958,
            0.87569416, -0.28046992, 0.64841086, 0.06317055, -0.037642393,
            -0.7303067, 0.6826409, -0.091142215, -0.080362685, 0.1991867,
            0.3268059, 0.6429179, 0.26278743, -0.088880904, 0.25250778,
            0.2633651, -0.7295981, -0.15740044, -0.44250035, -0.0022179564,
            0.26617187, -0.33556038, -0.38437498, -0.8211783, 0.641319,
            0.3527957, -0.062620886, 0.4227164, -0.23919682, 0.18401834,
            -0.14366682, 0.016121548, -0.25830117, 0.82918876, 0.92221844,
            0.31633607, -0.18821196, -0.9082796, 0.11038142, 0.008659021,
            -0.18971694, -0.40438867, -0.12019706, -0.6811534, 0.33933204,
            -0.40837204, 0.22615194, 0.38991654, 0.18199626, -0.1321399,
            0.19951832, 0.7384663, 0.53234375, 0.030798966, 0.40922493,
            0.4283689, -0.37271422, 0.22344504, 0.24096492, 0.1736422,
            0.4192076, -0.42793053, 0.37122476, -0.008662291, 0.008916863,
            0.34757638, -0.35418823, 0.3462311 };

        double lts_im[128] = { -0.5646359, 0.3462311, -0.35418823, 0.34757638, 0.008916863,
            -0.008662291, 0.37122476, -0.42793053, 0.4192076, 0.1736422,
            0.24096492, 0.22344504, -0.37271422, 0.4283689, 0.40922493,
            0.030798966, 0.53234375, 0.7384663, 0.19951832, -0.1321399,
            0.18199626, 0.38991654, 0.22615194, -0.40837204, 0.33933204,
            -0.6811534, -0.12019706, -0.40438867, -0.18971694, 0.008659021,
            0.11038142, -0.9082796, -0.18821196, 0.31633607, 0.92221844,
            0.82918876, -0.25830117, 0.016121548, -0.14366682, 0.18401834,
            -0.23919682, 0.4227164, -0.062620886, 0.3527957, 0.641319,
            -0.8211783, -0.38437498, -0.33556038, 0.26617187, -0.0022179564,
            -0.44250035, -0.15740044, -0.7295981, 0.2633651, 0.25250778,
            -0.088880904, 0.26278743, 0.6429179, 0.3268059, 0.1991867,
            -0.080362685, -0.091142215, 0.6826409, -0.7303067, -0.037642393,
            0.06317055, 0.64841086, -0.28046992, 0.87569416, 0.014229958,
            0.21421923, -0.04652265, 0.60894567, -0.16857521, 0.4469853,
            0.27705255, -0.3871609, -0.399321, 0.012157675, -0.33714586,
            -0.53234375, -0.3743101, 0.7383081, 0.35134, -0.34719938,
            0.10015667, -0.57852495, 0.36646086, -0.33933204, -0.75451213,
            0.5908927, -0.74715126, -0.27662534, -0.14808364, -0.38651145,
            -0.42025912, 0.7904902, -0.16611233, 0.24340886, 0.55602646,
            -0.2004348, -0.5669182, -0.33603117, 0.12632199, 0.41560003,
            0.01414329, 0.047606125, 0.3967621, -0.057847068, 0.15594807,
            0.133574, 0.1341292, -0.26617187, -0.13464923, -0.14834122,
            0.77644444, 0.46892625, 0.11774132, -0.25535262, 0.6910331,
            -0.26278743, -0.43609348, 0.33639774, -0.88476783, -0.48144832,
            0.5407985, 0.8769358, 0.4669951 };

        for (int j = 0; j < 2; j++) {
            std::vector<double> a;
            for (int i = 0; i < 128; i++) {
                if (j == 0) {
                    a.push_back(lts_re[i]);
                } else {
                    a.push_back(lts_im[i]);
                }
            }
            matrix[j] = a;
        }
    } else if (type == HADAMARD) {
        // Hadamard - using Sylvester's construction for powers of 2.
        matrix.resize(N);
        if ((N & (N - 1)) == 0) {
            for (int i = 0; i < N; i++) {
                matrix[i].resize(N);
                for (int j = 0; j < N; j++)
                    matrix[i][j] = hadamard2(i, j);
            }
        }
    }
#if DEBUG_PRINT
    std::cout << "Num elements in first vector: \t " << matrix[0].size()
              << "   Number of rows: " << matrix.size() << std::endl;
    for (int i = 0; i < matrix.size(); i++) {
        for (int j = 0; j < matrix[i].size(); j++) {
            std::cout << "Values[" << i << "][" << j << "]: \t " << matrix[i][j] << std::endl;
        }
    }
#endif
    return matrix;
}

/*
int main(int argc, char *argv[])
{
    std::vector<std::vector<double> > sequence;
    int type = atoi(argv[1]);
    int N = atoi(argv[2]); 	// If Hadamard, possible N: {2, 4, 8, 16, 32, 64}
    sequence = SequenceGen::getSequence(N, type);
    return 0;
}
*/<|MERGE_RESOLUTION|>--- conflicted
+++ resolved
@@ -356,7 +356,6 @@
     return out;
 }
 
-<<<<<<< HEAD
 std::vector<std::complex<float>> CommsLib::composeRefSymbol(std::vector<std::complex<float>> pilot, size_t offset, size_t period, size_t fftSize, bool timeDomain)
 {
     std::vector<std::complex<float>> fft_in(fftSize, 0);
@@ -371,10 +370,7 @@
         return fft_in;
 }
 
-std::vector<std::complex<float>> CommsLib::modulate(std::vector<int> in, int type)
-=======
 std::vector<std::complex<float>> CommsLib::modulate(std::vector<int8_t> in, int type)
->>>>>>> 9ba9e4cc
 {
     std::vector<std::complex<float>> out(in.size());
     if (type == QPSK) {

// Copyright (c) 2018-2020, Rice University
// RENEW OPEN SOURCE LICENSE: http://renew-wireless.org/license

#ifndef CONFIG_HPP_
#define CONFIG_HPP_

#include <emmintrin.h>
#include <immintrin.h>
#include <unistd.h>

#include <boost/range/algorithm/count.hpp>
#include <fstream>  // std::ifstream
#include <iostream>
#include <nlohmann/json.hpp>
#include <vector>

#include "Symbols.hpp"
#include "buffer.hpp"
#include "comms-lib.h"
#include "framestats.h"
#include "gettime.h"
#include "ldpc_config.hpp"
#include "memory_manage.h"
#include "modulation.hpp"
#include "utils.h"
#include "utils_ldpc.hpp"

using json = nlohmann::json;

class Config {
<<<<<<< HEAD
 public:
  /* Constants */
  // inline static constexpr size_t kMaxFrame = (1 << 30);
  // inline static constexpr size_t kDataOffset = (sizeof(int) * 16);

  /* Constructors */
  explicit Config(const std::string& /*jsonfile*/);
  ~Config();

  inline void Running(bool value) { this->running_.store(value); }
  inline bool Running() const { return this->running_.load(); }
  inline size_t BsAntNum() const { return this->bs_ant_num_; }
  inline void BsAntNum(size_t n_bs_ant) { this->bs_ant_num_ = n_bs_ant; }

  /* Inline accessors (basic types) */
  inline bool IsUe() const { return this->is_ue_; }
  inline size_t BfAntNum() const { return this->bf_ant_num_; }
  inline size_t UeNum() const { return this->ue_num_; }

  inline size_t UeAntNum() const { return this->ue_ant_num_; }
  inline size_t OfdmCaNum() const { return this->ofdm_ca_num_; }
  inline size_t CpLen() const { return this->cp_len_; }
  inline size_t OfdmDataNum() const { return this->ofdm_data_num_; }
  inline size_t OfdmDataStart() const { return this->ofdm_data_start_; }

  inline size_t OfdmDataStop() const { return this->ofdm_data_stop_; }
  inline size_t OfdmPilotSpacing() const { return this->ofdm_pilot_spacing_; }
  inline double FreqGhz() const { return this->kFreqGhz; };
  inline size_t DlPacketLength() const { return this->dl_packet_length_; }
  inline std::string Modulation() const { return this->modulation_; }

  inline size_t ModOrderBits() const { return this->mod_order_bits_; }
  inline bool HwFramer() const { return this->hw_framer_; }
  inline double Freq() const { return this->freq_; }
  inline double Rate() const { return this->rate_; }
  inline double Nco() const { return this->nco_; }

  inline double RadioRfFreq() const { return this->radio_rf_freq_; }
  inline double BwFilter() const { return this->bw_filter_; }
  inline bool SingleGain() const { return this->single_gain_; }
  inline double TxGainA() const { return this->tx_gain_a_; }
  inline double RxGainA() const { return this->rx_gain_a_; }

  inline double TxGainB() const { return this->tx_gain_b_; }
  inline double RxGainB() const { return this->rx_gain_b_; }
  inline double CalibTxGainA() const { return this->calib_tx_gain_a_; }
  inline size_t NumCells() const { return this->num_cells_; }
  inline size_t NumRadios() const { return this->num_radios_; }

  inline size_t NumAntennas() const { return this->num_antennas_; }
  inline size_t NumChannels() const { return this->num_channels_; }
  inline size_t RefAnt() const { return this->ref_ant_; }
  inline size_t BeaconAnt() const { return this->beacon_ant_; }
  inline size_t BeaconLen() const { return this->beacon_len_; }

  inline bool Beamsweep() const { return this->beamsweep_; }
  inline bool SampleCalEn() const { return this->sample_cal_en_; }
  inline bool ImbalanceCalEn() const { return this->imbalance_cal_en_; }
  inline bool ExternalRefNode() const { return this->external_ref_node_; }
  inline std::string Channel() const { return this->channel_; }

  inline size_t AntGroupNum() const { return this->ant_group_num_; }
  inline size_t AntPerGroup() const { return this->ant_per_group_; }
  inline size_t CoreOffset() const { return this->core_offset_; }
  inline size_t WorkerThreadNum() const { return this->worker_thread_num_; }
  inline size_t SocketThreadNum() const { return this->socket_thread_num_; }

  inline size_t FftThreadNum() const { return this->fft_thread_num_; }
  inline size_t DemulThreadNum() const { return this->demul_thread_num_; }
  inline size_t DecodeThreadNum() const { return this->decode_thread_num_; }
  inline size_t ZfThreadNum() const { return this->zf_thread_num_; }
  inline size_t DemulBlockSize() const { return this->demul_block_size_; }

  inline size_t DemulEventsPerSymbol() const {
    return this->demul_events_per_symbol_;
  }
  inline size_t ZfBlockSize() const { return this->zf_block_size_; }
  inline size_t ZfBatchSize() const { return this->zf_batch_size_; }
  inline size_t ZfEventsPerSymbol() const {
    return this->zf_events_per_symbol_;
  }
  inline size_t FftBlockSize() const { return this->fft_block_size_; }

  inline size_t EncodeBlockSize() const { return this->encode_block_size_; }
  inline bool FreqOrthogonalPilot() const {
    return this->freq_orthogonal_pilot_;
  }
  inline size_t OfdmTxZeroPrefix() const { return this->ofdm_tx_zero_prefix_; }
  inline size_t OfdmTxZeroPostfix() const {
    return this->ofdm_tx_zero_postfix_;
  }
  inline size_t OfdmRxZeroPrefixBs() const {
    return this->ofdm_rx_zero_prefix_bs_;
  }

  inline size_t OfdmRxZeroPrefixCalUl() const {
    return this->ofdm_rx_zero_prefix_cal_ul_;
  }
  inline size_t OfdmRxZeroPrefixCalDl() const {
    return this->ofdm_rx_zero_prefix_cal_dl_;
  }
  inline size_t OfdmRxZeroPrefixClient() const {
    return this->ofdm_rx_zero_prefix_client_;
  }
  inline size_t SampsPerSymbol() const { return this->samps_per_symbol_; }
  inline size_t PacketLength() const { return this->packet_length_; }

  inline int ClTxAdvance() const { return this->cl_tx_advance_; }
  inline float Scale() const { return this->scale_; }
  inline bool BigstationMode() const { return this->bigstation_mode_; }
  inline size_t MacDataBytesNumPerframe() const {
    return this->mac_data_bytes_num_perframe_;
  }
  inline size_t MacBytesNumPerframe() const {
    return this->mac_bytes_num_perframe_;
  }

  inline size_t MacPacketLength() const { return this->mac_packet_length_; }
  inline size_t MacPayloadLength() const { return this->mac_payload_length_; }
  inline size_t MacPacketsPerframe() const {
    return this->mac_packets_perframe_;
  }
  inline std::string UeServerAddr() const { return this->ue_server_addr_; }
  inline std::string BsServerAddr() const { return this->bs_server_addr_; }

  inline std::string BsRruAddr() const { return this->bs_rru_addr_; }
  inline int BsServerPort() const { return this->bs_server_port_; }
  inline int BsRruPort() const { return this->bs_rru_port_; }
  inline int UeServerPort() const { return this->ue_server_port_; }
  inline int UeRruPort() const { return this->ue_rru_port_; }

  inline size_t FramesToTest() const { return this->frames_to_test_; }
  inline float NoiseLevel() const { return this->noise_level_; }
  inline size_t NumBytesPerCb() const { return this->num_bytes_per_cb_; }
  inline bool FftInRru() const { return this->fft_in_rru_; }

  inline uint16_t DpdkNumPorts() const { return this->dpdk_num_ports_; }

  // inline size_t mod_order( void )       const { return this->mod_order_; }
  // inline double calib_tx_gain_b( void ) const { return
  // this->calib_tx_gain_b_; } inline size_t total_ue_ant_num( void ) const {
  // return this->total_ue_ant_num_; } inline size_t ue_ant_offset( void ) const
  // { return this->ue_ant_offset_; } inline bool  correct_phase_shift( void )
  // const { return this->correct_phase_shift_; } inline size_t
  // data_bytes_num_persymbol( void ) const { return
  // this->data_bytes_num_persymbol_; } inline std::string mac_remote_addr( void
  // ) const { return this->mac_remote_addr_; } inline uint16_t dpdk_num_ports(
  // void ) const { return this->dpdk_num_ports_; } inline int mac_rx_port( void
  // ) const { return this->mac_rx_port_; } inline int mac_tx_port( void ) const
  // { return this->mac_tx_port_; } inline bool init_mac_running( void ) const {
  // return this->init_mac_running_; } inline size_t transport_block_size( void
  // ) const { return this->transport_block_size_; }

  /* Inline accessors (complex types) */
  inline const LDPCconfig& LdpcConfig() const { return this->ldpc_config_; }
  inline const FrameStats& Frame() const { return this->frame_; }
  inline const std::vector<std::complex<float>>& PilotCf32() const {
    return this->pilot_cf32_;
  };
  inline const std::vector<std::complex<float>>& GoldCf32() const {
    return this->gold_cf32_;
  };
  inline const std::vector<uint32_t>& Coeffs() const { return this->coeffs_; };

  inline const std::vector<uint32_t>& Pilot() const { return this->pilot_; };
  inline const std::vector<uint32_t>& Beacon() const { return this->beacon_; };
  // inline const complex_float *pilots (void ) const { return this->pilots_; };
  inline const complex_float* PilotsSgn() const { return this->pilots_sgn_; };
  inline const std::vector<std::complex<float>>& CommonPilot() const {
    return this->common_pilot_;
  };
  inline const std::vector<double>& ClientGainAdjA() const {
    return this->client_gain_adj_a_;
  };

  inline const std::vector<double>& ClientGainAdjB() const {
    return this->client_gain_adj_b_;
  };
  inline const std::vector<std::string>& RadioIds() const {
    return this->radio_ids_;
  };
  inline const std::vector<std::string>& HubIds() const {
    return this->hub_ids_;
  };

  /* non-const (can modify) */
  inline Table<complex_float>& UeSpecificPilot() {
    return this->ue_specific_pilot_;
  };
  inline Table<std::complex<int16_t>>& UeSpecificPilotT() {
    return this->ue_specific_pilot_t_;
  };
  inline std::vector<std::complex<int16_t>>& PilotCi16() {
    return this->pilot_ci16_;
  };
  inline std::vector<std::complex<int16_t>>& BeaconCi16() {
    return this->beacon_ci16_;
  };

  inline Table<int8_t>& DlBits() { return this->dl_bits_; }
  inline Table<int8_t>& UlBits() { return this->ul_bits_; }
  inline Table<complex_float>& UlIqF() { return this->ul_iq_f_; }
  inline Table<std::complex<int16_t>>& DlIqT() { return this->dl_iq_t_; }
  inline Table<complex_float>& ModTable() { return this->mod_table_; };

  /* Public functions */
  void GenData();

  /// TODO document and review
  size_t GetSymbolId(size_t input_id) const;

  // Get the index of this downlink symbol among this frame's downlink symbols
  size_t GetDLSymbolIdx(size_t frame_id, size_t symbol_id) const;

  // Get the index of this uplink symbol among this frame's uplink symbols
  size_t GetULSymbolIdx(size_t frame_id, size_t symbol_id) const;

  // Get the index of this pilot symbol among this frame's pilot symbols
  size_t GetPilotSymbolIdx(size_t frame_id, size_t symbol_id) const;

  bool IsPilot(size_t /*unused*/, size_t /*symbol_id*/) const;
  bool IsCalDlPilot(size_t /*unused*/, size_t /*symbol_id*/) const;
  bool IsCalUlPilot(size_t /*unused*/, size_t /*symbol_id*/) const;
  bool IsDownlink(size_t /*frame_id*/, size_t /*symbol_id*/) const;
  bool IsUplink(size_t /*unused*/, size_t /*symbol_id*/) const;

  /* Public functions that do not meet coding standard format */
  /// Return the symbol type of this symbol in this frame
  SymbolType GetSymbolType(size_t symbol_id) const;

  /* Inline functions */
  inline size_t GetNumAntennas() const {
    return (this->num_radios_ * this->num_channels_);
  }

  inline void UpdateModCfgs(size_t new_mod_order_bits) {
    this->mod_order_bits_ = new_mod_order_bits;
    this->mod_order_ = static_cast<size_t>(pow(2, this->mod_order_bits_));
    InitModulationTable(this->mod_table_, this->mod_order_);
    this->ldpc_config_.NumBlocksInSymbol(
        (this->ofdm_data_num_ * this->mod_order_bits_) /
        this->ldpc_config_.NumCbCodewLen());
  }

  /// Return total number of data symbols of all frames in a buffer
  /// that holds data of kFrameWnd frames
  inline size_t GetTotalDataSymbolIdx(size_t frame_id, size_t symbol_id) const {
    return ((frame_id % kFrameWnd) * this->frame_.NumDataSyms() + symbol_id);
  }

  /// Return total number of uplink data symbols of all frames in a buffer
  /// that holds data of kFrameWnd frames
  inline size_t GetTotalDataSymbolIdxUl(size_t frame_id,
                                        size_t symbol_idx_ul) const {
    return ((frame_id % kFrameWnd) * this->frame_.NumULSyms() + symbol_idx_ul);
  }

  /// Return total number of downlink data symbols of all frames in a buffer
  /// that holds data of kFrameWnd frames
  inline size_t GetTotalDataSymbolIdxDl(size_t frame_id,
                                        size_t symbol_idx_dl) const {
    return ((frame_id % kFrameWnd) * this->frame_.NumDLSyms() + symbol_idx_dl);
  }

  /// Return the frame duration in seconds
  inline double GetFrameDurationSec() const {
    return ((this->frame_.NumTotalSyms() * this->samps_per_symbol_) /
            this->rate_);
  }

  /// Fetch the data buffer for this frame and symbol ID. The symbol must
  /// be an uplink symbol.
  inline complex_float* GetDataBuf(Table<complex_float>& data_buffers,
                                   size_t frame_id, size_t symbol_id) const {
    size_t frame_slot = frame_id % kFrameWnd;
    size_t symbol_offset = (frame_slot * this->frame_.NumULSyms()) +
                           GetULSymbolIdx(frame_id, symbol_id);
    return data_buffers[symbol_offset];
  }

  /// Return the subcarrier ID to which we should refer to for the zeroforcing
  /// matrices of subcarrier [sc_id].
  inline size_t GetZfScId(size_t sc_id) const {
    return this->freq_orthogonal_pilot_ ? sc_id - (sc_id % ue_num_) : sc_id;
  }

  /// Get the calibration buffer for this frame and subcarrier ID
  inline complex_float* GetCalibBuffer(Table<complex_float>& calib_buffer,
                                       size_t frame_id, size_t sc_id) const {
    size_t frame_slot = frame_id % kFrameWnd;
    return &calib_buffer[frame_slot][sc_id * bs_ant_num_];
  }

  /// Get ul_bits for this symbol, user and code block ID
  inline int8_t* GetInfoBits(Table<int8_t>& info_bits, size_t symbol_id,
                             size_t ue_id, size_t cb_id) const {
    return &info_bits[symbol_id]
                     [Roundup<64>(this->num_bytes_per_cb_) *
                      (ldpc_config_.NumBlocksInSymbol() * ue_id + cb_id)];
  }

  /// Get encoded_buffer for this frame, symbol, user and code block ID
  inline int8_t* GetEncodedBuf(Table<int8_t>& encoded_buffer, size_t frame_id,
                               size_t symbol_id, size_t ue_id,
                               size_t cb_id) const {
    size_t total_data_symbol_id = GetTotalDataSymbolIdxDl(frame_id, symbol_id);
    size_t num_encoded_bytes_per_cb =
        ldpc_config_.NumCbCodewLen() / this->mod_order_bits_;
    return &encoded_buffer[total_data_symbol_id]
                          [Roundup<64>(ofdm_data_num_) * ue_id +
                           num_encoded_bytes_per_cb * cb_id];
  }

  // Returns the number of pilot subcarriers in downlink symbols used for
  // phase tracking
  inline size_t GetOFDMPilotNum() const {
    return ofdm_data_num_ / ofdm_pilot_spacing_;
  }

 private:
  /* Class constants */
  inline static const size_t kDefaultSymbolNumPerFrame = 70;
  inline static const size_t kDefaultPilotSymPerFrame = 1;
  inline static const size_t kDefaultULSymPerFrame = 61;
  inline static const size_t kDefaultULSymStart = 9;
  inline static const size_t kDefaultDLSymPerFrame = 10;
  inline static const size_t kDefaultDLSymStart = 10;
  inline static const bool kDefaultDownlinkMode = false;

  /* Private class variables */
  const double kFreqGhz;  // RDTSC frequency in GHz
  bool is_ue_;

  size_t bs_ant_num_;  // Total number of BS antennas
  size_t bf_ant_num_;  // Number of antennas used in beamforming
  size_t ue_num_;
  size_t ue_ant_num_;

  // The total number of OFDM subcarriers, which is a power of two
  size_t ofdm_ca_num_;

  // The number of cyclic prefix IQ samples. These are taken from the tail of
  // the time-domain OFDM samples and prepended to the beginning.
  size_t cp_len_;

  // The number of OFDM subcarriers that are non-zero in the frequency domain
  size_t ofdm_data_num_;

  // The index of the first non-zero OFDM subcarrier (in the frequency domain)
  // in block of ofdm_ca_num_ subcarriers.
  size_t ofdm_data_start_;

  // The index of the last non-zero OFDM subcarrier (in the frequency domain)
  // in block of ofdm_ca_num_ subcarriers.
  size_t ofdm_data_stop_;

  size_t ofdm_pilot_spacing_;

  LDPCconfig ldpc_config_;  // LDPC parameters

  // A class that holds the frame configuration the id contains letters
  // representing the symbol types in the frame (e.g., 'P' for pilot symbols,
  // 'U' for uplink data symbols)
  FrameStats frame_;

  std::atomic<bool> running_;

  size_t dl_packet_length_;  // HAS_TIME & END_BURST, fixme

  Table<int8_t> dl_bits_;
  Table<int8_t> ul_bits_;
  Table<int8_t> ul_encoded_bits_;
  Table<uint8_t> ul_mod_input_;
  Table<uint8_t> dl_mod_input_;
  Table<complex_float> dl_iq_f_;
  Table<complex_float> ul_iq_f_;
  Table<std::complex<int16_t>> dl_iq_t_;
  Table<std::complex<int16_t>> ul_iq_t_;

  std::vector<std::complex<float>> gold_cf32_;
  std::vector<std::complex<int16_t>> beacon_ci16_;
  std::vector<uint32_t> coeffs_;
  std::vector<std::complex<int16_t>> pilot_ci16_;
  std::vector<std::complex<float>> pilot_cf32_;
  std::vector<uint32_t> pilot_;
  std::vector<uint32_t> beacon_;
  complex_float* pilots_;
  complex_float* pilots_sgn_;
  Table<complex_float> ue_specific_pilot_;
  Table<std::complex<int16_t>> ue_specific_pilot_t_;
  std::vector<std::complex<float>> common_pilot_;

  std::vector<double> client_gain_adj_a_;
  std::vector<double> client_gain_adj_b_;

  std::string modulation_;  // Modulation order as a string, e.g., "16QAM"
  size_t mod_order_;  // Modulation order (e.g., 4: QPSK, 16: 16QAM, 64: 64QAM)
  size_t mod_order_bits_;  // Number of binary bits used for a modulation order

  // Modulation lookup table for mapping binary bits to constellation points
  Table<complex_float> mod_table_;

  std::vector<std::string> radio_ids_;
  std::vector<std::string> hub_ids_;

  // Controls whether the synchronization and frame time keeping is done
  // in hardware or software
  // true: use hardware correlator; false: use software corrleator
  bool hw_framer_;

  double freq_;
  double rate_;
  double nco_;
  double radio_rf_freq_;
  double bw_filter_;
  bool single_gain_;
  double tx_gain_a_;
  double rx_gain_a_;
  double tx_gain_b_;
  double rx_gain_b_;
  double calib_tx_gain_a_;
  double calib_tx_gain_b_;

  size_t num_cells_;
  size_t num_radios_;
  size_t num_antennas_;
  size_t num_channels_;
  size_t ref_ant_;
  size_t beacon_ant_;
  size_t beacon_len_;
  bool beamsweep_;
  bool sample_cal_en_;
  bool imbalance_cal_en_;
  bool external_ref_node_;
  std::string channel_;
  size_t ant_group_num_;
  size_t ant_per_group_;

  size_t core_offset_;
  size_t worker_thread_num_;
  size_t socket_thread_num_;
  size_t fft_thread_num_;
  size_t demul_thread_num_;
  size_t decode_thread_num_;
  size_t zf_thread_num_;

  // Number of OFDM data subcarriers handled in one demodulation event
  size_t demul_block_size_;
  size_t demul_events_per_symbol_;  // Derived from demul_block_size

  // Number of OFDM data subcarriers handled in one doZF function call
  size_t zf_block_size_;

  // Number of doZF function call handled in on event
  size_t zf_batch_size_;
  size_t zf_events_per_symbol_;  // Derived from zf_block_size

  // Number of antennas handled in one FFT event
  size_t fft_block_size_;

  // Number of code blocks handled in one encode event
  size_t encode_block_size_;

  bool freq_orthogonal_pilot_;

  // The number of zero IQ samples prepended to a time-domain symbol (i.e.,
  // before the cyclic prefix) before transmission. Its value depends on
  // over-the-air and RF delays, and is currently calculated by manual tuning.
  size_t ofdm_tx_zero_prefix_;

  // The number of zero IQ samples appended to a time-domain symbol before
  // transmission. Its value depends on over-the-air and RF delays, and is
  // currently calculated by manual tuning.
  size_t ofdm_tx_zero_postfix_;

  // The number of IQ samples to skip from the beginning of symbol received by
  // Agora on the uplink at the base station. Due to over-the-air and RF
  // delays, this can be different from (prefix + cp_len_), and is currently
  // calculated by manual tuning.
  size_t ofdm_rx_zero_prefix_bs_;

  size_t ofdm_rx_zero_prefix_cal_ul_;
  size_t ofdm_rx_zero_prefix_cal_dl_;

  // The number of IQ samples to skip from the beginning of symbol received by
  // Agora on the downlink at the client. Due to over-the-air and RF
  // delays, this can be different from (prefix + cp_len_), and is currently
  // calculated by manual tuning.
  size_t ofdm_rx_zero_prefix_client_;

  // The total number of IQ samples in one physical layer time-domain packet
  // received or sent by Agora
  size_t samps_per_symbol_;

  // The number of bytes in one physical layer time-domain packet received or
  // sent by Agora. This includes Agora's packet header, but not the
  // Ethernet/IP/UDP headers.
  size_t packet_length_;

  int cl_tx_advance_;
  // Indicates all UEs that are in this experiment,
  // including the ones instantiated on other runs/machines.
  size_t total_ue_ant_num_;
  // Indicates the (pilot) offset of the UEs in this instance,
  // with respect to all UEs used in the same experiment
  size_t ue_ant_offset_;
  float scale_;  // Scaling factor for all transmit symbols

  bool bigstation_mode_;      // If true, use pipeline-parallel scheduling
  bool correct_phase_shift_;  // If true, do phase shift correction

  // The total number of uncoded data bytes in each OFDM symbol
  size_t data_bytes_num_persymbol_;

  // The total number of MAC payload data bytes in each Frame
  size_t mac_data_bytes_num_perframe_;

  // The total number of MAC packet bytes in each Frame
  size_t mac_bytes_num_perframe_;

  // The length (in bytes) of a MAC packet including the header
  size_t mac_packet_length_;

  // The length (in bytes) of a MAC packet payload
  size_t mac_payload_length_;

  // The total number of mac packets sent/received in each frame
  size_t mac_packets_perframe_;

  // IP address of the machine running the baseband processing for UE
  std::string ue_server_addr_;
=======
public:
    const double freq_ghz; // RDTSC frequency in GHz

    std::string modulation; // Modulation order as a string, e.g., "16QAM"
    size_t mod_order; // Modulation order (e.g., 4: QPSK, 16: 16QAM, 64: 64QAM)
    size_t mod_order_bits; // Number of binary bits used for a modulation order

    // Modulation lookup table for mapping binary bits to constellation points
    Table<complex_float> mod_table;

    std::vector<std::string> radio_ids;
    std::vector<std::string> hub_ids;

    // A string in \p frames contains letters representing the symbol types in
    // the frame (e.g., 'P' for pilot symbols, 'U' for uplink data symbols)
    std::vector<std::string> frames;

    // beaconSymbols[i] contains IDs of beacon symbols in frames[i]
    std::vector<std::vector<size_t>> beaconSymbols;

    // pilotSymbols[i] contains IDs of pilot symbols in frames[i]
    std::vector<std::vector<size_t>> pilotSymbols;

    // ULSymbols[i] contains IDs of uplink data symbols in frames[i]
    std::vector<std::vector<size_t>> ULSymbols;

    // DLSymbols[i] contains IDs of downlink data symbols in frames[i]
    std::vector<std::vector<size_t>> DLSymbols;

    // ULCalSymbols[i] contains IDs of uplink calibration symbols in
    // frames[i]
    std::vector<std::vector<size_t>> ULCalSymbols;

    // DLCalSymbols[i] contains IDs of downlink calibration symbols in
    // frames[i]
    std::vector<std::vector<size_t>> DLCalSymbols;

    // Controls whether the synchronization and frame time keeping is done
    // in hardware or software
    // true: use hardware correlator; false: use software corrleator
    bool hw_framer;

    std::vector<std::complex<float>> gold_cf32;
    std::vector<std::complex<int16_t>> beacon_ci16;
    std::vector<std::vector<uint32_t>> beacon_weights;
    std::vector<uint32_t> coeffs;
    std::vector<std::complex<int16_t>> pilot_ci16;
    std::vector<std::complex<float>> pilot_cf32;
    std::vector<uint32_t> pilot;
    std::vector<uint32_t> beacon;
    complex_float* pilots_;
    complex_float* pilots_sgn_;
    Table<int8_t> dl_bits;
    Table<int8_t> ul_bits;
    Table<int8_t> ul_encoded_bits;
    Table<uint8_t> ul_mod_input;
    Table<uint8_t> dl_mod_input;
    Table<complex_float> dl_iq_f;
    Table<complex_float> ul_iq_f;
    Table<std::complex<int16_t>> dl_iq_t;
    Table<std::complex<int16_t>> ul_iq_t;
    Table<complex_float> ue_specific_pilot;
    Table<std::complex<int16_t>> ue_specific_pilot_t;
    std::vector<std::complex<float>> common_pilot;

    double freq;
    double rate;
    double nco;
    double radioRfFreq;
    double bwFilter;
    bool single_gain_;
    double tx_gain_a;
    double rx_gain_a;
    double tx_gain_b;
    double rx_gain_b;
    double calib_tx_gain_a;
    double calib_tx_gain_b;
    std::vector<double> client_gain_adj_a;
    std::vector<double> client_gain_adj_b;

    size_t nCells;
    size_t nRadios;
    size_t nAntennas;
    size_t nChannels;
    size_t ref_ant;
    size_t beacon_ant;
    size_t beacon_len;
    size_t init_calib_repeat;
    bool beamsweep;
    bool sampleCalEn;
    bool imbalanceCalEn;
    bool recipCalEn;
    bool external_ref_node;
    std::string channel;
    size_t ant_group_num;
    size_t ant_per_group;

    size_t core_offset;
    size_t worker_thread_num;
    size_t socket_thread_num;
    size_t fft_thread_num;
    size_t demul_thread_num;
    size_t decode_thread_num;
    size_t zf_thread_num;

    // Number of OFDM data subcarriers handled in one demodulation event
    size_t demul_block_size;
    size_t demul_events_per_symbol; // Derived from demul_block_size

    // Number of OFDM data subcarriers handled in one doZF function call
    size_t zf_block_size;

    // Number of doZF function call handled in on event
    size_t zf_batch_size;
    size_t zf_events_per_symbol; // Derived from zf_block_size

    // Number of antennas handled in one FFT event
    size_t fft_block_size;

    // Number of code blocks handled in one encode event
    size_t encode_block_size;

    bool freq_orthogonal_pilot;
    size_t BS_ANT_NUM; // Total number of BS antennas
    size_t BF_ANT_NUM; // Number of antennas used in beamforming
    size_t UE_NUM;
    size_t UE_ANT_NUM;

    // The total number of OFDM subcarriers, which is a power of two
    size_t OFDM_CA_NUM;

    // The number of cyclic prefix IQ samples. These are taken from the tail of
    // the time-domain OFDM samples and prepended to the beginning.
    size_t CP_LEN;

    // The number of OFDM subcarriers that are non-zero in the frequency domain
    size_t OFDM_DATA_NUM;

    // The index of the first non-zero OFDM subcarrier (in the frequency domain)
    // in block of OFDM_CA_NUM subcarriers.
    size_t OFDM_DATA_START;

    // The index of the last non-zero OFDM subcarrier (in the frequency domain)
    // in block of OFDM_CA_NUM subcarriers.
    size_t OFDM_DATA_STOP;

    // The number of zero IQ samples prepended to a time-domain symbol (i.e.,
    // before the cyclic prefix) before transmission. Its value depends on
    // over-the-air and RF delays, and is currently calculated by manual tuning.
    size_t ofdm_tx_zero_prefix_;

    // The number of zero IQ samples appended to a time-domain symbol before
    // transmission. Its value depends on over-the-air and RF delays, and is
    // currently calculated by manual tuning.
    size_t ofdm_tx_zero_postfix_;

    // The number of IQ samples to skip from the beginning of symbol received by
    // Agora on the uplink at the base station. Due to over-the-air and RF
    // delays, this can be different from (prefix + CP_LEN), and is currently
    // calculated by manual tuning.
    size_t ofdm_rx_zero_prefix_bs_;

    size_t ofdm_rx_zero_prefix_cal_ul_;
    size_t ofdm_rx_zero_prefix_cal_dl_;

    // The number of IQ samples to skip from the beginning of symbol received by
    // Agora on the downlink at the client. Due to over-the-air and RF
    // delays, this can be different from (prefix + CP_LEN), and is currently
    // calculated by manual tuning.
    size_t ofdm_rx_zero_prefix_client_;

    // The total number of IQ samples in one physical layer time-domain packet
    // received or sent by Agora
    size_t sampsPerSymbol;

    // The number of bytes in one physical layer time-domain packet received or
    // sent by Agora. This includes Agora's packet header, but not the
    // Ethernet/IP/UDP headers.
    size_t packet_length;
    size_t dl_packet_length;

    size_t OFDM_PILOT_SPACING;

    size_t DL_PILOT_SYMS;
    size_t UL_PILOT_SYMS;
    std::vector<int> cl_tx_advance;
    // Indicates all UEs that are in this experiment,
    // including the ones instantiated on other runs/machines.
    size_t total_ue_ant_num;
    // Indicates the (pilot) offset of the UEs in this instance,
    // with respect to all UEs used in the same experiment
    size_t ue_ant_offset;
    float scale; // Scaling factor for all transmit symbols
>>>>>>> 16e8ab12

  // IP address of the machine running the baseband processing for BS
  std::string bs_server_addr_;

  // IP address of the base station RRU, RRU emulator (sender),
  // or channel simulator
  std::string bs_rru_addr_;

  // IP address of the data source/sink server communicating with MAC (BS/UE)
  std::string mac_remote_addr_;

  int bs_server_port_;  // Base UDP port used by BS to receive data

  // Base RRU/channel simulator UDP port used by BS to transmit downlink data
  int bs_rru_port_;

  int ue_server_port_;  // Base UDP port used by UEs to receive data

  // Base RRU/channel simulator UDP port used by UEs to transmit uplink data
  int ue_rru_port_;

  // Number of NIC ports used for DPDK
  uint16_t dpdk_num_ports_;

  // Port ID at MAC layer side
  int mac_rx_port_;
  int mac_tx_port_;
  bool init_mac_running_;

  // Number of frames_ sent by sender during testing = number of frames_
  // processed by Agora before exiting.
  size_t frames_to_test_;

  // Size of tranport block given by upper layer
  size_t transport_block_size_;

  float noise_level_;

  // Number of bytes per code block
  size_t num_bytes_per_cb_;

  bool fft_in_rru_;  // If true, the RRU does FFT instead of Agora
};
#endif /* CONFIG_HPP_ */<|MERGE_RESOLUTION|>--- conflicted
+++ resolved
@@ -28,7 +28,6 @@
 using json = nlohmann::json;
 
 class Config {
-<<<<<<< HEAD
  public:
   /* Constants */
   // inline static constexpr size_t kMaxFrame = (1 << 30);
@@ -75,8 +74,10 @@
   inline double TxGainB() const { return this->tx_gain_b_; }
   inline double RxGainB() const { return this->rx_gain_b_; }
   inline double CalibTxGainA() const { return this->calib_tx_gain_a_; }
+  inline double CalibTxGainB() const { return this->calib_tx_gain_b_; }
   inline size_t NumCells() const { return this->num_cells_; }
   inline size_t NumRadios() const { return this->num_radios_; }
+  inline size_t InitCalibRepeat() const { return this->init_calib_repeat_; }
 
   inline size_t NumAntennas() const { return this->num_antennas_; }
   inline size_t NumChannels() const { return this->num_channels_; }
@@ -136,7 +137,6 @@
   inline size_t SampsPerSymbol() const { return this->samps_per_symbol_; }
   inline size_t PacketLength() const { return this->packet_length_; }
 
-  inline int ClTxAdvance() const { return this->cl_tx_advance_; }
   inline float Scale() const { return this->scale_; }
   inline bool BigstationMode() const { return this->bigstation_mode_; }
   inline size_t MacDataBytesNumPerframe() const {
@@ -183,6 +183,10 @@
   // ) const { return this->transport_block_size_; }
 
   /* Inline accessors (complex types) */
+  inline const std::vector<int>& ClTxAdvance() const {
+    return this->cl_tx_advance_;
+  }
+
   inline const LDPCconfig& LdpcConfig() const { return this->ldpc_config_; }
   inline const FrameStats& Frame() const { return this->frame_; }
   inline const std::vector<std::complex<float>>& PilotCf32() const {
@@ -231,6 +235,7 @@
   inline Table<int8_t>& DlBits() { return this->dl_bits_; }
   inline Table<int8_t>& UlBits() { return this->ul_bits_; }
   inline Table<complex_float>& UlIqF() { return this->ul_iq_f_; }
+  inline Table<complex_float>& DlIqF() { return this->dl_iq_f_; }
   inline Table<std::complex<int16_t>>& DlIqT() { return this->dl_iq_t_; }
   inline Table<complex_float>& ModTable() { return this->mod_table_; };
 
@@ -459,6 +464,7 @@
   size_t ref_ant_;
   size_t beacon_ant_;
   size_t beacon_len_;
+  size_t init_calib_repeat_;
   bool beamsweep_;
   bool sample_cal_en_;
   bool imbalance_cal_en_;
@@ -528,7 +534,7 @@
   // Ethernet/IP/UDP headers.
   size_t packet_length_;
 
-  int cl_tx_advance_;
+  std::vector<int> cl_tx_advance_;
   // Indicates all UEs that are in this experiment,
   // including the ones instantiated on other runs/machines.
   size_t total_ue_ant_num_;
@@ -560,201 +566,6 @@
 
   // IP address of the machine running the baseband processing for UE
   std::string ue_server_addr_;
-=======
-public:
-    const double freq_ghz; // RDTSC frequency in GHz
-
-    std::string modulation; // Modulation order as a string, e.g., "16QAM"
-    size_t mod_order; // Modulation order (e.g., 4: QPSK, 16: 16QAM, 64: 64QAM)
-    size_t mod_order_bits; // Number of binary bits used for a modulation order
-
-    // Modulation lookup table for mapping binary bits to constellation points
-    Table<complex_float> mod_table;
-
-    std::vector<std::string> radio_ids;
-    std::vector<std::string> hub_ids;
-
-    // A string in \p frames contains letters representing the symbol types in
-    // the frame (e.g., 'P' for pilot symbols, 'U' for uplink data symbols)
-    std::vector<std::string> frames;
-
-    // beaconSymbols[i] contains IDs of beacon symbols in frames[i]
-    std::vector<std::vector<size_t>> beaconSymbols;
-
-    // pilotSymbols[i] contains IDs of pilot symbols in frames[i]
-    std::vector<std::vector<size_t>> pilotSymbols;
-
-    // ULSymbols[i] contains IDs of uplink data symbols in frames[i]
-    std::vector<std::vector<size_t>> ULSymbols;
-
-    // DLSymbols[i] contains IDs of downlink data symbols in frames[i]
-    std::vector<std::vector<size_t>> DLSymbols;
-
-    // ULCalSymbols[i] contains IDs of uplink calibration symbols in
-    // frames[i]
-    std::vector<std::vector<size_t>> ULCalSymbols;
-
-    // DLCalSymbols[i] contains IDs of downlink calibration symbols in
-    // frames[i]
-    std::vector<std::vector<size_t>> DLCalSymbols;
-
-    // Controls whether the synchronization and frame time keeping is done
-    // in hardware or software
-    // true: use hardware correlator; false: use software corrleator
-    bool hw_framer;
-
-    std::vector<std::complex<float>> gold_cf32;
-    std::vector<std::complex<int16_t>> beacon_ci16;
-    std::vector<std::vector<uint32_t>> beacon_weights;
-    std::vector<uint32_t> coeffs;
-    std::vector<std::complex<int16_t>> pilot_ci16;
-    std::vector<std::complex<float>> pilot_cf32;
-    std::vector<uint32_t> pilot;
-    std::vector<uint32_t> beacon;
-    complex_float* pilots_;
-    complex_float* pilots_sgn_;
-    Table<int8_t> dl_bits;
-    Table<int8_t> ul_bits;
-    Table<int8_t> ul_encoded_bits;
-    Table<uint8_t> ul_mod_input;
-    Table<uint8_t> dl_mod_input;
-    Table<complex_float> dl_iq_f;
-    Table<complex_float> ul_iq_f;
-    Table<std::complex<int16_t>> dl_iq_t;
-    Table<std::complex<int16_t>> ul_iq_t;
-    Table<complex_float> ue_specific_pilot;
-    Table<std::complex<int16_t>> ue_specific_pilot_t;
-    std::vector<std::complex<float>> common_pilot;
-
-    double freq;
-    double rate;
-    double nco;
-    double radioRfFreq;
-    double bwFilter;
-    bool single_gain_;
-    double tx_gain_a;
-    double rx_gain_a;
-    double tx_gain_b;
-    double rx_gain_b;
-    double calib_tx_gain_a;
-    double calib_tx_gain_b;
-    std::vector<double> client_gain_adj_a;
-    std::vector<double> client_gain_adj_b;
-
-    size_t nCells;
-    size_t nRadios;
-    size_t nAntennas;
-    size_t nChannels;
-    size_t ref_ant;
-    size_t beacon_ant;
-    size_t beacon_len;
-    size_t init_calib_repeat;
-    bool beamsweep;
-    bool sampleCalEn;
-    bool imbalanceCalEn;
-    bool recipCalEn;
-    bool external_ref_node;
-    std::string channel;
-    size_t ant_group_num;
-    size_t ant_per_group;
-
-    size_t core_offset;
-    size_t worker_thread_num;
-    size_t socket_thread_num;
-    size_t fft_thread_num;
-    size_t demul_thread_num;
-    size_t decode_thread_num;
-    size_t zf_thread_num;
-
-    // Number of OFDM data subcarriers handled in one demodulation event
-    size_t demul_block_size;
-    size_t demul_events_per_symbol; // Derived from demul_block_size
-
-    // Number of OFDM data subcarriers handled in one doZF function call
-    size_t zf_block_size;
-
-    // Number of doZF function call handled in on event
-    size_t zf_batch_size;
-    size_t zf_events_per_symbol; // Derived from zf_block_size
-
-    // Number of antennas handled in one FFT event
-    size_t fft_block_size;
-
-    // Number of code blocks handled in one encode event
-    size_t encode_block_size;
-
-    bool freq_orthogonal_pilot;
-    size_t BS_ANT_NUM; // Total number of BS antennas
-    size_t BF_ANT_NUM; // Number of antennas used in beamforming
-    size_t UE_NUM;
-    size_t UE_ANT_NUM;
-
-    // The total number of OFDM subcarriers, which is a power of two
-    size_t OFDM_CA_NUM;
-
-    // The number of cyclic prefix IQ samples. These are taken from the tail of
-    // the time-domain OFDM samples and prepended to the beginning.
-    size_t CP_LEN;
-
-    // The number of OFDM subcarriers that are non-zero in the frequency domain
-    size_t OFDM_DATA_NUM;
-
-    // The index of the first non-zero OFDM subcarrier (in the frequency domain)
-    // in block of OFDM_CA_NUM subcarriers.
-    size_t OFDM_DATA_START;
-
-    // The index of the last non-zero OFDM subcarrier (in the frequency domain)
-    // in block of OFDM_CA_NUM subcarriers.
-    size_t OFDM_DATA_STOP;
-
-    // The number of zero IQ samples prepended to a time-domain symbol (i.e.,
-    // before the cyclic prefix) before transmission. Its value depends on
-    // over-the-air and RF delays, and is currently calculated by manual tuning.
-    size_t ofdm_tx_zero_prefix_;
-
-    // The number of zero IQ samples appended to a time-domain symbol before
-    // transmission. Its value depends on over-the-air and RF delays, and is
-    // currently calculated by manual tuning.
-    size_t ofdm_tx_zero_postfix_;
-
-    // The number of IQ samples to skip from the beginning of symbol received by
-    // Agora on the uplink at the base station. Due to over-the-air and RF
-    // delays, this can be different from (prefix + CP_LEN), and is currently
-    // calculated by manual tuning.
-    size_t ofdm_rx_zero_prefix_bs_;
-
-    size_t ofdm_rx_zero_prefix_cal_ul_;
-    size_t ofdm_rx_zero_prefix_cal_dl_;
-
-    // The number of IQ samples to skip from the beginning of symbol received by
-    // Agora on the downlink at the client. Due to over-the-air and RF
-    // delays, this can be different from (prefix + CP_LEN), and is currently
-    // calculated by manual tuning.
-    size_t ofdm_rx_zero_prefix_client_;
-
-    // The total number of IQ samples in one physical layer time-domain packet
-    // received or sent by Agora
-    size_t sampsPerSymbol;
-
-    // The number of bytes in one physical layer time-domain packet received or
-    // sent by Agora. This includes Agora's packet header, but not the
-    // Ethernet/IP/UDP headers.
-    size_t packet_length;
-    size_t dl_packet_length;
-
-    size_t OFDM_PILOT_SPACING;
-
-    size_t DL_PILOT_SYMS;
-    size_t UL_PILOT_SYMS;
-    std::vector<int> cl_tx_advance;
-    // Indicates all UEs that are in this experiment,
-    // including the ones instantiated on other runs/machines.
-    size_t total_ue_ant_num;
-    // Indicates the (pilot) offset of the UEs in this instance,
-    // with respect to all UEs used in the same experiment
-    size_t ue_ant_offset;
-    float scale; // Scaling factor for all transmit symbols
->>>>>>> 16e8ab12
 
   // IP address of the machine running the baseband processing for BS
   std::string bs_server_addr_;

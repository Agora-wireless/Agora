--- conflicted
+++ resolved
@@ -265,19 +265,15 @@
     // The total number of mac packets sent/received in each frame
     size_t mac_packets_perframe;
 
-<<<<<<< HEAD
-    std::string ue_server_addr; // IP address of the machine running the UE
-
-    // IP address of the machine running the base station
+    // IP address of the machine running the baseband processing for UE
+    std::string ue_server_addr; 
+
+    // IP address of the machine running the baseband processing for BS
     std::string bs_server_addr;
 
-    // IP address of the RRU, RRU emulator (sender), or channel simulator
-    std::string rru_addr;
-=======
-    std::string ue_server_addr; // IP address of UE server
-    std::string bs_server_addr; // IP address of the BS server
-    std::string bs_rru_addr; // IP address of the BS RRU/channel simulator
->>>>>>> c43af809
+    // IP address of the base station RRU, RRU emulator (sender), 
+    // or channel simulator
+    std::string bs_rru_addr;
 
     // IP address of the data source/sink server communicating with MAC (BS/UE)
     std::string mac_remote_addr;

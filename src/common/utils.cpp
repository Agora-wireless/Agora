--- conflicted
+++ resolved
@@ -7,8 +7,6 @@
  */
 
 #include "utils.h"
-
-#define NUM_ROWS_PRINT 10  // Used to truncate matrix printout
 
 size_t cpu_layout[MAX_CORE_NUM];
 bool cpu_layout_initlized = false;
@@ -305,18 +303,11 @@
 
 void Utils::print_mat(arma::cx_fmat c, std::string ss)
 {
-    size_t print_rows = std::min((size_t)c.n_rows, (size_t)NUM_ROWS_PRINT);
-    std::cout << "Printing only " << print_rows << " rows !!" <<std::endl;
     std::stringstream so;
     so << ss << " = [";
     for (size_t i = 0; i < c.n_cols; i++) {
-<<<<<<< HEAD
         so << "[";
         for (size_t j = 0; j < c.n_rows; j++)
-=======
-        so << "row" << i << " = [";
-        for (size_t j = 0; j < print_rows; j++)
->>>>>>> 8543303d
             so << std::fixed << std::setw(5) << std::setprecision(3)
                << c.at(j, i).real() << "+" << c.at(j, i).imag() << "i ";
         so << "];\n";

--- conflicted
+++ resolved
@@ -8,15 +8,12 @@
 
 #include <string>
 
-<<<<<<< HEAD
-#include "channel.h"
-=======
 #include "common_typedef_sdk.h"
 #include "comms-lib.h"
->>>>>>> b34d79c5
 #include "config.h"
 #include "modulation.h"
 #include "utils_ldpc.h"
+#include "channel.h"
 
 /**
  * @brief Building blocks for generating end-to-end or unit test workloads for

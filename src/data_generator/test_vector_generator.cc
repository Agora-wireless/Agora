/**
 * @file data_generator_main.cc
 * @brief Data generator to generate binary files as inputs to Agora, sender
 * and correctness tests
 */
#include <gflags/gflags.h>

#include <cstddef>
#include <memory>
#include <string>

#include "comms-lib.h"
#include "config.h"
#include "crc.h"
#include "data_generator.h"
#include "datatype_conversion.h"
#include "logger.h"
#include "version_config.h"

static constexpr bool kVerbose = false;
static constexpr bool kPrintDebugCSI = false;
static constexpr bool kDebugPrintRxData = false;
static constexpr bool kPrintDlTxData = false;
static constexpr bool kPrintDlModData = false;
static constexpr bool kPrintUplinkInformationBytes = false;
static constexpr bool kPrintDownlinkInformationBytes = false;
static constexpr bool kPrintFreqDomainSamples = false;

static constexpr bool kPrintUlRxData = false;
static constexpr bool kPrintUplinkMacBytes = false;
static constexpr bool kPrintDownlinkMacBytes = false;
static constexpr bool kPrintUplinkEncodedBytes = false;
static constexpr bool kPrintDownlinkEncodedBytes = false;

static constexpr bool kPrintAdaptUes = false;
static const std::string kAdaptUesPrefix = "adapt";

DEFINE_string(profile, "random",
              "The profile of the input user bytes (e.g., 'random', '123')");
DEFINE_string(
    conf_file,
    TOSTRING(PROJECT_DIRECTORY) "/files/examples/ci/tddconfig-sim-both.json",
    "Agora config filename");

static float RandFloatFromShort(float min, float max) {
  float rand_val = ((float(rand()) / float(RAND_MAX)) * (max - min)) + min;
  const auto rand_val_short = static_cast<short>(rand_val * kShrtFltConvFactor);
  rand_val = static_cast<float>(rand_val_short) / kShrtFltConvFactor;
  return rand_val;
}

static void GenerateTestVectors(Config* cfg, const std::string& profile_flag) {
  const std::string directory =
      TOSTRING(PROJECT_DIRECTORY) "/files/experiment/";
  AGORA_LOG_INIT();

  const DataGenerator::Profile profile =
      profile_flag == "123" ? DataGenerator::Profile::kProfile123
                            : DataGenerator::Profile::kRandom;
  std::unique_ptr<DataGenerator> data_generator =
      std::make_unique<DataGenerator>(cfg, 0 /* RNG seed */, profile);

  AGORA_LOG_INFO("DataGenerator: Using %s-orthogonal pilots\n",
                 cfg->FreqOrthogonalPilot() ? "frequency" : "time");

  AGORA_LOG_INFO("DataGenerator: Generating encoded and modulated data\n");

  //Make sure the directory exists
  if (std::filesystem::is_directory(directory) == false) {
    std::filesystem::create_directory(directory);
  }
  srand(time(nullptr));
  std::unique_ptr<DoCRC> crc_obj = std::make_unique<DoCRC>();
  const size_t ul_cb_bytes = cfg->NumBytesPerCb(Direction::kUplink);
  LDPCconfig ul_ldpc_config = cfg->LdpcConfig(Direction::kUplink);

  // Generating an array of this->cfg->FramesToTest() elements containing
  // number of UEs varying from 1 to this->cfg->UeAntNum() for adapting
  // UEs across frames
  {
    // Set seed for the random number generator
    std::random_device rd;
    std::mt19937 gen(rd());

    // Define the range for adapting the number of UEs
    std::uniform_int_distribution<> distribution(1, cfg->UeAntNum());

    uint8_t adapt_ues_array[cfg->FramesToTest()];

    for (size_t i = 0; i < cfg->FramesToTest(); ++i) {
      adapt_ues_array[i] =
          cfg->AdaptUes() ? distribution(gen) : cfg->UeAntNum();
    }
    const std::string filename_input = directory + kAdaptUesPrefix + "_ueant" +
                                       std::to_string(cfg->UeAntNum()) + ".bin";
    AGORA_LOG_INFO("Saving adaptable number of UEs across frames to %s\n",
                   filename_input.c_str());
    auto* fp_input = std::fopen(filename_input.c_str(), "wb");
    if (fp_input == nullptr) {
      AGORA_LOG_ERROR("Failed to create file %s\n", filename_input.c_str());
      throw std::runtime_error("Failed to create file" + filename_input);
    } else {
      const auto write_status = std::fwrite(adapt_ues_array, sizeof(uint8_t),
                                            cfg->FramesToTest(), fp_input);
      if (write_status != cfg->FramesToTest()) {
        throw std::runtime_error("Failed to write to file" + filename_input);
      }
      const auto close_status = std::fclose(fp_input);
      if (close_status != 0) {
        throw std::runtime_error("Failed to close file" + filename_input);
      }
    }
    if (kPrintAdaptUes) {
      std::printf("Adapted number of UEs across %zu frames\n",
                  cfg->FramesToTest());
      for (size_t n = 0; n < cfg->FramesToTest(); n++) {
        std::printf("%u ", adapt_ues_array[n]);
      }
      std::printf("\n");
    }
  }

  // Step 1: Generate the information buffers (MAC Packets) and LDPC-encoded
  // buffers for uplink
  const size_t num_ul_mac_bytes = cfg->MacBytesNumPerframe(Direction::kUplink);
  std::vector<std::vector<complex_float>> pre_ifft_data_syms;
  if (num_ul_mac_bytes > 0) {
    std::vector<std::vector<int8_t>> ul_mac_info(cfg->UeAntNum());
    AGORA_LOG_FRAME("Total number of uplink MAC bytes: %zu\n",
                    num_ul_mac_bytes);
    for (size_t ue_id = 0; ue_id < cfg->UeAntNum(); ue_id++) {
      ul_mac_info.at(ue_id).resize(num_ul_mac_bytes);
      for (size_t pkt_id = 0;
           pkt_id < cfg->MacPacketsPerframe(Direction::kUplink); pkt_id++) {
        size_t pkt_offset = pkt_id * cfg->MacPacketLength(Direction::kUplink);
        auto* pkt = reinterpret_cast<MacPacketPacked*>(
            &ul_mac_info.at(ue_id).at(pkt_offset));

        pkt->Set(0, pkt_id, ue_id,
                 cfg->MacPayloadMaxLength(Direction::kUplink));
        data_generator->GenMacData(pkt, ue_id);
        pkt->Crc((uint16_t)(
            crc_obj->CalculateCrc24(
                pkt->Data(), cfg->MacPayloadMaxLength(Direction::kUplink)) &
            0xFFFF));
      }
    }

    if (kPrintUplinkInformationBytes) {
      std::printf("Uplink information bytes\n");
      for (size_t n = 0; n < cfg->UeAntNum(); n++) {
        std::printf("UE %zu\n", n % cfg->UeAntNum());
        for (size_t i = 0; i < num_ul_mac_bytes; i++) {
          std::printf("%u ", static_cast<uint8_t>(ul_mac_info.at(n).at(i)));
        }
        std::printf("\n");
      }
    }

    const size_t symbol_blocks =
        ul_ldpc_config.NumBlocksInSymbol() * cfg->UeAntNum();
    const size_t num_ul_codeblocks =
        cfg->Frame().NumUlDataSyms() * symbol_blocks;
    AGORA_LOG_FRAME("Total number of ul blocks: %zu\n", num_ul_codeblocks);

    std::vector<std::vector<int8_t>> ul_information(num_ul_codeblocks);
    std::vector<std::vector<int8_t>> ul_encoded_codewords(num_ul_codeblocks);
    for (size_t cb = 0; cb < num_ul_codeblocks; cb++) {
      // i : symbol -> ue -> cb (repeat)
      size_t sym_id = cb / (symbol_blocks);
      // ue antenna for code block
      size_t sym_offset = cb % (symbol_blocks);
      size_t ue_id = sym_offset / ul_ldpc_config.NumBlocksInSymbol();
      size_t ue_cb_id = sym_offset % ul_ldpc_config.NumBlocksInSymbol();
      size_t ue_cb_cnt =
          (sym_id * ul_ldpc_config.NumBlocksInSymbol()) + ue_cb_id;

      AGORA_LOG_TRACE(
          "cb %zu -- user %zu -- user block %zu -- user cb id %zu -- input "
          "size %zu, index %zu, total size %zu\n",
          cb, ue_id, ue_cb_id, ue_cb_cnt, ul_cb_bytes, ue_cb_cnt * ul_cb_bytes,
          ul_mac_info.at(ue_id).size());
      int8_t* cb_start = &ul_mac_info.at(ue_id).at(ue_cb_cnt * ul_cb_bytes);
      ul_information.at(cb) =
          std::vector<int8_t>(cb_start, cb_start + ul_cb_bytes);
      ul_encoded_codewords.at(cb) = DataGenerator::GenCodeblock(
          ul_ldpc_config, &ul_information.at(cb).at(0), ul_cb_bytes,
          cfg->ScrambleEnabled());
    }

    if (kPrintUplinkInformationBytes) {
      std::printf("Uplink Information Bytes\n");
      for (size_t n = 0; n < num_ul_codeblocks; n++) {
        std::printf("Symbol %zu, UE %zu\n", n / cfg->UeAntNum(),
                    n % cfg->UeAntNum());
        for (size_t i = 0; i < ul_cb_bytes; i++) {
          std::printf("%u ", static_cast<uint8_t>(ul_information.at(n).at(i)));
        }
        std::printf("\n");
      }
    }

    if (kOutputUlScData) {
      std::vector<std::vector<std::vector<std::vector<std::vector<uint8_t>>>>>
          ul_ofdm_data(
              cfg->UeNum(),
              std::vector<std::vector<std::vector<std::vector<uint8_t>>>>(
                  kOutputFrameNum,
                  std::vector<std::vector<std::vector<uint8_t>>>(
                      cfg->Frame().NumULSyms(),
                      std::vector<std::vector<uint8_t>>(
                          cfg->NumUeChannels(),
                          std::vector<uint8_t>(cfg->OfdmDataNum())))));
      for (size_t n = 0; n < num_ul_codeblocks; n++) {
        const size_t cl_sdr = (n % cfg->UeNum());
        const size_t ul_slot =
            (n / cfg->UeAntNum()) + cfg->Frame().ClientUlPilotSymbols();
        const size_t cl_sdr_ch = (n % cfg->UeAntNum()) % cfg->NumUeChannels();
        std::vector<uint8_t> odfm_symbol(cfg->OfdmDataNum());
        AdaptBitsForMod(
            reinterpret_cast<const uint8_t*>(ul_encoded_codewords.at(n).data()),
            odfm_symbol.data(),
            cfg->LdpcConfig(Direction::kUplink).NumEncodedBytes(),
            cfg->ModOrderBits(Direction::kUplink));
        for (size_t f = 0; f < kOutputFrameNum; f++) {
          ul_ofdm_data.at(cl_sdr).at(f).at(ul_slot).at(cl_sdr_ch) = odfm_symbol;
        }
      }
      for (size_t i = 0; i < cfg->UeNum(); i++) {
        const std::string filename_input =
            directory + kUlModDataPrefix + cfg->Modulation(Direction::kUplink) +
            "_" + std::to_string(cfg->OfdmDataNum()) + "_" +
            std::to_string(cfg->OfdmCaNum()) + "_" +
            std::to_string(kOfdmSymbolPerSlot) + "_" +
            std::to_string(cfg->Frame().NumULSyms()) + "_" +
            std::to_string(kOutputFrameNum) + "_" + cfg->UeChannel() + "_" +
            std::to_string(i) + ".bin";
        AGORA_LOG_INFO("Saving uplink sc bits to %s\n", filename_input.c_str());
        auto* fp_tx_b = std::fopen(filename_input.c_str(), "wb");
        if (fp_tx_b == nullptr) {
          throw std::runtime_error(
              "DataGenerator: Failed to create ul sc bits file");
        }
        for (size_t f = 0; f < kOutputFrameNum; f++) {
          for (size_t u = 0; u < cfg->Frame().NumULSyms(); u++) {
            for (size_t h = 0; h < cfg->NumUeChannels(); h++) {
              const auto write_status =
                  std::fwrite(ul_ofdm_data.at(i).at(f).at(u).at(h).data(),
                              sizeof(uint8_t), cfg->OfdmDataNum(), fp_tx_b);
              if (write_status != cfg->OfdmDataNum()) {
                throw std::runtime_error(
                    "DataGenerator: Failed to write ul sc bits file");
              }
            }
          }
        }
        const auto close_status = std::fclose(fp_tx_b);
        if (close_status != 0) {
          throw std::runtime_error(
              "DataGenerator: Failed to close ul sc bits file");
        }
      }
    }

    // Modulate the encoded codewords
    std::vector<std::vector<uint8_t>> ul_modulated_codewords(num_ul_codeblocks);
    std::vector<std::vector<complex_float>> ul_modulated_symbols(
        num_ul_codeblocks);
    for (size_t i = 0; i < num_ul_codeblocks; i++) {
      ul_modulated_codewords.at(i).resize(cfg->OfdmDataNum(), 0);
      auto ofdm_symbol = DataGenerator::GetModulation(
          &ul_encoded_codewords.at(i).at(0),
          &ul_modulated_codewords.at(i).at(0),
          cfg->ModTable(Direction::kUplink),
          cfg->LdpcConfig(Direction::kUplink).NumCbCodewLen(),
          cfg->OfdmDataNum(), cfg->ModOrderBits(Direction::kUplink));
      ul_modulated_symbols.at(i) = DataGenerator::MapOFDMSymbol(
          cfg, ofdm_symbol, nullptr, SymbolType::kUL);
    }

    // Place modulated uplink data codewords into central IFFT bins
    RtAssert(ul_ldpc_config.NumBlocksInSymbol() == 1);  // TODO: Assumption
    pre_ifft_data_syms.resize(cfg->UeAntNum() * cfg->Frame().NumUlDataSyms());
    for (size_t i = 0; i < pre_ifft_data_syms.size(); i++) {
      pre_ifft_data_syms.at(i) =
          DataGenerator::BinForIfft(cfg, ul_modulated_symbols.at(i));
    }

    {
      if (kPrintFreqDomainSamples) {
        std::printf("Uplink Frequency-Domain Samples\n");
        for (size_t n = 0; n < num_ul_codeblocks; n++) {
          std::printf("Symbol %zu, UE %zu\n", n / cfg->UeAntNum(),
                      n % cfg->UeAntNum());
          for (size_t i = 0; i < cfg->OfdmCaNum(); i++) {
            complex_float iq_s = pre_ifft_data_syms.at(n).at(i);
            std::printf("%.4f+%.4fi, ", iq_s.re, iq_s.im);
          }
          std::printf("\n");
        }
      }
    }

    {
      const std::string filename_ldpc =
          directory + kUlLdpcDataPrefix + std::to_string(cfg->OfdmCaNum()) +
          "_ue" + std::to_string(cfg->UeAntNum()) + ".bin";
      AGORA_LOG_INFO("Saving uplink data bits (encoder input) to %s\n",
                     filename_ldpc.c_str());
      for (size_t i = 0; i < num_ul_codeblocks; i++) {
        Utils::WriteBinaryFile(filename_ldpc, sizeof(uint8_t), ul_cb_bytes,
                               ul_information.at(i).data(),
                               i != 0);  //Do not append in the first write
      }

      const std::string filename_modul =
          directory + kUlModDataPrefix + std::to_string(cfg->OfdmCaNum()) +
          "_ue" + std::to_string(cfg->UeAntNum()) + ".bin";
      AGORA_LOG_INFO("Saving uplink encoded data bits to %s\n",
                     filename_modul.c_str());
      for (size_t i = 0; i < num_ul_codeblocks; i++) {
        Utils::WriteBinaryFile(filename_modul, sizeof(uint8_t),
                               cfg->OfdmDataNum(),
                               ul_modulated_codewords.at(i).data(),
                               i != 0);  //Do not append in the first write
      }

      const std::string filename_tx = directory + kUlIfftPrefix +
                                      std::to_string(cfg->OfdmCaNum()) + "_ue" +
                                      std::to_string(cfg->UeAntNum()) + ".bin";
      AGORA_LOG_INFO("Saving uplink mapped ofdm data to %s\n",
                     filename_tx.c_str());
      for (size_t i = 0; i < cfg->UeAntNum() * cfg->Frame().NumUlDataSyms();
           i++) {
        Utils::WriteBinaryFile(filename_tx, sizeof(complex_float),
                               cfg->OfdmCaNum(),
                               pre_ifft_data_syms.at(i).data(),
                               i != 0);  //Do not append in the first write
      }
    }
  }

  // Generate common sounding pilots
  std::vector<complex_float> pilot_fd =
      data_generator->GetCommonPilotFreqDomain();

  // Generate UE-specific pilots (phase tracking & downlink channel estimation)
  Table<complex_float> ue_specific_pilot =
      data_generator->GetUeSpecificPilotFreqDomain();

  // Put pilot and data symbols together
  Table<complex_float> tx_data_all_symbols;
  tx_data_all_symbols.Calloc(cfg->Frame().NumTotalSyms(),
                             cfg->UeAntNum() * cfg->OfdmCaNum(),
                             Agora_memory::Alignment_t::kAlign64);

  if (cfg->FreqOrthogonalPilot()) {
    const size_t pilot_sym_idx = cfg->Frame().GetPilotSymbol(0);
    RtAssert(cfg->Frame().NumPilotSyms() == 1,
             "Number of pilot symbols must be 1");
    for (size_t i = 0; i < cfg->UeAntNum(); i++) {
      std::vector<complex_float> pilots_f_ue(cfg->OfdmCaNum());  // Zeroed
      for (size_t j = cfg->OfdmDataStart(); j < cfg->OfdmDataStop();
           j += cfg->PilotScGroupSize()) {
        pilots_f_ue.at(i + j) = pilot_fd.at(i + j);
      }
      // Load pilots
      std::memcpy(tx_data_all_symbols[pilot_sym_idx] + (i * cfg->OfdmCaNum()),
                  &pilots_f_ue.at(0),
                  (cfg->OfdmCaNum() * sizeof(complex_float)));
    }
  } else {
    for (size_t i = 0; i < cfg->UeAntNum(); i++) {
      const size_t pilot_sym_idx = cfg->Frame().GetPilotSymbol(i);
      std::memcpy(tx_data_all_symbols[pilot_sym_idx] + i * cfg->OfdmCaNum(),
                  &pilot_fd.at(0), (cfg->OfdmCaNum() * sizeof(complex_float)));
    }
  }

  // Populate the UL symbols
  for (size_t i = 0; i < cfg->Frame().NumULSyms(); i++) {
    const size_t sym_id = cfg->Frame().GetULSymbol(i);
    for (size_t j = 0; j < cfg->UeAntNum(); j++) {
      if (i < cfg->Frame().ClientUlPilotSymbols()) {
        std::memcpy(tx_data_all_symbols[sym_id] + (j * cfg->OfdmCaNum()) +
                        cfg->OfdmDataStart(),
                    ue_specific_pilot[j],
                    cfg->OfdmDataNum() * sizeof(complex_float));
      } else {
        const size_t k = i - cfg->Frame().ClientUlPilotSymbols();
        std::memcpy(tx_data_all_symbols[sym_id] + (j * cfg->OfdmCaNum()),
                    &pre_ifft_data_syms.at(k * cfg->UeAntNum() + j).at(0),
                    cfg->OfdmCaNum() * sizeof(complex_float));
      }
    }
  }

  // Generate CSI matrix
  Table<complex_float> csi_matrices;
  float sqrt2_norm = 1 / std::sqrt(2);
  csi_matrices.Calloc(cfg->OfdmCaNum(), cfg->UeAntNum() * cfg->BsAntNum(),
                      Agora_memory::Alignment_t::kAlign32);
  for (size_t i = 0; i < (cfg->UeAntNum() * cfg->BsAntNum()); i++) {
    complex_float csi = {RandFloatFromShort(-1, 1), RandFloatFromShort(-1, 1)};
    for (size_t j = 0; j < cfg->OfdmCaNum(); j++) {
      csi_matrices[j][i].re = csi.re * sqrt2_norm;
      csi_matrices[j][i].im = csi.im * sqrt2_norm;
    }
  }
  arma::arma_rng::set_seed_random();

  // Generate RX data received by base station after going through channels
  Table<complex_float> rx_data_all_symbols;
  rx_data_all_symbols.Calloc(cfg->Frame().NumTotalSyms(),
                             cfg->OfdmCaNum() * cfg->BsAntNum(),
                             Agora_memory::Alignment_t::kAlign64);
  size_t ue_ant_id_start = cfg->AdaptUes() ? 1 : cfg->UeAntNum();
  for (size_t ue_ant_id = ue_ant_id_start; ue_ant_id <= cfg->UeAntNum();
       ue_ant_id++) {
    for (size_t i = 0; i < cfg->Frame().NumTotalSyms(); i++) {
      arma::cx_fmat mat_input_data(
          reinterpret_cast<arma::cx_float*>(tx_data_all_symbols[i]),
          cfg->OfdmCaNum(), ue_ant_id, false);
      arma::cx_fmat mat_output(
          reinterpret_cast<arma::cx_float*>(rx_data_all_symbols[i]),
          cfg->OfdmCaNum(), cfg->BsAntNum(), false);

      for (size_t j = 0; j < cfg->OfdmCaNum(); j++) {
        arma::cx_fmat mat_csi(
            reinterpret_cast<arma::cx_float*>(csi_matrices[j]), cfg->BsAntNum(),
            ue_ant_id, false);
        mat_output.row(j) = mat_input_data.row(j) * mat_csi.st();
      }
      arma::cx_fmat noise_mat(size(mat_output));
      noise_mat.set_real(arma::randn<arma::fmat>(size(real(mat_output))));
      noise_mat.set_imag(arma::randn<arma::fmat>(size(real(mat_output))));
      mat_output += (noise_mat * cfg->NoiseLevel() * sqrt2_norm);
      for (size_t j = 0; j < cfg->BsAntNum(); j++) {
        auto* this_ofdm_symbol = rx_data_all_symbols[i] + j * cfg->OfdmCaNum();
        CommsLib::FFTShift(this_ofdm_symbol, cfg->OfdmCaNum());
        CommsLib::IFFT(this_ofdm_symbol, cfg->OfdmCaNum(), false);
      }
    }

    const std::string filename_rx =
        directory + kUlRxPrefix + std::to_string(cfg->OfdmCaNum()) + "_bsant" +
        std::to_string(cfg->BsAntNum()) + "_ueant" + std::to_string(ue_ant_id) +
        ".bin";
    std::complex<short>* rx_data_temp;
    rx_data_temp =
        static_cast<std::complex<short>*>(Agora_memory::PaddedAlignedAlloc(
            Agora_memory::Alignment_t::kAlign64,
            cfg->OfdmCaNum() * cfg->BsAntNum() * sizeof(short) * 2));
    AGORA_LOG_INFO("Saving uplink rx samples to %s\n", filename_rx.c_str());
    for (size_t i = 0; i < cfg->Frame().NumTotalSyms(); i++) {
      SimdConvertFloatToShort(reinterpret_cast<float*>(rx_data_all_symbols[i]),
                              reinterpret_cast<short*>(rx_data_temp),
                              2 * cfg->OfdmCaNum() * cfg->BsAntNum());
      Utils::WriteBinaryFile(filename_rx, sizeof(short),
                             cfg->OfdmCaNum() * cfg->BsAntNum() * 2,
                             rx_data_temp,
                             i != 0);  //Do not append in the first write
    }

    if (kDebugPrintRxData) {
      std::printf("For %zu ue(s), rx data\n", ue_ant_id);
      for (size_t i = 0; i < 10; i++) {
        for (size_t j = 0; j < cfg->OfdmCaNum() * cfg->BsAntNum(); j++) {
          if (j % cfg->OfdmCaNum() == 0) {
            std::printf("\nsymbol %zu ant %zu\n", i, j / cfg->OfdmCaNum());
          }
          std::printf("%.4f+%.4fi ", rx_data_all_symbols[i][j].re,
                      rx_data_all_symbols[i][j].im);
        }
        std::printf("\n");
      }
    }
  }

  /* ------------------------------------------------
   * Generate data for downlink test
   * ------------------------------------------------ */
  const LDPCconfig dl_ldpc_config = cfg->LdpcConfig(Direction::kDownlink);
  const size_t dl_cb_bytes = cfg->NumBytesPerCb(Direction::kDownlink);
  const size_t num_dl_mac_bytes =
      cfg->MacBytesNumPerframe(Direction::kDownlink);
  if (num_dl_mac_bytes > 0) {
    std::vector<std::vector<int8_t>> dl_mac_info(cfg->UeAntNum());
    AGORA_LOG_FRAME("Total number of downlink MAC bytes: %zu\n",
                    num_dl_mac_bytes);
    for (size_t ue_id = 0; ue_id < cfg->UeAntNum(); ue_id++) {
      dl_mac_info[ue_id].resize(num_dl_mac_bytes);
      for (size_t pkt_id = 0;
           pkt_id < cfg->MacPacketsPerframe(Direction::kDownlink); pkt_id++) {
        size_t pkt_offset = pkt_id * cfg->MacPacketLength(Direction::kDownlink);
        auto* pkt = reinterpret_cast<MacPacketPacked*>(
            &dl_mac_info.at(ue_id).at(pkt_offset));

        pkt->Set(0, pkt_id, ue_id,
                 cfg->MacPayloadMaxLength(Direction::kDownlink));
        data_generator->GenMacData(pkt, ue_id);
        pkt->Crc((uint16_t)(
            crc_obj->CalculateCrc24(
                pkt->Data(), cfg->MacPayloadMaxLength(Direction::kDownlink)) &
            0xFFFF));
      }
    }

    {
      if (kPrintDownlinkInformationBytes) {
        std::printf("Downlink information bytes\n");
        for (size_t n = 0; n < cfg->UeAntNum(); n++) {
          std::printf("UE %zu\n", n % cfg->UeAntNum());
          for (size_t i = 0; i < num_dl_mac_bytes; i++) {
            std::printf("%u ", static_cast<uint8_t>(dl_mac_info.at(n).at(i)));
          }
          std::printf("\n");
        }
      }
    }

    const size_t symbol_blocks =
        dl_ldpc_config.NumBlocksInSymbol() * cfg->UeAntNum();
    const size_t num_dl_codeblocks =
        cfg->Frame().NumDlDataSyms() * symbol_blocks;
    AGORA_LOG_FRAME("Total number of dl data blocks: %zu\n", num_dl_codeblocks);

    std::vector<std::vector<int8_t>> dl_information(num_dl_codeblocks);
    std::vector<std::vector<int8_t>> dl_encoded_codewords(num_dl_codeblocks);
    for (size_t cb = 0; cb < num_dl_codeblocks; cb++) {
      // i : symbol -> ue -> cb (repeat)
      const size_t sym_id = cb / (symbol_blocks);
      // ue antenna for code block
      const size_t sym_offset = cb % (symbol_blocks);
      const size_t ue_id = sym_offset / dl_ldpc_config.NumBlocksInSymbol();
      const size_t ue_cb_id = sym_offset % dl_ldpc_config.NumBlocksInSymbol();
      const size_t ue_cb_cnt =
          (sym_id * dl_ldpc_config.NumBlocksInSymbol()) + ue_cb_id;
      int8_t* cb_start = &dl_mac_info.at(ue_id).at(ue_cb_cnt * dl_cb_bytes);
      dl_information.at(cb) =
          std::vector<int8_t>(cb_start, cb_start + dl_cb_bytes);
      dl_encoded_codewords.at(cb) = DataGenerator::GenCodeblock(
          dl_ldpc_config, &dl_information.at(cb).at(0), dl_cb_bytes,
          cfg->ScrambleEnabled());
    }

    if (kPrintDownlinkInformationBytes == true) {
      std::printf("Downlink information bytes\n");
      for (size_t n = 0; n < num_dl_codeblocks; n++) {
        std::printf("Symbol %zu, UE %zu\n", n / cfg->UeAntNum(),
                    n % cfg->UeAntNum());
        for (size_t i = 0; i < dl_cb_bytes; i++) {
          std::printf("%u ", static_cast<unsigned>(dl_information.at(n).at(i)));
        }
        std::printf("\n");
      }
    }

    // Modulate the encoded codewords
    std::vector<std::vector<uint8_t>> dl_modulated_codewords(num_dl_codeblocks);
    std::vector<std::vector<complex_float>> dl_modulated_symbols(
        num_dl_codeblocks);
    for (size_t i = 0; i < num_dl_codeblocks; i++) {
      const size_t sym_offset = i % (symbol_blocks);
      const size_t ue_id = sym_offset / dl_ldpc_config.NumBlocksInSymbol();
<<<<<<< HEAD
      //dl_modulated_codewords.at(i).resize(cfg_->GetOFDMDataNum());
      dl_modulated_codewords.at(i).resize(cfg_->OfdmDataNum());
=======
      dl_modulated_codewords.at(i).resize(cfg->GetOFDMDataNum());
>>>>>>> 5c374d1b
      auto ofdm_symbol = DataGenerator::GetModulation(
          &dl_encoded_codewords.at(i)[0], &dl_modulated_codewords.at(i)[0],
          cfg->ModTable(Direction::kDownlink),
          cfg->LdpcConfig(Direction::kDownlink).NumCbCodewLen(),
          cfg->OfdmDataNum(), cfg->ModOrderBits(Direction::kDownlink));
      dl_modulated_symbols.at(i) = DataGenerator::MapOFDMSymbol(
          cfg, ofdm_symbol, ue_specific_pilot[ue_id], SymbolType::kDL);
    }

    // Non-beamformed version of downlink data
    std::vector<std::vector<complex_float>> pre_ifft_dl_data_syms(
        cfg->UeAntNum() * cfg->Frame().NumDlDataSyms());
    for (size_t i = 0; i < pre_ifft_dl_data_syms.size(); i++) {
      pre_ifft_dl_data_syms.at(i) =
          DataGenerator::BinForIfft(cfg, dl_modulated_symbols.at(i));
    }

    {
      // Save downlink information bytes to file
      const std::string filename_ldpc =
          directory + kDlLdpcDataPrefix + std::to_string(cfg->OfdmCaNum()) +
          "_ue" + std::to_string(cfg->UeAntNum()) + ".bin";
      AGORA_LOG_INFO("Saving downlink data bits (encoder input) to %s\n",
                     filename_ldpc.c_str());
      for (size_t i = 0; i < num_dl_codeblocks; i++) {
        Utils::WriteBinaryFile(filename_ldpc, sizeof(uint8_t), dl_cb_bytes,
                               dl_information.at(i).data(),
                               i != 0);  //Do not append in the first write
      }

      const std::string filename_modul =
          directory + kDlModDataPrefix + std::to_string(cfg->OfdmCaNum()) +
          "_ue" + std::to_string(cfg->UeAntNum()) + ".bin";
      AGORA_LOG_INFO("Saving downlink encoded data bits to %s\n",
                     filename_modul.c_str());
      for (size_t i = 0; i < num_dl_codeblocks; i++) {
        Utils::WriteBinaryFile(filename_modul, sizeof(uint8_t),
                               cfg->GetOFDMDataNum(),
                               dl_modulated_codewords.at(i).data(),
                               i != 0);  //Do not append in the first write
      }

      const std::string filename_tx = directory + kDlIfftPrefix +
                                      std::to_string(cfg->OfdmCaNum()) + "_ue" +
                                      std::to_string(cfg->UeAntNum()) + ".bin";
      AGORA_LOG_INFO("Saving downlink mapped ofdm data to %s\n",
                     filename_tx.c_str());
      for (size_t i = 0; i < cfg->UeAntNum() * cfg->Frame().NumDlDataSyms();
           i++) {
        Utils::WriteBinaryFile(filename_tx, sizeof(complex_float),
                               cfg->OfdmCaNum(),
                               pre_ifft_dl_data_syms[i].data(),
                               i != 0);  //Do not append in the first write
      }
    }

    // Prepare downlink data from mod_output
    Table<complex_float> dl_mod_data;
    dl_mod_data.Calloc(cfg->Frame().NumDLSyms(),
                       cfg->OfdmCaNum() * cfg->UeAntNum(),
                       Agora_memory::Alignment_t::kAlign64);
    for (size_t i = 0; i < cfg->Frame().NumDLSyms(); i++) {
      for (size_t j = 0; j < cfg->UeAntNum(); j++) {
        void* dst_ptr =
            &dl_mod_data[i][j * cfg->OfdmCaNum() + cfg->OfdmDataStart()];
        if (i < cfg->Frame().ClientDlPilotSymbols()) {
          std::memcpy(dst_ptr, ue_specific_pilot[j],
                      cfg->OfdmDataNum() * sizeof(complex_float));
        } else {
          size_t data_sym_id = i - cfg->Frame().ClientDlPilotSymbols();
          std::memcpy(
              dst_ptr,
              dl_modulated_symbols.at(data_sym_id * cfg->UeAntNum() + j).data(),
              cfg->OfdmDataNum() * sizeof(complex_float));
        }
      }
    }

    if (kPrintDlModData) {
      std::printf("dl mod data \n");
      for (size_t i = 0; i < cfg->Frame().NumDLSyms(); i++) {
        for (size_t k = cfg->OfdmDataStart();
             k < cfg->OfdmDataStart() + cfg->OfdmDataNum(); k++) {
          std::printf("symbol %zu, subcarrier %zu\n", i, k);
          for (size_t j = 0; j < cfg->UeAntNum(); j++) {
            std::printf("%.3f+%.3fi ",
                        dl_mod_data[i][j * cfg->OfdmCaNum() + k].re,
                        dl_mod_data[i][j * cfg->OfdmCaNum() + k].im);
          }
          std::printf("\n");
        }
      }
    }

    // Perform precoding and IFFT
    Table<complex_float> dl_ifft_data;
    dl_ifft_data.Calloc(cfg->Frame().NumDLSyms(),
                        cfg->OfdmCaNum() * cfg->BsAntNum(),
                        Agora_memory::Alignment_t::kAlign64);
<<<<<<< HEAD
    Table<std::complex<int16_t>> dl_tx_data;
    dl_tx_data.Calloc(cfg_->Frame().NumDLSyms(),
                      cfg_->SampsPerSymbol() * cfg_->BsAntNum(),
=======
    Table<short> dl_tx_data;
    dl_tx_data.Calloc(cfg->Frame().NumDLSyms(),
                      2 * cfg->SampsPerSymbol() * cfg->BsAntNum(),
>>>>>>> 5c374d1b
                      Agora_memory::Alignment_t::kAlign64);

    // Compute precoder
    Table<complex_float> precoder;
    precoder.Calloc(cfg->OfdmCaNum(), cfg->UeAntNum() * cfg->BsAntNum(),
                    Agora_memory::Alignment_t::kAlign32);

<<<<<<< HEAD
      arma::cx_fmat mat_output(
          reinterpret_cast<arma::cx_float*>(dl_ifft_data[i]), cfg_->OfdmCaNum(),
          cfg_->BsAntNum(), false);

      for (size_t j = cfg_->OfdmDataStart();
           j < cfg_->OfdmDataNum() + cfg_->OfdmDataStart(); j++) {
        arma::cx_fmat mat_precoder(
            reinterpret_cast<arma::cx_float*>(precoder[j]), cfg_->UeAntNum(),
            cfg_->BsAntNum(), false);
        mat_precoder /= abs(mat_precoder).max();
        mat_output.row(j) = mat_input_data.row(j) * mat_precoder;
      }

      for (size_t j = 0; j < cfg_->BsAntNum(); j++) {
        complex_float* ptr_ifft = dl_ifft_data[i] + j * cfg_->OfdmCaNum();
        CommsLib::FFTShift(ptr_ifft, cfg_->OfdmCaNum());
        CommsLib::IFFT(ptr_ifft, cfg_->OfdmCaNum(), false);
        CommsLib::Ifft2tx(ptr_ifft, &dl_tx_data[i][j * cfg_->SampsPerSymbol()],
                          cfg_->OfdmCaNum(), cfg_->OfdmTxZeroPrefix(),
                          cfg_->CpLen(), 1u);
=======
    for (size_t ue_ant_id = ue_ant_id_start; ue_ant_id <= cfg->UeAntNum();
         ue_ant_id++) {
      for (size_t i = 0; i < cfg->Frame().NumDLSyms(); i++) {
        arma::cx_fmat mat_input_data(
            reinterpret_cast<arma::cx_float*>(dl_mod_data[i]), cfg->OfdmCaNum(),
            ue_ant_id, false);

        arma::cx_fmat mat_output(
            reinterpret_cast<arma::cx_float*>(dl_ifft_data[i]),
            cfg->OfdmCaNum(), cfg->BsAntNum(), false);

        for (size_t j = cfg->OfdmDataStart();
             j < cfg->OfdmDataNum() + cfg->OfdmDataStart(); j++) {
          arma::cx_fmat mat_csi(
              reinterpret_cast<arma::cx_float*>(csi_matrices[j]),
              cfg->BsAntNum(), ue_ant_id, false);
          arma::cx_fmat mat_precoder(
              reinterpret_cast<arma::cx_float*>(precoder[j]), ue_ant_id,
              cfg->BsAntNum(), false);
          pinv(mat_precoder, mat_csi, 1e-2, "dc");
          mat_precoder /= abs(mat_precoder).max();
          mat_output.row(j) = mat_input_data.row(j) * mat_precoder;

          if (kPrintDebugCSI) {
            std::printf("CSI \n");
            for (size_t j = 0; j < ue_ant_id * cfg->BsAntNum(); j++) {
              std::printf("%.3f+%.3fi ",
                          csi_matrices[cfg->OfdmDataStart()][j].re,
                          csi_matrices[cfg->OfdmDataStart()][j].im);
            }
            std::printf("\nprecoder \n");
            for (size_t j = 0; j < ue_ant_id * cfg->BsAntNum(); j++) {
              std::printf("%.3f+%.3fi ", precoder[cfg->OfdmDataStart()][j].re,
                          precoder[cfg->OfdmDataStart()][j].im);
            }
            std::printf("\n");
          }
        }
        for (size_t j = 0; j < cfg->BsAntNum(); j++) {
          complex_float* ptr_ifft = dl_ifft_data[i] + j * cfg->OfdmCaNum();
          CommsLib::FFTShift(ptr_ifft, cfg->OfdmCaNum());
          CommsLib::IFFT(ptr_ifft, cfg->OfdmCaNum(), false);

          short* tx_symbol = dl_tx_data[i] + j * cfg->SampsPerSymbol() * 2;
          std::memset(tx_symbol, 0,
                      sizeof(short) * 2 * cfg->OfdmTxZeroPrefix());
          for (size_t k = 0; k < cfg->OfdmCaNum(); k++) {
            tx_symbol[2 * (k + cfg->CpLen() + cfg->OfdmTxZeroPrefix())] =
                static_cast<short>(kShrtFltConvFactor * ptr_ifft[k].re);
            tx_symbol[2 * (k + cfg->CpLen() + cfg->OfdmTxZeroPrefix()) + 1] =
                static_cast<short>(kShrtFltConvFactor * ptr_ifft[k].im);
          }
          for (size_t k = 0; k < (2 * cfg->CpLen()); k++) {
            tx_symbol[2 * cfg->OfdmTxZeroPrefix() + k] =
                tx_symbol[2 * (cfg->OfdmTxZeroPrefix() + cfg->OfdmCaNum()) + k];
          }

          const size_t tx_zero_postfix_offset =
              2 * (cfg->OfdmTxZeroPrefix() + cfg->CpLen() + cfg->OfdmCaNum());
          std::memset(tx_symbol + tx_zero_postfix_offset, 0,
                      sizeof(short) * 2 * cfg->OfdmTxZeroPostfix());
        }
>>>>>>> 5c374d1b
      }

      {
        std::string filename_dl_tx =
            directory + kDlTxPrefix + std::to_string(cfg->OfdmCaNum()) +
            "_bsant" + std::to_string(cfg->BsAntNum()) + "_ueant" +
            std::to_string(ue_ant_id) + ".bin";
        AGORA_LOG_INFO("Saving downlink tx data for %zu UE(s) to %s\n",
                       ue_ant_id, filename_dl_tx.c_str());
        for (size_t i = 0; i < cfg->Frame().NumDLSyms(); i++) {
          Utils::WriteBinaryFile(filename_dl_tx, sizeof(short),
                                 cfg->SampsPerSymbol() * cfg->BsAntNum() * 2,
                                 reinterpret_cast<void*>(dl_tx_data[i]),
                                 i != 0);  //Do not append in the first write
        }
      }
<<<<<<< HEAD

      if (kPrintDlTxData) {
        std::printf("rx data\n");
        for (size_t i = 0; i < 10; i++) {
          for (size_t j = 0; j < cfg_->OfdmCaNum() * cfg_->BsAntNum(); j++) {
            if (j % cfg_->OfdmCaNum() == 0) {
              std::printf("symbol %zu ant %zu\n", i, j / cfg_->OfdmCaNum());
            }
=======
    }
    if (kPrintDlTxData) {
      std::printf("dl tx data\n");
      for (size_t i = 0; i < 1; i++) {
        for (size_t j = 0; j < cfg->OfdmCaNum() * cfg->BsAntNum(); j++) {
          if (j % cfg->OfdmCaNum() == 0) {
            std::printf("symbol %zu ant %zu\n", i, j / cfg->OfdmCaNum());
>>>>>>> 5c374d1b
          }
          // TODO keep and fix or remove
          std::printf("%d+%di ", dl_tx_data[i][j], dl_tx_data[i][j]);
        }
      }
      std::printf("\n");
    }
    /* Clean Up memory */
    dl_mod_data.Free();
    precoder.Free();
    dl_ifft_data.Free();
    dl_tx_data.Free();
  }

  csi_matrices.Free();
  tx_data_all_symbols.Free();
  rx_data_all_symbols.Free();
  ue_specific_pilot.Free();
  AGORA_LOG_SHUTDOWN();
}

int main(int argc, char* argv[]) {
  gflags::ParseCommandLineFlags(&argc, &argv, true);
  gflags::SetVersionString(GetAgoraProjectVersion());
  auto cfg = std::make_unique<Config>(FLAGS_conf_file.c_str());
  GenerateTestVectors(cfg.get(), FLAGS_profile);
  return 0;
}<|MERGE_RESOLUTION|>--- conflicted
+++ resolved
@@ -139,10 +139,10 @@
         pkt->Set(0, pkt_id, ue_id,
                  cfg->MacPayloadMaxLength(Direction::kUplink));
         data_generator->GenMacData(pkt, ue_id);
-        pkt->Crc((uint16_t)(
-            crc_obj->CalculateCrc24(
-                pkt->Data(), cfg->MacPayloadMaxLength(Direction::kUplink)) &
-            0xFFFF));
+        pkt->Crc((uint16_t)(crc_obj->CalculateCrc24(
+                                pkt->Data(),
+                                cfg->MacPayloadMaxLength(Direction::kUplink)) &
+                            0xFFFF));
       }
     }
 
@@ -499,10 +499,10 @@
         pkt->Set(0, pkt_id, ue_id,
                  cfg->MacPayloadMaxLength(Direction::kDownlink));
         data_generator->GenMacData(pkt, ue_id);
-        pkt->Crc((uint16_t)(
-            crc_obj->CalculateCrc24(
-                pkt->Data(), cfg->MacPayloadMaxLength(Direction::kDownlink)) &
-            0xFFFF));
+        pkt->Crc((uint16_t)(crc_obj->CalculateCrc24(pkt->Data(),
+                                                    cfg->MacPayloadMaxLength(
+                                                        Direction::kDownlink)) &
+                            0xFFFF));
       }
     }
 
@@ -563,12 +563,7 @@
     for (size_t i = 0; i < num_dl_codeblocks; i++) {
       const size_t sym_offset = i % (symbol_blocks);
       const size_t ue_id = sym_offset / dl_ldpc_config.NumBlocksInSymbol();
-<<<<<<< HEAD
-      //dl_modulated_codewords.at(i).resize(cfg_->GetOFDMDataNum());
-      dl_modulated_codewords.at(i).resize(cfg_->OfdmDataNum());
-=======
       dl_modulated_codewords.at(i).resize(cfg->GetOFDMDataNum());
->>>>>>> 5c374d1b
       auto ofdm_symbol = DataGenerator::GetModulation(
           &dl_encoded_codewords.at(i)[0], &dl_modulated_codewords.at(i)[0],
           cfg->ModTable(Direction::kDownlink),
@@ -668,15 +663,9 @@
     dl_ifft_data.Calloc(cfg->Frame().NumDLSyms(),
                         cfg->OfdmCaNum() * cfg->BsAntNum(),
                         Agora_memory::Alignment_t::kAlign64);
-<<<<<<< HEAD
-    Table<std::complex<int16_t>> dl_tx_data;
-    dl_tx_data.Calloc(cfg_->Frame().NumDLSyms(),
-                      cfg_->SampsPerSymbol() * cfg_->BsAntNum(),
-=======
     Table<short> dl_tx_data;
     dl_tx_data.Calloc(cfg->Frame().NumDLSyms(),
                       2 * cfg->SampsPerSymbol() * cfg->BsAntNum(),
->>>>>>> 5c374d1b
                       Agora_memory::Alignment_t::kAlign64);
 
     // Compute precoder
@@ -684,28 +673,6 @@
     precoder.Calloc(cfg->OfdmCaNum(), cfg->UeAntNum() * cfg->BsAntNum(),
                     Agora_memory::Alignment_t::kAlign32);
 
-<<<<<<< HEAD
-      arma::cx_fmat mat_output(
-          reinterpret_cast<arma::cx_float*>(dl_ifft_data[i]), cfg_->OfdmCaNum(),
-          cfg_->BsAntNum(), false);
-
-      for (size_t j = cfg_->OfdmDataStart();
-           j < cfg_->OfdmDataNum() + cfg_->OfdmDataStart(); j++) {
-        arma::cx_fmat mat_precoder(
-            reinterpret_cast<arma::cx_float*>(precoder[j]), cfg_->UeAntNum(),
-            cfg_->BsAntNum(), false);
-        mat_precoder /= abs(mat_precoder).max();
-        mat_output.row(j) = mat_input_data.row(j) * mat_precoder;
-      }
-
-      for (size_t j = 0; j < cfg_->BsAntNum(); j++) {
-        complex_float* ptr_ifft = dl_ifft_data[i] + j * cfg_->OfdmCaNum();
-        CommsLib::FFTShift(ptr_ifft, cfg_->OfdmCaNum());
-        CommsLib::IFFT(ptr_ifft, cfg_->OfdmCaNum(), false);
-        CommsLib::Ifft2tx(ptr_ifft, &dl_tx_data[i][j * cfg_->SampsPerSymbol()],
-                          cfg_->OfdmCaNum(), cfg_->OfdmTxZeroPrefix(),
-                          cfg_->CpLen(), 1u);
-=======
     for (size_t ue_ant_id = ue_ant_id_start; ue_ant_id <= cfg->UeAntNum();
          ue_ant_id++) {
       for (size_t i = 0; i < cfg->Frame().NumDLSyms(); i++) {
@@ -768,7 +735,6 @@
           std::memset(tx_symbol + tx_zero_postfix_offset, 0,
                       sizeof(short) * 2 * cfg->OfdmTxZeroPostfix());
         }
->>>>>>> 5c374d1b
       }
 
       {
@@ -785,16 +751,6 @@
                                  i != 0);  //Do not append in the first write
         }
       }
-<<<<<<< HEAD
-
-      if (kPrintDlTxData) {
-        std::printf("rx data\n");
-        for (size_t i = 0; i < 10; i++) {
-          for (size_t j = 0; j < cfg_->OfdmCaNum() * cfg_->BsAntNum(); j++) {
-            if (j % cfg_->OfdmCaNum() == 0) {
-              std::printf("symbol %zu ant %zu\n", i, j / cfg_->OfdmCaNum());
-            }
-=======
     }
     if (kPrintDlTxData) {
       std::printf("dl tx data\n");
@@ -802,7 +758,6 @@
         for (size_t j = 0; j < cfg->OfdmCaNum() * cfg->BsAntNum(); j++) {
           if (j % cfg->OfdmCaNum() == 0) {
             std::printf("symbol %zu ant %zu\n", i, j / cfg->OfdmCaNum());
->>>>>>> 5c374d1b
           }
           // TODO keep and fix or remove
           std::printf("%d+%di ", dl_tx_data[i][j], dl_tx_data[i][j]);

/**
 * @file data_generator.cc
 * @brief Data generator to generate binary files as inputs to Agora, sender
 * and correctness tests
 */

#include "data_generator.h"

#include <immintrin.h>

#include <armadillo>
#include <bitset>
#include <fstream>
#include <iostream>
#include <memory>

#include "comms-lib.h"
#include "config.h"
#include "crc.h"
#include "logger.h"
#include "memory_manage.h"
#include "modulation.h"
#include "scrambler.h"
#include "utils_ldpc.h"

static constexpr bool kPrintDebugCSI = false;
static constexpr bool kDebugPrintRxData = false;
static constexpr bool kPrintDlTxData = false;
static constexpr bool kPrintDlModData = false;
static constexpr bool kPrintUplinkInformationBytes = false;
static constexpr bool kPrintDownlinkInformationBytes = false;

static float RandFloatFromShort(float min, float max) {
  float rand_val = ((float(rand()) / float(RAND_MAX)) * (max - min)) + min;
  auto rand_val_ushort = static_cast<short>(rand_val * 32768);
  rand_val = (float)rand_val_ushort / 32768;
  return rand_val;
}

void DataGenerator::DoDataGeneration(const std::string& directory) {
  srand(time(nullptr));
  auto scrambler = std::make_unique<AgoraScrambler::Scrambler>();
  std::unique_ptr<DoCRC> crc_obj = std::make_unique<DoCRC>();
  size_t ul_cb_bytes = cfg_->NumBytesPerCb(Direction::kUplink);
  LDPCconfig ul_ldpc_config = this->cfg_->LdpcConfig(Direction::kUplink);
  // size_t ul_cb_bytes =
  //    LdpcEncodingInputBufSize(this->cfg_->LdpcConfig().BaseGraph(),
  //                             this->cfg_->LdpcConfig().ExpansionFactor());

  auto* ul_scrambler_buffer =
      new int8_t[ul_cb_bytes + kLdpcHelperFunctionInputBufferSizePaddingBytes];

  // Step 1: Generate the information buffers (MAC Packets) and LDPC-encoded
  // buffers for uplink
  std::vector<std::vector<complex_float>> pre_ifft_data_syms;
  const size_t num_ul_mac_bytes =
      this->cfg_->MacBytesNumPerframe(Direction::kUplink);
  if (num_ul_mac_bytes > 0) {
    std::vector<std::vector<int8_t>> ul_mac_info(cfg_->UeAntNum());
    AGORA_LOG_INFO("Total number of uplink MAC bytes: %zu\n", num_ul_mac_bytes);
    for (size_t ue_id = 0; ue_id < cfg_->UeAntNum(); ue_id++) {
      ul_mac_info.at(ue_id).resize(num_ul_mac_bytes);
      for (size_t pkt_id = 0;
           pkt_id < cfg_->MacPacketsPerframe(Direction::kUplink); pkt_id++) {
        size_t pkt_offset = pkt_id * cfg_->MacPacketLength(Direction::kUplink);
        auto* pkt = reinterpret_cast<MacPacketPacked*>(
            &ul_mac_info.at(ue_id).at(pkt_offset));

        pkt->Set(0, pkt_id, ue_id,
                 cfg_->MacPayloadMaxLength(Direction::kUplink));
        this->GenMacData(pkt, ue_id);
        pkt->Crc((uint16_t)(
            crc_obj->CalculateCrc24(
                pkt->Data(), cfg_->MacPayloadMaxLength(Direction::kUplink)) &
            0xFFFF));
      }
    }

    {
      const std::string filename_input =
          directory + "/data/orig_ul_data_" +
          std::to_string(this->cfg_->OfdmCaNum()) + "_ant" +
          std::to_string(this->cfg_->UeAntNum()) + ".bin";
      AGORA_LOG_INFO("Saving uplink MAC data to %s\n", filename_input.c_str());
      FILE* fp_input = std::fopen(filename_input.c_str(), "wb");
      for (size_t i = 0; i < cfg_->UeAntNum(); i++) {
        std::fwrite(reinterpret_cast<uint8_t*>(ul_mac_info.at(i).data()),
                    num_ul_mac_bytes, sizeof(uint8_t), fp_input);
      }
      std::fclose(fp_input);

      if (kPrintUplinkInformationBytes) {
        std::printf("Uplink information bytes\n");
        for (size_t n = 0; n < cfg_->UeAntNum(); n++) {
          std::printf("UE %zu\n", n % this->cfg_->UeAntNum());
          for (size_t i = 0; i < num_ul_mac_bytes; i++) {
            std::printf("%u ", static_cast<uint8_t>(ul_mac_info.at(n).at(i)));
          }
          std::printf("\n");
        }
      }
    }

    const size_t symbol_blocks =
        ul_ldpc_config.NumBlocksInSymbol() * this->cfg_->UeAntNum();
    const size_t num_ul_codeblocks =
        this->cfg_->Frame().NumUlDataSyms() * symbol_blocks;
    AGORA_LOG_SYMBOL("Total number of ul blocks: %zu\n", num_ul_codeblocks);

    std::vector<std::vector<int8_t>> ul_information(num_ul_codeblocks);
    std::vector<std::vector<int8_t>> ul_encoded_codewords(num_ul_codeblocks);

    for (size_t cb = 0; cb < num_ul_codeblocks; cb++) {
      // i : symbol -> ue -> cb (repeat)
      size_t sym_id = cb / (symbol_blocks);
      // ue antenna for code block
      size_t sym_offset = cb % (symbol_blocks);
      size_t ue_id = sym_offset / ul_ldpc_config.NumBlocksInSymbol();
      size_t ue_cb_id = sym_offset % ul_ldpc_config.NumBlocksInSymbol();
      size_t ue_cb_cnt =
          (sym_id * ul_ldpc_config.NumBlocksInSymbol()) + ue_cb_id;

      AGORA_LOG_TRACE(
          "cb %zu -- user %zu -- user block %zu -- user cb id %zu -- input "
          "size %zu, index %zu, total size %zu\n",
          cb, ue_id, ue_cb_id, ue_cb_cnt, ul_cb_bytes, ue_cb_cnt * ul_cb_bytes,
          ul_mac_info.at(ue_id).size());
      int8_t* cb_start = &ul_mac_info.at(ue_id).at(ue_cb_cnt * ul_cb_bytes);
      ul_information.at(cb) =
          std::vector<int8_t>(cb_start, cb_start + ul_cb_bytes);

      std::memcpy(ul_scrambler_buffer, ul_information.at(cb).data(),
                  ul_cb_bytes);

      if (this->cfg_->ScrambleEnabled()) {
        scrambler->Scramble(ul_scrambler_buffer, ul_cb_bytes);
      }
      this->GenCodeblock(Direction::kUplink, ul_scrambler_buffer,
                         ul_encoded_codewords.at(cb));
    }

    {
      const std::string filename_input =
          directory + "/data/LDPC_orig_ul_data_" +
          std::to_string(this->cfg_->OfdmCaNum()) + "_ant" +
          std::to_string(this->cfg_->UeAntNum()) + ".bin";
      AGORA_LOG_INFO("Saving raw uplink data (using LDPC) to %s\n",
                     filename_input.c_str());
      FILE* fp_input = std::fopen(filename_input.c_str(), "wb");
      for (size_t i = 0; i < num_ul_codeblocks; i++) {
        std::fwrite(reinterpret_cast<uint8_t*>(&ul_information.at(i).at(0)),
                    ul_cb_bytes, sizeof(uint8_t), fp_input);
      }
      std::fclose(fp_input);

      if (kPrintUplinkInformationBytes) {
        std::printf("Uplink information bytes\n");
        for (size_t n = 0; n < num_ul_codeblocks; n++) {
          std::printf("Symbol %zu, UE %zu\n", n / this->cfg_->UeAntNum(),
                      n % this->cfg_->UeAntNum());
          for (size_t i = 0; i < ul_cb_bytes; i++) {
            std::printf("%u ",
                        static_cast<uint8_t>(ul_information.at(n).at(i)));
          }
          std::printf("\n");
        }
      }
    }

    // Modulate the encoded codewords
    std::vector<std::vector<complex_float>> ul_modulated_codewords(
        num_ul_codeblocks);
    for (size_t i = 0; i < num_ul_codeblocks; i++) {
      ul_modulated_codewords.at(i) =
          this->GetModulation(ul_encoded_codewords.at(i));
    }

    // Place modulated uplink data codewords into central IFFT bins
    RtAssert(ul_ldpc_config.NumBlocksInSymbol() == 1);  // TODO: Assumption
    pre_ifft_data_syms.resize(this->cfg_->UeAntNum() *
                              this->cfg_->Frame().NumUlDataSyms());
    for (size_t i = 0; i < pre_ifft_data_syms.size(); i++) {
      pre_ifft_data_syms.at(i) = this->BinForIfft(ul_modulated_codewords.at(i));
    }
  }

  // Generate UE-specific pilots (phase tracking & downlink channel estimation)
  Table<complex_float> ue_specific_pilot;
  const std::vector<std::complex<float>> zc_seq =
      Utils::DoubleToCfloat(CommsLib::GetSequence(this->cfg_->OfdmDataNum(),
                                                  CommsLib::kLteZadoffChu));
  const std::vector<std::complex<float>> zc_common_pilot =
      CommsLib::SeqCyclicShift(zc_seq, M_PI / 4.0);  // Used in LTE SRS
  ue_specific_pilot.Malloc(this->cfg_->UeAntNum(), this->cfg_->OfdmDataNum(),
                           Agora_memory::Alignment_t::kAlign64);
  for (size_t i = 0; i < this->cfg_->UeAntNum(); i++) {
    auto zc_ue_pilot_i =
        CommsLib::SeqCyclicShift(zc_seq, i * M_PI / 6.0);  // LTE DMRS
    for (size_t j = 0; j < this->cfg_->OfdmDataNum(); j++) {
      ue_specific_pilot[i][j] = {zc_ue_pilot_i[j].real(),
                                 zc_ue_pilot_i[j].imag()};
    }
  }

  // Generate common sounding pilots
  std::vector<complex_float> pilot_td = this->GetCommonPilotTimeDomain();

  // Put pilot and data symbols together
  Table<complex_float> tx_data_all_symbols;
  tx_data_all_symbols.Calloc(this->cfg_->Frame().NumTotalSyms(),
                             this->cfg_->UeAntNum() * this->cfg_->OfdmCaNum(),
                             Agora_memory::Alignment_t::kAlign64);

  if (this->cfg_->FreqOrthogonalPilot() == true) {
    for (size_t i = 0; i < this->cfg_->UeAntNum(); i++) {
      std::vector<complex_float> pilots_t_ue(
          this->cfg_->OfdmCaNum());  // Zeroed
      for (size_t j = this->cfg_->OfdmDataStart();
           j < this->cfg_->OfdmDataStop(); j += this->cfg_->UeAntNum()) {
        pilots_t_ue.at(i + j) = pilot_td.at(i + j);
      }
      // Load pilots
      std::memcpy(tx_data_all_symbols[this->cfg_->Frame().NumBeaconSyms()] +
                      (i * this->cfg_->OfdmCaNum()),
                  &pilots_t_ue.at(0),
                  (this->cfg_->OfdmCaNum() * sizeof(complex_float)));
    }
  } else {
    for (size_t i = 0; i < this->cfg_->UeAntNum(); i++) {
      std::memcpy(tx_data_all_symbols[i + this->cfg_->Frame().NumBeaconSyms()] +
                      i * this->cfg_->OfdmCaNum(),
                  &pilot_td.at(0),
                  (this->cfg_->OfdmCaNum() * sizeof(complex_float)));
    }
  }

  // Populate the UL symbols
  for (size_t i = 0; i < this->cfg_->Frame().NumULSyms(); i++) {
    const size_t data_sym_id = this->cfg_->Frame().GetULSymbol(i);
    for (size_t j = 0; j < this->cfg_->UeAntNum(); j++) {
      if (i < this->cfg_->Frame().ClientUlPilotSymbols()) {
        std::memcpy(tx_data_all_symbols[data_sym_id] +
                        (j * this->cfg_->OfdmCaNum()) +
                        this->cfg_->OfdmDataStart(),
                    ue_specific_pilot[j],
                    this->cfg_->OfdmDataNum() * sizeof(complex_float));
      } else {
        size_t k = i - this->cfg_->Frame().ClientUlPilotSymbols();
        std::memcpy(
            tx_data_all_symbols[data_sym_id] + (j * this->cfg_->OfdmCaNum()),
            &pre_ifft_data_syms.at(k * this->cfg_->UeAntNum() + j).at(0),
            this->cfg_->OfdmCaNum() * sizeof(complex_float));
      }
    }
  }

  // Generate CSI matrix
  Table<complex_float> csi_matrices;
  float sqrt2_norm = 1 / std::sqrt(2);
  csi_matrices.Calloc(this->cfg_->OfdmCaNum(),
                      this->cfg_->UeAntNum() * this->cfg_->BsAntNum(),
                      Agora_memory::Alignment_t::kAlign32);
  for (size_t i = 0; i < (this->cfg_->UeAntNum() * this->cfg_->BsAntNum());
       i++) {
    complex_float csi = {RandFloatFromShort(-1, 1), RandFloatFromShort(-1, 1)};
    for (size_t j = 0; j < this->cfg_->OfdmCaNum(); j++) {
      csi_matrices[j][i].re = csi.re * sqrt2_norm;
      csi_matrices[j][i].im = csi.im * sqrt2_norm;
    }
  }
  arma::arma_rng::set_seed_random();

  // Generate RX data received by base station after going through channels
  Table<complex_float> rx_data_all_symbols;
<<<<<<< HEAD
  rx_data_all_symbols.Calloc(
      this->cfg_->Frame().NumTotalSyms(),
      this->cfg_->SampsPerSymbol() * this->cfg_->BsAntNum(),
      Agora_memory::Alignment_t::kAlign64);
  size_t data_start = this->cfg_->CpLen() + this->cfg_->OfdmTxZeroPrefix();
=======
  rx_data_all_symbols.Calloc(this->cfg_->Frame().NumTotalSyms(),
                             this->cfg_->OfdmCaNum() * this->cfg_->BsAntNum(),
                             Agora_memory::Alignment_t::kAlign64);
  auto* ifft_shift_tmp =
      static_cast<complex_float*>(Agora_memory::PaddedAlignedAlloc(
          Agora_memory::Alignment_t::kAlign64,
          cfg_->OfdmCaNum() * sizeof(complex_float)));
>>>>>>> 71064d85
  for (size_t i = 0; i < this->cfg_->Frame().NumTotalSyms(); i++) {
    arma::cx_fmat mat_input_data(
        reinterpret_cast<arma::cx_float*>(tx_data_all_symbols[i]),
        this->cfg_->OfdmCaNum(), this->cfg_->UeAntNum(), false);
    arma::cx_fmat mat_output(
        reinterpret_cast<arma::cx_float*>(rx_data_all_symbols[i]),
        this->cfg_->SampsPerSymbol(), this->cfg_->BsAntNum(), false);

    for (size_t j = 0; j < this->cfg_->OfdmCaNum(); j++) {
      arma::cx_fmat mat_csi(reinterpret_cast<arma::cx_float*>(csi_matrices[j]),
                            this->cfg_->BsAntNum(), this->cfg_->UeAntNum());
      mat_output.row(j + data_start) = mat_input_data.row(j) * mat_csi.st();
    }
    arma::cx_fmat noise_mat(size(mat_output));
    noise_mat.set_real(arma::randn<arma::fmat>(size(real(mat_output))));
    noise_mat.set_imag(arma::randn<arma::fmat>(size(real(mat_output))));
    mat_output += (noise_mat * this->cfg_->NoiseLevel() * sqrt2_norm);
    for (size_t j = 0; j < this->cfg_->BsAntNum(); j++) {
<<<<<<< HEAD
      CommsLib::IFFT(rx_data_all_symbols[i] + j * this->cfg_->SampsPerSymbol() +
                         this->cfg_->CpLen() + this->cfg_->OfdmTxZeroPrefix(),
                     this->cfg_->OfdmCaNum(), false);
=======
      auto* this_ofdm_symbol =
          rx_data_all_symbols[i] + j * this->cfg_->OfdmCaNum();
      CommsLib::FFTShift(this_ofdm_symbol, ifft_shift_tmp,
                         this->cfg_->OfdmCaNum());
      CommsLib::IFFT(this_ofdm_symbol, this->cfg_->OfdmCaNum(), false);
>>>>>>> 71064d85
    }
  }

  std::string filename_rx = directory + "/data/LDPC_rx_data_" +
                            std::to_string(this->cfg_->OfdmCaNum()) + "_ant" +
                            std::to_string(this->cfg_->BsAntNum()) + ".bin";
  AGORA_LOG_INFO("Saving rx data to %s\n", filename_rx.c_str());
  FILE* fp_rx = std::fopen(filename_rx.c_str(), "wb");
  for (size_t i = 0; i < this->cfg_->Frame().NumTotalSyms(); i++) {
    auto* ptr = reinterpret_cast<float*>(rx_data_all_symbols[i]);
    std::fwrite(ptr, this->cfg_->SampsPerSymbol() * this->cfg_->BsAntNum() * 2,
                sizeof(float), fp_rx);
  }
  std::fclose(fp_rx);

  if (kDebugPrintRxData) {
    std::printf("rx data\n");
    for (size_t i = 0; i < 10; i++) {
      for (size_t j = 0; j < this->cfg_->OfdmCaNum() * this->cfg_->BsAntNum();
           j++) {
        if (j % this->cfg_->OfdmCaNum() == 0) {
          std::printf("\nsymbol %zu ant %zu\n", i, j / this->cfg_->OfdmCaNum());
        }
        std::printf("%.4f+%.4fi ", rx_data_all_symbols[i][j].re,
                    rx_data_all_symbols[i][j].im);
      }
      std::printf("\n");
    }
  }

  /* ------------------------------------------------
   * Generate data for downlink test
   * ------------------------------------------------ */
  size_t dl_cb_bytes = cfg_->NumBytesPerCb(Direction::kDownlink);
  LDPCconfig dl_ldpc_config = this->cfg_->LdpcConfig(Direction::kDownlink);
  auto* dl_scrambler_buffer =
      new int8_t[dl_cb_bytes + kLdpcHelperFunctionInputBufferSizePaddingBytes];
  if (this->cfg_->Frame().NumDLSyms() > 0) {
    const size_t num_dl_mac_bytes =
        this->cfg_->MacBytesNumPerframe(Direction::kDownlink);
    std::vector<std::vector<int8_t>> dl_mac_info(cfg_->UeAntNum());
    AGORA_LOG_SYMBOL("Total number of downlink MAC bytes: %zu\n",
                     num_dl_mac_bytes);
    for (size_t ue_id = 0; ue_id < cfg_->UeAntNum(); ue_id++) {
      dl_mac_info[ue_id].resize(num_dl_mac_bytes);
      for (size_t pkt_id = 0;
           pkt_id < cfg_->MacPacketsPerframe(Direction::kDownlink); pkt_id++) {
        size_t pkt_offset =
            pkt_id * cfg_->MacPacketLength(Direction::kDownlink);
        auto* pkt = reinterpret_cast<MacPacketPacked*>(
            &dl_mac_info.at(ue_id).at(pkt_offset));

        pkt->Set(0, pkt_id, ue_id,
                 cfg_->MacPayloadMaxLength(Direction::kDownlink));
        this->GenMacData(pkt, ue_id);
        pkt->Crc((uint16_t)(
            crc_obj->CalculateCrc24(
                pkt->Data(), cfg_->MacPayloadMaxLength(Direction::kDownlink)) &
            0xFFFF));
      }
    }

    {
      const std::string filename_input =
          directory + "/data/orig_dl_data_" +
          std::to_string(this->cfg_->OfdmCaNum()) + "_ant" +
          std::to_string(this->cfg_->UeAntNum()) + ".bin";
      AGORA_LOG_INFO("Saving downlink MAC data to %s\n",
                     filename_input.c_str());
      FILE* fp_input = std::fopen(filename_input.c_str(), "wb");
      for (size_t i = 0; i < cfg_->UeAntNum(); i++) {
        std::fwrite(reinterpret_cast<uint8_t*>(dl_mac_info.at(i).data()),
                    num_dl_mac_bytes, sizeof(uint8_t), fp_input);
      }
      std::fclose(fp_input);

      if (kPrintDownlinkInformationBytes) {
        std::printf("Downlink information bytes\n");
        for (size_t n = 0; n < cfg_->UeAntNum(); n++) {
          std::printf("UE %zu\n", n % this->cfg_->UeAntNum());
          for (size_t i = 0; i < num_dl_mac_bytes; i++) {
            std::printf("%u ", static_cast<uint8_t>(dl_mac_info.at(n).at(i)));
          }
          std::printf("\n");
        }
      }
    }

    const size_t symbol_blocks =
        dl_ldpc_config.NumBlocksInSymbol() * this->cfg_->UeAntNum();
    const size_t num_dl_codeblocks =
        this->cfg_->Frame().NumDlDataSyms() * symbol_blocks;
    AGORA_LOG_SYMBOL("Total number of dl data blocks: %zu\n",
                     num_dl_codeblocks);

    std::vector<std::vector<int8_t>> dl_information(num_dl_codeblocks);
    std::vector<std::vector<int8_t>> dl_encoded_codewords(num_dl_codeblocks);
    for (size_t cb = 0; cb < num_dl_codeblocks; cb++) {
      // i : symbol -> ue -> cb (repeat)
      size_t sym_id = cb / (symbol_blocks);
      // ue antenna for code block
      size_t sym_offset = cb % (symbol_blocks);
      size_t ue_id = sym_offset / dl_ldpc_config.NumBlocksInSymbol();
      size_t ue_cb_id = sym_offset % dl_ldpc_config.NumBlocksInSymbol();
      size_t ue_cb_cnt =
          (sym_id * dl_ldpc_config.NumBlocksInSymbol()) + ue_cb_id;
      int8_t* cb_start = &dl_mac_info.at(ue_id).at(ue_cb_cnt * dl_cb_bytes);
      dl_information.at(cb) =
          std::vector<int8_t>(cb_start, cb_start + dl_cb_bytes);

      std::memcpy(dl_scrambler_buffer, dl_information.at(cb).data(),
                  dl_cb_bytes);

      if (this->cfg_->ScrambleEnabled()) {
        scrambler->Scramble(dl_scrambler_buffer, dl_cb_bytes);
      }
      this->GenCodeblock(Direction::kDownlink, dl_scrambler_buffer,
                         dl_encoded_codewords.at(cb));
    }

    // Modulate the encoded codewords
    std::vector<std::vector<complex_float>> dl_modulated_codewords(
        num_dl_codeblocks);
    for (size_t i = 0; i < num_dl_codeblocks; i++) {
      size_t sym_offset = i % (symbol_blocks);
      size_t ue_id = sym_offset / dl_ldpc_config.NumBlocksInSymbol();
      dl_modulated_codewords.at(i) = this->GetDLModulation(
          dl_encoded_codewords.at(i), ue_specific_pilot[ue_id]);
    }

    {
      // Save downlink information bytes to file
      const std::string filename_input =
          directory + "/data/LDPC_orig_dl_data_" +
          std::to_string(this->cfg_->OfdmCaNum()) + "_ant" +
          std::to_string(this->cfg_->UeAntNum()) + ".bin";
      AGORA_LOG_INFO("Saving raw dl data (using LDPC) to %s\n",
                     filename_input.c_str());
      FILE* fp_input = std::fopen(filename_input.c_str(), "wb");
      for (size_t i = 0; i < num_dl_codeblocks; i++) {
        std::fwrite(reinterpret_cast<uint8_t*>(&dl_information.at(i).at(0)),
                    dl_cb_bytes, sizeof(uint8_t), fp_input);
      }
      std::fclose(fp_input);

      if (kPrintDownlinkInformationBytes == true) {
        std::printf("Downlink information bytes\n");
        for (size_t n = 0; n < num_dl_codeblocks; n++) {
          std::printf("Symbol %zu, UE %zu\n", n / this->cfg_->UeAntNum(),
                      n % this->cfg_->UeAntNum());
          for (size_t i = 0; i < dl_cb_bytes; i++) {
            std::printf("%u ",
                        static_cast<unsigned>(dl_information.at(n).at(i)));
          }
          std::printf("\n");
        }
      }
    }

    // Compute precoder
    Table<complex_float> precoder;
    precoder.Calloc(this->cfg_->OfdmCaNum(),
                    this->cfg_->UeAntNum() * this->cfg_->BsAntNum(),
                    Agora_memory::Alignment_t::kAlign32);
    for (size_t i = 0; i < this->cfg_->OfdmCaNum(); i++) {
      arma::cx_fmat mat_input(
          reinterpret_cast<arma::cx_float*>(csi_matrices[i]),
          this->cfg_->BsAntNum(), this->cfg_->UeAntNum(), false);
      arma::cx_fmat mat_output(reinterpret_cast<arma::cx_float*>(precoder[i]),
                               this->cfg_->UeAntNum(), this->cfg_->BsAntNum(),
                               false);
      pinv(mat_output, mat_input, 1e-2, "dc");
    }

    if (kPrintDebugCSI) {
      std::printf("CSI \n");
      // for (size_t i = 0; i < this->cfg_->ofdm_ca_num(); i++)
      for (size_t j = 0; j < this->cfg_->UeAntNum() * this->cfg_->BsAntNum();
           j++) {
        std::printf("%.3f+%.3fi ",
                    csi_matrices[this->cfg_->OfdmDataStart()][j].re,
                    csi_matrices[this->cfg_->OfdmDataStart()][j].im);
      }
      std::printf("\nprecoder \n");
      // for (size_t i = 0; i < this->cfg_->ofdm_ca_num(); i++)
      for (size_t j = 0; j < this->cfg_->UeAntNum() * this->cfg_->BsAntNum();
           j++) {
        std::printf("%.3f+%.3fi ", precoder[this->cfg_->OfdmDataStart()][j].re,
                    precoder[this->cfg_->OfdmDataStart()][j].im);
      }
      std::printf("\n");
    }

    // Prepare downlink data from mod_output
    Table<complex_float> dl_mod_data;
    dl_mod_data.Calloc(this->cfg_->Frame().NumDLSyms(),
                       this->cfg_->OfdmCaNum() * this->cfg_->UeAntNum(),
                       Agora_memory::Alignment_t::kAlign64);
    for (size_t i = 0; i < this->cfg_->Frame().NumDLSyms(); i++) {
      for (size_t j = 0; j < this->cfg_->UeAntNum(); j++) {
        for (size_t sc_id = 0; sc_id < this->cfg_->OfdmDataNum(); sc_id++) {
          complex_float sc_data;
          if ((i < this->cfg_->Frame().ClientDlPilotSymbols()) ||
              (sc_id % this->cfg_->OfdmPilotSpacing() == 0)) {
            sc_data = ue_specific_pilot[j][sc_id];
          } else {
            sc_data =
                dl_modulated_codewords
                    .at(((i - this->cfg_->Frame().ClientDlPilotSymbols()) *
                         this->cfg_->UeAntNum()) +
                        j)
                    .at(sc_id);
          }
          dl_mod_data[i][j * this->cfg_->OfdmCaNum() + sc_id +
                         this->cfg_->OfdmDataStart()] = sc_data;
        }
      }
    }

    if (kPrintDlModData) {
      std::printf("dl mod data \n");
      for (size_t i = 0; i < this->cfg_->Frame().NumDLSyms(); i++) {
        for (size_t k = this->cfg_->OfdmDataStart();
             k < this->cfg_->OfdmDataStart() + this->cfg_->OfdmDataNum(); k++) {
          std::printf("symbol %zu, subcarrier %zu\n", i, k);
          for (size_t j = 0; j < this->cfg_->UeAntNum(); j++) {
            // for (int k = this->cfg_->OfdmDataStart(); k <
            // this->cfg_->OfdmDataStart() + this->cfg_->OfdmDataNum();
            //      k++) {
            std::printf("%.3f+%.3fi ",
                        dl_mod_data[i][j * this->cfg_->OfdmCaNum() + k].re,
                        dl_mod_data[i][j * this->cfg_->OfdmCaNum() + k].im);
          }
          std::printf("\n");
        }
      }
    }

    // Perform precoding and IFFT
    Table<complex_float> dl_ifft_data;
    dl_ifft_data.Calloc(this->cfg_->Frame().NumDLSyms(),
                        this->cfg_->OfdmCaNum() * this->cfg_->BsAntNum(),
                        Agora_memory::Alignment_t::kAlign64);
    Table<short> dl_tx_data;
    dl_tx_data.Calloc(this->cfg_->Frame().NumDLSyms(),
                      2 * this->cfg_->SampsPerSymbol() * this->cfg_->BsAntNum(),
                      Agora_memory::Alignment_t::kAlign64);

    for (size_t i = 0; i < this->cfg_->Frame().NumDLSyms(); i++) {
      arma::cx_fmat mat_input_data(
          reinterpret_cast<arma::cx_float*>(dl_mod_data[i]),
          this->cfg_->OfdmCaNum(), this->cfg_->UeAntNum(), false);

      arma::cx_fmat mat_output(
          reinterpret_cast<arma::cx_float*>(dl_ifft_data[i]),
          this->cfg_->OfdmCaNum(), this->cfg_->BsAntNum(), false);

      for (size_t j = this->cfg_->OfdmDataStart();
           j < this->cfg_->OfdmDataNum() + this->cfg_->OfdmDataStart(); j++) {
        arma::cx_fmat mat_precoder(
            reinterpret_cast<arma::cx_float*>(precoder[j]),
            this->cfg_->UeAntNum(), this->cfg_->BsAntNum(), false);
        mat_precoder /= abs(mat_precoder).max();
        mat_output.row(j) = mat_input_data.row(j) * mat_precoder;

        // std::printf("symbol %d, sc: %d\n", i, j -
        // this->cfg_->ofdm_data_start()); cout << "Precoder: \n" <<
        // mat_precoder
        // << endl; cout << "Data: \n" << mat_input_data.row(j) << endl; cout <<
        // "Precoded data: \n" << mat_output.row(j) << endl;
      }
      for (size_t j = 0; j < this->cfg_->BsAntNum(); j++) {
        complex_float* ptr_ifft = dl_ifft_data[i] + j * this->cfg_->OfdmCaNum();
        CommsLib::FFTShift(ptr_ifft, ifft_shift_tmp, this->cfg_->OfdmCaNum());
        CommsLib::IFFT(ptr_ifft, this->cfg_->OfdmCaNum(), false);

        short* tx_symbol = dl_tx_data[i] + j * this->cfg_->SampsPerSymbol() * 2;
        std::memset(tx_symbol, 0,
                    sizeof(short) * 2 * this->cfg_->OfdmTxZeroPrefix());
        for (size_t k = 0; k < this->cfg_->OfdmCaNum(); k++) {
          tx_symbol[2 * (k + this->cfg_->CpLen() +
                         this->cfg_->OfdmTxZeroPrefix())] =
              static_cast<short>(32768 * ptr_ifft[k].re);
          tx_symbol[2 * (k + this->cfg_->CpLen() +
                         this->cfg_->OfdmTxZeroPrefix()) +
                    1] = static_cast<short>(32768 * ptr_ifft[k].im);
        }
        for (size_t k = 0; k < (2 * this->cfg_->CpLen()); k++) {
          tx_symbol[2 * this->cfg_->OfdmTxZeroPrefix() + k] =
              tx_symbol[2 * (this->cfg_->OfdmTxZeroPrefix() +
                             this->cfg_->OfdmCaNum()) +
                        k];
        }

        const size_t tx_zero_postfix_offset =
            2 * (this->cfg_->OfdmTxZeroPrefix() + this->cfg_->CpLen() +
                 this->cfg_->OfdmCaNum());
        std::memset(tx_symbol + tx_zero_postfix_offset, 0,
                    sizeof(short) * 2 * this->cfg_->OfdmTxZeroPostfix());
      }
    }

    std::string filename_dl_tx =
        directory + "/data/LDPC_dl_tx_data_" +
        std::to_string(this->cfg_->OfdmCaNum()) + "_ant" +
        std::to_string(this->cfg_->BsAntNum()) + ".bin";
    AGORA_LOG_INFO("Saving dl tx data to %s\n", filename_dl_tx.c_str());
    FILE* fp_dl_tx = std::fopen(filename_dl_tx.c_str(), "wb");
    for (size_t i = 0; i < this->cfg_->Frame().NumDLSyms(); i++) {
      short* ptr = dl_tx_data[i];
      std::fwrite(ptr,
                  this->cfg_->SampsPerSymbol() * this->cfg_->BsAntNum() * 2,
                  sizeof(short), fp_dl_tx);
    }
    std::fclose(fp_dl_tx);

    if (kPrintDlTxData) {
      std::printf("rx data\n");
      for (size_t i = 0; i < 10; i++) {
        for (size_t j = 0; j < this->cfg_->OfdmCaNum() * this->cfg_->BsAntNum();
             j++) {
          if (j % this->cfg_->OfdmCaNum() == 0) {
            std::printf("symbol %zu ant %zu\n", i, j / this->cfg_->OfdmCaNum());
          }
          // TODO keep and fix or remove
          // std::printf("%d+%di ", dl_tx_data[i][j], dl_tx_data[i][j]);
        }
      }
      std::printf("\n");
    }

    /* Clean Up memory */
    dl_ifft_data.Free();
    dl_tx_data.Free();
    dl_mod_data.Free();
    precoder.Free();
  }

  csi_matrices.Free();
  tx_data_all_symbols.Free();
  rx_data_all_symbols.Free();
  ue_specific_pilot.Free();
  delete[] ifft_shift_tmp;
  delete[] ul_scrambler_buffer;
  delete[] dl_scrambler_buffer;
}<|MERGE_RESOLUTION|>--- conflicted
+++ resolved
@@ -272,21 +272,15 @@
 
   // Generate RX data received by base station after going through channels
   Table<complex_float> rx_data_all_symbols;
-<<<<<<< HEAD
   rx_data_all_symbols.Calloc(
       this->cfg_->Frame().NumTotalSyms(),
       this->cfg_->SampsPerSymbol() * this->cfg_->BsAntNum(),
       Agora_memory::Alignment_t::kAlign64);
   size_t data_start = this->cfg_->CpLen() + this->cfg_->OfdmTxZeroPrefix();
-=======
-  rx_data_all_symbols.Calloc(this->cfg_->Frame().NumTotalSyms(),
-                             this->cfg_->OfdmCaNum() * this->cfg_->BsAntNum(),
-                             Agora_memory::Alignment_t::kAlign64);
   auto* ifft_shift_tmp =
       static_cast<complex_float*>(Agora_memory::PaddedAlignedAlloc(
           Agora_memory::Alignment_t::kAlign64,
           cfg_->OfdmCaNum() * sizeof(complex_float)));
->>>>>>> 71064d85
   for (size_t i = 0; i < this->cfg_->Frame().NumTotalSyms(); i++) {
     arma::cx_fmat mat_input_data(
         reinterpret_cast<arma::cx_float*>(tx_data_all_symbols[i]),
@@ -305,17 +299,12 @@
     noise_mat.set_imag(arma::randn<arma::fmat>(size(real(mat_output))));
     mat_output += (noise_mat * this->cfg_->NoiseLevel() * sqrt2_norm);
     for (size_t j = 0; j < this->cfg_->BsAntNum(); j++) {
-<<<<<<< HEAD
-      CommsLib::IFFT(rx_data_all_symbols[i] + j * this->cfg_->SampsPerSymbol() +
-                         this->cfg_->CpLen() + this->cfg_->OfdmTxZeroPrefix(),
-                     this->cfg_->OfdmCaNum(), false);
-=======
       auto* this_ofdm_symbol =
-          rx_data_all_symbols[i] + j * this->cfg_->OfdmCaNum();
+          rx_data_all_symbols[i] + j * this->cfg_->SampsPerSymbol() +
+          this->cfg_->CpLen() + this->cfg_->OfdmTxZeroPrefix();
       CommsLib::FFTShift(this_ofdm_symbol, ifft_shift_tmp,
                          this->cfg_->OfdmCaNum());
       CommsLib::IFFT(this_ofdm_symbol, this->cfg_->OfdmCaNum(), false);
->>>>>>> 71064d85
     }
   }
 

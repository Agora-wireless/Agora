/**
 * @file data_generator.cc
 * @brief Data generator to generate binary files as inputs to Agora, sender
 * and correctness tests
 */

#include "data_generator.h"

#include <immintrin.h>

#include <armadillo>
#include <bitset>
#include <fstream>
#include <iostream>
#include <memory>

#include "comms-lib.h"
#include "config.h"
#include "crc.h"
#include "logger.h"
#include "memory_manage.h"
#include "modulation.h"
#include "scrambler.h"
#include "utils_ldpc.h"

static constexpr bool kPrintDebugCSI = false;
static constexpr bool kDebugPrintRxData = false;
static constexpr bool kPrintDlModData = false;
static constexpr bool kPrintUplinkInformationBytes = false;
static constexpr bool kPrintDownlinkInformationBytes = false;

DataGenerator::DataGenerator(Config* cfg, uint64_t seed, Profile profile)
    : cfg_(cfg), profile_(profile) {
  if (seed != 0) {
    fast_rand_.seed_ = seed;
  }
  std::string channel_type = cfg->ChannelType();
  channel_ =
      std::make_unique<Channel>(cfg, cfg, channel_type, cfg->ChannelSNR());
}

void DataGenerator::DoDataGeneration(const std::string& directory) {
  srand(time(nullptr));
  auto scrambler = std::make_unique<AgoraScrambler::Scrambler>();
  std::unique_ptr<DoCRC> crc_obj = std::make_unique<DoCRC>();
  size_t input_size = cfg_->NumBytesPerCb();
  // size_t input_size =
  //    LdpcEncodingInputBufSize(this->cfg_->LdpcConfig().BaseGraph(),
  //                             this->cfg_->LdpcConfig().ExpansionFactor());

  auto* scrambler_buffer =
      new int8_t[input_size + kLdpcHelperFunctionInputBufferSizePaddingBytes];

  // Step 1: Generate the information buffers (MAC Packets) and LDPC-encoded
  // buffers for uplink
  std::vector<std::vector<complex_float>> pre_ifft_data_syms;
  const size_t num_ul_mac_bytes = this->cfg_->UlMacBytesNumPerframe();
  if (num_ul_mac_bytes > 0) {
    std::vector<std::vector<int8_t>> ul_mac_info(cfg_->UeAntNum());
    MLPD_INFO("Total number of uplink MAC bytes: %zu\n", num_ul_mac_bytes);
    for (size_t ue_id = 0; ue_id < cfg_->UeAntNum(); ue_id++) {
      ul_mac_info.at(ue_id).resize(num_ul_mac_bytes);
      for (size_t pkt_id = 0; pkt_id < cfg_->UlMacPacketsPerframe(); pkt_id++) {
        size_t pkt_offset = pkt_id * cfg_->MacPacketLength();
        auto* pkt = reinterpret_cast<MacPacketPacked*>(
            &ul_mac_info.at(ue_id).at(pkt_offset));

        pkt->Set(0, pkt_id, ue_id, cfg_->MacPayloadMaxLength());
        this->GenMacData(pkt, ue_id);
<<<<<<< HEAD
        pkt->Crc((uint16_t)(crc_obj_->CalculateCrc24(
                                pkt->Data(), cfg_->MacPayloadMaxLength()) &
                            0xFFFF));
=======
        pkt->Crc((uint16_t)(
            crc_obj->CalculateCrc24(pkt->Data(), cfg_->MacPayloadMaxLength()) &
            0xFFFF));
>>>>>>> a85e8e1a
      }
    }

    {
      const std::string filename_input =
          directory + "/data/orig_ul_data_" +
          std::to_string(this->cfg_->OfdmCaNum()) + "_ant" +
          std::to_string(this->cfg_->UeAntNum()) + ".bin";
      MLPD_INFO("Saving uplink MAC data to %s\n", filename_input.c_str());
      FILE* fp_input = std::fopen(filename_input.c_str(), "wb");
      for (size_t i = 0; i < cfg_->UeAntNum(); i++) {
        std::fwrite(reinterpret_cast<uint8_t*>(ul_mac_info.at(i).data()),
                    num_ul_mac_bytes, sizeof(uint8_t), fp_input);
      }
      std::fclose(fp_input);

      if (kPrintUplinkInformationBytes) {
        std::printf("Uplink information bytes\n");
        for (size_t n = 0; n < cfg_->UeAntNum(); n++) {
          std::printf("UE %zu\n", n % this->cfg_->UeAntNum());
          for (size_t i = 0; i < num_ul_mac_bytes; i++) {
            std::printf("%u ", static_cast<uint8_t>(ul_mac_info.at(n).at(i)));
          }
          std::printf("\n");
        }
      }
    }

    const size_t symbol_blocks =
        this->cfg_->LdpcConfig().NumBlocksInSymbol() * this->cfg_->UeAntNum();
    const size_t num_ul_codeblocks =
        this->cfg_->Frame().NumUlDataSyms() * symbol_blocks;
    MLPD_SYMBOL("Total number of ul blocks: %zu\n", num_ul_codeblocks);

    std::vector<std::vector<int8_t>> ul_information(num_ul_codeblocks);
    std::vector<std::vector<int8_t>> ul_encoded_codewords(num_ul_codeblocks);

    for (size_t cb = 0; cb < num_ul_codeblocks; cb++) {
      // i : symbol -> ue -> cb (repeat)
      size_t sym_id = cb / (symbol_blocks);
      // ue antenna for code block
      size_t sym_offset = cb % (symbol_blocks);
      size_t ue_id = sym_offset / this->cfg_->LdpcConfig().NumBlocksInSymbol();
      size_t ue_cb_id =
          sym_offset % this->cfg_->LdpcConfig().NumBlocksInSymbol();
      size_t ue_cb_cnt =
          (sym_id * this->cfg_->LdpcConfig().NumBlocksInSymbol()) + ue_cb_id;

      MLPD_TRACE(
          "cb %zu -- user %zu -- user block %zu -- user cb id %zu -- input "
          "size %zu, index %zu, total size %zu\n",
          cb, ue_id, ue_cb_id, ue_cb_cnt, input_size, ue_cb_cnt * input_size,
          ul_mac_info.at(ue_id).size());
      int8_t* cb_start = &ul_mac_info.at(ue_id).at(ue_cb_cnt * input_size);
      ul_information.at(cb) =
          std::vector<int8_t>(cb_start, cb_start + input_size);

      std::memcpy(scrambler_buffer, ul_information.at(cb).data(), input_size);

      if (this->cfg_->ScrambleEnabled()) {
        scrambler->Scramble(scrambler_buffer, input_size);
      }
      this->GenCodeblock(scrambler_buffer, ul_encoded_codewords.at(cb));
    }

    {
      const std::string filename_input =
          directory + "/data/LDPC_orig_ul_data_" +
          std::to_string(this->cfg_->OfdmCaNum()) + "_ant" +
          std::to_string(this->cfg_->UeAntNum()) + ".bin";
      MLPD_INFO("Saving raw uplink data (using LDPC) to %s\n",
                filename_input.c_str());
      FILE* fp_input = std::fopen(filename_input.c_str(), "wb");
      for (size_t i = 0; i < num_ul_codeblocks; i++) {
        std::fwrite(reinterpret_cast<uint8_t*>(&ul_information.at(i).at(0)),
                    input_size, sizeof(uint8_t), fp_input);
      }
      std::fclose(fp_input);

      if (kPrintUplinkInformationBytes) {
        std::printf("Uplink information bytes\n");
        for (size_t n = 0; n < num_ul_codeblocks; n++) {
          std::printf("Symbol %zu, UE %zu\n", n / this->cfg_->UeAntNum(),
                      n % this->cfg_->UeAntNum());
          for (size_t i = 0; i < input_size; i++) {
            std::printf("%u ",
                        static_cast<uint8_t>(ul_information.at(n).at(i)));
          }
          std::printf("\n");
        }
      }
    }

    // Modulate the encoded codewords
    std::vector<std::vector<complex_float>> ul_modulated_codewords(
        num_ul_codeblocks);
    for (size_t i = 0; i < num_ul_codeblocks; i++) {
      ul_modulated_codewords.at(i) =
          this->GetModulation(ul_encoded_codewords.at(i));
    }

    // Place modulated uplink data codewords into central IFFT bins
    RtAssert(this->cfg_->LdpcConfig().NumBlocksInSymbol() ==
             1);  // TODO: Assumption
    pre_ifft_data_syms.resize(this->cfg_->UeAntNum() *
                              this->cfg_->Frame().NumUlDataSyms());
    for (size_t i = 0; i < pre_ifft_data_syms.size(); i++) {
      pre_ifft_data_syms.at(i) = this->BinForIfft(ul_modulated_codewords.at(i));
    }
  }

  // Generate UE-specific pilots (phase tracking & downlink channel estimation)
  Table<complex_float> ue_specific_pilot;
  const std::vector<std::complex<float>> zc_seq =
      Utils::DoubleToCfloat(CommsLib::GetSequence(this->cfg_->OfdmDataNum(),
                                                  CommsLib::kLteZadoffChu));
  const std::vector<std::complex<float>> zc_common_pilot =
      CommsLib::SeqCyclicShift(zc_seq, M_PI / 4.0);  // Used in LTE SRS
  ue_specific_pilot.Malloc(this->cfg_->UeAntNum(), this->cfg_->OfdmDataNum(),
                           Agora_memory::Alignment_t::kAlign64);
  for (size_t i = 0; i < this->cfg_->UeAntNum(); i++) {
    auto zc_ue_pilot_i =
        CommsLib::SeqCyclicShift(zc_seq, i * M_PI / 6.0);  // LTE DMRS
    for (size_t j = 0; j < this->cfg_->OfdmDataNum(); j++) {
      ue_specific_pilot[i][j] = {zc_ue_pilot_i[j].real(),
                                 zc_ue_pilot_i[j].imag()};
    }
  }

  // Generate common sounding pilots
  std::vector<complex_float> pilot_td = this->GetCommonPilotTimeDomain();

  // Put pilot and data symbols together
  Table<complex_float> tx_data_all_symbols;
  tx_data_all_symbols.Calloc(this->cfg_->Frame().NumTotalSyms(),
                             this->cfg_->UeAntNum() * this->cfg_->OfdmCaNum(),
                             Agora_memory::Alignment_t::kAlign64);

  if (this->cfg_->FreqOrthogonalPilot() == true) {
    for (size_t i = 0; i < this->cfg_->UeAntNum(); i++) {
      std::vector<complex_float> pilots_t_ue(
          this->cfg_->OfdmCaNum());  // Zeroed
      for (size_t j = this->cfg_->OfdmDataStart();
           j < this->cfg_->OfdmDataStart() + this->cfg_->OfdmDataNum();
           j += this->cfg_->UeAntNum()) {
        pilots_t_ue.at(i + j) = pilot_td.at(i + j);
      }
      // Load pilots
      std::memcpy(tx_data_all_symbols[this->cfg_->Frame().NumBeaconSyms()] +
                      (i * this->cfg_->OfdmCaNum()),
                  &pilots_t_ue.at(0),
                  (this->cfg_->OfdmCaNum() * sizeof(complex_float)));
    }
  } else {
    for (size_t i = 0; i < this->cfg_->UeAntNum(); i++) {
      std::memcpy(tx_data_all_symbols[i + this->cfg_->Frame().NumBeaconSyms()] +
                      i * this->cfg_->OfdmCaNum(),
                  &pilot_td.at(0),
                  (this->cfg_->OfdmCaNum() * sizeof(complex_float)));
    }
  }

  // Populate the UL symbols
  for (size_t i = 0; i < this->cfg_->Frame().NumULSyms(); i++) {
    const size_t data_sym_id = this->cfg_->Frame().GetULSymbol(i);
    for (size_t j = 0; j < this->cfg_->UeAntNum(); j++) {
      if (i < this->cfg_->Frame().ClientUlPilotSymbols()) {
        std::memcpy(tx_data_all_symbols[data_sym_id] +
                        (j * this->cfg_->OfdmCaNum()) +
                        this->cfg_->OfdmDataStart(),
                    ue_specific_pilot[j],
                    this->cfg_->OfdmDataNum() * sizeof(complex_float));
      } else {
        size_t k = i - this->cfg_->Frame().ClientUlPilotSymbols();
        std::memcpy(
            tx_data_all_symbols[data_sym_id] + (j * this->cfg_->OfdmCaNum()),
            &pre_ifft_data_syms.at(k * this->cfg_->UeAntNum() + j).at(0),
            this->cfg_->OfdmCaNum() * sizeof(complex_float));
      }
    }
  }

  /* ------------------------------------------------
   * Generate data for downlink test
   * ------------------------------------------------ */
  Table<complex_float> dl_mod_data;
  if (this->cfg_->Frame().NumDLSyms() > 0) {
    const size_t num_dl_mac_bytes = this->cfg_->DlMacBytesNumPerframe();
    std::vector<std::vector<int8_t>> dl_mac_info(cfg_->UeAntNum());
    MLPD_SYMBOL("Total number of downlink MAC bytes: %zu\n", num_dl_mac_bytes);
    // Generate MAC data for one frame
    for (size_t ue_id = 0; ue_id < cfg_->UeAntNum(); ue_id++) {
      dl_mac_info[ue_id].resize(num_dl_mac_bytes);
      for (size_t pkt_id = 0; pkt_id < cfg_->DlMacPacketsPerframe(); pkt_id++) {
        size_t pkt_offset = pkt_id * cfg_->MacPacketLength();
        auto* pkt = reinterpret_cast<MacPacketPacked*>(
            &dl_mac_info.at(ue_id).at(pkt_offset));

        pkt->Set(0, pkt_id, ue_id, cfg_->MacPayloadMaxLength());
        this->GenMacData(pkt, ue_id);
<<<<<<< HEAD
        pkt->Crc((uint16_t)(crc_obj_->CalculateCrc24(
                                pkt->Data(), cfg_->MacPayloadMaxLength()) &
                            0xFFFF));
=======
        pkt->Crc((uint16_t)(
            crc_obj->CalculateCrc24(pkt->Data(), cfg_->MacPayloadMaxLength()) &
            0xFFFF));
>>>>>>> a85e8e1a
      }
    }

    {
      // Save MAC data for one frame
      const std::string filename_input =
          directory + "/data/orig_dl_data_" +
          std::to_string(this->cfg_->OfdmCaNum()) + "_ant" +
          std::to_string(this->cfg_->UeAntNum()) + ".bin";
      MLPD_INFO("Saving downlink MAC data to %s\n", filename_input.c_str());
      FILE* fp_input = std::fopen(filename_input.c_str(), "wb");
      for (size_t i = 0; i < cfg_->UeAntNum(); i++) {
        std::fwrite(reinterpret_cast<uint8_t*>(dl_mac_info.at(i).data()),
                    num_dl_mac_bytes, sizeof(uint8_t), fp_input);
      }
      std::fclose(fp_input);

      if (kPrintDownlinkInformationBytes) {
        std::printf("Downlink information bytes\n");
        for (size_t n = 0; n < cfg_->UeAntNum(); n++) {
          std::printf("UE %zu\n", n % this->cfg_->UeAntNum());
          for (size_t i = 0; i < num_dl_mac_bytes; i++) {
            std::printf("%u ", static_cast<uint8_t>(dl_mac_info.at(n).at(i)));
          }
          std::printf("\n");
        }
      }
    }

    const size_t symbol_blocks =
        this->cfg_->LdpcConfig().NumBlocksInSymbol() * this->cfg_->UeAntNum();
    const size_t num_dl_codeblocks =
        this->cfg_->Frame().NumDlDataSyms() * symbol_blocks;
    MLPD_SYMBOL("Total number of dl data blocks: %zu\n", num_dl_codeblocks);

    std::vector<std::vector<int8_t>> dl_information(num_dl_codeblocks);
    std::vector<std::vector<int8_t>> dl_encoded_codewords(num_dl_codeblocks);
    for (size_t cb = 0; cb < num_dl_codeblocks; cb++) {
      // i : symbol -> ue -> cb (repeat)
      size_t sym_id = cb / (symbol_blocks);
      // ue antenna for code block
      size_t sym_offset = cb % (symbol_blocks);
      size_t ue_id = sym_offset / this->cfg_->LdpcConfig().NumBlocksInSymbol();
      size_t ue_cb_id =
          sym_offset % this->cfg_->LdpcConfig().NumBlocksInSymbol();
      size_t ue_cb_cnt =
          (sym_id * this->cfg_->LdpcConfig().NumBlocksInSymbol()) + ue_cb_id;
      int8_t* cb_start = &dl_mac_info.at(ue_id).at(ue_cb_cnt * input_size);
      dl_information.at(cb) =
          std::vector<int8_t>(cb_start, cb_start + input_size);

      std::memcpy(scrambler_buffer, dl_information.at(cb).data(), input_size);

      if (this->cfg_->ScrambleEnabled()) {
        scrambler->Scramble(scrambler_buffer, input_size);
      }
      this->GenCodeblock(scrambler_buffer, dl_encoded_codewords.at(cb));
    }

    // Modulate the encoded codewords
    std::vector<std::vector<complex_float>> dl_modulated_codewords(
        num_dl_codeblocks);
    for (size_t i = 0; i < num_dl_codeblocks; i++) {
      dl_modulated_codewords.at(i) =
          this->GetModulation(dl_encoded_codewords.at(i));
    }

    {
      // Save downlink information bytes to file
      const std::string filename_input =
          directory + "/data/LDPC_orig_dl_data_" +
          std::to_string(this->cfg_->OfdmCaNum()) + "_ant" +
          std::to_string(this->cfg_->UeAntNum()) + ".bin";
      MLPD_INFO("Saving raw dl data (using LDPC) to %s\n",
                filename_input.c_str());
      FILE* fp_input = std::fopen(filename_input.c_str(), "wb");
      for (size_t i = 0; i < num_dl_codeblocks; i++) {
        std::fwrite(reinterpret_cast<uint8_t*>(&dl_information.at(i).at(0)),
                    input_size, sizeof(uint8_t), fp_input);
      }
      std::fclose(fp_input);

      if (kPrintDownlinkInformationBytes == true) {
        std::printf("Downlink information bytes\n");
        for (size_t n = 0; n < num_dl_codeblocks; n++) {
          std::printf("Symbol %zu, UE %zu\n", n / this->cfg_->UeAntNum(),
                      n % this->cfg_->UeAntNum());
          for (size_t i = 0; i < input_size; i++) {
            std::printf("%u ",
                        static_cast<unsigned>(dl_information.at(n).at(i)));
          }
          std::printf("\n");
        }
      }
    }

    // Prepare downlink data from mod_output
    dl_mod_data.Calloc(this->cfg_->Frame().NumDLSyms(),
                       this->cfg_->OfdmCaNum() * this->cfg_->UeAntNum(),
                       Agora_memory::Alignment_t::kAlign64);
    for (size_t i = 0; i < this->cfg_->Frame().NumDLSyms(); i++) {
      for (size_t j = 0; j < this->cfg_->UeAntNum(); j++) {
        for (size_t sc_id = 0; sc_id < this->cfg_->OfdmDataNum(); sc_id++) {
          complex_float sc_data;
          if ((i < this->cfg_->Frame().ClientDlPilotSymbols()) ||
              (sc_id % this->cfg_->OfdmPilotSpacing() == 0)) {
            sc_data = ue_specific_pilot[j][sc_id];
          } else {
            sc_data =
                dl_modulated_codewords
                    .at(((i - this->cfg_->Frame().ClientDlPilotSymbols()) *
                         this->cfg_->UeAntNum()) +
                        j)
                    .at(sc_id);
          }
          dl_mod_data[i][j * this->cfg_->OfdmCaNum() + sc_id +
                         this->cfg_->OfdmDataStart()] = sc_data;
        }
      }
    }

    if (kPrintDlModData) {
      std::printf("dl mod data \n");
      for (size_t i = 0; i < this->cfg_->Frame().NumDLSyms(); i++) {
        for (size_t k = this->cfg_->OfdmDataStart();
             k < this->cfg_->OfdmDataStart() + this->cfg_->OfdmDataNum(); k++) {
          std::printf("symbol %zu, subcarrier %zu\n", i, k);
          for (size_t j = 0; j < this->cfg_->UeAntNum(); j++) {
            std::printf("%.3f+%.3fi ",
                        dl_mod_data[i][j * this->cfg_->OfdmCaNum() + k].re,
                        dl_mod_data[i][j * this->cfg_->OfdmCaNum() + k].im);
          }
          std::printf("\n");
        }
      }
    }
  }

  std::string filename_rx = directory + "/data/LDPC_rx_data_" +
                            std::to_string(this->cfg_->OfdmCaNum()) + "_ant" +
                            std::to_string(this->cfg_->BsAntNum()) + ".bin";
  MLPD_INFO("Saving rx data to %s\n", filename_rx.c_str());
  FILE* fp_rx = std::fopen(filename_rx.c_str(), "wb");
  Table<complex_float> rx_data_all_symbols;
  // Allocate buffer for Uplink
  rx_data_all_symbols.Calloc(this->cfg_->Frame().NumTotalSyms(),
                             this->cfg_->OfdmCaNum() * this->cfg_->BsAntNum(),
                             Agora_memory::Alignment_t::kAlign64);

  std::string filename_dl_tx = directory + "/data/LDPC_dl_tx_data_" +
                               std::to_string(this->cfg_->OfdmCaNum()) +
                               "_ant" + std::to_string(this->cfg_->BsAntNum()) +
                               ".bin";
  MLPD_INFO("Saving dl tx data to %s\n", filename_dl_tx.c_str());
  FILE* fp_dl_tx = std::fopen(filename_dl_tx.c_str(), "wb");
  // Allocate buffers for Downlink
  Table<complex_float> precoder;
  Table<complex_float> dl_ifft_data;
  Table<short> dl_tx_data;
  if (this->cfg_->Frame().NumDLSyms() > 0) {
    precoder.Calloc(this->cfg_->OfdmCaNum(),
                    this->cfg_->UeAntNum() * this->cfg_->BsAntNum(),
                    Agora_memory::Alignment_t::kAlign32);
    dl_ifft_data.Calloc(this->cfg_->Frame().NumDLSyms(),
                        this->cfg_->OfdmCaNum() * this->cfg_->BsAntNum(),
                        Agora_memory::Alignment_t::kAlign64);
    dl_tx_data.Calloc(this->cfg_->Frame().NumDLSyms(),
                      2 * this->cfg_->SampsPerSymbol() * this->cfg_->BsAntNum(),
                      Agora_memory::Alignment_t::kAlign64);
  }

  // Generate RX and TX data for multiple frames and save to files
  // CSI can either be constant or time-varying
  for (size_t frame_id = 0; frame_id < kNumGeneratedFrames; frame_id++) {
    // Uplink
    // Generate RX data received by base station after going through channels
    MLPD_INFO("Generating data for frame %zu...\n", frame_id);

    for (size_t i = 0; i < this->cfg_->Frame().NumTotalSyms(); i++) {
      arma::cx_fmat mat_input_data(
          reinterpret_cast<arma::cx_float*>(tx_data_all_symbols[i]),
          this->cfg_->OfdmCaNum(), this->cfg_->UeAntNum(), false);
      arma::cx_fmat mat_output(
          reinterpret_cast<arma::cx_float*>(rx_data_all_symbols[i]),
          this->cfg_->OfdmCaNum(), this->cfg_->BsAntNum(), false, true);
      // Only generate new CSI once per frame
      channel_->ApplyChan(mat_input_data, mat_output, false, i == 0);
      for (size_t j = 0; j < this->cfg_->BsAntNum(); j++) {
        CommsLib::IFFT(rx_data_all_symbols[i] + j * this->cfg_->OfdmCaNum(),
                       this->cfg_->OfdmCaNum(), false);
      }
    }

    for (size_t i = 0; i < this->cfg_->Frame().NumTotalSyms(); i++) {
      auto* ptr = reinterpret_cast<float*>(rx_data_all_symbols[i]);
      std::fwrite(ptr, this->cfg_->OfdmCaNum() * this->cfg_->BsAntNum() * 2,
                  sizeof(float), fp_rx);
    }

    if (kDebugPrintRxData) {
      std::printf("rx data\n");
      for (size_t i = 0; i < 10; i++) {
        for (size_t j = 0; j < this->cfg_->OfdmCaNum() * this->cfg_->BsAntNum();
             j++) {
          if (j % this->cfg_->OfdmCaNum() == 0) {
            std::printf("\nsymbol %zu ant %zu\n", i,
                        j / this->cfg_->OfdmCaNum());
          }
          std::printf("%.4f+%.4fi ", rx_data_all_symbols[i][j].re,
                      rx_data_all_symbols[i][j].im);
        }
        std::printf("\n");
      }
    }

    // Downlink
    // Generate TX data sent by base station after going through channels
    if (this->cfg_->Frame().NumDLSyms() > 0) {
      // Compute precoder
      for (size_t i = this->cfg_->OfdmDataStart();
           i < this->cfg_->OfdmDataNum() + this->cfg_->OfdmDataStart(); i++) {
        arma::cx_fmat mat_precoder(
            reinterpret_cast<arma::cx_float*>(precoder[i]),
            this->cfg_->UeAntNum(), this->cfg_->BsAntNum(), false);
        pinv(mat_precoder, channel_->GetCurrentCSI().st(), 1e-2, "dc");
      }

      // Perform precoding and IFFT
      for (size_t i = 0; i < this->cfg_->Frame().NumDLSyms(); i++) {
        arma::cx_fmat mat_input_data(
            reinterpret_cast<arma::cx_float*>(dl_mod_data[i]),
            this->cfg_->OfdmCaNum(), this->cfg_->UeAntNum(), false);

        arma::cx_fmat mat_output(
            reinterpret_cast<arma::cx_float*>(dl_ifft_data[i]),
            this->cfg_->OfdmCaNum(), this->cfg_->BsAntNum(), false);

        for (size_t j = this->cfg_->OfdmDataStart();
             j < this->cfg_->OfdmDataNum() + this->cfg_->OfdmDataStart(); j++) {
          arma::cx_fmat mat_precoder(
              reinterpret_cast<arma::cx_float*>(precoder[j]),
              this->cfg_->UeAntNum(), this->cfg_->BsAntNum(), false);
          mat_precoder /= abs(mat_precoder).max();
          mat_output.row(j) = mat_input_data.row(j) * mat_precoder;
        }
        for (size_t j = 0; j < this->cfg_->BsAntNum(); j++) {
          complex_float* ptr_ifft =
              dl_ifft_data[i] + j * this->cfg_->OfdmCaNum();
          CommsLib::IFFT(ptr_ifft, this->cfg_->OfdmCaNum(), false);

          // Generate TX data with prefix and postfix for one antenna
          short* tx_symbol =
              dl_tx_data[i] + j * this->cfg_->SampsPerSymbol() * 2;
          std::memset(tx_symbol, 0,
                      sizeof(short) * 2 * this->cfg_->OfdmTxZeroPrefix());
          for (size_t k = 0; k < this->cfg_->OfdmCaNum(); k++) {
            size_t offset =
                2 * (k + this->cfg_->CpLen() + this->cfg_->OfdmTxZeroPrefix());
            tx_symbol[offset] =
                static_cast<short>(32768 * ptr_ifft[k].re *
                                   std::sqrt(this->cfg_->BsAntNum() * 1.f));
            tx_symbol[offset + 1] =
                static_cast<short>(32768 * ptr_ifft[k].im *
                                   std::sqrt(this->cfg_->BsAntNum() * 1.f));
          }
          for (size_t k = 0; k < (2 * this->cfg_->CpLen()); k++) {
            tx_symbol[2 * this->cfg_->OfdmTxZeroPrefix() + k] =
                tx_symbol[2 * (this->cfg_->OfdmTxZeroPrefix() +
                               this->cfg_->OfdmCaNum())];
          }

          const size_t tx_zero_postfix_offset =
              2 * (this->cfg_->OfdmTxZeroPrefix() + this->cfg_->CpLen() +
                   this->cfg_->OfdmCaNum());
          std::memset(tx_symbol + tx_zero_postfix_offset, 0,
                      sizeof(short) * 2 * this->cfg_->OfdmTxZeroPostfix());
        }
      }

      for (size_t i = 0; i < this->cfg_->Frame().NumDLSyms(); i++) {
        short* ptr = dl_tx_data[i];
        std::fwrite(ptr,
                    this->cfg_->SampsPerSymbol() * this->cfg_->BsAntNum() * 2,
                    sizeof(short), fp_dl_tx);
      }
    }
  }

  std::fclose(fp_rx);
  std::fclose(fp_dl_tx);

  // csi_matrices.Free();
  tx_data_all_symbols.Free();
  rx_data_all_symbols.Free();
  ue_specific_pilot.Free();
  delete[] scrambler_buffer;
  if (this->cfg_->Frame().NumDLSyms() > 0) {
    /* Clean Up memory */
    dl_mod_data.Free();
    precoder.Free();
    dl_tx_data.Free();
    dl_mod_data.Free();
  }
}<|MERGE_RESOLUTION|>--- conflicted
+++ resolved
@@ -35,8 +35,7 @@
     fast_rand_.seed_ = seed;
   }
   std::string channel_type = cfg->ChannelType();
-  channel_ =
-      std::make_unique<Channel>(cfg, cfg, channel_type, cfg->ChannelSNR());
+  channel_ = std::make_unique<Channel>(cfg, channel_type, cfg->ChannelSNR());
 }
 
 void DataGenerator::DoDataGeneration(const std::string& directory) {
@@ -67,15 +66,10 @@
 
         pkt->Set(0, pkt_id, ue_id, cfg_->MacPayloadMaxLength());
         this->GenMacData(pkt, ue_id);
-<<<<<<< HEAD
-        pkt->Crc((uint16_t)(crc_obj_->CalculateCrc24(
+
+        pkt->Crc((uint16_t)(crc_obj->CalculateCrc24(
                                 pkt->Data(), cfg_->MacPayloadMaxLength()) &
                             0xFFFF));
-=======
-        pkt->Crc((uint16_t)(
-            crc_obj->CalculateCrc24(pkt->Data(), cfg_->MacPayloadMaxLength()) &
-            0xFFFF));
->>>>>>> a85e8e1a
       }
     }
 
@@ -276,15 +270,9 @@
 
         pkt->Set(0, pkt_id, ue_id, cfg_->MacPayloadMaxLength());
         this->GenMacData(pkt, ue_id);
-<<<<<<< HEAD
-        pkt->Crc((uint16_t)(crc_obj_->CalculateCrc24(
+        pkt->Crc((uint16_t)(crc_obj->CalculateCrc24(
                                 pkt->Data(), cfg_->MacPayloadMaxLength()) &
                             0xFFFF));
-=======
-        pkt->Crc((uint16_t)(
-            crc_obj->CalculateCrc24(pkt->Data(), cfg_->MacPayloadMaxLength()) &
-            0xFFFF));
->>>>>>> a85e8e1a
       }
     }
 
